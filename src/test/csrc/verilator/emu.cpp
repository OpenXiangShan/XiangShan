#include "emu.h"
#include "device.h"
#include "sdcard.h"
#include "difftest.h"
#include "nemuproxy.h"
#include <getopt.h>
#include <signal.h>
#include <unistd.h>
#include "ram.h"
#include "zlib.h"
#include "compress.h"

static inline void print_help(const char *file) {
  printf("Usage: %s [OPTION...]\n", file);
  printf("\n");
  printf("  -s, --seed=NUM             use this seed\n");
  printf("  -C, --max-cycles=NUM       execute at most NUM cycles\n");
  printf("  -I, --max-instr=NUM        execute at most NUM instructions\n");
  printf("  -W, --warmup-instr=NUM     the number of warmup instructions\n");
  printf("  -D, --stat-cycles=NUM      the interval cycles of dumping statistics\n");
  printf("  -i, --image=FILE           run with this image file\n");
  printf("  -b, --log-begin=NUM        display log from NUM th cycle\n");
  printf("  -e, --log-end=NUM          stop display log at NUM th cycle\n");
  printf("      --no-perf-counter      disable performance counter statistic\n");
  printf("      --load-snapshot=PATH   load snapshot from PATH\n");
  printf("      --no-snapshot          disable saving snapshots\n");
  printf("      --dump-wave            dump waveform when log is enabled\n");
  printf("      --diff=PATH            set the path of REF for differential testing\n");
  printf("  -h, --help                 print program help info\n");
  printf("\n");
}

inline EmuArgs parse_args(int argc, const char *argv[]) {
  EmuArgs args;
  int long_index = 0;
  extern const char *difftest_ref_so;
  const struct option long_options[] = {
    { "load-snapshot",  1, NULL,  0  },
    { "dump-wave",      0, NULL,  0  },
    { "no-snapshot",    0, NULL,  0  },
<<<<<<< HEAD
    { "no-perf-counter",0, NULL,  0  },
=======
    { "diff",           1, NULL,  0  },
>>>>>>> 8c7b5991
    { "seed",           1, NULL, 's' },
    { "max-cycles",     1, NULL, 'C' },
    { "max-instr",      1, NULL, 'I' },
    { "warmup-instr",   1, NULL, 'W' },
    { "stat-cycles",    1, NULL, 'D' },
    { "image",          1, NULL, 'i' },
    { "log-begin",      1, NULL, 'b' },
    { "log-end",        1, NULL, 'e' },
    { "help",           0, NULL, 'h' },
    { 0,                0, NULL,  0  }
  };

  int o;
  while ( (o = getopt_long(argc, const_cast<char *const*>(argv),
          "-s:C:I:W:hi:m:b:e:", long_options, &long_index)) != -1) {
    switch (o) {
      case 0:
        switch (long_index) {
          case 0: args.snapshot_path = optarg; continue;
          case 1: args.enable_waveform = true; continue;
          case 2: args.enable_snapshot = false; continue;
<<<<<<< HEAD
          case 3: args.enable_perfcnt = false; continue;
=======
          case 3: difftest_ref_so = optarg; continue;
>>>>>>> 8c7b5991
        }
        // fall through
      default:
        print_help(argv[0]);
        exit(0);
      case 's':
        if(std::string(optarg) != "NO_SEED") {
          args.seed = atoll(optarg);
          printf("Using seed = %d\n", args.seed);
        }
        break;
      case 'C': args.max_cycles = atoll(optarg);  break;
      case 'I': args.max_instr = atoll(optarg);  break;
      case 'W': args.warmup_instr = atoll(optarg);  break;
      case 'D': args.stat_cycles = atoll(optarg);  break;
      case 'i': args.image = optarg; break;
      case 'b': args.log_begin = atoll(optarg);  break;
      case 'e': args.log_end = atoll(optarg); break;
    }
  }

  Verilated::commandArgs(argc, argv); // Prepare extra args for TLMonitor
  return args;
}


Emulator::Emulator(int argc, const char *argv[]):
  dut_ptr(new VSimTop),
  cycles(0), trapCode(STATE_RUNNING)
{
  args = parse_args(argc, argv);

  // srand
  srand(args.seed);
  srand48(args.seed);
  Verilated::randReset(2);
  assert_init();

  // init core
  reset_ncycles(10);

  // init ram
  init_ram(args.image);

#if VM_TRACE == 1
  enable_waveform = args.enable_waveform;
  if (enable_waveform) {
    Verilated::traceEverOn(true);	// Verilator must compute traced signals
    tfp = new VerilatedVcdC;
    dut_ptr->trace(tfp, 99);	// Trace 99 levels of hierarchy
    time_t now = time(NULL);
    tfp->open(waveform_filename(now));	// Open the dump file
  }
#else
  enable_waveform = false;
#endif

#ifdef VM_SAVABLE
  if (args.snapshot_path != NULL) {
    printf("loading from snapshot `%s`...\n", args.snapshot_path);
    snapshot_load(args.snapshot_path);
    printf("model cycleCnt = %" PRIu64 "\n", dut_ptr->io_trap_cycleCnt);
  }
#endif

  // set log time range and log level
  dut_ptr->io_logCtrl_log_begin = args.log_begin;
  dut_ptr->io_logCtrl_log_end = args.log_end;
}

Emulator::~Emulator() {
  ram_finish();
  assert_finish();

#ifdef VM_SAVABLE
  if (args.enable_snapshot && trapCode != STATE_GOODTRAP && trapCode != STATE_LIMIT_EXCEEDED) {
    printf("Saving snapshots to file system. Please wait.\n");
    snapshot_slot[0].save();
    snapshot_slot[1].save();
    printf("Please remove unused snapshots manually\n");
  }
#endif
}

inline void Emulator::reset_ncycles(size_t cycles) {
  for(int i = 0; i < cycles; i++) {
    dut_ptr->reset = 1;
    dut_ptr->clock = 0;
    dut_ptr->eval();
    dut_ptr->clock = 1;
    dut_ptr->eval();
    dut_ptr->reset = 0;
  }
}

inline void Emulator::single_cycle() {
  dut_ptr->clock = 0;
  dut_ptr->eval();

#ifdef WITH_DRAMSIM3
  axi_channel axi;
  axi_copy_from_dut_ptr(dut_ptr, axi);
  axi.aw.addr -= 0x80000000UL;
  axi.ar.addr -= 0x80000000UL;
  dramsim3_helper_rising(axi);
#endif

  dut_ptr->clock = 1;
  dut_ptr->eval();

#ifdef WITH_DRAMSIM3
  axi_copy_from_dut_ptr(dut_ptr, axi);
  axi.aw.addr -= 0x80000000UL;
  axi.ar.addr -= 0x80000000UL;
  dramsim3_helper_falling(axi);
  axi_set_dut_ptr(dut_ptr, axi);
#endif

#if VM_TRACE == 1
  if (enable_waveform) {
    auto trap = difftest[0]->get_trap_event();
    uint64_t cycle = trap->cycleCnt;
    uint64_t begin = dut_ptr->io_logCtrl_log_begin;
    uint64_t end   = dut_ptr->io_logCtrl_log_end;
    bool in_range = (begin <= cycle) && (cycle <= end);
    if (in_range) { tfp->dump(cycle); }
  }
#endif

  if (dut_ptr->io_uart_out_valid) {
    printf("%c", dut_ptr->io_uart_out_ch);
    fflush(stdout);
  }
  if (dut_ptr->io_uart_in_valid) {
    extern uint8_t uart_getc();
    dut_ptr->io_uart_in_ch = uart_getc();
  }
  cycles ++;
}

uint64_t Emulator::execute(uint64_t max_cycle, uint64_t max_instr) {
  uint32_t lasttime_poll = 0;
  uint32_t lasttime_snapshot = 0;
  // const int stuck_limit = 5000;
  // const int firstCommit_limit = 10000;
  uint64_t core_max_instr[EMU_CORES];
  for (int i = 0; i < EMU_CORES; i++) {
    core_max_instr[i] = max_instr;
  }

  uint32_t t = uptime();
  if (t - lasttime_poll > 100) {
    poll_event();
    lasttime_poll = t;
  }

#if VM_COVERAGE == 1
  // we dump coverage into files at the end
  // since we are not sure when an emu will stop
  // we distinguish multiple dat files by emu start time
  time_t coverage_start_time = time(NULL);
#endif
  while (!Verilated::gotFinish() && trapCode == STATE_RUNNING) {
    // cycle limitation
    if (!max_cycle) {
      trapCode = STATE_LIMIT_EXCEEDED;
      break;
    }
    // instruction limitation
    for (int i = 0; i < EMU_CORES; i++) {
      if (!core_max_instr[i]) {
        trapCode = STATE_LIMIT_EXCEEDED;
        break;
      }
    }
    // assertions
    if (assert_count > 0) {
      // for (int i = 0;  )
      // difftest[0]->display();
      eprintf("The simulation stopped. There might be some assertion failed.\n");
      trapCode = STATE_ABORT;
      break;
    }
    // signals
    if (signal_num != 0) {
      trapCode = STATE_SIG;
    }
    if (trapCode != STATE_RUNNING) {
      break;
    }

    for (int i = 0; i < EMU_CORES; i++) {
      auto trap = difftest[i]->get_trap_event();
      if (trap->instrCnt >= args.warmup_instr) {
        printf("Warmup finished. The performance counters will be dumped and then reset.\n");
        if(get_args().enable_perfcnt) {
          dut_ptr->io_perfInfo_clean = 1;
          dut_ptr->io_perfInfo_dump = 1;
        }
        args.warmup_instr = -1;
      }
      if (trap->cycleCnt % args.stat_cycles == args.stat_cycles - 1) {
        if(get_args().enable_perfcnt) {
          dut_ptr->io_perfInfo_clean = 1;
          dut_ptr->io_perfInfo_dump = 1;
        }
      }
    }

    single_cycle();

    max_cycle --;
    dut_ptr->io_perfInfo_clean = 0;
    dut_ptr->io_perfInfo_dump = 0;

    // Naive instr cnt, dual core is not supported
    for (int i = 0; i < EMU_CORES; i++) {
      // update instr_cnt
      uint64_t commit_count = (core_max_instr[i] >= difftest[i]->num_commit) ? difftest[i]->num_commit : core_max_instr[i];
      core_max_instr[i] -= commit_count;
    }

    trapCode = difftest_state();
    if (trapCode != STATE_RUNNING) break;

    if (difftest_step()) {
      trapCode = STATE_ABORT;
      break;
    }
    if (trapCode != STATE_RUNNING) break;

#ifdef VM_SAVABLE
    static int snapshot_count = 0;
    if (args.enable_snapshot && trapCode != STATE_GOODTRAP && t - lasttime_snapshot > 1000 * SNAPSHOT_INTERVAL) {
      // save snapshot every 60s
      time_t now = time(NULL);
      snapshot_save(snapshot_filename(now));
      lasttime_snapshot = t;
      // dump one snapshot to file every 60 snapshots
      snapshot_count++;
      if (snapshot_count == 60) {
        snapshot_slot[0].save();
        snapshot_count = 0;
      }
    }
#endif
  }

#if VM_TRACE == 1
  if (enable_waveform) tfp->close();
#endif

#if VM_COVERAGE == 1
  save_coverage(coverage_start_time);
#endif

  display_trapinfo();
  return cycles;
}

inline char* Emulator::timestamp_filename(time_t t, char *buf) {
  char buf_time[64];
  strftime(buf_time, sizeof(buf_time), "%F@%T", localtime(&t));
  char *noop_home = getenv("NOOP_HOME");
  assert(noop_home != NULL);
  int len = snprintf(buf, 1024, "%s/build/%s", noop_home, buf_time);
  return buf + len;
}

#ifdef VM_SAVABLE
inline char* Emulator::snapshot_filename(time_t t) {
  static char buf[1024];
  char *p = timestamp_filename(t, buf);
  strcpy(p, ".snapshot");
  return buf;
}
#endif

inline char* Emulator::waveform_filename(time_t t) {
  static char buf[1024];
  char *p = timestamp_filename(t, buf);
  strcpy(p, ".vcd");
  printf("dump wave to %s...\n", buf);
  return buf;
}


#if VM_COVERAGE == 1
inline char* Emulator::coverage_filename(time_t t) {
  static char buf[1024];
  char *p = timestamp_filename(t, buf);
  strcpy(p, ".coverage.dat");
  return buf;
}

inline void Emulator::save_coverage(time_t t) {
  char *p = coverage_filename(t);
  VerilatedCov::write(p);
}
#endif

void Emulator::trigger_stat_dump() {
  if(get_args().enable_perfcnt) {
    dut_ptr->io_perfInfo_dump = 1;
  }
  single_cycle();
}

void Emulator::display_trapinfo() {
  for (int i = 0; i < EMU_CORES; i++) {
    printf("Core %d: ", i);
    auto trap = difftest[i]->get_trap_event();
    uint64_t pc = trap->pc;
    uint64_t instrCnt = trap->instrCnt;
    uint64_t cycleCnt = trap->cycleCnt;

    switch (trapCode) {
      case STATE_GOODTRAP:
        eprintf(ANSI_COLOR_GREEN "HIT GOOD TRAP at pc = 0x%" PRIx64 "\n" ANSI_COLOR_RESET, pc);
        break;
      case STATE_BADTRAP:
        eprintf(ANSI_COLOR_RED "HIT BAD TRAP at pc = 0x%" PRIx64 "\n" ANSI_COLOR_RESET, pc);
        break;
      case STATE_ABORT:
        eprintf(ANSI_COLOR_RED "ABORT at pc = 0x%" PRIx64 "\n" ANSI_COLOR_RESET, pc);
        break;
      case STATE_LIMIT_EXCEEDED:
        eprintf(ANSI_COLOR_YELLOW "EXCEEDING CYCLE/INSTR LIMIT at pc = 0x%" PRIx64 "\n" ANSI_COLOR_RESET, pc);
        break;
      case STATE_SIG:
        eprintf(ANSI_COLOR_YELLOW "SOME SIGNAL STOPS THE PROGRAM at pc = 0x%" PRIx64 "\n" ANSI_COLOR_RESET, pc);
        break;
      default:
        eprintf(ANSI_COLOR_RED "Unknown trap code: %d\n", trapCode);
    }

    double ipc = (double)instrCnt / cycleCnt;
    eprintf(ANSI_COLOR_MAGENTA "total guest instructions = %'" PRIu64 "\n" ANSI_COLOR_RESET, instrCnt);
    eprintf(ANSI_COLOR_MAGENTA "instrCnt = %'" PRIu64 ", cycleCnt = %'" PRIu64 ", IPC = %lf\n" ANSI_COLOR_RESET,
        instrCnt, cycleCnt, ipc);
  }

  if (trapCode != STATE_ABORT) {
    trigger_stat_dump();
  }
}

#ifdef VM_SAVABLE
void Emulator::snapshot_save(const char *filename) {
  static int last_slot = 0;
  VerilatedSaveMem &stream = snapshot_slot[last_slot];
  last_slot = !last_slot;

  stream.init(filename);
  stream << *dut_ptr;
  stream.flush();

  long size = get_ram_size();
  stream.unbuf_write(&size, sizeof(size));
  stream.unbuf_write(get_ram_start(), size);

  uint64_t ref_r[DIFFTEST_NR_REG];
  ref_difftest_getregs(&ref_r, 0);
  stream.unbuf_write(ref_r, sizeof(ref_r));

  uint64_t nemu_this_pc = get_nemu_this_pc(0);
  stream.unbuf_write(&nemu_this_pc, sizeof(nemu_this_pc));

  char *buf = (char *)mmap(NULL, size, PROT_READ | PROT_WRITE, MAP_ANON | MAP_PRIVATE, -1, 0);
  ref_difftest_memcpy_from_ref(buf, 0x80000000, size, 0);
  stream.unbuf_write(buf, size);
  munmap(buf, size);

  struct SyncState sync_mastate;
  ref_difftest_get_mastatus(&sync_mastate, 0);
  stream.unbuf_write(&sync_mastate, sizeof(struct SyncState));

  uint64_t csr_buf[4096];
  ref_difftest_get_csr(csr_buf, 0);
  stream.unbuf_write(&csr_buf, sizeof(csr_buf));

  long sdcard_offset;
  if(fp)
    sdcard_offset = ftell(fp);
  else
    sdcard_offset = 0;
  stream.unbuf_write(&sdcard_offset, sizeof(sdcard_offset));

  // actually write to file in snapshot_finalize()
}

void Emulator::snapshot_load(const char *filename) {
  VerilatedRestoreMem stream;
  stream.open(filename);
  stream >> *dut_ptr;

  long size;
  stream.read(&size, sizeof(size));
  assert(size == get_ram_size());
  stream.read(get_ram_start(), size);

  uint64_t ref_r[DIFFTEST_NR_REG];
  stream.read(ref_r, sizeof(ref_r));
  ref_difftest_setregs(&ref_r, 0);

  uint64_t nemu_this_pc;
  stream.read(&nemu_this_pc, sizeof(nemu_this_pc));
  set_nemu_this_pc(nemu_this_pc, 0);

  char *buf = (char *)mmap(NULL, size, PROT_READ | PROT_WRITE, MAP_ANON | MAP_PRIVATE, -1, 0);
  stream.read(buf, size);
  ref_difftest_memcpy_from_dut(0x80000000, buf, size, 0);
  munmap(buf, size);

  struct SyncState sync_mastate;
  stream.read(&sync_mastate, sizeof(struct SyncState));
  ref_difftest_set_mastatus(&sync_mastate, 0);

  uint64_t csr_buf[4096];
  stream.read(&csr_buf, sizeof(csr_buf));
  ref_difftest_set_csr(csr_buf, 0);

  long sdcard_offset = 0;
  stream.read(&sdcard_offset, sizeof(sdcard_offset));
  if(fp)
    fseek(fp, sdcard_offset, SEEK_SET);
}
#endif<|MERGE_RESOLUTION|>--- conflicted
+++ resolved
@@ -38,11 +38,8 @@
     { "load-snapshot",  1, NULL,  0  },
     { "dump-wave",      0, NULL,  0  },
     { "no-snapshot",    0, NULL,  0  },
-<<<<<<< HEAD
     { "no-perf-counter",0, NULL,  0  },
-=======
     { "diff",           1, NULL,  0  },
->>>>>>> 8c7b5991
     { "seed",           1, NULL, 's' },
     { "max-cycles",     1, NULL, 'C' },
     { "max-instr",      1, NULL, 'I' },
@@ -64,11 +61,8 @@
           case 0: args.snapshot_path = optarg; continue;
           case 1: args.enable_waveform = true; continue;
           case 2: args.enable_snapshot = false; continue;
-<<<<<<< HEAD
           case 3: args.enable_perfcnt = false; continue;
-=======
-          case 3: difftest_ref_so = optarg; continue;
->>>>>>> 8c7b5991
+          case 4: difftest_ref_so = optarg; continue;
         }
         // fall through
       default:
