--- conflicted
+++ resolved
@@ -19,17 +19,12 @@
   with Matchers
   with ParallelTestExecution
   with HasPartialDecoupledDriver {
-<<<<<<< HEAD
-  it should "" in {
-    XSLog.generateLog = true
-=======
   it should "redirect out-of-order, dequeue in-order" in {
     XSLog.generateLog = false
 
->>>>>>> 4f26e83e
     test(new Brq {
       AddSinks()
-    }).withAnnotations(Seq()) { c =>
+    }).withAnnotations(Seq(VerilatorBackendAnnotation)) { c =>
 
       def genEnqReq(x: => DecoupledIO[CfCtrl], pc: Long) = {
         chiselTypeOf(x.bits).Lit(
@@ -117,15 +112,9 @@
         true
       }
       assert(isValidCommitSeq(left) && isValidCommitSeq(right))
-<<<<<<< HEAD
 
       println(s"deq tags: $deqTags")
 
-=======
-
-      println(s"deq tags: $deqTags")
-
->>>>>>> 4f26e83e
       def isValidDeqSeq(in: Seq[Int]): Boolean = {
          in.zipWithIndex.map(x => x._1==x._2).reduce(_&&_)
       }
