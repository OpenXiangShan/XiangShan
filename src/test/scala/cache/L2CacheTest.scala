package cache

import chipsalliance.rocketchip.config.{Field, Parameters}
import chisel3._
import chisel3.util._
import chiseltest.experimental.TestOptionBuilder._
import chiseltest.internal.VerilatorBackendAnnotation
import chiseltest.internal.LineCoverageAnnotation
import chiseltest._
import chisel3.experimental.BundleLiterals._
import firrtl.stage.RunFirrtlTransformAnnotation
import chiseltest.ChiselScalatestTester
import device.AXI4RAM
import freechips.rocketchip.amba.axi4.AXI4UserYanker
import freechips.rocketchip.diplomacy.{AddressSet, LazyModule, LazyModuleImp}
import freechips.rocketchip.tilelink.{TLBuffer, TLCacheCork, TLToAXI4, TLXbar}
import org.scalatest.{FlatSpec, Matchers}
import sifive.blocks.inclusivecache.{CacheParameters, InclusiveCache, InclusiveCacheMicroParameters}
import utils.{DebugIdentityNode, HoldUnless, XSDebug}
import xiangshan.HasXSLog
import xiangshan.cache.{DCache, DCacheLineReq, DCacheWordReq, MemoryOpConstants}
import xiangshan.testutils.AddSinks
import xstransforms.PrintModuleName

import scala.util.Random


case class L2CacheTestParams
(
  ways: Int = 4,
  banks: Int = 1,
  capacityKB: Int = 4,
  blockBytes: Int = 64,
  beatBytes: Int = 32,
  writeBytes: Int = 8
) {
  require(blockBytes >= beatBytes)
}

case object L2CacheTestKey extends Field[L2CacheTestParams]

case class L3CacheTestParams
(
  ways: Int = 4,
  banks: Int = 1,
  capacityKB: Int = 4,
  blockBytes: Int = 64,
  beatBytes: Int = 32,
  writeBytes: Int = 8
) {
  require(blockBytes >= beatBytes)
}

case object L3CacheTestKey extends Field[L3CacheTestParams]


class L2TestTopIO extends Bundle {
  val in = Flipped(DecoupledIO(new Bundle() {
    val wdata = Input(UInt(64.W))
    val waddr = Input(UInt(20.W))
    val hartId = Input(UInt(1.W))
  }))
  val out = DecoupledIO(new Bundle() {
    val rdata = Output(UInt(64.W))
  })
}

class L2TestTop()(implicit p: Parameters) extends LazyModule{

  val cores = Array.fill(2)(LazyModule(new DCache()))
  val l2params = p(L2CacheTestKey)
  val l2s = (0 until 2) map (i =>
    LazyModule(new InclusiveCache(
    CacheParameters(
      level = 2,
      ways = l2params.ways,
      sets = l2params.capacityKB * 1024 / (l2params.blockBytes * l2params.ways * l2params.banks),
      blockBytes = l2params.blockBytes,
      beatBytes = l2params.beatBytes,
      cacheName = s"L2_$i"
    ),
    InclusiveCacheMicroParameters(
      writeBytes = l2params.writeBytes
    )
  )))

  val l3params = p(L3CacheTestKey)
  val l3 = LazyModule(new InclusiveCache(
    CacheParameters(
      level = 3,
      ways = l3params.ways,
      sets = l3params.capacityKB * 1024 / (l3params.blockBytes * l3params.ways * l3params.banks),
      blockBytes = l3params.blockBytes,
      beatBytes = l3params.beatBytes,
      cacheName = "L3"
    ),
    InclusiveCacheMicroParameters(
      writeBytes = l3params.writeBytes
    )
  ))

  val ram = LazyModule(new AXI4RAM(
    AddressSet(0x0L, 0xffffffffffL),
    memByte = 128 * 1024 * 1024,
    useBlackBox = false
  ))

  val xbar = TLXbar()

  for(i <- 0 until 2) {
    val core = cores(i)
    val l2 = l2s(i)
    xbar := l2.node := core.clientNode
  }

  l3.node := xbar

  ram.node :=
    AXI4UserYanker() :=
    TLToAXI4() :=
    TLBuffer() :=
    TLCacheCork() :=
    l3.node

  lazy val module = new LazyModuleImp(this) with HasXSLog {

    val io = IO(new L2TestTopIO)

    val in = HoldUnless(io.in.bits, io.in.fire())

    cores.foreach(_.module.io <> DontCare)

    val storePorts = cores.map(_.module.io.lsu.store)
    val loadPorts  = cores.map(_.module.io.lsu.atomics)

    def sendStoreReq(addr: UInt, data: UInt): DCacheLineReq = {
      val req = Wire(new DCacheLineReq)
      req.cmd := MemoryOpConstants.M_XWR
      req.addr := addr
      req.data := data
      req.mask := Fill(req.mask.getWidth, true.B)
      req.meta := DontCare
      req
    }

    def sendLoadReq(addr: UInt): DCacheWordReq = {
      val req = Wire(new DCacheWordReq)
      req.cmd := MemoryOpConstants.M_XA_ADD
      req.addr := addr
      req.data := 0.U
      req.mask := Fill(req.mask.getWidth, true.B)
      req.meta := DontCare
      req
    }

    val s_idle :: s_write_req :: s_write_resp :: s_read_req :: s_read_resp :: s_finish :: Nil = Enum(6)
    val state = RegInit(s_idle)

    switch(state){
      is(s_idle){
        when(io.in.fire()){
          state := s_write_req
        }
      }
      is(s_write_req){
        when(storePorts.map(_.req.fire()).reduce(_||_)){
          state := s_write_resp
        }
      }
      is(s_write_resp){
        when(storePorts.map(_.resp.fire()).reduce(_||_)){
          state := s_read_req
        }
      }
      is(s_read_req){
        when(loadPorts.map(_.req.fire()).reduce(_||_)){
          state := s_read_resp
        }
      }
      is(s_read_resp){
        when(loadPorts.map(_.resp.fire()).reduce(_||_)){
          state := s_finish
        }
      }
    }

    io.in.ready := state === s_idle

    val storeReq = Wire(new DCacheLineReq)

    storeReq := sendStoreReq(in.waddr, Fill(8, in.wdata))

    storePorts.zipWithIndex.foreach{
      case (port, i) =>
        port.req.bits := storeReq
        port.req.valid := state===s_write_req && i.U===in.hartId
        port.resp.ready := true.B
        XSDebug(
          port.req.fire(),
          "write data %x to dcache [%d]\n",
          port.req.bits.data,
          i.U
        )
    }

    XSDebug(p"state: $state\n")

    val loadReq = sendLoadReq(in.waddr)

    loadPorts.zipWithIndex.foreach{
      case (port, i) =>
        port.req.bits := loadReq
        port.req.valid := state===s_read_req && i.U=/=in.hartId
        port.resp.ready := true.B
        XSDebug(
          port.resp.fire(),
          "read data %x form dcache [%d]\n",
          port.resp.bits.data,
          i.U
        )
    }

    val rdata = Reg(UInt(64.W))

    when(loadPorts.map(_.resp.fire()).reduce(_||_)){
      state := s_finish
      rdata := PriorityMux(
        loadPorts.map(p => p.resp.fire() -> p.resp.bits.data)
      )
    }

    io.out.bits.rdata := rdata
    io.out.valid := state === s_finish

    when(io.out.fire()){
      state := s_idle
    }
  }

}

class L2TestTopWrapper()(implicit p: Parameters) extends LazyModule {

  val testTop = LazyModule(new L2TestTop())

  lazy val module = new LazyModuleImp(this){
    val io = IO(new L2TestTopIO)

    AddSinks()

    io <> testTop.module.io
  }
}

class L2CacheTest extends FlatSpec with ChiselScalatestTester with Matchers{

  top.Parameters.set(top.Parameters.debugParameters)

  val annos = Seq(
    VerilatorBackendAnnotation,
<<<<<<< HEAD
=======
    LineCoverageAnnotation,
>>>>>>> 3d841bdf
    RunFirrtlTransformAnnotation(new PrintModuleName)
  )

  it should "run" in {

    implicit val p = Parameters((site, up, here) => {
      case L2CacheTestKey =>
        L2CacheTestParams()
      case L3CacheTestKey =>
        L3CacheTestParams()
    })

     test(LazyModule(new L2TestTopWrapper()).module)
      .withAnnotations(annos){ c =>

        c.io.in.initSource().setSourceClock(c.clock)
        c.io.out.initSink().setSinkClock(c.clock)

        c.clock.step(100)

        for(i <- 0 until 100000){
          val addr = Random.nextInt(0xfffff) & 0xffe00 // align to block size
          val data = Random.nextLong() & 0x7fffffffffffffffL
          c.io.in.enqueue(chiselTypeOf(c.io.in.bits).Lit(
            _.waddr -> addr.U,
            _.wdata -> data.U,
            _.hartId -> Random.nextInt(2).U
          ))
          c.io.out.expectDequeue(chiselTypeOf(c.io.out.bits).Lit(
            _.rdata -> data.U
          ))
        }
    }
  }

}<|MERGE_RESOLUTION|>--- conflicted
+++ resolved
@@ -258,10 +258,7 @@
 
   val annos = Seq(
     VerilatorBackendAnnotation,
-<<<<<<< HEAD
-=======
     LineCoverageAnnotation,
->>>>>>> 3d841bdf
     RunFirrtlTransformAnnotation(new PrintModuleName)
   )
 
