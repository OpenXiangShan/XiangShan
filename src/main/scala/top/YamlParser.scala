/***************************************************************************************
* Copyright (c) 2025 Beijing Institute of Open Source Chip (BOSC)
* Copyright (c) 2025 Institute of Computing Technology, Chinese Academy of Sciences
*
* XiangShan is licensed under Mulan PSL v2.
* You can use this software according to the terms and conditions of the Mulan PSL v2.
* You may obtain a copy of Mulan PSL v2 at:
*          http://license.coscl.org.cn/MulanPSL2
*
* THIS SOFTWARE IS PROVIDED ON AN "AS IS" BASIS, WITHOUT WARRANTIES OF ANY KIND,
* EITHER EXPRESS OR IMPLIED, INCLUDING BUT NOT LIMITED TO NON-INFRINGEMENT,
* MERCHANTABILITY OR FIT FOR A PARTICULAR PURPOSE.
*
* See the Mulan PSL v2 for more details.
***************************************************************************************/

package top

import io.circe.generic.extras.Configuration
import io.circe.generic.extras.auto._

import org.chipsalliance.cde.config.Parameters
import system.SoCParamsKey
import xiangshan.backend.fu.{MemoryRange, PMAConfigEntry}
import freechips.rocketchip.devices.debug.DebugModuleKey
import freechips.rocketchip.util.AsyncQueueParams
<<<<<<< HEAD
import xiangshan.XSTileKey
=======
import freechips.rocketchip.diplomacy.AddressSet
>>>>>>> 16ae9ddc

case class YamlConfig(
  PmemRanges: Option[List[MemoryRange]],
  PMAConfigs: Option[List[PMAConfigEntry]],
  EnableCHIAsyncBridge: Option[Boolean],
  L2CacheConfig: Option[L2CacheConfig],
  L3CacheConfig: Option[L3CacheConfig],
  DebugModuleBaseAddr: Option[BigInt],
<<<<<<< HEAD
  WFIResume: Option[Boolean]
=======
  SeperateDM: Option[Boolean],
  SeperateTLBus: Option[Boolean],
  SeperateTLBusRanges: Option[List[AddressSet]]
>>>>>>> 16ae9ddc
)

object YamlParser {
  implicit val customParserConfig: Configuration = Configuration.default.withDefaults
  def parseYaml(config: Parameters, yamlFile: String): Parameters = {
    val yaml = scala.io.Source.fromFile(yamlFile).mkString
    val json = io.circe.yaml.parser.parse(yaml) match {
      case Left(value) => throw value
      case Right(value) => value
    }
    val yamlConfig = json.as[YamlConfig] match {
      case Left(value) => throw value
      case Right(value) => value
    }
    var newConfig = config
    yamlConfig.PmemRanges.foreach { ranges =>
      newConfig = newConfig.alter((site, here, up) => {
        case SoCParamsKey => up(SoCParamsKey).copy(PmemRanges = ranges)
      })
    }
    yamlConfig.PMAConfigs.foreach { pmaConfigs =>
      newConfig = newConfig.alter((site, here, up) => {
        case SoCParamsKey => up(SoCParamsKey).copy(PMAConfigs = pmaConfigs)
      })
    }
    yamlConfig.EnableCHIAsyncBridge.foreach { enable =>
      newConfig = newConfig.alter((site, here, up) => {
        case SoCParamsKey => up(SoCParamsKey).copy(
          EnableCHIAsyncBridge = Option.when(enable)(AsyncQueueParams(depth = 16, sync = 3, safe = false))
        )
      })
    }
    yamlConfig.L2CacheConfig.foreach(l2 => newConfig = newConfig.alter(l2))
    yamlConfig.L3CacheConfig.foreach(l3 => newConfig = newConfig.alter(l3))
    yamlConfig.DebugModuleBaseAddr.foreach { addr =>
      newConfig = newConfig.alter((site, here, up) => {
        case DebugModuleKey => up(DebugModuleKey).map(_.copy(baseAddress = addr))
      })
    }
<<<<<<< HEAD
    yamlConfig.EnableCHIAsyncBridge.foreach { enable =>
      newConfig = newConfig.alter((site, here, up) => {
        case XSTileKey => up(XSTileKey).map(_.copy(wfiResume = enable))
=======
    yamlConfig.SeperateDM.foreach { enable =>
      newConfig = newConfig.alter((site, here, up) => {
        case SoCParamsKey => up(SoCParamsKey).copy(SeperateDM = enable)
      })
    }
    yamlConfig.SeperateTLBus.foreach { enable =>
      newConfig = newConfig.alter((site, here, up) => {
        case SoCParamsKey => up(SoCParamsKey).copy(SeperateTLBus = enable)
      })
    }
    yamlConfig.SeperateTLBusRanges.foreach { ranges =>
      newConfig = newConfig.alter((site, here, up) => {
        case SoCParamsKey => up(SoCParamsKey).copy(SeperateTLBusRanges = ranges)
>>>>>>> 16ae9ddc
      })
    }
    newConfig
  }
}<|MERGE_RESOLUTION|>--- conflicted
+++ resolved
@@ -22,13 +22,10 @@
 import org.chipsalliance.cde.config.Parameters
 import system.SoCParamsKey
 import xiangshan.backend.fu.{MemoryRange, PMAConfigEntry}
+import xiangshan.XSTileKey
 import freechips.rocketchip.devices.debug.DebugModuleKey
+import freechips.rocketchip.diplomacy.AddressSet
 import freechips.rocketchip.util.AsyncQueueParams
-<<<<<<< HEAD
-import xiangshan.XSTileKey
-=======
-import freechips.rocketchip.diplomacy.AddressSet
->>>>>>> 16ae9ddc
 
 case class YamlConfig(
   PmemRanges: Option[List[MemoryRange]],
@@ -37,13 +34,10 @@
   L2CacheConfig: Option[L2CacheConfig],
   L3CacheConfig: Option[L3CacheConfig],
   DebugModuleBaseAddr: Option[BigInt],
-<<<<<<< HEAD
-  WFIResume: Option[Boolean]
-=======
+  WFIResume: Option[Boolean],
   SeperateDM: Option[Boolean],
   SeperateTLBus: Option[Boolean],
   SeperateTLBusRanges: Option[List[AddressSet]]
->>>>>>> 16ae9ddc
 )
 
 object YamlParser {
@@ -83,11 +77,11 @@
         case DebugModuleKey => up(DebugModuleKey).map(_.copy(baseAddress = addr))
       })
     }
-<<<<<<< HEAD
-    yamlConfig.EnableCHIAsyncBridge.foreach { enable =>
+    yamlConfig.WFIResume.foreach { enable =>
       newConfig = newConfig.alter((site, here, up) => {
         case XSTileKey => up(XSTileKey).map(_.copy(wfiResume = enable))
-=======
+      })
+    }
     yamlConfig.SeperateDM.foreach { enable =>
       newConfig = newConfig.alter((site, here, up) => {
         case SoCParamsKey => up(SoCParamsKey).copy(SeperateDM = enable)
@@ -101,7 +95,6 @@
     yamlConfig.SeperateTLBusRanges.foreach { ranges =>
       newConfig = newConfig.alter((site, here, up) => {
         case SoCParamsKey => up(SoCParamsKey).copy(SeperateTLBusRanges = ranges)
->>>>>>> 16ae9ddc
       })
     }
     newConfig
