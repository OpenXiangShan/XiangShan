--- conflicted
+++ resolved
@@ -32,38 +32,20 @@
 import freechips.rocketchip.devices.tilelink._
 import freechips.rocketchip.diplomaticobjectmodel.logicaltree.GenericLogicalTreeNode
 import freechips.rocketchip.interrupts._
-<<<<<<< HEAD
-=======
-import freechips.rocketchip.stage.phases.GenerateArtefacts
 import freechips.rocketchip.jtag.JTAGIO
->>>>>>> dd381594
 import freechips.rocketchip.tile.{BusErrorUnit, BusErrorUnitParams, XLen}
 import freechips.rocketchip.tilelink
 import freechips.rocketchip.util.{ElaborationArtefacts, HasRocketChipStageUtils}
-<<<<<<< HEAD
 import huancun.{CacheParamsKey, HuanCun}
-=======
-import freechips.rocketchip.devices.debug.{DebugIO, ResetCtrlIO}
-import sifive.blocks.inclusivecache.{CacheParameters, InclusiveCache, InclusiveCacheMicroParameters}
-import xiangshan.cache.prefetch.L2Prefetcher
-
->>>>>>> dd381594
-
 
 class XSCoreWithL2()(implicit p: Parameters) extends LazyModule
   with HasXSParameter with HasSoCParameter {
   private val core = LazyModule(new XSCore)
-<<<<<<< HEAD
   private val l2xbar = TLXbar()
+  private val busPMU = BusPerfMonitor(enable = true)
   private val l2cache = if(useFakeL2Cache) null else LazyModule(new HuanCun()(new Config((_, _, _) => {
     case CacheParamsKey => huancun.CacheParameters(
       name = "L2",
-=======
-  private val l2prefetcher = LazyModule(new L2Prefetcher())
-  private val busPMU = BusPerfMonitor(enable = true)
-  private val l2cache = if (useFakeL2Cache) null else LazyModule(new InclusiveCache(
-    CacheParameters(
->>>>>>> dd381594
       level = 2,
       ways = L2NWays,
       sets = L2NSets,
@@ -81,14 +63,8 @@
     busPMU := TLBuffer() := core.l1pluscache.clientNode
   }
   if (!useFakePTW) {
-<<<<<<< HEAD
-    l2xbar := TLBuffer() := TLFragmenter(L3BlockSize, L3BlockSize) := core.ptw.node
-  }
-=======
     busPMU := TLBuffer() := core.ptw.node
   }
-  busPMU := TLBuffer() := l2prefetcher.clientNode
->>>>>>> dd381594
   if (useFakeL2Cache) {
     memory_port := TLXbar() :=* busPMU
   }
