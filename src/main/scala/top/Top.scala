/***************************************************************************************
* Copyright (c) 2020-2021 Institute of Computing Technology, Chinese Academy of Sciences
* Copyright (c) 2020-2021 Peng Cheng Laboratory
*
* XiangShan is licensed under Mulan PSL v2.
* You can use this software according to the terms and conditions of the Mulan PSL v2.
* You may obtain a copy of Mulan PSL v2 at:
*          http://license.coscl.org.cn/MulanPSL2
*
* THIS SOFTWARE IS PROVIDED ON AN "AS IS" BASIS, WITHOUT WARRANTIES OF ANY KIND,
* EITHER EXPRESS OR IMPLIED, INCLUDING BUT NOT LIMITED TO NON-INFRINGEMENT,
* MERCHANTABILITY OR FIT FOR A PARTICULAR PURPOSE.
*
* See the Mulan PSL v2 for more details.
***************************************************************************************/

package top

import chisel3._
import chisel3.util._
import xiangshan._
import utils._
import huancun.PrefetchRecv
import utility._
import system._
import device._
import chisel3.stage.ChiselGeneratorAnnotation
import chipsalliance.rocketchip.config._
import freechips.rocketchip.diplomacy._
import freechips.rocketchip.tilelink._
import freechips.rocketchip.jtag.JTAGIO
import freechips.rocketchip.util.{HasRocketChipStageUtils, UIntToOH1}
import huancun.{HCCacheParamsKey, HuanCun}

abstract class BaseXSSoc()(implicit p: Parameters) extends LazyModule
  with BindingScope
{
  val misc = LazyModule(new SoCMisc())
  lazy val dts = DTS(bindingTree)
  lazy val json = JSON(bindingTree)
}

class XSTop()(implicit p: Parameters) extends BaseXSSoc() with HasSoCParameter
{
  ResourceBinding {
    val width = ResourceInt(2)
    val model = "freechips,rocketchip-unknown"
    Resource(ResourceAnchors.root, "model").bind(ResourceString(model))
    Resource(ResourceAnchors.root, "compat").bind(ResourceString(model + "-dev"))
    Resource(ResourceAnchors.soc, "compat").bind(ResourceString(model + "-soc"))
    Resource(ResourceAnchors.root, "width").bind(width)
    Resource(ResourceAnchors.soc, "width").bind(width)
    Resource(ResourceAnchors.cpus, "width").bind(ResourceInt(1))
    def bindManagers(xbar: TLNexusNode) = {
      ManagerUnification(xbar.edges.in.head.manager.managers).foreach{ manager =>
        manager.resources.foreach(r => r.bind(manager.toResource))
      }
    }
    bindManagers(misc.l3_xbar.asInstanceOf[TLNexusNode])
    bindManagers(misc.peripheralXbar.asInstanceOf[TLNexusNode])
  }

  println(s"FPGASoC cores: $NumCores banks: $L3NBanks block size: $L3BlockSize bus size: $L3OuterBusWidth")

  val core_with_l2 = tiles.map(coreParams =>
    LazyModule(new XSTile()(p.alterPartial({
      case XSCoreParamsKey => coreParams
    })))
  )

  val l3cacheOpt = soc.L3CacheParamsOpt.map(l3param =>
    LazyModule(new HuanCun()(new Config((_, _, _) => {
      case HCCacheParamsKey => l3param.copy(hartIds = tiles.map(_.HartId))
    })))
  )

  // recieve all prefetch req from cores
  val memblock_pf_recv_nodes: Seq[Option[BundleBridgeSink[PrefetchRecv]]] = core_with_l2.map(_.core_l3_pf_port).map{ _ => Some(BundleBridgeSink(Some(() => new PrefetchRecv))) }
  
  // pick one req per cycle, send it to l3 cache
  val l3_pf_sender_opt = soc.L3CacheParamsOpt.map(_ =>
    BundleBridgeSource(() => new PrefetchRecv)
  )

  for (i <- 0 until NumCores) {
    core_with_l2(i).clint_int_sink := misc.clint.intnode
    core_with_l2(i).plic_int_sink :*= misc.plic.intnode
    core_with_l2(i).debug_int_sink := misc.debugModule.debug.dmOuter.dmOuter.intnode
    misc.plic.intnode := IntBuffer() := core_with_l2(i).beu_int_source
    misc.peripheral_ports(i) := core_with_l2(i).uncache
    misc.core_to_l3_ports(i) :=* core_with_l2(i).memory_port
    memblock_pf_recv_nodes(i).get := core_with_l2(i).core_l3_pf_port.get
    println(s"Connecting Core_${i}'s L1 pf source to L3!")
  }

  l3cacheOpt.map(_.ctlnode.map(_ := misc.peripheralXbar))
  l3cacheOpt.map(_.intnode.map(int => {
    misc.plic.intnode := IntBuffer() := int
  }))

  val core_rst_nodes = if(l3cacheOpt.nonEmpty && l3cacheOpt.get.rst_nodes.nonEmpty){
    l3cacheOpt.get.rst_nodes.get
  } else {
    core_with_l2.map(_ => BundleBridgeSource(() => Reset()))
  }

  core_rst_nodes.zip(core_with_l2.map(_.core_reset_sink)).foreach({
    case (source, sink) =>  sink := source
  })

  l3cacheOpt match {
    case Some(l3) =>
<<<<<<< HEAD
      misc.l3_out :*= l3.node :*= TLBuffer.chainNode(2) :*= misc.l3_banked_xbar
      l3.pf_recv_node.map(recv => {
        println("Connecting L1 prefetcher to L3!")
        recv := l3_pf_sender_opt.get
      })
=======
      misc.l3_out :*= l3.node :*= misc.l3_banked_xbar
>>>>>>> 1de5a4a1
    case None =>
      val dummyMatch = WireDefault(false.B)
      tiles.map(_.HartId).foreach(hartId => ExcitingUtils.addSource(dummyMatch, s"L3MissMatch_${hartId}", ExcitingUtils.Perf, true))
  }

  lazy val module = new LazyRawModuleImp(this) {
    FileRegisters.add("dts", dts)
    FileRegisters.add("graphml", graphML)
    FileRegisters.add("json", json)
    FileRegisters.add("plusArgs", freechips.rocketchip.util.PlusArgArtefacts.serialize_cHeader())

    val dma = IO(Flipped(misc.dma.cloneType))
    val peripheral = IO(misc.peripheral.cloneType)
    val memory = IO(misc.memory.cloneType)

    misc.dma <> dma
    peripheral <> misc.peripheral
    memory <> misc.memory

    val io = IO(new Bundle {
      val clock = Input(Bool())
      val reset = Input(AsyncReset())
      val sram_config = Input(UInt(16.W))
      val extIntrs = Input(UInt(NrExtIntr.W))
      val pll0_lock = Input(Bool())
      val pll0_ctrl = Output(Vec(6, UInt(32.W)))
      val systemjtag = new Bundle {
        val jtag = Flipped(new JTAGIO(hasTRSTn = false))
        val reset = Input(AsyncReset()) // No reset allowed on top
        val mfr_id = Input(UInt(11.W))
        val part_number = Input(UInt(16.W))
        val version = Input(UInt(4.W))
      }
      val debug_reset = Output(Bool())
      val rtc_clock = Input(Bool())
      val cacheable_check = new TLPMAIO()
      val riscv_halt = Output(Vec(NumCores, Bool()))
      val riscv_rst_vec = Input(Vec(NumCores, UInt(38.W)))
    })

    val reset_sync = withClockAndReset(io.clock.asClock, io.reset) { ResetGen() }
    val jtag_reset_sync = withClockAndReset(io.systemjtag.jtag.TCK, io.systemjtag.reset) { ResetGen() }

    // override LazyRawModuleImp's clock and reset
    childClock := io.clock.asClock
    childReset := reset_sync

    // output
    io.debug_reset := misc.module.debug_module_io.debugIO.ndreset

    // input
    dontTouch(dma)
    dontTouch(io)
    dontTouch(peripheral)
    dontTouch(memory)
    misc.module.ext_intrs := io.extIntrs
    misc.module.rtc_clock := io.rtc_clock
    misc.module.pll0_lock := io.pll0_lock
    misc.module.cacheable_check <> io.cacheable_check

    io.pll0_ctrl <> misc.module.pll0_ctrl

    for ((core, i) <- core_with_l2.zipWithIndex) {
      core.module.io.hartId := i.U
      io.riscv_halt(i) := core.module.io.cpu_halt
      core.module.io.reset_vector := io.riscv_rst_vec(i)
    }

    if(l3cacheOpt.isEmpty || l3cacheOpt.get.rst_nodes.isEmpty){
      // tie off core soft reset
      for(node <- core_rst_nodes){
        node.out.head._1 := false.B.asAsyncReset()
      }
    }

    l3_pf_sender_opt.get.out.head._1.addr_valid := VecInit(memblock_pf_recv_nodes.map(_.get.in.head._1.addr_valid)).asUInt.orR
    for (i <- 0 until NumCores) {
      when(memblock_pf_recv_nodes(i).get.in.head._1.addr_valid) {
        l3_pf_sender_opt.get.out.head._1.addr := memblock_pf_recv_nodes(i).get.in.head._1.addr
        l3_pf_sender_opt.get.out.head._1.l2_pf_en := memblock_pf_recv_nodes(i).get.in.head._1.l2_pf_en
      }
    }

    misc.module.debug_module_io.resetCtrl.hartIsInReset := core_with_l2.map(_.module.reset.asBool)
    misc.module.debug_module_io.clock := io.clock
    misc.module.debug_module_io.reset := reset_sync

    misc.module.debug_module_io.debugIO.reset := misc.module.reset
    misc.module.debug_module_io.debugIO.clock := io.clock.asClock
    // TODO: delay 3 cycles?
    misc.module.debug_module_io.debugIO.dmactiveAck := misc.module.debug_module_io.debugIO.dmactive
    // jtag connector
    misc.module.debug_module_io.debugIO.systemjtag.foreach { x =>
      x.jtag        <> io.systemjtag.jtag
      x.reset       := jtag_reset_sync
      x.mfr_id      := io.systemjtag.mfr_id
      x.part_number := io.systemjtag.part_number
      x.version     := io.systemjtag.version
    }

    withClockAndReset(io.clock.asClock, reset_sync) {
      // Modules are reset one by one
      // reset ----> SYNC --> {SoCMisc, L3 Cache, Cores}
      val resetChain = Seq(Seq(misc.module) ++ l3cacheOpt.map(_.module) ++ core_with_l2.map(_.module))
      ResetGen(resetChain, reset_sync, !debugOpts.FPGAPlatform)
    }

  }
}

object TopMain extends App with HasRocketChipStageUtils {
  override def main(args: Array[String]): Unit = {
    val (config, firrtlOpts, firrtlComplier, firtoolOpts) = ArgParser.parse(args)

    // tools: init to close dpi-c when in fpga
    val envInFPGA = config(DebugOptionsKey).FPGAPlatform
    val enableChiselDB = config(DebugOptionsKey).EnableChiselDB
    val enableConstantin = config(DebugOptionsKey).EnableConstantin
    Constantin.init(enableConstantin && !envInFPGA)
    ChiselDB.init(enableChiselDB && !envInFPGA)

    val soc = DisableMonitors(p => LazyModule(new XSTop()(p)))(config)
    Generator.execute(firrtlOpts, soc.module, firrtlComplier, firtoolOpts)
    FileRegisters.write(fileDir = "./build", filePrefix = "XSTop.")
  }
}<|MERGE_RESOLUTION|>--- conflicted
+++ resolved
@@ -110,15 +110,11 @@
 
   l3cacheOpt match {
     case Some(l3) =>
-<<<<<<< HEAD
-      misc.l3_out :*= l3.node :*= TLBuffer.chainNode(2) :*= misc.l3_banked_xbar
+      misc.l3_out :*= l3.node :*= misc.l3_banked_xbar
       l3.pf_recv_node.map(recv => {
         println("Connecting L1 prefetcher to L3!")
         recv := l3_pf_sender_opt.get
       })
-=======
-      misc.l3_out :*= l3.node :*= misc.l3_banked_xbar
->>>>>>> 1de5a4a1
     case None =>
       val dummyMatch = WireDefault(false.B)
       tiles.map(_.HartId).foreach(hartId => ExcitingUtils.addSource(dummyMatch, s"L3MissMatch_${hartId}", ExcitingUtils.Perf, true))
