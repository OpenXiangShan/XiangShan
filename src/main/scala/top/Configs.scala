--- conflicted
+++ resolved
@@ -95,11 +95,7 @@
           nMissEntries = 2
         ),
         dcacheParameters = DCacheParameters(
-<<<<<<< HEAD
-          nSets = 256, // 128KB DCache
-=======
           nSets = 64, // 128KB DCache
->>>>>>> fddcfe1f
           nWays = 8,
           tagECC = Some("secded"),
           dataECC = Some("secded"),
