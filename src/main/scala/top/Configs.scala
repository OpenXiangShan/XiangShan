/***************************************************************************************
* Copyright (c) 2020-2021 Institute of Computing Technology, Chinese Academy of Sciences
* Copyright (c) 2020-2021 Peng Cheng Laboratory
*
* XiangShan is licensed under Mulan PSL v2.
* You can use this software according to the terms and conditions of the Mulan PSL v2.
* You may obtain a copy of Mulan PSL v2 at:
*          http://license.coscl.org.cn/MulanPSL2
*
* THIS SOFTWARE IS PROVIDED ON AN "AS IS" BASIS, WITHOUT WARRANTIES OF ANY KIND,
* EITHER EXPRESS OR IMPLIED, INCLUDING BUT NOT LIMITED TO NON-INFRINGEMENT,
* MERCHANTABILITY OR FIT FOR A PARTICULAR PURPOSE.
*
* See the Mulan PSL v2 for more details.
***************************************************************************************/

package top

import chisel3._
import chisel3.util._
import xiangshan._
import utils._
import utility._
import system._
import chipsalliance.rocketchip.config._
import freechips.rocketchip.tile.{BusErrorUnit, BusErrorUnitParams, XLen}
import xiangshan.frontend.icache.ICacheParameters
import freechips.rocketchip.devices.debug._
import freechips.rocketchip.tile.MaxHartIdBits
import xiangshan.backend.dispatch.DispatchParameters
import xiangshan.backend.exu.ExuParameters
import xiangshan.cache.DCacheParameters
import xiangshan.cache.mmu.{L2TLBParameters, TLBParameters}
import device.{EnableJtag, XSDebugModuleParams}
import huancun._
import coupledL2._

class BaseConfig(n: Int) extends Config((site, here, up) => {
  case XLen => 64
  case DebugOptionsKey => DebugOptions()
  case SoCParamsKey => SoCParameters()
  case PMParameKey => PMParameters()
  case XSTileKey => Seq.tabulate(n){ i => XSCoreParameters(HartId = i) }
  case ExportDebug => DebugAttachParams(protocols = Set(JTAG))
  case DebugModuleKey => Some(XSDebugModuleParams(site(XLen)))
  case JtagDTMKey => JtagDTMKey
  case MaxHartIdBits => 2
  case EnableJtag => true.B
})

// Synthesizable minimal XiangShan
// * It is still an out-of-order, super-scalaer arch
// * L1 cache included
// * L2 cache NOT included
// * L3 cache included
class MinimalConfig(n: Int = 1) extends Config(
  new BaseConfig(n).alter((site, here, up) => {
    case XSTileKey => up(XSTileKey).map(
      _.copy(
        DecodeWidth = 2,
        RenameWidth = 2,
        CommitWidth = 2,
        FetchWidth = 4,
        IssQueSize = 8,
        NRPhyRegs = 64,
        VirtualLoadQueueSize = 16,
        LoadQueueRARSize = 16, 
        LoadQueueRAWSize = 12, 
        LoadQueueReplaySize = 8,
        LoadUncacheBufferSize = 8,
        LoadQueueNWriteBanks = 4, // NOTE: make sure that LoadQueue{RAR, RAW, Replay}Size is divided by LoadQueueNWriteBanks.
        RollbackGroupSize = 8,
        StoreQueueSize = 12,
        StoreQueueNWriteBanks = 4, // NOTE: make sure that StoreQueueSize is divided by StoreQueueNWriteBanks
        StoreQueueForwardWithMask = true,
        RobSize = 32,
        FtqSize = 8,
        IBufSize = 16,
        StoreBufferSize = 4,
        StoreBufferThreshold = 3,
        dpParams = DispatchParameters(
          IntDqSize = 12,
          FpDqSize = 12,
          LsDqSize = 12,
          IntDqDeqWidth = 4,
          FpDqDeqWidth = 4,
          LsDqDeqWidth = 4
        ),
        exuParameters = ExuParameters(
          JmpCnt = 1,
          AluCnt = 2,
          MulCnt = 0,
          MduCnt = 1,
          FmacCnt = 1,
          FmiscCnt = 1,
          FmiscDivSqrtCnt = 0,
          LduCnt = 2,
          StuCnt = 2
        ),
        icacheParameters = ICacheParameters(
          nSets = 64, // 16KB ICache
          tagECC = Some("parity"),
          dataECC = Some("parity"),
          replacer = Some("setplru"),
          nMissEntries = 2,
          nReleaseEntries = 1,
          nProbeEntries = 2,
          nPrefetchEntries = 2,
          nPrefBufferEntries = 32,
          hasPrefetch = true
        ),
        dcacheParametersOpt = Some(DCacheParameters(
          nSets = 64, // 32KB DCache
          nWays = 8,
          tagECC = Some("secded"),
          dataECC = Some("secded"),
          replacer = Some("setplru"),
          nMissEntries = 4,
          nProbeEntries = 4,
          nReleaseEntries = 8,
          nMaxPrefetchEntry = 2,
        )),
        EnableBPD = false, // disable TAGE
        EnableLoop = false,
        itlbParameters = TLBParameters(
          name = "itlb",
          fetchi = true,
          useDmode = false,
          normalReplacer = Some("plru"),
          superReplacer = Some("plru"),
          normalNWays = 4,
          normalNSets = 1,
          superNWays = 2
        ),
        ldtlbParameters = TLBParameters(
          name = "ldtlb",
          normalNSets = 16, // when da or sa
          normalNWays = 1, // when fa or sa
          normalAssociative = "sa",
          normalReplacer = Some("setplru"),
          superNWays = 4,
          normalAsVictim = true,
          partialStaticPMP = true,
          outsideRecvFlush = true,
          outReplace = false
        ),
        sttlbParameters = TLBParameters(
          name = "sttlb",
          normalNSets = 16, // when da or sa
          normalNWays = 1, // when fa or sa
          normalAssociative = "sa",
          normalReplacer = Some("setplru"),
          normalAsVictim = true,
          superNWays = 4,
          partialStaticPMP = true,
          outsideRecvFlush = true,
          outReplace = false
        ),
        pftlbParameters = TLBParameters(
          name = "pftlb",
          normalNSets = 16, // when da or sa
          normalNWays = 1, // when fa or sa
          normalAssociative = "sa",
          normalReplacer = Some("setplru"),
          normalAsVictim = true,
          superNWays = 4,
          partialStaticPMP = true,
          outsideRecvFlush = true,
          outReplace = false
        ),
        btlbParameters = TLBParameters(
          name = "btlb",
          normalNSets = 1,
          normalNWays = 8,
          superNWays = 2
        ),
        l2tlbParameters = L2TLBParameters(
          l1Size = 4,
          l2nSets = 4,
          l2nWays = 4,
          l3nSets = 4,
          l3nWays = 8,
          spSize = 2,
        ),
        L2CacheParamsOpt = Some(L2Param(
          name = "L2",
          ways = 8,
          sets = 128,
          echoField = Seq(huancun.DirtyField()),
          prefetch = None
        )),
        L2NBanks = 2,
        prefetcher = None // if L2 pf_recv_node does not exist, disable SMS prefetcher
      )
    )
    case SoCParamsKey =>
      val tiles = site(XSTileKey)
      up(SoCParamsKey).copy(
        L3CacheParamsOpt = Some(up(SoCParamsKey).L3CacheParamsOpt.get.copy(
          sets = 1024,
          inclusive = false,
          clientCaches = tiles.map{ core =>
            val clientDirBytes = tiles.map{ t =>
              t.L2NBanks * t.L2CacheParamsOpt.map(_.toCacheParams.capacity).getOrElse(0)
            }.sum
            val l2params = core.L2CacheParamsOpt.get.toCacheParams
            l2params.copy(sets = 2 * clientDirBytes / core.L2NBanks / l2params.ways / 64)
          },
          simulation = !site(DebugOptionsKey).FPGAPlatform
        )),
        L3NBanks = 1
      )
  })
)

// Non-synthesizable MinimalConfig, for fast simulation only
class MinimalSimConfig(n: Int = 1) extends Config(
  new MinimalConfig(n).alter((site, here, up) => {
    case XSTileKey => up(XSTileKey).map(_.copy(
      dcacheParametersOpt = None,
      softPTW = true
    ))
    case SoCParamsKey => up(SoCParamsKey).copy(
      L3CacheParamsOpt = None
    )
  })
)

class WithNKBL1D(n: Int, ways: Int = 8) extends Config((site, here, up) => {
  case XSTileKey =>
    val sets = n * 1024 / ways / 64
    up(XSTileKey).map(_.copy(
      dcacheParametersOpt = Some(DCacheParameters(
        nSets = sets,
        nWays = ways,
        tagECC = Some("secded"),
        dataECC = Some("secded"),
        replacer = Some("setplru"),
        nMissEntries = 16,
        nProbeEntries = 8,
        nReleaseEntries = 18,
        nMaxPrefetchEntry = 6,
      ))
    ))
})

class WithNKBL2
(
  n: Int,
  ways: Int = 8,
  inclusive: Boolean = true,
  banks: Int = 1
) extends Config((site, here, up) => {
  case XSTileKey =>
    val upParams = up(XSTileKey)
    val l2sets = n * 1024 / banks / ways / 64
    upParams.map(p => p.copy(
      L2CacheParamsOpt = Some(L2Param(
        name = "L2",
        ways = ways,
        sets = l2sets,
        clientCaches = Seq(L1Param(
          "dcache",
          sets = 2 * p.dcacheParametersOpt.get.nSets / banks,
          ways = p.dcacheParametersOpt.get.nWays + 2,
          aliasBitsOpt = p.dcacheParametersOpt.get.aliasBitsOpt
        )),
<<<<<<< HEAD
        reqField = Seq(PreferCacheField(), ReqSourceField()),
        echoField = Seq(DirtyField()),
        prefetch = Some(huancun.prefetch.PrefetchReceiverParams()),
        enablePerf = true,
        sramDepthDiv = 2,
        tagECC = Some("secded"),
        dataECC = Some("secded"),
        simulation = !site(DebugOptionsKey).FPGAPlatform
=======
        reqField = Seq(utility.ReqSourceField()),
        echoField = Seq(huancun.DirtyField()),
        prefetch = Some(coupledL2.prefetch.PrefetchReceiverParams())
>>>>>>> 8a610956
      )),
      L2NBanks = banks
    ))
})

class WithNKBL3(n: Int, ways: Int = 8, inclusive: Boolean = true, banks: Int = 1) extends Config((site, here, up) => {
  case SoCParamsKey =>
    val sets = n * 1024 / banks / ways / 64
    val tiles = site(XSTileKey)
    val clientDirBytes = tiles.map{ t =>
      t.L2NBanks * t.L2CacheParamsOpt.map(_.toCacheParams.capacity).getOrElse(0)
    }.sum
    up(SoCParamsKey).copy(
      L3NBanks = banks,
      L3CacheParamsOpt = Some(HCCacheParameters(
        name = "L3",
        level = 3,
        ways = ways,
        sets = sets,
        inclusive = inclusive,
        clientCaches = tiles.map{ core =>
          val l2params = core.L2CacheParamsOpt.get.toCacheParams
          l2params.copy(sets = 2 * clientDirBytes / core.L2NBanks / l2params.ways / 64)
        },
        enablePerf = true,
        ctrl = Some(CacheCtrl(
          address = 0x39000000,
          numCores = tiles.size
        )),
        reqField = Seq(utility.ReqSourceField()),
        sramClkDivBy2 = true,
        sramDepthDiv = 4,
        tagECC = Some("secded"),
        dataECC = Some("secded"),
        simulation = !site(DebugOptionsKey).FPGAPlatform
      ))
    )
})

class WithL3DebugConfig extends Config(
  new WithNKBL3(256, inclusive = false) ++ new WithNKBL2(64)
)

class MinimalL3DebugConfig(n: Int = 1) extends Config(
  new WithL3DebugConfig ++ new MinimalConfig(n)
)

class DefaultL3DebugConfig(n: Int = 1) extends Config(
  new WithL3DebugConfig ++ new BaseConfig(n)
)

class MinimalAliasDebugConfig(n: Int = 1) extends Config(
  new WithNKBL3(512, inclusive = false) ++
    new WithNKBL2(256, inclusive = false) ++
    new WithNKBL1D(128) ++
    new MinimalConfig(n)
)

class MediumConfig(n: Int = 1) extends Config(
  new WithNKBL3(4096, inclusive = false, banks = 4)
    ++ new WithNKBL2(512, inclusive = false)
    ++ new WithNKBL1D(128)
    ++ new BaseConfig(n)
)

class DefaultConfig(n: Int = 1) extends Config(
  new WithNKBL3(6 * 1024, inclusive = false, banks = 4, ways = 6)
    ++ new WithNKBL2(2 * 512, inclusive = false, banks = 4)
    ++ new WithNKBL1D(128)
    ++ new BaseConfig(n)
)<|MERGE_RESOLUTION|>--- conflicted
+++ resolved
@@ -265,20 +265,9 @@
           ways = p.dcacheParametersOpt.get.nWays + 2,
           aliasBitsOpt = p.dcacheParametersOpt.get.aliasBitsOpt
         )),
-<<<<<<< HEAD
-        reqField = Seq(PreferCacheField(), ReqSourceField()),
-        echoField = Seq(DirtyField()),
-        prefetch = Some(huancun.prefetch.PrefetchReceiverParams()),
-        enablePerf = true,
-        sramDepthDiv = 2,
-        tagECC = Some("secded"),
-        dataECC = Some("secded"),
-        simulation = !site(DebugOptionsKey).FPGAPlatform
-=======
         reqField = Seq(utility.ReqSourceField()),
         echoField = Seq(huancun.DirtyField()),
         prefetch = Some(coupledL2.prefetch.PrefetchReceiverParams())
->>>>>>> 8a610956
       )),
       L2NBanks = banks
     ))
