--- conflicted
+++ resolved
@@ -30,11 +30,7 @@
 import xiangshan.backend.exu.ExuParameters
 import xiangshan.cache.{DCacheParameters, ICacheParameters, L1plusCacheParameters}
 import xiangshan.cache.prefetch.{BOPParameters, L1plusPrefetcherParameters, L2PrefetcherParameters, StreamPrefetchParameters}
-<<<<<<< HEAD
-import xiangshan.cache.mmu.TLBParameters
-=======
-import xiangshan.cache.mmu.{L2TLBParameters}
->>>>>>> dd81f7f0
+import xiangshan.cache.mmu.{L2TLBParameters, TLBParameters}
 import device.{XSDebugModuleParams, EnableJtag}
 
 class DefaultConfig(n: Int) extends Config((site, here, up) => {
@@ -111,7 +107,6 @@
         ),
         EnableBPD = false, // disable TAGE
         EnableLoop = false,
-<<<<<<< HEAD
         itlbParameters = TLBParameters(
           name = "itlb",
           fetchi = true,
@@ -145,13 +140,6 @@
           normalNWays = 8,
           superSize = 2
         ),
-        PtwL1EntrySize = 2,
-        PtwL2EntrySize = 64,
-        PtwL3EntrySize = 128,
-        PtwSPEntrySize = 2,
-=======
-        TlbEntrySize = 32,
-        TlbSPEntrySize = 4,
         l2tlbParameters = L2TLBParameters(
           l1Size = 4,
           l2nSets = 4,
@@ -161,7 +149,6 @@
           spSize = 2,
           missQueueSize = 8
         ),
->>>>>>> dd81f7f0
         useFakeL2Cache = true, // disable L2 Cache
       )),
       L3Size = 256 * 1024, // 256KB L3 Cache
