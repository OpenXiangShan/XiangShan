--- conflicted
+++ resolved
@@ -264,19 +264,9 @@
           ways = p.dcacheParametersOpt.get.nWays + 2,
           aliasBitsOpt = p.dcacheParametersOpt.get.aliasBitsOpt
         )),
-<<<<<<< HEAD
-        reqField = Seq(PreferCacheField(), ReqSourceField()),
-        echoField = Seq(DirtyField()),
-        prefetch = Some(huancun.prefetch.PrefetchReceiverParams()),
-        enablePerf = true,
-        sramDepthDiv = 2,
-        tagECC = Some("secded"),
-        dataECC = Some("secded"),
-        simulation = !site(DebugOptionsKey).FPGAPlatform
-=======
+        reqField = Seq(ReqSourceField()),
         echoField = Seq(huancun.DirtyField()),
         prefetch = Some(coupledL2.prefetch.PrefetchReceiverParams())
->>>>>>> 159372dd
       )),
       L2NBanks = banks
     ))
