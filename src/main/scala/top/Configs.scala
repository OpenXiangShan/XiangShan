/***************************************************************************************
* Copyright (c) 2020-2021 Institute of Computing Technology, Chinese Academy of Sciences
* Copyright (c) 2020-2021 Peng Cheng Laboratory
*
* XiangShan is licensed under Mulan PSL v2.
* You can use this software according to the terms and conditions of the Mulan PSL v2.
* You may obtain a copy of Mulan PSL v2 at:
*          http://license.coscl.org.cn/MulanPSL2
*
* THIS SOFTWARE IS PROVIDED ON AN "AS IS" BASIS, WITHOUT WARRANTIES OF ANY KIND,
* EITHER EXPRESS OR IMPLIED, INCLUDING BUT NOT LIMITED TO NON-INFRINGEMENT,
* MERCHANTABILITY OR FIT FOR A PARTICULAR PURPOSE.
*
* See the Mulan PSL v2 for more details.
***************************************************************************************/

package top

import chisel3._
import chisel3.util._
import xiangshan._
import utils._
import system._
import chipsalliance.rocketchip.config._
import freechips.rocketchip.tile.{BusErrorUnit, BusErrorUnitParams, XLen}
import freechips.rocketchip.devices.debug._
import freechips.rocketchip.tile.MaxHartIdBits
import sifive.blocks.inclusivecache.{InclusiveCache, InclusiveCacheMicroParameters, CacheParameters}
import xiangshan.backend.dispatch.DispatchParameters
import xiangshan.backend.exu.ExuParameters
import xiangshan.cache.{DCacheParameters, ICacheParameters, L1plusCacheParameters}
import xiangshan.cache.prefetch.{BOPParameters, L1plusPrefetcherParameters, L2PrefetcherParameters, StreamPrefetchParameters}
import device.{XSDebugModuleParams, EnableJtag}

class DefaultConfig(n: Int) extends Config((site, here, up) => {
  case XLen => 64
  case DebugOptionsKey => DebugOptions()
  case SoCParamsKey => SoCParameters(
    cores = List.tabulate(n){ i => XSCoreParameters(HartId = i) }
  )
  case ExportDebug => DebugAttachParams(protocols = Set(JTAG))
  case DebugModuleKey => Some(XSDebugModuleParams(site(XLen)))
  case JtagDTMKey => JtagDTMKey
  case MaxHartIdBits => 2
  case EnableJtag => false.B
})

// Synthesizable minimal XiangShan
// * It is still an out-of-order, super-scalaer arch
// * L1 cache included
// * L2 cache NOT included
// * L3 cache included
class MinimalConfig(n: Int = 1) extends Config(
  new DefaultConfig(n).alter((site, here, up) => {
    case SoCParamsKey => up(SoCParamsKey).copy(
      cores = up(SoCParamsKey).cores.map(_.copy(
        DecodeWidth = 2,
        RenameWidth = 2,
        FetchWidth = 4,
        IssQueSize = 8,
        NRPhyRegs = 64,
        LoadQueueSize = 16,
        StoreQueueSize = 12,
        RoqSize = 32,
        BrqSize = 8,
        FtqSize = 8,
        IBufSize = 16,
        StoreBufferSize = 4,
        StoreBufferThreshold = 3,
        dpParams = DispatchParameters(
          IntDqSize = 12,
          FpDqSize = 12,
          LsDqSize = 12,
          IntDqDeqWidth = 4,
          FpDqDeqWidth = 4,
          LsDqDeqWidth = 4
        ),
        exuParameters = ExuParameters(
          JmpCnt = 1,
          AluCnt = 2,
          MulCnt = 0,
          MduCnt = 1,
          FmacCnt = 1,
          FmiscCnt = 1,
          FmiscDivSqrtCnt = 0,
          LduCnt = 2,
          StuCnt = 2
        ),
        icacheParameters = ICacheParameters(
          nSets = 64, // 16KB ICache
          tagECC = Some("parity"),
          dataECC = Some("parity"),
          replacer = Some("setplru"),
          nMissEntries = 2
        ),
        dcacheParameters = DCacheParameters(
          nSets = 64, // 32KB DCache
          nWays = 8,
          tagECC = Some("secded"),
          dataECC = Some("secded"),
          replacer = Some("setplru"),
          nMissEntries = 4,
          nProbeEntries = 4,
          nReleaseEntries = 4,
          nStoreReplayEntries = 4,
        ),
        EnableBPD = false, // disable TAGE
        EnableLoop = false,
<<<<<<< HEAD
        TlbEntrySize = 2,
        TlbSPEntrySize = 2,
        BTlbEntrySize = 8,
=======
        TlbEntrySize = 32,
        TlbSPEntrySize = 4,
>>>>>>> 85b4cd54
        PtwL1EntrySize = 2,
        PtwL2EntrySize = 64,
        PtwL3EntrySize = 128,
        PtwSPEntrySize = 2,
        useFakeL2Cache = true, // disable L2 Cache
      )),
      L3Size = 256 * 1024, // 256KB L3 Cache
    )
  })
)

// Non-synthesizable MinimalConfig, for fast simulation only
class MinimalSimConfig(n: Int = 1) extends Config(
  new MinimalConfig(n).alter((site, here, up) => {
    case SoCParamsKey => up(SoCParamsKey).copy(
      cores = up(SoCParamsKey).cores.map(_.copy(
        useFakeDCache = true,
        useFakePTW = true,
        useFakeL1plusCache = true,
      )),
      useFakeL3Cache = true
    )
  })
)<|MERGE_RESOLUTION|>--- conflicted
+++ resolved
@@ -106,14 +106,9 @@
         ),
         EnableBPD = false, // disable TAGE
         EnableLoop = false,
-<<<<<<< HEAD
         TlbEntrySize = 2,
         TlbSPEntrySize = 2,
         BTlbEntrySize = 8,
-=======
-        TlbEntrySize = 32,
-        TlbSPEntrySize = 4,
->>>>>>> 85b4cd54
         PtwL1EntrySize = 2,
         PtwL2EntrySize = 64,
         PtwL3EntrySize = 128,
