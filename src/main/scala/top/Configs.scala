--- conflicted
+++ resolved
@@ -270,13 +270,8 @@
         )),
         reqField = Seq(utility.ReqSourceField()),
         echoField = Seq(huancun.DirtyField()),
-<<<<<<< HEAD
         prefetch = Some(coupledL2.prefetch.PrefetchReceiverParams(tp = tp)),
-        enablePerf = !site(DebugOptionsKey).FPGAPlatform,
-=======
-        prefetch = Some(coupledL2.prefetch.PrefetchReceiverParams()),
         enablePerf = !site(DebugOptionsKey).FPGAPlatform && site(DebugOptionsKey).EnablePerfDebug,
->>>>>>> 363530d2
         enableRollingDB = site(DebugOptionsKey).EnableRollingDB,
         enableMonitor = site(DebugOptionsKey).AlwaysBasicDB,
         elaboratedTopDown = !site(DebugOptionsKey).FPGAPlatform
