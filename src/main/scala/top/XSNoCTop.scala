--- conflicted
+++ resolved
@@ -162,11 +162,7 @@
      2. Gate clock when SoC is enable clock (Core+L2 in normal state) and core is in wfi state
      3. Disable clock gate at the cycle of Flitpend valid in rx.snp channel
      */
-<<<<<<< HEAD
     val cpuClockEn = !wfiGateClock && !(cpuReset_sync.asBool)
-=======
-    val cpuClockEn = !wfiGateClock && !pwrdownGateClock | io_chi.rx.snp.flitpend
->>>>>>> a30d027d
 
     dontTouch(wfiGateClock)
     dontTouch(pwrdownGateClock)
