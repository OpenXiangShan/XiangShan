--- conflicted
+++ resolved
@@ -80,16 +80,6 @@
   private val INTP_FILE_WIDTH = log2Ceil(NR_INTP_FILES)
   private val MSI_INFO_WIDTH = NR_HARTS_WIDTH + INTP_FILE_WIDTH + NR_SRC_WIDTH
 
-<<<<<<< HEAD
-  private val tuple_axi4_tl = Option.when(useTL) {
-    val tlnodes = Seq.fill(2)(TLClientNode(Seq(TLMasterPortParameters.v1(
-      clients = Seq(TLMasterParameters.v1(
-        "tl",
-        sourceId = IdRange(0, 16)
-      ))
-    ))))
-    val axi4nodes = Seq.fill(2)(AXI4SlaveNode(Seq(AXI4SlavePortParameters(
-=======
   private val m_base = baseAddress._1;
   private val m_size = maxHarts * 0x1000;
   private val s_base = baseAddress._2;
@@ -111,7 +101,6 @@
       beatBytes = 4
     ))),
     AXI4SlaveNode(Seq(AXI4SlavePortParameters(
->>>>>>> 9143e232
       Seq(AXI4SlaveParameters(
         Seq(AddressSet(s_base, s_size - 1)),
         regionType = RegionType.UNCACHED,
@@ -126,7 +115,7 @@
     val tlnodes = Seq.fill(2)(TLClientNode(Seq(TLMasterPortParameters.v1(
       clients = Seq(TLMasterParameters.v1(
         "tl",
-        sourceId = IdRange(0, 1)
+        sourceId = IdRange(0, 16)
       ))
     ))))
     axi4nodes zip tlnodes foreach { case (axi4node, tlnode) =>
