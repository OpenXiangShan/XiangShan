--- conflicted
+++ resolved
@@ -24,13 +24,13 @@
 import freechips.rocketchip.diplomacy.{AddressSet, IdRange, InModuleBody, LazyModule, LazyModuleImp, MemoryDevice, RegionType, SimpleDevice, TransferSizes}
 import freechips.rocketchip.interrupts.{IntSourceNode, IntSourcePortSimple}
 import freechips.rocketchip.regmapper.{RegField, RegFieldAccessType, RegFieldDesc, RegFieldGroup}
+import utils.{BinaryArbiter, TLEdgeBuffer}
 import huancun._
 import huancun.debug._
 import xiangshan.{DebugOptionsKey, HasXSParameter, XSBundle, XSCore, XSCoreParameters, XSTileKey}
 import freechips.rocketchip.amba.axi4._
 import freechips.rocketchip.tilelink._
 import top.BusPerfMonitor
-import utils.{BinaryArbiter, TLEdgeBuffer}
 
 case object SoCParamsKey extends Field[SoCParameters]
 
@@ -127,7 +127,7 @@
     TLBuffer() :=
     error_xbar
 
-  mem_xbar := AXI4Fragmenter() := AXI4Buffer() := dma_to_ddr
+  mem_axi_xbar := AXI4Fragmenter() := AXI4Buffer() := dma_to_ddr
 
   val dma = InModuleBody {
     l3FrontendAXI4Node.makeIOs()
@@ -156,20 +156,6 @@
     )
   ))
 
-<<<<<<< HEAD
-  def mem_buffN(n: Int) = {
-    val buffers = (0 until n).map(_ => AXI4Buffer())
-    buffers.reduce((l, r) => l := r)
-    (buffers.head, buffers.last)
-  }
-  val (buf_l, buf_r) = mem_buffN(5)
-
-  val mem_xbar = AXI4Xbar() //TLXbar()
-
-  memAXI4SlaveNode := mem_xbar
-
-  mem_xbar :=
-=======
   val mem_xbar = TLXbar()
   mem_xbar :=*
     TLXbar() :=*
@@ -184,28 +170,17 @@
     TLBuffer.chainNode(5, name = Some("PeripheralXbar_to_MemXbar_buffer")) :=
     peripheralXbar
 
-  memAXI4SlaveNode :=
->>>>>>> 9bae7d6e
+  val mem_axi_xbar = AXI4Xbar()
+
+  mem_axi_xbar :=
     AXI4UserYanker() :=
     AXI4Deinterleaver(L3BlockSize) :=
-    buf_l
-  buf_r :=
     TLToAXI4() :=
     TLWidthWidget(L3OuterBusWidth / 8) :=
-<<<<<<< HEAD
-    TLXbar() :=* TLCacheCork() :=* bankedNode
-
-  mem_xbar :=
-    AXI4UserYanker() :=
-    AXI4Deinterleaver(8) :=
-    TLToAXI4() :=
-    TLWidthWidget(8) :=
-    TLBuffer() :=
-    peripheralXbar
-=======
     TLEdgeBuffer(_ => true, Some("MemXbar_to_DDR_buffer")) :=
     mem_xbar
->>>>>>> 9bae7d6e
+
+  memAXI4SlaveNode := mem_axi_xbar
 
   val memory = InModuleBody {
     memAXI4SlaveNode.makeIOs()
