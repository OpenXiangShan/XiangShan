/***************************************************************************************
* Copyright (c) 2020-2021 Institute of Computing Technology, Chinese Academy of Sciences
* Copyright (c) 2020-2021 Peng Cheng Laboratory
*
* XiangShan is licensed under Mulan PSL v2.
* You can use this software according to the terms and conditions of the Mulan PSL v2.
* You may obtain a copy of Mulan PSL v2 at:
*          http://license.coscl.org.cn/MulanPSL2
*
* THIS SOFTWARE IS PROVIDED ON AN "AS IS" BASIS, WITHOUT WARRANTIES OF ANY KIND,
* EITHER EXPRESS OR IMPLIED, INCLUDING BUT NOT LIMITED TO NON-INFRINGEMENT,
* MERCHANTABILITY OR FIT FOR A PARTICULAR PURPOSE.
*
* See the Mulan PSL v2 for more details.
***************************************************************************************/

package system

import org.chipsalliance.cde.config.{Field, Parameters}
import chisel3._
import chisel3.util._
import device.{DebugModule, TLPMA, TLPMAIO, AXI4MemEncrypt}
import freechips.rocketchip.amba.axi4._
import freechips.rocketchip.devices.debug.DebugModuleKey
import freechips.rocketchip.devices.tilelink._
import freechips.rocketchip.diplomacy.{AddressSet, IdRange, InModuleBody, LazyModule, LazyModuleImp, MemoryDevice, RegionType, SimpleDevice, TransferSizes}
import freechips.rocketchip.interrupts.{IntSourceNode, IntSourcePortSimple}
import freechips.rocketchip.regmapper.{RegField, RegFieldDesc, RegFieldGroup}
import freechips.rocketchip.tilelink._
import freechips.rocketchip.util.AsyncQueueParams
import huancun._
import top.BusPerfMonitor
import utility.{ReqSourceKey, TLClientsMerger, TLEdgeBuffer, TLLogger}
import xiangshan.backend.fu.{MemoryRange, PMAConfigEntry, PMAConst}
import xiangshan.{DebugOptionsKey, PMParameKey, XSTileKey}
import coupledL2.{EnableCHI, L2Param}
import coupledL2.tl2chi.CHIIssue
import openLLC.OpenLLCParam

case object SoCParamsKey extends Field[SoCParameters]
case object CVMParamskey extends Field[CVMParameters]

case class CVMParameters
(
  MEMENCRange: AddressSet = AddressSet(0x38030000L, 0xfff),
  KeyIDBits: Int = 0,
  MemencPipes: Int = 4,
  HasMEMencryption: Boolean = false,
  HasDelayNoencryption: Boolean = false, // Test specific
)

case class SoCParameters
(
  EnableILA: Boolean = false,
  PAddrBits: Int = 48,
  PmemRanges: Seq[MemoryRange] = Seq(MemoryRange(0x80000000L, 0x80000000000L)),
  PMAConfigs: Seq[PMAConfigEntry] = Seq(
    PMAConfigEntry(0x0L, range = 0x1000000000000L, a = 3),
    PMAConfigEntry(0x80000000000L, c = true, atomic = true, a = 1, x = true, w = true, r = true),
    PMAConfigEntry(0x80000000L, a = 1, w = true, r = true),
    PMAConfigEntry(0x3A000000L, a = 1),
    PMAConfigEntry(0x39002000L, a = 1, w = true, r = true),
    PMAConfigEntry(0x39000000L, a = 1, w = true, r = true),
    PMAConfigEntry(0x38022000L, a = 1, w = true, r = true),
    PMAConfigEntry(0x38021000L, a = 1, x = true, w = true, r = true),
    PMAConfigEntry(0x38020000L, a = 1, w = true, r = true),
    PMAConfigEntry(0x30050000L, a = 1, w = true, r = true), // FIXME: GPU space is cacheable?
    PMAConfigEntry(0x30010000L, a = 1, w = true, r = true),
    PMAConfigEntry(0x20000000L, a = 1, x = true, w = true, r = true),
    PMAConfigEntry(0x10000000L, a = 1, w = true, r = true),
    PMAConfigEntry(0)
  ),
  CLINTRange: AddressSet = AddressSet(0x38000000L, CLINTConsts.size - 1),
  BEURange: AddressSet = AddressSet(0x38010000L, 0xfff),
  PLICRange: AddressSet = AddressSet(0x3c000000L, PLICConsts.size(PLICConsts.maxMaxHarts) - 1),
  PLLRange: AddressSet = AddressSet(0x3a000000L, 0xfff),
  UARTLiteForDTS: Boolean = true, // should be false in SimMMIO
  extIntrs: Int = 64,
  L3NBanks: Int = 4,
  L3CacheParamsOpt: Option[HCCacheParameters] = Some(HCCacheParameters(
    name = "L3",
    level = 3,
    ways = 8,
    sets = 2048 // 1MB per bank
  )),
  OpenLLCParamsOpt: Option[OpenLLCParam] = None,
  XSTopPrefix: Option[String] = None,
  NodeIDWidthList: Map[String, Int] = Map(
    "B" -> 7,
    "C" -> 9,
    "E.b" -> 11
  ),
  NumHart: Int = 64,
  NumIRFiles: Int = 7,
  NumIRSrc: Int = 256,
  UseXSNoCTop: Boolean = false,
  UseXSNoCDiffTop: Boolean = false,
<<<<<<< HEAD
  IMSICBusType: device.IMSICBusType.Value = device.IMSICBusType.AXI,
  IMSICParams: aia.IMSICParams = aia.IMSICParams(
    imsicIntSrcWidth = 8,
    mAddr = 0x3A800000,
    sgAddr = 0x3B000000,
    geilen = 5,
    vgeinWidth = 6,
    iselectWidth = 12,
    EnableImsicAsyncBridge = true,
    HasTEEIMSIC = false
  ),
=======
  UseXSTileDiffTop: Boolean = false,
  IMSICUseTL: Boolean = false,
>>>>>>> 0bac66cd
  SeperateDMBus: Boolean = false,
  EnableCHIAsyncBridge: Option[AsyncQueueParams] = Some(AsyncQueueParams(depth = 16, sync = 3, safe = false)),
  EnableClintAsyncBridge: Option[AsyncQueueParams] = Some(AsyncQueueParams(depth = 1, sync = 3, safe = false)),
  EnableDMAsyncBridge: Option[AsyncQueueParams] = Some(AsyncQueueParams(depth = 1, sync = 3, safe = false))
){
  require(
    L3CacheParamsOpt.isDefined ^ OpenLLCParamsOpt.isDefined || L3CacheParamsOpt.isEmpty && OpenLLCParamsOpt.isEmpty,
    "Atmost one of L3CacheParamsOpt and OpenLLCParamsOpt should be defined"
  )
  // L3 configurations
  val L3InnerBusWidth = 256
  val L3BlockSize = 64
  // on chip network configurations
  val L3OuterBusWidth = 256
  val UARTLiteRange = AddressSet(0x40600000, if (UARTLiteForDTS) 0x3f else 0xf)
}

trait HasSoCParameter {
  implicit val p: Parameters

  val soc = p(SoCParamsKey)
  val cvm = p(CVMParamskey)
  val debugOpts = p(DebugOptionsKey)
  val tiles = p(XSTileKey)
  val enableCHI = p(EnableCHI)
  val issue = p(CHIIssue)

  val NumCores = tiles.size
  val EnableILA = soc.EnableILA

  // Parameters for trace extension
  val TraceTraceGroupNum          = tiles.head.traceParams.TraceGroupNum
  val TraceCauseWidth             = tiles.head.XLEN
  val TraceTvalWidth              = tiles.head.traceParams.IaddrWidth
  val TracePrivWidth              = tiles.head.traceParams.PrivWidth
  val TraceIaddrWidth             = tiles.head.traceParams.IaddrWidth
  val TraceItypeWidth             = tiles.head.traceParams.ItypeWidth
  val TraceIretireWidthCompressed = log2Up(tiles.head.RenameWidth * tiles.head.CommitWidth * 2)
  val TraceIlastsizeWidth         = tiles.head.traceParams.IlastsizeWidth

  // L3 configurations
  val L3InnerBusWidth = soc.L3InnerBusWidth
  val L3BlockSize = soc.L3BlockSize
  val L3NBanks = soc.L3NBanks

  // on chip network configurations
  val L3OuterBusWidth = soc.L3OuterBusWidth

  val NrExtIntr = soc.extIntrs

  val SetIpNumValidSize = soc.NumHart * soc.NumIRFiles

  val NumIRSrc = soc.NumIRSrc

  val SeperateDMBus = soc.SeperateDMBus

  val EnableCHIAsyncBridge = if (enableCHI && soc.EnableCHIAsyncBridge.isDefined)
    soc.EnableCHIAsyncBridge else None
  val EnableClintAsyncBridge = soc.EnableClintAsyncBridge
  val EnableDMAsyncBridge = if (SeperateDMBus && soc.EnableDMAsyncBridge.isDefined)
    soc.EnableDMAsyncBridge else None

  def HasMEMencryption = cvm.HasMEMencryption
  require((cvm.HasMEMencryption && (cvm.KeyIDBits > 0)) || (!cvm.HasMEMencryption && (cvm.KeyIDBits == 0)),
    "HasMEMencryption most set with KeyIDBits > 0")
}

trait HasPeripheralRanges {
  implicit val p: Parameters

  private def cvm = p(CVMParamskey)
  private def soc = p(SoCParamsKey)
  private def dm = p(DebugModuleKey)
  private def pmParams = p(PMParameKey)

  private def mmpma = pmParams.mmpma

  def onChipPeripheralRanges: Map[String, AddressSet] = Map(
    "CLINT" -> soc.CLINTRange,
    "BEU"   -> soc.BEURange,
    "PLIC"  -> soc.PLICRange,
    "PLL"   -> soc.PLLRange,
    "UART"  -> soc.UARTLiteRange,
    "DEBUG" -> dm.get.address,
    "MMPMA" -> AddressSet(mmpma.address, mmpma.mask)
  ) ++ (
    if (soc.L3CacheParamsOpt.map(_.ctrl.isDefined).getOrElse(false))
      Map("L3CTL" -> AddressSet(soc.L3CacheParamsOpt.get.ctrl.get.address, 0xffff))
    else
      Map()
  ) ++ (
    if (cvm.HasMEMencryption)
      Map("MEMENC"  -> cvm.MEMENCRange)
    else
      Map()
  )

  def peripheralRange = onChipPeripheralRanges.values.foldLeft(Seq(AddressSet(0x0, 0x7fffffffL))) { (acc, x) =>
    acc.flatMap(_.subtract(x))
  }
}

class ILABundle extends Bundle {}


abstract class BaseSoC()(implicit p: Parameters) extends LazyModule with HasSoCParameter with HasPeripheralRanges {
  val bankedNode = Option.when(!enableCHI)(BankBinder(L3NBanks, L3BlockSize))
  val peripheralXbar = Option.when(!enableCHI)(TLXbar())
  val l3_xbar = Option.when(!enableCHI)(TLXbar())
  val l3_banked_xbar = Option.when(!enableCHI)(TLXbar())

  val soc_xbar = Option.when(enableCHI)(AXI4Xbar())
}

// We adapt the following three traits from rocket-chip.
// Source: rocket-chip/src/main/scala/subsystem/Ports.scala
trait HaveSlaveAXI4Port {
  this: BaseSoC =>

  val idBits = 14

  val l3FrontendAXI4Node = AXI4MasterNode(Seq(AXI4MasterPortParameters(
    Seq(AXI4MasterParameters(
      name = "dma",
      id = IdRange(0, 1 << idBits)
    ))
  )))

  if (l3_xbar.isDefined) {
    val errorDevice = LazyModule(new TLError(
      params = DevNullParams(
        address = Seq(AddressSet(0x0, 0x7fffffffL)),
        maxAtomic = 8,
        maxTransfer = 64),
      beatBytes = L3InnerBusWidth / 8
    ))
    errorDevice.node :=
      l3_xbar.get :=
      TLFIFOFixer() :=
      TLWidthWidget(32) :=
      AXI4ToTL() :=
      AXI4UserYanker(Some(1)) :=
      AXI4Fragmenter() :=
      AXI4Buffer() :=
      AXI4Buffer() :=
      AXI4IdIndexer(1) :=
      l3FrontendAXI4Node
  }

  val dma = InModuleBody {
    l3FrontendAXI4Node.makeIOs()
  }
}

trait HaveAXI4MemPort {
  this: BaseSoC =>
  val device = new MemoryDevice
  // 48-bit physical address
  val memRange = AddressSet(0x00000000L, 0xffffffffffffL).subtract(AddressSet(0x0L, 0x7fffffffL))
  val memAXI4SlaveNode = AXI4SlaveNode(Seq(
    AXI4SlavePortParameters(
      slaves = Seq(
        AXI4SlaveParameters(
          address = memRange,
          regionType = RegionType.UNCACHED,
          executable = true,
          supportsRead = TransferSizes(1, L3BlockSize),
          supportsWrite = TransferSizes(1, L3BlockSize),
          interleavedId = Some(0),
          resources = device.reg("mem")
        )
      ),
      beatBytes = L3OuterBusWidth / 8,
      requestKeys = if (debugOpts.FPGAPlatform) Seq() else Seq(ReqSourceKey),
    )
  ))

  val mem_xbar = TLXbar()
  val l3_mem_pmu = BusPerfMonitor(name = "L3_Mem", enable = !debugOpts.FPGAPlatform && !enableCHI, stat_latency = true)
  val axi4mem_node = AXI4IdentityNode()

  if (enableCHI) {
    axi4mem_node :=
      soc_xbar.get
  } else {
    mem_xbar :=*
      TLBuffer.chainNode(2) :=
      TLCacheCork() :=
      l3_mem_pmu :=
      TLClientsMerger() :=
      TLXbar() :=*
      bankedNode.get

    mem_xbar :=
      TLWidthWidget(8) :=
      TLBuffer.chainNode(3, name = Some("PeripheralXbar_to_MemXbar_buffer")) :=
      peripheralXbar.get

    axi4mem_node :=
      TLToAXI4() :=
      TLSourceShrinker(64) :=
      TLWidthWidget(L3OuterBusWidth / 8) :=
      TLBuffer.chainNode(2) :=
      mem_xbar
  }
  val axi4memencrpty = Option.when(HasMEMencryption)(LazyModule(new AXI4MemEncrypt(cvm.MEMENCRange)))
  if (HasMEMencryption) {
    memAXI4SlaveNode :=
      AXI4Buffer() :=
      AXI4Buffer() :=
      AXI4Buffer() :=
      AXI4IdIndexer(idBits = 14) :=
      AXI4UserYanker() :=
      axi4memencrpty.get.node

    axi4memencrpty.get.node :=
      AXI4Deinterleaver(L3BlockSize) :=
      axi4mem_node
  } else {
    memAXI4SlaveNode :=
      AXI4Buffer() :=
      AXI4Buffer() :=
      AXI4Buffer() :=
      AXI4IdIndexer(idBits = 14) :=
      AXI4UserYanker() :=
      AXI4Deinterleaver(L3BlockSize) :=
      axi4mem_node
  }


  val memory = InModuleBody {
    memAXI4SlaveNode.makeIOs()
  }
}

trait HaveAXI4PeripheralPort { this: BaseSoC =>
  val uartDevice = new SimpleDevice("serial", Seq("xilinx,uartlite"))
  val uartParams = AXI4SlaveParameters(
    address = Seq(soc.UARTLiteRange),
    regionType = RegionType.UNCACHED,
    supportsRead = TransferSizes(1, 32),
    supportsWrite = TransferSizes(1, 32),
    resources = uartDevice.reg
  )
  val peripheralNode = AXI4SlaveNode(Seq(AXI4SlavePortParameters(
    Seq(AXI4SlaveParameters(
      address = peripheralRange,
      regionType = RegionType.UNCACHED,
      supportsRead = TransferSizes(1, 32),
      supportsWrite = TransferSizes(1, 32),
      interleavedId = Some(0)
    ), uartParams),
    beatBytes = 8
  )))

  val axi4peripheral_node = AXI4IdentityNode()
  val error_xbar = Option.when(enableCHI)(TLXbar())

  peripheralNode :=
    AXI4UserYanker() :=
    AXI4IdIndexer(idBits = 2) :=
    AXI4Buffer() :=
    AXI4Buffer() :=
    AXI4Buffer() :=
    AXI4Buffer() :=
    AXI4UserYanker() :=
    // AXI4Deinterleaver(8) :=
    axi4peripheral_node

  if (enableCHI) {
    val error = LazyModule(new TLError(
      params = DevNullParams(
        address = Seq(AddressSet(0x1000000000000L, 0xffffffffffffL)),
        maxAtomic = 8,
        maxTransfer = 64),
      beatBytes = 8
    ))
    error.node := error_xbar.get
    axi4peripheral_node :=
      AXI4Deinterleaver(8) :=
      TLToAXI4() :=
      error_xbar.get :=
      TLBuffer.chainNode(2, Some("llc_to_peripheral_buffer")) :=
      TLFIFOFixer() :=
      TLWidthWidget(L3OuterBusWidth / 8) :=
      AXI4ToTL() :=
      AXI4UserYanker() :=
      soc_xbar.get
  } else {
    axi4peripheral_node :=
      AXI4Deinterleaver(8) :=
      TLToAXI4() :=
      TLBuffer.chainNode(3) :=
      peripheralXbar.get
  }

  val peripheral = InModuleBody {
    peripheralNode.makeIOs()
  }

}

class MemMisc()(implicit p: Parameters) extends BaseSoC
  with HaveAXI4MemPort
  with PMAConst
  with HaveAXI4PeripheralPort
{

  val peripheral_ports = Option.when(!enableCHI)(Array.fill(NumCores) { TLTempNode() })
  val core_to_l3_ports = Option.when(!enableCHI)(Array.fill(NumCores) { TLTempNode() })

  val l3_in = TLTempNode()
  val l3_out = TLTempNode()

  val device_xbar = Option.when(enableCHI)(TLXbar())
  device_xbar.foreach(_ := error_xbar.get)

  if (l3_banked_xbar.isDefined) {
    l3_in :*= TLEdgeBuffer(_ => true, Some("L3_in_buffer")) :*= l3_banked_xbar.get
    l3_banked_xbar.get := TLBuffer.chainNode(2) := l3_xbar.get
  }
  bankedNode match {
    case Some(bankBinder) =>
      bankBinder :*= TLLogger("MEM_L3", !debugOpts.FPGAPlatform && debugOpts.AlwaysBasicDB) :*= l3_out
    case None =>
  }

  if(soc.L3CacheParamsOpt.isEmpty){
    l3_out :*= l3_in
  }

  if (!enableCHI) {
    for (port <- peripheral_ports.get) {
      peripheralXbar.get := TLBuffer.chainNode(2, Some("L2_to_L3_peripheral_buffer")) := port
    }
  }

  core_to_l3_ports.foreach { case _ =>
    for ((core_out, i) <- core_to_l3_ports.get.zipWithIndex){
      l3_banked_xbar.get :=*
        TLLogger(s"L3_L2_$i", !debugOpts.FPGAPlatform && debugOpts.AlwaysBasicDB) :=*
        TLBuffer() :=
        core_out
    }
  }

  val clint = LazyModule(new CLINT(CLINTParams(soc.CLINTRange.base), 8))
  if (enableCHI) { clint.node := device_xbar.get }
  else { clint.node := peripheralXbar.get }

  class IntSourceNodeToModule(val num: Int)(implicit p: Parameters) extends LazyModule {
    val sourceNode = IntSourceNode(IntSourcePortSimple(num, ports = 1, sources = 1))
    class IntSourceNodeToModuleImp(wrapper: LazyModule) extends LazyModuleImp(wrapper) {
      val in = IO(Input(Vec(num, Bool())))
      in.zip(sourceNode.out.head._1).foreach{ case (i, s) => s := i }
    }
    lazy val module = new IntSourceNodeToModuleImp(this)
  }

  val plic = LazyModule(new TLPLIC(PLICParams(soc.PLICRange.base), 8))
  val plicSource = LazyModule(new IntSourceNodeToModule(NrExtIntr))

  plic.intnode := plicSource.sourceNode
  if (enableCHI) { plic.node := device_xbar.get }
  else { plic.node := peripheralXbar.get }

  val pll_node = TLRegisterNode(
    address = Seq(soc.PLLRange),
    device = new SimpleDevice("pll_ctrl", Seq()),
    beatBytes = 8,
    concurrency = 1
  )
  if (enableCHI) { pll_node := device_xbar.get }
  else { pll_node := peripheralXbar.get }

  val debugModule = LazyModule(new DebugModule(NumCores)(p))
  val debugModuleXbarOpt = Option.when(SeperateDMBus)(TLXbar())
  if (enableCHI) {
    if (SeperateDMBus) {
      debugModule.debug.node := debugModuleXbarOpt.get
    } else {
      debugModule.debug.node := device_xbar.get
    }
    debugModule.debug.dmInner.dmInner.sb2tlOpt.foreach { sb2tl =>
      error_xbar.get := sb2tl.node
    }
  } else {
    if (SeperateDMBus) {
      debugModule.debug.node := debugModuleXbarOpt.get
    } else {
      debugModule.debug.node := peripheralXbar.get
    }
    debugModule.debug.dmInner.dmInner.sb2tlOpt.foreach { sb2tl  =>
      l3_xbar.get := TLBuffer() := TLWidthWidget(1) := sb2tl.node
    }
  }

  val pma = LazyModule(new TLPMA)
  if (enableCHI) {
    pma.node := TLBuffer.chainNode(4) := device_xbar.get
    if (HasMEMencryption) {
      axi4memencrpty.get.ctrl_node := TLToAPB() := device_xbar.get
    }
  } else {
    pma.node := TLBuffer.chainNode(4) := peripheralXbar.get
    if (HasMEMencryption) {
      axi4memencrpty.get.ctrl_node := TLToAPB() := peripheralXbar.get
    }
  }

  class SoCMiscImp(wrapper: LazyModule) extends LazyModuleImp(wrapper) {

    val debug_module_io = IO(new debugModule.DebugModuleIO)
    val ext_intrs = IO(Input(UInt(NrExtIntr.W)))
    val rtc_clock = IO(Input(Bool()))
    val pll0_lock = IO(Input(Bool()))
    val pll0_ctrl = IO(Output(Vec(6, UInt(32.W))))
    val cacheable_check = IO(new TLPMAIO)
    val clintTime = IO(Output(ValidIO(UInt(64.W))))

    debugModule.module.io <> debug_module_io

    // sync external interrupts
    require(plicSource.module.in.length == ext_intrs.getWidth)
    for ((plic_in, interrupt) <- plicSource.module.in.zip(ext_intrs.asBools)) {
      val ext_intr_sync = RegInit(0.U(3.W))
      ext_intr_sync := Cat(ext_intr_sync(1, 0), interrupt)
      plic_in := ext_intr_sync(2)
    }

    pma.module.io <> cacheable_check

    if (HasMEMencryption) {
      val cnt = Counter(true.B, 8)._1
      axi4memencrpty.get.module.io.random_val := axi4memencrpty.get.module.io.random_req && cnt(2).asBool
      axi4memencrpty.get.module.io.random_data := cnt(0).asBool
    }
    // positive edge sampling of the lower-speed rtc_clock
    val rtcTick = RegInit(0.U(3.W))
    rtcTick := Cat(rtcTick(1, 0), rtc_clock)
    clint.module.io.rtcTick := rtcTick(1) && !rtcTick(2)

    val pll_ctrl_regs = Seq.fill(6){ RegInit(0.U(32.W)) }
    val pll_lock = RegNext(next = pll0_lock, init = false.B)

    clintTime := clint.module.io.time

    pll0_ctrl <> VecInit(pll_ctrl_regs)

    pll_node.regmap(
      0x000 -> RegFieldGroup(
        "Pll", Some("PLL ctrl regs"),
        pll_ctrl_regs.zipWithIndex.map{
          case (r, i) => RegField(32, r, RegFieldDesc(
            s"PLL_ctrl_$i",
            desc = s"PLL ctrl register #$i"
          ))
        } :+ RegField.r(32, Cat(0.U(31.W), pll_lock), RegFieldDesc(
          "PLL_lock",
          "PLL lock register"
        ))
      )
    )
  }

  lazy val module = new SoCMiscImp(this)
}

class SoCMisc()(implicit p: Parameters) extends MemMisc
  with HaveSlaveAXI4Port
<|MERGE_RESOLUTION|>--- conflicted
+++ resolved
@@ -95,7 +95,7 @@
   NumIRSrc: Int = 256,
   UseXSNoCTop: Boolean = false,
   UseXSNoCDiffTop: Boolean = false,
-<<<<<<< HEAD
+  UseXSTileDiffTop: Boolean = false,
   IMSICBusType: device.IMSICBusType.Value = device.IMSICBusType.AXI,
   IMSICParams: aia.IMSICParams = aia.IMSICParams(
     imsicIntSrcWidth = 8,
@@ -107,10 +107,6 @@
     EnableImsicAsyncBridge = true,
     HasTEEIMSIC = false
   ),
-=======
-  UseXSTileDiffTop: Boolean = false,
-  IMSICUseTL: Boolean = false,
->>>>>>> 0bac66cd
   SeperateDMBus: Boolean = false,
   EnableCHIAsyncBridge: Option[AsyncQueueParams] = Some(AsyncQueueParams(depth = 16, sync = 3, safe = false)),
   EnableClintAsyncBridge: Option[AsyncQueueParams] = Some(AsyncQueueParams(depth = 1, sync = 3, safe = false)),
