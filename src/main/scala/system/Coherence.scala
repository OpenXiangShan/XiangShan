package system

import chisel3._
import chisel3.util._

import utils._
import bus.simplebus._

trait HasCoherenceConst {
  val supportCoh = true
}

class CoherenceInterconnect extends Module with HasCoherenceConst {
  val io = IO(new Bundle {
    val in = Flipped(Vec(2, new SimpleBusC))
    val out = new SimpleBusUC
  })

  def anotherMaster(thisMaster: UInt) = Mux(thisMaster === 1.U, 0.U, 1.U)
  def isDcache() = inputArb.io.chosen === 1.U

  // state transition:
  // write: s_idle -> s_memWriteResp -> s_idle
  // read from Dcache: s_idle -> s_memResp -> s_idle
  // read from Icache: s_idle -> s_probeResp -> (hit) s_probeForward -> s_idle
  //                                         +> (miss) s_memReadReq -> s_memReadResp -> s_idle

  val s_idle :: s_probeResp :: s_probeForward :: s_memReadReq :: s_memReadResp :: s_memWriteResp :: Nil = Enum(6)
  val state = RegInit(s_idle)

  val inflight = RegInit(false.B)
  val inflightSrc = Reg(UInt(1.W)) // 0 - icache, 1 - dcache

<<<<<<< HEAD
  val lockWriteFun = ((x: SimpleBusUHReqBundle) => x.isWrite())
  val inputArb = Module(new LockingArbiter(chiselTypeOf(io.in(0).mem.req.bits), 2, 4, Some(lockWriteFun)))
=======
  val lockWriteFun = ((x: SimpleBusReqBundle) => x.isWrite())
  val inputArb = Module(new LockingArbiter(chiselTypeOf(io.in(0).mem.req.bits), 2, 8, Some(lockWriteFun)))
>>>>>>> cef06e30
  (inputArb.io.in zip io.in.map(_.mem.req)).map{ case (arb, in) => arb <> in }

  val thisReq = inputArb.io.out
  assert(!(thisReq.valid && !thisReq.bits.isRead() && !thisReq.bits.isWrite()))

  // when read, we should first probe another master
  val reqLatch = RegEnable(thisReq.bits, !inflight && thisReq.bits.isRead())
  io.in.map(_.coh).map { case c => {
    c.req.bits := thisReq.bits
    c.req.bits.cmd := SimpleBusCmd.probe
    c.resp.ready := true.B
  }}

  io.out.req.bits := thisReq.bits
  // bind correct valid and ready signals
  io.out.req.valid := false.B
  thisReq.ready := false.B
  io.in.map(_.coh.req.valid).map { _ := false.B }
  when (if (supportCoh) (thisReq.bits.isWrite() || isDcache()) else true.B) {
    io.out.req.valid := thisReq.valid && !inflight
    thisReq.ready := io.out.req.ready && !inflight
  } .elsewhen (thisReq.bits.isRead()) {
    io.in(anotherMaster(inputArb.io.chosen)).coh.req.valid := thisReq.valid && !inflight
    thisReq.ready := io.in(anotherMaster(inputArb.io.chosen)).coh.req.ready && !inflight
  }

  io.in.map(_.mem.resp.bits := io.out.resp.bits)
  io.in.map(_.mem.resp.valid := false.B)
  (io.in(inflightSrc).mem.resp, io.out.resp) match { case (l, r) => {
    l.valid := r.valid
    r.ready := l.ready
  }}

<<<<<<< HEAD
  io.in.map(_.coh).map { case coh => {
    coh.req.bits := DontCare
    coh.req.valid := false.B
    coh.resp.ready := true.B
  }}

  val s_idle :: s_memReadReq :: s_memReadResp :: s_memWriteReq :: s_memWriteResp :: s_wait_resp :: Nil = Enum(6)
  val state = RegInit(s_idle)

  Debug(false){
    printf("[COH] state: %x, io.out.req.ready: %x, inputArb.io.out.valid: %x, inflight: %x\n", state, io.out.req.ready, inputArb.io.out.valid, inflight)
    printf("[COH] valid io.in(0).mem.req.valid: %x, io.in(1).mem.req.valid: %x inputArb.io.chosen: %x\n", io.in(0).mem.req.valid, io.in(1).mem.req.valid, inputArb.io.chosen)
  }

=======
>>>>>>> cef06e30
  switch (state) {
    is (s_idle) {
      when (thisReq.fire()) {
        inflightSrc := inputArb.io.chosen
        when (thisReq.bits.isRead()) {
          inflight := true.B
          state := Mux(if (supportCoh) isDcache() else true.B, s_memReadResp, s_probeResp)
        } .elsewhen (thisReq.bits.isWriteLast()) {
          inflight := true.B
          state := s_memWriteResp
        }
      }
    }
    is (s_probeResp) {
      when (io.in(anotherMaster(inflightSrc)).coh.resp.fire()) {
        state := Mux(io.in(anotherMaster(inflightSrc)).coh.resp.bits.isProbeHit(), s_probeForward, s_memReadReq)
      }
    }
    is (s_probeForward) {
      val thisResp = io.in(inflightSrc).mem.resp
      val anotherCohResp = io.in(anotherMaster(inflightSrc)).coh.resp
      thisResp.bits := anotherCohResp.bits
      thisResp.valid := anotherCohResp.valid
      anotherCohResp.ready := thisResp.ready
      when (thisResp.fire() && thisResp.bits.isReadLast()) {
        inflight := false.B
        state := s_idle
      }
    }
    is (s_memReadReq) {
      io.out.req.bits := reqLatch
      io.out.req.valid := true.B
      when (io.out.req.fire()) { state := s_memReadResp }
    }
    is (s_memReadResp) {
      when (io.out.resp.fire() && io.out.resp.bits.isReadLast()) {
        inflight := false.B
        state := s_idle
      }
    }
    is (s_memWriteResp) {
      when (io.out.resp.fire()) {
        inflight := false.B
        state := s_idle
      }
    }
  }
}<|MERGE_RESOLUTION|>--- conflicted
+++ resolved
@@ -31,13 +31,8 @@
   val inflight = RegInit(false.B)
   val inflightSrc = Reg(UInt(1.W)) // 0 - icache, 1 - dcache
 
-<<<<<<< HEAD
-  val lockWriteFun = ((x: SimpleBusUHReqBundle) => x.isWrite())
+  val lockWriteFun = ((x: SimpleBusReqBundle) => x.isWrite())
   val inputArb = Module(new LockingArbiter(chiselTypeOf(io.in(0).mem.req.bits), 2, 4, Some(lockWriteFun)))
-=======
-  val lockWriteFun = ((x: SimpleBusReqBundle) => x.isWrite())
-  val inputArb = Module(new LockingArbiter(chiselTypeOf(io.in(0).mem.req.bits), 2, 8, Some(lockWriteFun)))
->>>>>>> cef06e30
   (inputArb.io.in zip io.in.map(_.mem.req)).map{ case (arb, in) => arb <> in }
 
   val thisReq = inputArb.io.out
@@ -71,23 +66,6 @@
     r.ready := l.ready
   }}
 
-<<<<<<< HEAD
-  io.in.map(_.coh).map { case coh => {
-    coh.req.bits := DontCare
-    coh.req.valid := false.B
-    coh.resp.ready := true.B
-  }}
-
-  val s_idle :: s_memReadReq :: s_memReadResp :: s_memWriteReq :: s_memWriteResp :: s_wait_resp :: Nil = Enum(6)
-  val state = RegInit(s_idle)
-
-  Debug(false){
-    printf("[COH] state: %x, io.out.req.ready: %x, inputArb.io.out.valid: %x, inflight: %x\n", state, io.out.req.ready, inputArb.io.out.valid, inflight)
-    printf("[COH] valid io.in(0).mem.req.valid: %x, io.in(1).mem.req.valid: %x inputArb.io.chosen: %x\n", io.in(0).mem.req.valid, io.in(1).mem.req.valid, inputArb.io.chosen)
-  }
-
-=======
->>>>>>> cef06e30
   switch (state) {
     is (s_idle) {
       when (thisReq.fire()) {
