--- conflicted
+++ resolved
@@ -667,13 +667,12 @@
   val tdata2 = Output(UInt(64.W))
 }
 
-<<<<<<< HEAD
 class StallReasonIO(width: Int) extends Bundle {
   val reason = Output(Vec(width, UInt(log2Ceil(TopDownCounters.NumStallReasons.id).W)))
   val backReason = Flipped(Valid(UInt(log2Ceil(TopDownCounters.NumStallReasons.id).W)))
-=======
+}
+
 // custom l2 - l1 interface
 class L2ToL1Hint(implicit p: Parameters) extends XSBundle with HasDCacheParameters {
   val sourceId = UInt(log2Up(cfg.nMissEntries).W)    // tilelink sourceID -> mshr id
->>>>>>> b9e121df
 }