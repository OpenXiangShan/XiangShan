package xiangshan

import chisel3._
import chisel3.util._
import xiangshan.backend.roq.RoqPtr
import xiangshan.backend.decode.{ImmUnion, WaitTableParameters, XDecode}
import xiangshan.mem.{LqPtr, SqPtr}
import xiangshan.frontend.PreDecodeInfoForDebug
import xiangshan.frontend.PreDecodeInfo
import xiangshan.frontend.HasBPUParameter
import xiangshan.frontend.PreDecodeInfo
import xiangshan.frontend.HasTageParameter
import xiangshan.frontend.HasSCParameter
import xiangshan.frontend.HasIFUConst
import xiangshan.frontend.GlobalHistory
import xiangshan.frontend.RASEntry
import xiangshan.frontend.BPUCtrl
import utils._

import scala.math.max
import Chisel.experimental.chiselName
import chipsalliance.rocketchip.config.Parameters
import xiangshan.backend.ftq.FtqPtr

// Fetch FetchWidth x 32-bit insts from Icache
class FetchPacket(implicit p: Parameters) extends XSBundle with WaitTableParameters {
  val instrs = Vec(PredictWidth, UInt(32.W))
  val mask = UInt(PredictWidth.W)
  val pdmask = UInt(PredictWidth.W)
  // val pc = UInt(VAddrBits.W)
  val pc = Vec(PredictWidth, UInt(VAddrBits.W))
  val foldpc = Vec(PredictWidth, UInt(WaitTableAddrWidth.W))
  val pd = Vec(PredictWidth, new PreDecodeInfo)
  val ipf = Bool()
  val acf = Bool()
  val crossPageIPFFix = Bool()
  val pred_taken = UInt(PredictWidth.W)
  val ftqPtr = new FtqPtr
}

class ValidUndirectioned[T <: Data](gen: T) extends Bundle {
  val valid = Bool()
  val bits = gen.cloneType.asInstanceOf[T]

  override def cloneType = new ValidUndirectioned(gen).asInstanceOf[this.type]
}

object ValidUndirectioned {
  def apply[T <: Data](gen: T) = {
    new ValidUndirectioned[T](gen)
  }
}

object RSFeedbackType {
  val tlbMiss = 0.U(2.W)
  val mshrFull = 1.U(2.W)
  val dataInvalid = 2.U(2.W)

  def apply() = UInt(2.W)
}

class SCMeta(val useSC: Boolean)(implicit p: Parameters) extends XSBundle with HasSCParameter {
  val tageTaken = if (useSC) Bool() else UInt(0.W)
  val scUsed = if (useSC) Bool() else UInt(0.W)
  val scPred = if (useSC) Bool() else UInt(0.W)
  // Suppose ctrbits of all tables are identical
  val ctrs = if (useSC) Vec(SCNTables, SInt(SCCtrBits.W)) else Vec(SCNTables, SInt(0.W))
}

class TageMeta(implicit p: Parameters) extends XSBundle with HasTageParameter {
  val provider = ValidUndirectioned(UInt(log2Ceil(TageNTables).W))
  val altDiffers = Bool()
  val providerU = UInt(2.W)
  val providerCtr = UInt(3.W)
  val allocate = ValidUndirectioned(UInt(log2Ceil(TageNTables).W))
  val taken = Bool()
  val scMeta = new SCMeta(EnableSC)
}

@chiselName
class BranchPrediction(implicit p: Parameters) extends XSBundle with HasIFUConst {
  // val redirect = Bool()
  val takens = UInt(PredictWidth.W)
  // val jmpIdx = UInt(log2Up(PredictWidth).W)
  val brMask = UInt(PredictWidth.W)
  val jalMask = UInt(PredictWidth.W)
  val targets = Vec(PredictWidth, UInt(VAddrBits.W))

  // half RVI could only start at the end of a packet
  val hasHalfRVI = Bool()

  def brNotTakens = (~takens & brMask)

  def sawNotTakenBr = VecInit((0 until PredictWidth).map(i =>
    (if (i == 0) false.B else ParallelORR(brNotTakens(i - 1, 0)))))

  // if not taken before the half RVI inst
  def saveHalfRVI = hasHalfRVI && !(ParallelORR(takens(PredictWidth - 2, 0)))

  // could get PredictWidth-1 when only the first bank is valid
  def jmpIdx = ParallelPriorityEncoder(takens)

  // only used when taken
  def target = {
    val generator = new PriorityMuxGenerator[UInt]
    generator.register(takens.asBools, targets, List.fill(PredictWidth)(None))
    generator()
  }

  def taken = ParallelORR(takens)

  def takenOnBr = taken && ParallelPriorityMux(takens, brMask.asBools)

  def hasNotTakenBrs = Mux(taken, ParallelPriorityMux(takens, sawNotTakenBr), ParallelORR(brNotTakens))
}

class PredictorAnswer(implicit p: Parameters) extends XSBundle {
  val hit    = if (!env.FPGAPlatform) Bool() else UInt(0.W)
  val taken  = if (!env.FPGAPlatform) Bool() else UInt(0.W)
  val target = if (!env.FPGAPlatform) UInt(VAddrBits.W) else UInt(0.W)
}

class BpuMeta(implicit p: Parameters) extends XSBundle with HasBPUParameter {
  val btbWriteWay = UInt(log2Up(BtbWays).W)
  val btbHit = Bool()
  val bimCtr = UInt(2.W)
  val tageMeta = new TageMeta
  // for global history

  val debug_ubtb_cycle = if (EnableBPUTimeRecord) UInt(64.W) else UInt(0.W)
  val debug_btb_cycle = if (EnableBPUTimeRecord) UInt(64.W) else UInt(0.W)
  val debug_tage_cycle = if (EnableBPUTimeRecord) UInt(64.W) else UInt(0.W)

  val predictor = if (BPUDebug) UInt(log2Up(4).W) else UInt(0.W) // Mark which component this prediction comes from {ubtb, btb, tage, loopPredictor}

  val ubtbHit = if (BPUDebug) UInt(1.W) else UInt(0.W)

  val ubtbAns = new PredictorAnswer
  val btbAns = new PredictorAnswer
  val tageAns = new PredictorAnswer
  val rasAns = new PredictorAnswer
  val loopAns = new PredictorAnswer

  // def apply(histPtr: UInt, tageMeta: TageMeta, rasSp: UInt, rasTopCtr: UInt) = {
  //   this.histPtr := histPtr
  //   this.tageMeta := tageMeta
  //   this.rasSp := rasSp
  //   this.rasTopCtr := rasTopCtr
  //   this.asUInt
  // }
  def size = 0.U.asTypeOf(this).getWidth

  def fromUInt(x: UInt) = x.asTypeOf(this)
}

class Predecode(implicit p: Parameters) extends XSBundle with HasIFUConst {
  val hasLastHalfRVI = Bool()
  val mask = UInt(PredictWidth.W)
  val lastHalf = Bool()
  val pd = Vec(PredictWidth, (new PreDecodeInfo))
}

class CfiUpdateInfo(implicit p: Parameters) extends XSBundle with HasBPUParameter {
  // from backend
  val pc = UInt(VAddrBits.W)
  // frontend -> backend -> frontend
  val pd = new PreDecodeInfo
  val rasSp = UInt(log2Up(RasSize).W)
  val rasEntry = new RASEntry
  val hist = new GlobalHistory
  val predHist = new GlobalHistory
  val specCnt = Vec(PredictWidth, UInt(10.W))
  // need pipeline update
  val sawNotTakenBranch = Bool()
  val predTaken = Bool()
  val target = UInt(VAddrBits.W)
  val taken = Bool()
  val isMisPred = Bool()
}

// Dequeue DecodeWidth insts from Ibuffer
class CtrlFlow(implicit p: Parameters) extends XSBundle with WaitTableParameters {
  val instr = UInt(32.W)
  val pc = UInt(VAddrBits.W)
  val foldpc = UInt(WaitTableAddrWidth.W)
  val exceptionVec = ExceptionVec()
  val intrVec = Vec(12, Bool())
  val pd = new PreDecodeInfo
  val pred_taken = Bool()
  val crossPageIPFFix = Bool()
  val loadWaitBit = Bool() // load inst should not be executed until all former store addr calcuated
  val ftqPtr = new FtqPtr
  val ftqOffset = UInt(log2Up(PredictWidth).W)
}

class FtqEntry(implicit p: Parameters) extends XSBundle {
  // fetch pc, pc of each inst could be generated by concatenation
  val ftqPC = UInt(VAddrBits.W)
  val lastPacketPC = ValidUndirectioned(UInt(VAddrBits.W))
  // prediction metas
  val hist = new GlobalHistory
  val predHist = new GlobalHistory
  val rasSp = UInt(log2Ceil(RasSize).W)
  val rasTop = new RASEntry()
  val specCnt = Vec(PredictWidth, UInt(10.W))
  val metas = Vec(PredictWidth, new BpuMeta)

  val cfiIsCall, cfiIsRet, cfiIsJalr, cfiIsRVC = Bool()
  val rvc_mask = Vec(PredictWidth, Bool())
  val br_mask = Vec(PredictWidth, Bool())
  val cfiIndex = ValidUndirectioned(UInt(log2Up(PredictWidth).W))
  val valids = Vec(PredictWidth, Bool())

  // backend update
  val mispred = Vec(PredictWidth, Bool())
  val target = UInt(VAddrBits.W)

  // For perf counters
  val pd = Vec(PredictWidth, new PreDecodeInfoForDebug(!env.FPGAPlatform))

  def takens = VecInit((0 until PredictWidth).map(i => cfiIndex.valid && cfiIndex.bits === i.U))
  def hasLastPrev = lastPacketPC.valid

  override def toPrintable: Printable = {
    p"ftqPC: ${Hexadecimal(ftqPC)} lastPacketPC: ${Hexadecimal(lastPacketPC.bits)} hasLastPrev:$hasLastPrev " +
      p"rasSp:$rasSp specCnt:$specCnt brmask:${Binary(Cat(br_mask))} rvcmask:${Binary(Cat(rvc_mask))} " +
      p"valids:${Binary(valids.asUInt())} cfi valid: ${cfiIndex.valid} " +
      p"cfi index: ${cfiIndex.bits} isCall:$cfiIsCall isRet:$cfiIsRet isJalr:$cfiIsJalr, isRvc:$cfiIsRVC " +
      p"mispred:${Binary(Cat(mispred))} target:${Hexadecimal(target)}\n"
  }

}


class FPUCtrlSignals(implicit p: Parameters) extends XSBundle {
  val isAddSub = Bool() // swap23
  val typeTagIn = UInt(2.W)
  val typeTagOut = UInt(2.W)
  val fromInt = Bool()
  val wflags = Bool()
  val fpWen = Bool()
  val fmaCmd = UInt(2.W)
  val div = Bool()
  val sqrt = Bool()
  val fcvt = Bool()
  val typ = UInt(2.W)
  val fmt = UInt(2.W)
  val ren3 = Bool() //TODO: remove SrcType.fp
  val rm = UInt(3.W)
}

// Decode DecodeWidth insts at Decode Stage
class CtrlSignals(implicit p: Parameters) extends XSBundle {
  val srcType = Vec(3, SrcType())
  val lsrc = Vec(3, UInt(5.W))
  val ldest = UInt(5.W)
  val fuType = FuType()
  val fuOpType = FuOpType()
  val rfWen = Bool()
  val fpWen = Bool()
  val isXSTrap = Bool()
  val noSpecExec = Bool() // wait forward
  val blockBackward = Bool() // block backward
  val flushPipe = Bool() // This inst will flush all the pipe when commit, like exception but can commit
  val isRVF = Bool()
  val selImm = SelImm()
  val imm = UInt(ImmUnion.maxLen.W)
  val commitType = CommitType()
  val fpu = new FPUCtrlSignals
  val isMove = Bool()

  def decode(inst: UInt, table: Iterable[(BitPat, List[BitPat])]) = {
    val decoder = freechips.rocketchip.rocket.DecodeLogic(inst, XDecode.decodeDefault, table)
    val signals =
      Seq(srcType(0), srcType(1), srcType(2), fuType, fuOpType, rfWen, fpWen,
        isXSTrap, noSpecExec, blockBackward, flushPipe, isRVF, selImm)
    signals zip decoder map { case (s, d) => s := d }
    commitType := DontCare
    this
  }
}

class CfCtrl(implicit p: Parameters) extends XSBundle {
  val cf = new CtrlFlow
  val ctrl = new CtrlSignals
}

class PerfDebugInfo(implicit p: Parameters) extends XSBundle {
  val src1MoveElim = Bool()
  val src2MoveElim = Bool()
  // val fetchTime = UInt(64.W)
  val renameTime = UInt(64.W)
  val dispatchTime = UInt(64.W)
  val issueTime = UInt(64.W)
  val writebackTime = UInt(64.W)
  // val commitTime = UInt(64.W)
}

// Separate LSQ
class LSIdx(implicit p: Parameters) extends XSBundle {
  val lqIdx = new LqPtr
  val sqIdx = new SqPtr
}

// CfCtrl -> MicroOp at Rename Stage
class MicroOp(implicit p: Parameters) extends CfCtrl {
  val srcState = Vec(3, SrcState())
  val psrc = Vec(3, UInt(PhyRegIdxWidth.W))
  val pdest =UInt(PhyRegIdxWidth.W)
  val old_pdest = UInt(PhyRegIdxWidth.W)
  val roqIdx = new RoqPtr
  val lqIdx = new LqPtr
  val sqIdx = new SqPtr
  val diffTestDebugLrScValid = Bool()
  val debugInfo = new PerfDebugInfo
  def needRfRPort(index: Int, rfType: Int, ignoreState: Boolean = true) : Bool = {
    (index, rfType) match {
      case (0, 0) => ctrl.srcType(0) === SrcType.reg && ctrl.lsrc(0) =/= 0.U && (srcState(0) === SrcState.rdy || ignoreState.B)
      case (1, 0) => ctrl.srcType(1) === SrcType.reg && ctrl.lsrc(1) =/= 0.U && (srcState(1) === SrcState.rdy || ignoreState.B)
      case (0, 1) => ctrl.srcType(0) === SrcType.fp && (srcState(0) === SrcState.rdy || ignoreState.B)
      case (1, 1) => ctrl.srcType(1) === SrcType.fp && (srcState(1) === SrcState.rdy || ignoreState.B)
      case (2, 1) => ctrl.srcType(2) === SrcType.fp && (srcState(2) === SrcState.rdy || ignoreState.B)
      case _ => false.B
    }
  }
}

class Redirect(implicit p: Parameters) extends XSBundle {
  val roqIdx = new RoqPtr
  val ftqIdx = new FtqPtr
  val ftqOffset = UInt(log2Up(PredictWidth).W)
  val level = RedirectLevel()
  val interrupt = Bool()
  val cfiUpdate = new CfiUpdateInfo


  // def isUnconditional() = RedirectLevel.isUnconditional(level)
  def flushItself() = RedirectLevel.flushItself(level)
  // def isException() = RedirectLevel.isException(level)
}

class Dp1ToDp2IO(implicit p: Parameters) extends XSBundle {
  val intDqToDp2 = Vec(dpParams.IntDqDeqWidth, DecoupledIO(new MicroOp))
  val fpDqToDp2 = Vec(dpParams.FpDqDeqWidth, DecoupledIO(new MicroOp))
  val lsDqToDp2 = Vec(dpParams.LsDqDeqWidth, DecoupledIO(new MicroOp))
}

class ReplayPregReq(implicit p: Parameters) extends XSBundle {
  // NOTE: set isInt and isFp both to 'false' when invalid
  val isInt = Bool()
  val isFp = Bool()
  val preg = UInt(PhyRegIdxWidth.W)
}

class DebugBundle(implicit p: Parameters) extends XSBundle {
  val isMMIO = Bool()
  val isPerfCnt = Bool()
  val paddr = UInt(PAddrBits.W)
}

class ExuInput(implicit p: Parameters) extends XSBundle {
  val uop = new MicroOp
  val src1, src2, src3 = UInt((XLEN + 1).W)
}

class ExuOutput(implicit p: Parameters) extends XSBundle {
  val uop = new MicroOp
  val data = UInt((XLEN + 1).W)
  val fflags = UInt(5.W)
  val redirectValid = Bool()
  val redirect = new Redirect
  val debug = new DebugBundle
}

class ExternalInterruptIO(implicit p: Parameters) extends XSBundle {
  val mtip = Input(Bool())
  val msip = Input(Bool())
  val meip = Input(Bool())
}

class CSRSpecialIO(implicit p: Parameters) extends XSBundle {
  val exception = Flipped(ValidIO(new MicroOp))
  val isInterrupt = Input(Bool())
  val memExceptionVAddr = Input(UInt(VAddrBits.W))
  val trapTarget = Output(UInt(VAddrBits.W))
  val externalInterrupt = new ExternalInterruptIO
  val interrupt = Output(Bool())
}

class ExceptionInfo(implicit p: Parameters) extends XSBundle {
  val uop = new MicroOp
  val isInterrupt = Bool()
}

class RoqCommitInfo(implicit p: Parameters) extends XSBundle {
  val ldest = UInt(5.W)
  val rfWen = Bool()
  val fpWen = Bool()
  val wflags = Bool()
  val commitType = CommitType()
  val pdest = UInt(PhyRegIdxWidth.W)
  val old_pdest = UInt(PhyRegIdxWidth.W)
  val ftqIdx = new FtqPtr
  val ftqOffset = UInt(log2Up(PredictWidth).W)

  // these should be optimized for synthesis verilog
  val pc = UInt(VAddrBits.W)
}

class RoqCommitIO(implicit p: Parameters) extends XSBundle {
  val isWalk = Output(Bool())
  val valid = Vec(CommitWidth, Output(Bool()))
  val info = Vec(CommitWidth, Output(new RoqCommitInfo))

  def hasWalkInstr = isWalk && valid.asUInt.orR

  def hasCommitInstr = !isWalk && valid.asUInt.orR
}

class RSFeedback(implicit p: Parameters) extends XSBundle {
<<<<<<< HEAD
  val feedbackIdx = UInt(log2Up(SleepQueueSize).W)
=======
  val rsIdx = UInt(log2Up(IssQueSize).W)
>>>>>>> 22deac3a
  val hit = Bool()
  val flushState = Bool()
  val sourceType = RSFeedbackType()
}

class FrontendToBackendIO(implicit p: Parameters) extends XSBundle {
  // to backend end
  val cfVec = Vec(DecodeWidth, DecoupledIO(new CtrlFlow))
  val fetchInfo = DecoupledIO(new FtqEntry)
  // from backend
  val redirect_cfiUpdate = Flipped(ValidIO(new Redirect))
  val commit_cfiUpdate = Flipped(ValidIO(new FtqEntry))
  val ftqEnqPtr = Input(new FtqPtr)
  val ftqLeftOne = Input(Bool())
}

class TlbCsrBundle(implicit p: Parameters) extends XSBundle {
  val satp = new Bundle {
    val mode = UInt(4.W) // TODO: may change number to parameter
    val asid = UInt(16.W)
    val ppn = UInt(44.W) // just use PAddrBits - 3 - vpnnLen
  }
  val priv = new Bundle {
    val mxr = Bool()
    val sum = Bool()
    val imode = UInt(2.W)
    val dmode = UInt(2.W)
  }

  override def toPrintable: Printable = {
    p"Satp mode:0x${Hexadecimal(satp.mode)} asid:0x${Hexadecimal(satp.asid)} ppn:0x${Hexadecimal(satp.ppn)} " +
      p"Priv mxr:${priv.mxr} sum:${priv.sum} imode:${priv.imode} dmode:${priv.dmode}"
  }
}

class SfenceBundle(implicit p: Parameters) extends XSBundle {
  val valid = Bool()
  val bits = new Bundle {
    val rs1 = Bool()
    val rs2 = Bool()
    val addr = UInt(VAddrBits.W)
  }

  override def toPrintable: Printable = {
    p"valid:0x${Hexadecimal(valid)} rs1:${bits.rs1} rs2:${bits.rs2} addr:${Hexadecimal(bits.addr)}"
  }
}

class WaitTableUpdateReq(implicit p: Parameters) extends XSBundle with WaitTableParameters {
  val valid = Bool()
  val waddr = UInt(WaitTableAddrWidth.W)
  val wdata = Bool() // true.B by default
}

class PerfInfoIO extends Bundle {
  val clean = Input(Bool())
  val dump = Input(Bool())
}

class CustomCSRCtrlIO(implicit p: Parameters) extends XSBundle {
  // Prefetcher
  val l1plus_pf_enable = Output(Bool())
  val l2_pf_enable = Output(Bool())
  // Labeled XiangShan
  val dsid = Output(UInt(8.W)) // TODO: DsidWidth as parameter
  // Load violation predictor
  val lvpred_disable = Output(Bool())
  val no_spec_load = Output(Bool())
  val waittable_timeout = Output(UInt(5.W))
  // Branch predictor
  val bp_ctrl = Output(new BPUCtrl)
  // Memory Block
  val sbuffer_threshold = Output(UInt(4.W))
  // Rename
  val move_elim_enable = Output(Bool())
}<|MERGE_RESOLUTION|>--- conflicted
+++ resolved
@@ -418,11 +418,7 @@
 }
 
 class RSFeedback(implicit p: Parameters) extends XSBundle {
-<<<<<<< HEAD
   val feedbackIdx = UInt(log2Up(SleepQueueSize).W)
-=======
-  val rsIdx = UInt(log2Up(IssQueSize).W)
->>>>>>> 22deac3a
   val hit = Bool()
   val flushState = Bool()
   val sourceType = RSFeedbackType()
