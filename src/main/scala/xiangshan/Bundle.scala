--- conflicted
+++ resolved
@@ -74,16 +74,12 @@
 class Redirect extends XSBundle {
   val pc = UInt(VAddrBits.W) // wrongly predicted pc
   val target = UInt(VAddrBits.W)
-<<<<<<< HEAD
   val brTarget = UInt(VAddrBits.W)
-  val brTag = UInt(BrTagWidth.W)
+  val brTag = new BrqPtr
   val _type = UInt(2.W)
   val isCall = Bool()
   val taken = Bool()
   val hist = UInt(HistoryLength.W)
-=======
-  val brTag = new BrqPtr
->>>>>>> 5a4f81f7
   val isException = Bool()
   val roqIdx = UInt(RoqIdxWidth.W)
   val freelistAllocPtr = new FreeListPtr
