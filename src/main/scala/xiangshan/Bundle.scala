package xiangshan

import chisel3._
import chisel3.util._
import xiangshan.backend.roq.RoqPtr
import xiangshan.backend.decode.{ImmUnion, WaitTableParameters, XDecode}
import xiangshan.mem.{LqPtr, SqPtr}
import xiangshan.frontend.PreDecodeInfoForDebug
import xiangshan.frontend.PreDecodeInfo
import xiangshan.frontend.HasBPUParameter
import xiangshan.frontend.PreDecodeInfo
import xiangshan.frontend.HasTageParameter
import xiangshan.frontend.HasSCParameter
import xiangshan.frontend.HasIFUConst
import xiangshan.frontend.GlobalHistory
import xiangshan.frontend.RASEntry
import xiangshan.frontend.BPUCtrl
import utils._

import scala.math.max
import Chisel.experimental.chiselName
import chipsalliance.rocketchip.config.Parameters
import xiangshan.backend.ftq.FtqPtr

// Fetch FetchWidth x 32-bit insts from Icache
class FetchPacket(implicit p: Parameters) extends XSBundle with WaitTableParameters {
  val instrs = Vec(PredictWidth, UInt(32.W))
  val mask = UInt(PredictWidth.W)
  val pdmask = UInt(PredictWidth.W)
  // val pc = UInt(VAddrBits.W)
  val pc = Vec(PredictWidth, UInt(VAddrBits.W))
  val foldpc = Vec(PredictWidth, UInt(WaitTableAddrWidth.W))
  val pd = Vec(PredictWidth, new PreDecodeInfo)
  val ipf = Bool()
  val acf = Bool()
  val crossPageIPFFix = Bool()
  val pred_taken = UInt(PredictWidth.W)
  val ftqPtr = new FtqPtr
}

class ValidUndirectioned[T <: Data](gen: T) extends Bundle {
  val valid = Bool()
  val bits = gen.cloneType.asInstanceOf[T]

  override def cloneType = new ValidUndirectioned(gen).asInstanceOf[this.type]
}

object ValidUndirectioned {
  def apply[T <: Data](gen: T) = {
    new ValidUndirectioned[T](gen)
  }
}

class SCMeta(val useSC: Boolean)(implicit p: Parameters) extends XSBundle with HasSCParameter {
  val tageTaken = if (useSC) Bool() else UInt(0.W)
  val scUsed = if (useSC) Bool() else UInt(0.W)
  val scPred = if (useSC) Bool() else UInt(0.W)
  // Suppose ctrbits of all tables are identical
  val ctrs = if (useSC) Vec(SCNTables, SInt(SCCtrBits.W)) else Vec(SCNTables, SInt(0.W))
}

class TageMeta(implicit p: Parameters) extends XSBundle with HasTageParameter {
  val provider = ValidUndirectioned(UInt(log2Ceil(TageNTables).W))
  val altDiffers = Bool()
  val providerU = UInt(2.W)
  val providerCtr = UInt(3.W)
  val allocate = ValidUndirectioned(UInt(log2Ceil(TageNTables).W))
  val taken = Bool()
  val scMeta = new SCMeta(EnableSC)
}

@chiselName
class BranchPrediction(implicit p: Parameters) extends XSBundle with HasIFUConst {
  // val redirect = Bool()
  val takens = UInt(PredictWidth.W)
  // val jmpIdx = UInt(log2Up(PredictWidth).W)
  val brMask = UInt(PredictWidth.W)
  val jalMask = UInt(PredictWidth.W)
  val targets = Vec(PredictWidth, UInt(VAddrBits.W))

  // half RVI could only start at the end of a packet
  val hasHalfRVI = Bool()

  def brNotTakens = (~takens & brMask)

  def sawNotTakenBr = VecInit((0 until PredictWidth).map(i =>
    (if (i == 0) false.B else ParallelORR(brNotTakens(i - 1, 0)))))

  // if not taken before the half RVI inst
  def saveHalfRVI = hasHalfRVI && !(ParallelORR(takens(PredictWidth - 2, 0)))

  // could get PredictWidth-1 when only the first bank is valid
  def jmpIdx = ParallelPriorityEncoder(takens)

  // only used when taken
  def target = {
    val generator = new PriorityMuxGenerator[UInt]
    generator.register(takens.asBools, targets, List.fill(PredictWidth)(None))
    generator()
  }

  def taken = ParallelORR(takens)

  def takenOnBr = taken && ParallelPriorityMux(takens, brMask.asBools)

  def hasNotTakenBrs = Mux(taken, ParallelPriorityMux(takens, sawNotTakenBr), ParallelORR(brNotTakens))
}

class PredictorAnswer(implicit p: Parameters) extends XSBundle {
  val hit    = if (!env.FPGAPlatform) Bool() else UInt(0.W)
  val taken  = if (!env.FPGAPlatform) Bool() else UInt(0.W)
  val target = if (!env.FPGAPlatform) UInt(VAddrBits.W) else UInt(0.W)
}

class BpuMeta(implicit p: Parameters) extends XSBundle with HasBPUParameter {
  val btbWriteWay = UInt(log2Up(BtbWays).W)
  val btbHit = Bool()
  val bimCtr = UInt(2.W)
  val tageMeta = new TageMeta
  // for global history

  val debug_ubtb_cycle = if (EnableBPUTimeRecord) UInt(64.W) else UInt(0.W)
  val debug_btb_cycle = if (EnableBPUTimeRecord) UInt(64.W) else UInt(0.W)
  val debug_tage_cycle = if (EnableBPUTimeRecord) UInt(64.W) else UInt(0.W)

  val predictor = if (BPUDebug) UInt(log2Up(4).W) else UInt(0.W) // Mark which component this prediction comes from {ubtb, btb, tage, loopPredictor}

  val ubtbHit = if (BPUDebug) UInt(1.W) else UInt(0.W)

  val ubtbAns = new PredictorAnswer
  val btbAns = new PredictorAnswer
  val tageAns = new PredictorAnswer
  val rasAns = new PredictorAnswer
  val loopAns = new PredictorAnswer

  // def apply(histPtr: UInt, tageMeta: TageMeta, rasSp: UInt, rasTopCtr: UInt) = {
  //   this.histPtr := histPtr
  //   this.tageMeta := tageMeta
  //   this.rasSp := rasSp
  //   this.rasTopCtr := rasTopCtr
  //   this.asUInt
  // }
  def size = 0.U.asTypeOf(this).getWidth

  def fromUInt(x: UInt) = x.asTypeOf(this)
}

class Predecode(implicit p: Parameters) extends XSBundle with HasIFUConst {
  val hasLastHalfRVI = Bool()
  val mask = UInt(PredictWidth.W)
  val lastHalf = Bool()
  val pd = Vec(PredictWidth, (new PreDecodeInfo))
}

class CfiUpdateInfo(implicit p: Parameters) extends XSBundle with HasBPUParameter {
  // from backend
  val pc = UInt(VAddrBits.W)
  // frontend -> backend -> frontend
  val pd = new PreDecodeInfo
  val rasSp = UInt(log2Up(RasSize).W)
  val rasEntry = new RASEntry
  val hist = new GlobalHistory
  val predHist = new GlobalHistory
  val specCnt = Vec(PredictWidth, UInt(10.W))
  // need pipeline update
  val sawNotTakenBranch = Bool()
  val predTaken = Bool()
  val target = UInt(VAddrBits.W)
  val taken = Bool()
  val isMisPred = Bool()
}

// Dequeue DecodeWidth insts from Ibuffer
class CtrlFlow(implicit p: Parameters) extends XSBundle with WaitTableParameters {
  val instr = UInt(32.W)
  val pc = UInt(VAddrBits.W)
  val foldpc = UInt(WaitTableAddrWidth.W)
  val exceptionVec = ExceptionVec()
  val intrVec = Vec(12, Bool())
  val pd = new PreDecodeInfo
  val pred_taken = Bool()
  val crossPageIPFFix = Bool()
  val loadWaitBit = Bool() // load inst should not be executed until all former store addr calcuated
  val ftqPtr = new FtqPtr
  val ftqOffset = UInt(log2Up(PredictWidth).W)
}

class FtqEntry(implicit p: Parameters) extends XSBundle {
  // fetch pc, pc of each inst could be generated by concatenation
  val ftqPC = UInt(VAddrBits.W)
  val lastPacketPC = ValidUndirectioned(UInt(VAddrBits.W))
  // prediction metas
  val hist = new GlobalHistory
  val predHist = new GlobalHistory
  val rasSp = UInt(log2Ceil(RasSize).W)
  val rasTop = new RASEntry()
  val specCnt = Vec(PredictWidth, UInt(10.W))
  val metas = Vec(PredictWidth, new BpuMeta)

  val cfiIsCall, cfiIsRet, cfiIsJalr, cfiIsRVC = Bool()
  val rvc_mask = Vec(PredictWidth, Bool())
  val br_mask = Vec(PredictWidth, Bool())
  val cfiIndex = ValidUndirectioned(UInt(log2Up(PredictWidth).W))
  val valids = Vec(PredictWidth, Bool())

  // backend update
  val mispred = Vec(PredictWidth, Bool())
  val target = UInt(VAddrBits.W)

  // For perf counters
  val pd = Vec(PredictWidth, new PreDecodeInfoForDebug(!env.FPGAPlatform))

  def takens = VecInit((0 until PredictWidth).map(i => cfiIndex.valid && cfiIndex.bits === i.U))
  def hasLastPrev = lastPacketPC.valid

  override def toPrintable: Printable = {
    p"ftqPC: ${Hexadecimal(ftqPC)} lastPacketPC: ${Hexadecimal(lastPacketPC.bits)} hasLastPrev:$hasLastPrev " +
      p"rasSp:$rasSp specCnt:$specCnt brmask:${Binary(Cat(br_mask))} rvcmask:${Binary(Cat(rvc_mask))} " +
      p"valids:${Binary(valids.asUInt())} cfi valid: ${cfiIndex.valid} " +
      p"cfi index: ${cfiIndex.bits} isCall:$cfiIsCall isRet:$cfiIsRet isJalr:$cfiIsJalr, isRvc:$cfiIsRVC " +
      p"mispred:${Binary(Cat(mispred))} target:${Hexadecimal(target)}\n"
  }

}


class FPUCtrlSignals(implicit p: Parameters) extends XSBundle {
  val isAddSub = Bool() // swap23
  val typeTagIn = UInt(2.W)
  val typeTagOut = UInt(2.W)
  val fromInt = Bool()
  val wflags = Bool()
  val fpWen = Bool()
  val fmaCmd = UInt(2.W)
  val div = Bool()
  val sqrt = Bool()
  val fcvt = Bool()
  val typ = UInt(2.W)
  val fmt = UInt(2.W)
  val ren3 = Bool() //TODO: remove SrcType.fp
  val rm = UInt(3.W)
}

// Decode DecodeWidth insts at Decode Stage
class CtrlSignals(implicit p: Parameters) extends XSBundle {
  val src1Type, src2Type, src3Type = SrcType()
  val lsrc1, lsrc2, lsrc3 = UInt(5.W)
  val ldest = UInt(5.W)
  val fuType = FuType()
  val fuOpType = FuOpType()
  val rfWen = Bool()
  val fpWen = Bool()
  val isXSTrap = Bool()
  val noSpecExec = Bool() // wait forward
  val blockBackward = Bool() // block backward
  val flushPipe = Bool() // This inst will flush all the pipe when commit, like exception but can commit
  val isRVF = Bool()
  val selImm = SelImm()
  val imm = UInt(ImmUnion.maxLen.W)
  val commitType = CommitType()
  val fpu = new FPUCtrlSignals
  val isMove = Bool()

  def decode(inst: UInt, table: Iterable[(BitPat, List[BitPat])]) = {
    val decoder = freechips.rocketchip.rocket.DecodeLogic(inst, XDecode.decodeDefault, table)
    val signals =
      Seq(src1Type, src2Type, src3Type, fuType, fuOpType, rfWen, fpWen,
        isXSTrap, noSpecExec, blockBackward, flushPipe, isRVF, selImm)
    signals zip decoder map { case (s, d) => s := d }
    commitType := DontCare
    this
  }
}

class CfCtrl(implicit p: Parameters) extends XSBundle {
  val cf = new CtrlFlow
  val ctrl = new CtrlSignals
}

class PerfDebugInfo(implicit p: Parameters) extends XSBundle {
  val src1MoveElim = Bool()
  val src2MoveElim = Bool()
  // val fetchTime = UInt(64.W)
  val renameTime = UInt(64.W)
  val dispatchTime = UInt(64.W)
  val issueTime = UInt(64.W)
  val writebackTime = UInt(64.W)
  // val commitTime = UInt(64.W)
}

// Separate LSQ
class LSIdx(implicit p: Parameters) extends XSBundle {
  val lqIdx = new LqPtr
  val sqIdx = new SqPtr
}

// CfCtrl -> MicroOp at Rename Stage
class MicroOp(implicit p: Parameters) extends CfCtrl {
  val psrc1, psrc2, psrc3, pdest, old_pdest = UInt(PhyRegIdxWidth.W)
  val src1State, src2State, src3State = SrcState()
  val roqIdx = new RoqPtr
  val lqIdx = new LqPtr
  val sqIdx = new SqPtr
  val diffTestDebugLrScValid = Bool()
  val debugInfo = new PerfDebugInfo
}

class Redirect(implicit p: Parameters) extends XSBundle {
  val roqIdx = new RoqPtr
  val ftqIdx = new FtqPtr
  val ftqOffset = UInt(log2Up(PredictWidth).W)
  val level = RedirectLevel()
  val interrupt = Bool()
  val cfiUpdate = new CfiUpdateInfo


  // def isUnconditional() = RedirectLevel.isUnconditional(level)
  def flushItself() = RedirectLevel.flushItself(level)
  // def isException() = RedirectLevel.isException(level)
}

class Dp1ToDp2IO(implicit p: Parameters) extends XSBundle {
  val intDqToDp2 = Vec(dpParams.IntDqDeqWidth, DecoupledIO(new MicroOp))
  val fpDqToDp2 = Vec(dpParams.FpDqDeqWidth, DecoupledIO(new MicroOp))
  val lsDqToDp2 = Vec(dpParams.LsDqDeqWidth, DecoupledIO(new MicroOp))
}

class ReplayPregReq(implicit p: Parameters) extends XSBundle {
  // NOTE: set isInt and isFp both to 'false' when invalid
  val isInt = Bool()
  val isFp = Bool()
  val preg = UInt(PhyRegIdxWidth.W)
}

class DebugBundle(implicit p: Parameters) extends XSBundle {
  val isMMIO = Bool()
  val isPerfCnt = Bool()
  val paddr = UInt(PAddrBits.W)
}

class ExuInput(implicit p: Parameters) extends XSBundle {
  val uop = new MicroOp
  val src1, src2, src3 = UInt((XLEN + 1).W)
}

class ExuOutput(implicit p: Parameters) extends XSBundle {
  val uop = new MicroOp
  val data = UInt((XLEN + 1).W)
  val fflags = UInt(5.W)
  val redirectValid = Bool()
  val redirect = new Redirect
  val debug = new DebugBundle
}

class ExternalInterruptIO(implicit p: Parameters) extends XSBundle {
  val mtip = Input(Bool())
  val msip = Input(Bool())
  val meip = Input(Bool())
}

class CSRSpecialIO(implicit p: Parameters) extends XSBundle {
  val exception = Flipped(ValidIO(new MicroOp))
  val isInterrupt = Input(Bool())
  val memExceptionVAddr = Input(UInt(VAddrBits.W))
  val trapTarget = Output(UInt(VAddrBits.W))
  val externalInterrupt = new ExternalInterruptIO
  val interrupt = Output(Bool())
}

class ExceptionInfo(implicit p: Parameters) extends XSBundle {
  val uop = new MicroOp
  val isInterrupt = Bool()
}

class RoqCommitInfo(implicit p: Parameters) extends XSBundle {
  val ldest = UInt(5.W)
  val rfWen = Bool()
  val fpWen = Bool()
  val wflags = Bool()
  val commitType = CommitType()
  val pdest = UInt(PhyRegIdxWidth.W)
  val old_pdest = UInt(PhyRegIdxWidth.W)
  val ftqIdx = new FtqPtr
  val ftqOffset = UInt(log2Up(PredictWidth).W)

  // these should be optimized for synthesis verilog
  val pc = UInt(VAddrBits.W)
}

class RoqCommitIO(implicit p: Parameters) extends XSBundle {
  val isWalk = Output(Bool())
  val valid = Vec(CommitWidth, Output(Bool()))
  val info = Vec(CommitWidth, Output(new RoqCommitInfo))

  def hasWalkInstr = isWalk && valid.asUInt.orR

  def hasCommitInstr = !isWalk && valid.asUInt.orR
}

class TlbFeedback(implicit p: Parameters) extends XSBundle {
  val rsIdx = UInt(log2Up(IssQueSize).W)
  val hit = Bool()
  val flushState = Bool()
}

class RSFeedback(implicit p: Parameters) extends TlbFeedback

class FrontendToBackendIO(implicit p: Parameters) extends XSBundle {
  // to backend end
  val cfVec = Vec(DecodeWidth, DecoupledIO(new CtrlFlow))
  val fetchInfo = DecoupledIO(new FtqEntry)
  // from backend
  val redirect_cfiUpdate = Flipped(ValidIO(new Redirect))
  val commit_cfiUpdate = Flipped(ValidIO(new FtqEntry))
  val ftqEnqPtr = Input(new FtqPtr)
  val ftqLeftOne = Input(Bool())
}

class TlbCsrBundle(implicit p: Parameters) extends XSBundle {
  val satp = new Bundle {
    val mode = UInt(4.W) // TODO: may change number to parameter
    val asid = UInt(16.W)
    val ppn = UInt(44.W) // just use PAddrBits - 3 - vpnnLen
  }
  val priv = new Bundle {
    val mxr = Bool()
    val sum = Bool()
    val imode = UInt(2.W)
    val dmode = UInt(2.W)
  }

  override def toPrintable: Printable = {
    p"Satp mode:0x${Hexadecimal(satp.mode)} asid:0x${Hexadecimal(satp.asid)} ppn:0x${Hexadecimal(satp.ppn)} " +
      p"Priv mxr:${priv.mxr} sum:${priv.sum} imode:${priv.imode} dmode:${priv.dmode}"
  }
}

class SfenceBundle(implicit p: Parameters) extends XSBundle {
  val valid = Bool()
  val bits = new Bundle {
    val rs1 = Bool()
    val rs2 = Bool()
    val addr = UInt(VAddrBits.W)
  }

  override def toPrintable: Printable = {
    p"valid:0x${Hexadecimal(valid)} rs1:${bits.rs1} rs2:${bits.rs2} addr:${Hexadecimal(bits.addr)}"
  }
}

class WaitTableUpdateReq(implicit p: Parameters) extends XSBundle with WaitTableParameters {
  val valid = Bool()
  val waddr = UInt(WaitTableAddrWidth.W)
  val wdata = Bool() // true.B by default
}

<<<<<<< HEAD
class DifftestBundle(implicit p: Parameters) extends XSBundle {
  val fromSbuffer = new Bundle() {
    val sbufferResp = Output(Bool())
    val sbufferAddr = Output(UInt(64.W))
    val sbufferData = Output(Vec(64, UInt(8.W)))
    val sbufferMask = Output(UInt(64.W))
  }
  val fromSQ = new Bundle() {
    val storeCommit = Output(UInt(2.W))
    val storeAddr   = Output(Vec(2, UInt(64.W)))
    val storeData   = Output(Vec(2, UInt(64.W)))
    val storeMask   = Output(Vec(2, UInt(8.W)))
  }
  val fromXSCore = new Bundle() {
    val r = Output(Vec(64, UInt(XLEN.W)))
  }
  val fromCSR = new Bundle() {
    val intrNO = Output(UInt(64.W))
    val cause = Output(UInt(64.W))
    val priviledgeMode = Output(UInt(2.W))
    val mstatus = Output(UInt(64.W))
    val sstatus = Output(UInt(64.W))
    val mepc = Output(UInt(64.W))
    val sepc = Output(UInt(64.W))
    val mtval = Output(UInt(64.W))
    val stval = Output(UInt(64.W))
    val mtvec = Output(UInt(64.W))
    val stvec = Output(UInt(64.W))
    val mcause = Output(UInt(64.W))
    val scause = Output(UInt(64.W))
    val satp = Output(UInt(64.W))
    val mip = Output(UInt(64.W))
    val mie = Output(UInt(64.W))
    val mscratch = Output(UInt(64.W))
    val sscratch = Output(UInt(64.W))
    val mideleg = Output(UInt(64.W))
    val medeleg = Output(UInt(64.W))
  }
  val fromRoq = new Bundle() {
    val commit = Output(UInt(32.W))
    val thisPC = Output(UInt(XLEN.W))
    val thisINST = Output(UInt(32.W))
    val skip = Output(UInt(32.W))
    val wen = Output(UInt(32.W))
    val wdata = Output(Vec(CommitWidth, UInt(XLEN.W))) // set difftest width to 6
    val wdst = Output(Vec(CommitWidth, UInt(32.W))) // set difftest width to 6
    val wpc = Output(Vec(CommitWidth, UInt(XLEN.W))) // set difftest width to 6
    val lpaddr = Output(Vec(CommitWidth, UInt(64.W)))
    val ltype = Output(Vec(CommitWidth, UInt(32.W)))
    val lfu = Output(Vec(CommitWidth, UInt(4.W)))
    val isRVC = Output(UInt(32.W))
    val scFailed = Output(Bool())
  }
  val fromAtomic = new Bundle() {
    val atomicResp = Output(Bool())
    val atomicAddr = Output(UInt(64.W))
    val atomicData = Output(UInt(64.W))
    val atomicMask = Output(UInt(8.W))
    val atomicFuop = Output(UInt(8.W))
    val atomicOut  = Output(UInt(64.W))
  }
  val fromPtw = new Bundle() {
    val ptwResp = Output(Bool())
    val ptwAddr = Output(UInt(64.W))
    val ptwData = Output(Vec(4, UInt(64.W)))
  }
}

class TrapIO(implicit p: Parameters) extends XSBundle {
  val valid = Output(Bool())
  val code = Output(UInt(3.W))
  val pc = Output(UInt(VAddrBits.W))
  val cycleCnt = Output(UInt(XLEN.W))
  val instrCnt = Output(UInt(XLEN.W))
}

class PerfInfoIO(implicit p: Parameters) extends XSBundle {
=======
class PerfInfoIO extends XSBundle {
>>>>>>> 547e39f7
  val clean = Input(Bool())
  val dump = Input(Bool())
}

class CustomCSRCtrlIO(implicit p: Parameters) extends XSBundle {
  // Prefetcher
  val l1plus_pf_enable = Output(Bool())
  val l2_pf_enable = Output(Bool())
  // Labeled XiangShan
  val dsid = Output(UInt(8.W)) // TODO: DsidWidth as parameter
  // Load violation predictor
  val lvpred_disable = Output(Bool())
  val no_spec_load = Output(Bool())
  val waittable_timeout = Output(UInt(5.W))
  // Branch predictor
  val bp_ctrl = Output(new BPUCtrl)
  // Memory Block
  val sbuffer_threshold = Output(UInt(4.W))
  // Rename
  val move_elim_enable = Output(Bool())
}<|MERGE_RESOLUTION|>--- conflicted
+++ resolved
@@ -454,87 +454,7 @@
   val wdata = Bool() // true.B by default
 }
 
-<<<<<<< HEAD
-class DifftestBundle(implicit p: Parameters) extends XSBundle {
-  val fromSbuffer = new Bundle() {
-    val sbufferResp = Output(Bool())
-    val sbufferAddr = Output(UInt(64.W))
-    val sbufferData = Output(Vec(64, UInt(8.W)))
-    val sbufferMask = Output(UInt(64.W))
-  }
-  val fromSQ = new Bundle() {
-    val storeCommit = Output(UInt(2.W))
-    val storeAddr   = Output(Vec(2, UInt(64.W)))
-    val storeData   = Output(Vec(2, UInt(64.W)))
-    val storeMask   = Output(Vec(2, UInt(8.W)))
-  }
-  val fromXSCore = new Bundle() {
-    val r = Output(Vec(64, UInt(XLEN.W)))
-  }
-  val fromCSR = new Bundle() {
-    val intrNO = Output(UInt(64.W))
-    val cause = Output(UInt(64.W))
-    val priviledgeMode = Output(UInt(2.W))
-    val mstatus = Output(UInt(64.W))
-    val sstatus = Output(UInt(64.W))
-    val mepc = Output(UInt(64.W))
-    val sepc = Output(UInt(64.W))
-    val mtval = Output(UInt(64.W))
-    val stval = Output(UInt(64.W))
-    val mtvec = Output(UInt(64.W))
-    val stvec = Output(UInt(64.W))
-    val mcause = Output(UInt(64.W))
-    val scause = Output(UInt(64.W))
-    val satp = Output(UInt(64.W))
-    val mip = Output(UInt(64.W))
-    val mie = Output(UInt(64.W))
-    val mscratch = Output(UInt(64.W))
-    val sscratch = Output(UInt(64.W))
-    val mideleg = Output(UInt(64.W))
-    val medeleg = Output(UInt(64.W))
-  }
-  val fromRoq = new Bundle() {
-    val commit = Output(UInt(32.W))
-    val thisPC = Output(UInt(XLEN.W))
-    val thisINST = Output(UInt(32.W))
-    val skip = Output(UInt(32.W))
-    val wen = Output(UInt(32.W))
-    val wdata = Output(Vec(CommitWidth, UInt(XLEN.W))) // set difftest width to 6
-    val wdst = Output(Vec(CommitWidth, UInt(32.W))) // set difftest width to 6
-    val wpc = Output(Vec(CommitWidth, UInt(XLEN.W))) // set difftest width to 6
-    val lpaddr = Output(Vec(CommitWidth, UInt(64.W)))
-    val ltype = Output(Vec(CommitWidth, UInt(32.W)))
-    val lfu = Output(Vec(CommitWidth, UInt(4.W)))
-    val isRVC = Output(UInt(32.W))
-    val scFailed = Output(Bool())
-  }
-  val fromAtomic = new Bundle() {
-    val atomicResp = Output(Bool())
-    val atomicAddr = Output(UInt(64.W))
-    val atomicData = Output(UInt(64.W))
-    val atomicMask = Output(UInt(8.W))
-    val atomicFuop = Output(UInt(8.W))
-    val atomicOut  = Output(UInt(64.W))
-  }
-  val fromPtw = new Bundle() {
-    val ptwResp = Output(Bool())
-    val ptwAddr = Output(UInt(64.W))
-    val ptwData = Output(Vec(4, UInt(64.W)))
-  }
-}
-
-class TrapIO(implicit p: Parameters) extends XSBundle {
-  val valid = Output(Bool())
-  val code = Output(UInt(3.W))
-  val pc = Output(UInt(VAddrBits.W))
-  val cycleCnt = Output(UInt(XLEN.W))
-  val instrCnt = Output(UInt(XLEN.W))
-}
-
-class PerfInfoIO(implicit p: Parameters) extends XSBundle {
-=======
-class PerfInfoIO extends XSBundle {
->>>>>>> 547e39f7
+class PerfInfoIO extends Bundle {
   val clean = Input(Bool())
   val dump = Input(Bool())
 }
