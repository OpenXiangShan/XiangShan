--- conflicted
+++ resolved
@@ -285,12 +285,8 @@
   val imm = UInt(ImmUnion.maxLen.W)
   val commitType = CommitType()
   val fpu = new FPUCtrlSignals
-<<<<<<< HEAD
-  val isMove = Bool() // for move elimination
-=======
   val isMove = Bool()
   val singleStep = Bool()
->>>>>>> d4aca96c
 
   def decode(inst: UInt, table: Iterable[(BitPat, List[BitPat])]) = {
     val decoder = freechips.rocketchip.rocket.DecodeLogic(inst, XDecode.decodeDefault, table)
