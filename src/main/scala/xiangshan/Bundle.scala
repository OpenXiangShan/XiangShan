--- conflicted
+++ resolved
@@ -129,12 +129,8 @@
   val target = UInt(VAddrBits.W)
   val brTarget = UInt(VAddrBits.W)
   val brTag = new BrqPtr
-<<<<<<< HEAD
-  val _type = UInt(2.W)
+  val btbType = UInt(2.W)
   val isRVC = Bool()
-=======
-  val btbType = UInt(2.W)
->>>>>>> 478291bc
   //val isCall = Bool()
   val taken = Bool()
   val hist = UInt(HistoryLength.W)
