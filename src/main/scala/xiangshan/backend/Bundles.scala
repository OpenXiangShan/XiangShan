package xiangshan.backend

import org.chipsalliance.cde.config.Parameters
import chisel3._
import chisel3.util.BitPat.bitPatToUInt
import chisel3.util._
import utils.BundleUtils.makeValid
import utils.OptionWrapper
import xiangshan._
import xiangshan.backend.datapath.DataConfig._
import xiangshan.backend.datapath.DataSource
import xiangshan.backend.datapath.WbConfig.PregWB
import xiangshan.backend.decode.{ImmUnion, XDecode}
import xiangshan.backend.exu.ExeUnitParams
import xiangshan.backend.fu.FuType
import xiangshan.backend.fu.fpu.Bundles.Frm
import xiangshan.backend.fu.vector.Bundles._
import xiangshan.backend.issue.{IssueBlockParams, IssueQueueDeqRespBundle, SchedulerType}
import xiangshan.backend.issue.EntryBundles._
import xiangshan.backend.regfile.{RfReadPortWithConfig, RfWritePortWithConfig}
import xiangshan.backend.rob.RobPtr
import xiangshan.frontend._
import xiangshan.mem.{LqPtr, SqPtr}
import yunsuan.vector.VIFuParam
import xiangshan.backend.trace._

object Bundles {
  /**
   * Connect Same Name Port like bundleSource := bundleSinkBudle.
   *
   * There is no limit to the number of ports on both sides.
   *
   * Don't forget to connect the remaining ports!
   */
  def connectSamePort (bundleSource: Bundle, bundleSink: Bundle):Unit = {
    bundleSource.elements.foreach { case (name, data) =>
      if (bundleSink.elements.contains(name))
        data := bundleSink.elements(name)
    }
  }
  // frontend -> backend
  class StaticInst(implicit p: Parameters) extends XSBundle {
    val instr           = UInt(32.W)
    val pc              = UInt(VAddrBits.W)
    val foldpc          = UInt(MemPredPCWidth.W)
    val exceptionVec    = ExceptionVec()
<<<<<<< HEAD
    val isFetchMalAddr  = Bool()
    val trigger         = new TriggerCf
=======
    val trigger         = TriggerAction()
>>>>>>> b395248d
    val preDecodeInfo   = new PreDecodeInfo
    val pred_taken      = Bool()
    val crossPageIPFFix = Bool()
    val ftqPtr          = new FtqPtr
    val ftqOffset       = UInt(log2Up(PredictWidth).W)

    def connectCtrlFlow(source: CtrlFlow): Unit = {
      this.instr            := source.instr
      this.pc               := source.pc
      this.foldpc           := source.foldpc
      this.exceptionVec     := source.exceptionVec
      this.isFetchMalAddr   := source.exceptionFromBackend
      this.trigger          := source.trigger
      this.preDecodeInfo    := source.pd
      this.pred_taken       := source.pred_taken
      this.crossPageIPFFix  := source.crossPageIPFFix
      this.ftqPtr           := source.ftqPtr
      this.ftqOffset        := source.ftqOffset
    }
  }

  // StaticInst --[Decode]--> DecodedInst
  class DecodedInst(implicit p: Parameters) extends XSBundle {
    def numSrc = backendParams.numSrc
    // passed from StaticInst
    val instr           = UInt(32.W)
    val pc              = UInt(VAddrBits.W)
    val foldpc          = UInt(MemPredPCWidth.W)
    val exceptionVec    = ExceptionVec()
<<<<<<< HEAD
    val isFetchMalAddr  = Bool()
    val trigger         = new TriggerCf
=======
    val trigger         = TriggerAction()
>>>>>>> b395248d
    val preDecodeInfo   = new PreDecodeInfo
    val pred_taken      = Bool()
    val crossPageIPFFix = Bool()
    val ftqPtr          = new FtqPtr
    val ftqOffset       = UInt(log2Up(PredictWidth).W)
    // decoded
    val srcType         = Vec(numSrc, SrcType())
    val lsrc            = Vec(numSrc, UInt(LogicRegsWidth.W))
    val ldest           = UInt(LogicRegsWidth.W)
    val fuType          = FuType()
    val fuOpType        = FuOpType()
    val rfWen           = Bool()
    val fpWen           = Bool()
    val vecWen          = Bool()
    val v0Wen           = Bool()
    val vlWen           = Bool()
    val isXSTrap        = Bool()
    val waitForward     = Bool() // no speculate execution
    val blockBackward   = Bool()
    val flushPipe       = Bool() // This inst will flush all the pipe when commit, like exception but can commit
    val canRobCompress  = Bool()
    val selImm          = SelImm()
    val imm             = UInt(ImmUnion.maxLen.W)
    val fpu             = new FPUCtrlSignals
    val vpu             = new VPUCtrlSignals
    val vlsInstr        = Bool()
    val wfflags         = Bool()
    val isMove          = Bool()
    val uopIdx          = UopIdx()
    val uopSplitType    = UopSplitType()
    val isVset          = Bool()
    val firstUop        = Bool()
    val lastUop         = Bool()
    val numUops         = UInt(log2Up(MaxUopSize).W) // rob need this
    val numWB           = UInt(log2Up(MaxUopSize).W) // rob need this
    val commitType      = CommitType() // Todo: remove it
    val needFrm         = new NeedFrmBundle

    val debug_fuType    = OptionWrapper(backendParams.debugEn, FuType())

    private def allSignals = srcType.take(3) ++ Seq(fuType, fuOpType, rfWen, fpWen, vecWen,
      isXSTrap, waitForward, blockBackward, flushPipe, canRobCompress, uopSplitType, selImm)

    def decode(inst: UInt, table: Iterable[(BitPat, List[BitPat])]): DecodedInst = {
      val decoder: Seq[UInt] = ListLookup(
        inst, XDecode.decodeDefault.map(bitPatToUInt),
        table.map{ case (pat, pats) => (pat, pats.map(bitPatToUInt)) }.toArray
      )
      allSignals zip decoder foreach { case (s, d) => s := d }
      debug_fuType.foreach(_ := fuType)
      this
    }

    def isSoftPrefetch: Bool = {
      fuType === FuType.alu.U && fuOpType === ALUOpType.or && selImm === SelImm.IMM_I && ldest === 0.U
    }

    def connectStaticInst(source: StaticInst): Unit = {
      for ((name, data) <- this.elements) {
        if (source.elements.contains(name)) {
          data := source.elements(name)
        }
      }
    }
  }

  class TrapInstInfo(implicit p: Parameters) extends XSBundle {
    val instr = UInt(32.W)
    val ftqPtr = new FtqPtr
    val ftqOffset = UInt(log2Up(PredictWidth).W)

    def needFlush(ftqPtr: FtqPtr, ftqOffset: UInt): Bool ={
      val sameFlush = this.ftqPtr === ftqPtr && this.ftqOffset > ftqOffset
      sameFlush || isAfter(this.ftqPtr, ftqPtr)
    }

    def fromDecodedInst(decodedInst: DecodedInst): this.type = {
      this.instr     := decodedInst.instr
      this.ftqPtr    := decodedInst.ftqPtr
      this.ftqOffset := decodedInst.ftqOffset
      this
    }
  }

  // DecodedInst --[Rename]--> DynInst
  class DynInst(implicit p: Parameters) extends XSBundle {
    def numSrc          = backendParams.numSrc
    // passed from StaticInst
    val instr           = UInt(32.W)
    val pc              = UInt(VAddrBits.W)
    val foldpc          = UInt(MemPredPCWidth.W)
    val exceptionVec    = ExceptionVec()
    val isFetchMalAddr  = Bool()
    val hasException    = Bool()
    val trigger         = TriggerAction()
    val preDecodeInfo   = new PreDecodeInfo
    val pred_taken      = Bool()
    val crossPageIPFFix = Bool()
    val ftqPtr          = new FtqPtr
    val ftqOffset       = UInt(log2Up(PredictWidth).W)
    // passed from DecodedInst
    val srcType         = Vec(numSrc, SrcType())
    val ldest           = UInt(LogicRegsWidth.W)
    val fuType          = FuType()
    val fuOpType        = FuOpType()
    val rfWen           = Bool()
    val fpWen           = Bool()
    val vecWen          = Bool()
    val v0Wen           = Bool()
    val vlWen           = Bool()
    val isXSTrap        = Bool()
    val waitForward     = Bool() // no speculate execution
    val blockBackward   = Bool()
    val flushPipe       = Bool() // This inst will flush all the pipe when commit, like exception but can commit
    val canRobCompress  = Bool()
    val selImm          = SelImm()
    val imm             = UInt(32.W)
    val fpu             = new FPUCtrlSignals
    val vpu             = new VPUCtrlSignals
    val vlsInstr        = Bool()
    val wfflags         = Bool()
    val isMove          = Bool()
    val uopIdx          = UopIdx()
    val isVset          = Bool()
    val firstUop        = Bool()
    val lastUop         = Bool()
    val numUops         = UInt(log2Up(MaxUopSize).W) // rob need this
    val numWB           = UInt(log2Up(MaxUopSize).W) // rob need this
    val commitType      = CommitType()
    // rename
    val srcState        = Vec(numSrc, SrcState())
    val srcLoadDependency  = Vec(numSrc, Vec(LoadPipelineWidth, UInt(LoadDependencyWidth.W)))
    val psrc            = Vec(numSrc, UInt(PhyRegIdxWidth.W))
    val pdest           = UInt(PhyRegIdxWidth.W)
    // reg cache
    val useRegCache     = Vec(backendParams.numIntRegSrc, Bool())
    val regCacheIdx     = Vec(backendParams.numIntRegSrc, UInt(RegCacheIdxWidth.W))
    val robIdx          = new RobPtr
    val instrSize       = UInt(log2Ceil(RenameWidth + 1).W)
    val dirtyFs         = Bool()
    val dirtyVs         = Bool()
    val traceBlockInPipe = new TracePipe(log2Up(RenameWidth * 2))

    val eliminatedMove  = Bool()
    // Take snapshot at this CFI inst
    val snapshot        = Bool()
    val debugInfo       = new PerfDebugInfo
    val storeSetHit     = Bool() // inst has been allocated an store set
    val waitForRobIdx   = new RobPtr // store set predicted previous store robIdx
    // Load wait is needed
    // load inst will not be executed until former store (predicted by mdp) addr calcuated
    val loadWaitBit     = Bool()
    // If (loadWaitBit && loadWaitStrict), strict load wait is needed
    // load inst will not be executed until ALL former store addr calcuated
    val loadWaitStrict  = Bool()
    val ssid            = UInt(SSIDWidth.W)
    // Todo
    val lqIdx = new LqPtr
    val sqIdx = new SqPtr
    // debug module
    val singleStep      = Bool()
    // schedule
    val replayInst      = Bool()

    val debug_fuType    = OptionWrapper(backendParams.debugEn, FuType())

    val numLsElem       = NumLsElem()

    def getDebugFuType: UInt = debug_fuType.getOrElse(fuType)

    def isLUI: Bool = this.fuType === FuType.alu.U && (this.selImm === SelImm.IMM_U || this.selImm === SelImm.IMM_LUI32)
    def isLUI32: Bool = this.selImm === SelImm.IMM_LUI32
    def isWFI: Bool = this.fuType === FuType.csr.U && fuOpType === CSROpType.wfi

    def isSvinvalBegin(flush: Bool) = FuType.isFence(fuType) && fuOpType === FenceOpType.nofence && !flush
    def isSvinval(flush: Bool) = FuType.isFence(fuType) && fuOpType === FenceOpType.sfence && !flush
    def isSvinvalEnd(flush: Bool) = FuType.isFence(fuType) && fuOpType === FenceOpType.nofence && flush
    def isNotSvinval = !FuType.isFence(fuType)

    def isHls: Bool = {
      fuType === FuType.ldu.U && LSUOpType.isHlv(fuOpType) || fuType === FuType.stu.U && LSUOpType.isHsv(fuOpType)
    }

    def srcIsReady: Vec[Bool] = {
      VecInit(this.srcType.zip(this.srcState).map {
        case (t, s) => SrcType.isNotReg(t) || SrcState.isReady(s)
      })
    }

    def clearExceptions(
      exceptionBits: Seq[Int] = Seq(),
      flushPipe    : Boolean = false,
      replayInst   : Boolean = false
    ): DynInst = {
      this.exceptionVec.zipWithIndex.filterNot(x => exceptionBits.contains(x._2)).foreach(_._1 := false.B)
      if (!flushPipe) { this.flushPipe := false.B }
      if (!replayInst) { this.replayInst := false.B }
      this
    }

    def needWriteRf: Bool = (rfWen && ldest =/= 0.U) || fpWen || vecWen || v0Wen || vlWen
  }

  trait BundleSource {
    var wakeupSource = "undefined"
    var idx = 0
  }

  /**
    *
    * @param pregIdxWidth index width of preg
    * @param exuIndices exu indices of wakeup bundle
    */
  sealed abstract class IssueQueueWakeUpBaseBundle(pregIdxWidth: Int, val exuIndices: Seq[Int])(implicit p: Parameters) extends XSBundle {
    val rfWen = Bool()
    val fpWen = Bool()
    val vecWen = Bool()
    val v0Wen = Bool()
    val vlWen = Bool()
    val pdest = UInt(pregIdxWidth.W)

    /**
      * @param successor Seq[(psrc, srcType)]
      * @return Seq[if wakeup psrc]
      */
    def wakeUp(successor: Seq[(UInt, UInt)], valid: Bool): Seq[Bool] = {
      successor.map { case (thatPsrc, srcType) =>
        val pdestMatch = pdest === thatPsrc
        pdestMatch && (
          SrcType.isFp(srcType) && this.fpWen ||
            SrcType.isXp(srcType) && this.rfWen ||
            SrcType.isVp(srcType) && this.vecWen
          ) && valid
      }
    }
    def wakeUpV0(successor: (UInt, UInt), valid: Bool): Bool = {
      val (thatPsrc, srcType) = successor
      val pdestMatch = pdest === thatPsrc
      pdestMatch && (
        SrcType.isV0(srcType) && this.v0Wen
      ) && valid
    }
    def wakeUpVl(successor: (UInt, UInt), valid: Bool): Bool = {
      val (thatPsrc, srcType) = successor
      val pdestMatch = pdest === thatPsrc
      pdestMatch && (
        SrcType.isVp(srcType) && this.vlWen
      ) && valid
    }
    def wakeUpFromIQ(successor: Seq[(UInt, UInt)]): Seq[Bool] = {
      successor.map { case (thatPsrc, srcType) =>
        val pdestMatch = pdest === thatPsrc
        pdestMatch && (
          SrcType.isFp(srcType) && this.fpWen ||
            SrcType.isXp(srcType) && this.rfWen ||
            SrcType.isVp(srcType) && this.vecWen
          )
      }
    }
    def wakeUpV0FromIQ(successor: (UInt, UInt)): Bool = {
      val (thatPsrc, srcType) = successor
      val pdestMatch = pdest === thatPsrc
      pdestMatch && (
        SrcType.isV0(srcType) && this.v0Wen
      )
    }
    def wakeUpVlFromIQ(successor: (UInt, UInt)): Bool = {
      val (thatPsrc, srcType) = successor
      val pdestMatch = pdest === thatPsrc
      pdestMatch && (
        SrcType.isVp(srcType) && this.vlWen
      )
    }

    def hasOnlyOneSource: Boolean = exuIndices.size == 1

    def hasMultiSources: Boolean = exuIndices.size > 1

    def isWBWakeUp = this.isInstanceOf[IssueQueueWBWakeUpBundle]

    def isIQWakeUp = this.isInstanceOf[IssueQueueIQWakeUpBundle]

    def exuIdx: Int = {
      require(hasOnlyOneSource)
      this.exuIndices.head
    }
  }

  class IssueQueueWBWakeUpBundle(exuIndices: Seq[Int], backendParams: BackendParams)(implicit p: Parameters) extends IssueQueueWakeUpBaseBundle(backendParams.pregIdxWidth, exuIndices) {

  }

  class IssueQueueIQWakeUpBundle(
    exuIdx: Int,
    backendParams: BackendParams,
    copyWakeupOut: Boolean = false,
    copyNum: Int = 0
  )(implicit p: Parameters) extends IssueQueueWakeUpBaseBundle(backendParams.pregIdxWidth, Seq(exuIdx)) {
    val loadDependency = Vec(LoadPipelineWidth, UInt(LoadDependencyWidth.W))
    val is0Lat = Bool()
    val params = backendParams.allExuParams.filter(_.exuIdx == exuIdx).head
    val rcDest = OptionWrapper(params.needWriteRegCache, UInt(RegCacheIdxWidth.W))
    val pdestCopy  = OptionWrapper(copyWakeupOut, Vec(copyNum, UInt(params.wbPregIdxWidth.W)))
    val rfWenCopy  = OptionWrapper(copyWakeupOut && params.needIntWen, Vec(copyNum, Bool()))
    val fpWenCopy  = OptionWrapper(copyWakeupOut && params.needFpWen, Vec(copyNum, Bool()))
    val vecWenCopy = OptionWrapper(copyWakeupOut && params.needVecWen, Vec(copyNum, Bool()))
    val v0WenCopy = OptionWrapper(copyWakeupOut && params.needV0Wen, Vec(copyNum, Bool()))
    val vlWenCopy = OptionWrapper(copyWakeupOut && params.needVlWen, Vec(copyNum, Bool()))
    val loadDependencyCopy = OptionWrapper(copyWakeupOut && params.isIQWakeUpSink, Vec(copyNum, Vec(LoadPipelineWidth, UInt(LoadDependencyWidth.W))))

    def fromExuInput(exuInput: ExuInput): Unit = {
      this.rfWen := exuInput.rfWen.getOrElse(false.B)
      this.fpWen := exuInput.fpWen.getOrElse(false.B)
      this.vecWen := exuInput.vecWen.getOrElse(false.B)
      this.v0Wen := exuInput.v0Wen.getOrElse(false.B)
      this.vlWen := exuInput.vlWen.getOrElse(false.B)
      this.pdest := exuInput.pdest
    }
  }

  class VPUCtrlSignals(implicit p: Parameters) extends XSBundle {
    // vtype
    val vill      = Bool()
    val vma       = Bool()    // 1: agnostic, 0: undisturbed
    val vta       = Bool()    // 1: agnostic, 0: undisturbed
    val vsew      = VSew()
    val vlmul     = VLmul()   // 1/8~8      --> -3~3

    // spec vtype
    val specVill  = Bool()
    val specVma   = Bool()    // 1: agnostic, 0: undisturbed
    val specVta   = Bool()    // 1: agnostic, 0: undisturbed
    val specVsew  = VSew()
    val specVlmul = VLmul()   // 1/8~8      --> -3~3

    val vm        = Bool()    // 0: need v0.t
    val vstart    = Vl()

    // float rounding mode
    val frm       = Frm()
    // scalar float instr and vector float reduction
    val fpu       = Fpu()
    // vector fix int rounding mode
    val vxrm      = Vxrm()
    // vector uop index, exclude other non-vector uop
    val vuopIdx   = UopIdx()
    val lastUop   = Bool()
    // maybe used if data dependancy
    val vmask     = UInt(V0Data().dataWidth.W)
    val vl        = Vl()

    // vector load/store
    val nf        = Nf()
    val veew      = VEew()

    val isReverse = Bool() // vrsub, vrdiv
    val isExt     = Bool()
    val isNarrow  = Bool()
    val isDstMask = Bool() // vvm, vvvm, mmm
    val isOpMask  = Bool() // vmand, vmnand
    val isMove    = Bool() // vmv.s.x, vmv.v.v, vmv.v.x, vmv.v.i

    val isDependOldvd = Bool() // some instruction's computation depends on oldvd
    val isWritePartVd = Bool() // some instruction's computation writes part of vd, such as vredsum

    def vtype: VType = {
      val res = Wire(VType())
      res.illegal := this.vill
      res.vma     := this.vma
      res.vta     := this.vta
      res.vsew    := this.vsew
      res.vlmul   := this.vlmul
      res
    }

    def specVType: VType = {
      val res = Wire(VType())
      res.illegal := this.specVill
      res.vma     := this.specVma
      res.vta     := this.specVta
      res.vsew    := this.specVsew
      res.vlmul   := this.specVlmul
      res
    }

    def vconfig: VConfig = {
      val res = Wire(VConfig())
      res.vtype := this.vtype
      res.vl    := this.vl
      res
    }

    def connectVType(source: VType): Unit = {
      this.vill  := source.illegal
      this.vma   := source.vma
      this.vta   := source.vta
      this.vsew  := source.vsew
      this.vlmul := source.vlmul
    }
  }

  class NeedFrmBundle(implicit p: Parameters) extends XSBundle {
    val scalaNeedFrm = Bool()
    val vectorNeedFrm = Bool()
  }

  // DynInst --[IssueQueue]--> DataPath
  class IssueQueueIssueBundle(
    iqParams: IssueBlockParams,
    val exuParams: ExeUnitParams,
  )(implicit
    p: Parameters
  ) extends XSBundle {
    private val rfReadDataCfgSet: Seq[Set[DataConfig]] = exuParams.getRfReadDataCfgSet

    val rf: MixedVec[MixedVec[RfReadPortWithConfig]] = Flipped(MixedVec(
      rfReadDataCfgSet.map((set: Set[DataConfig]) =>
        MixedVec(set.map((x: DataConfig) => new RfReadPortWithConfig(x, exuParams.rdPregIdxWidth)).toSeq)
      )
    ))

    val srcType = Vec(exuParams.numRegSrc, SrcType()) // used to select imm or reg data
    val rcIdx = OptionWrapper(exuParams.needReadRegCache, Vec(exuParams.numRegSrc, UInt(RegCacheIdxWidth.W))) // used to select regcache data
    val immType = SelImm()                         // used to select imm extractor
    val common = new ExuInput(exuParams)
    val addrOH = UInt(iqParams.numEntries.W)

    def exuIdx = exuParams.exuIdx
    def getSource: SchedulerType = exuParams.getWBSource

    def getRfReadValidBundle(issueValid: Bool): Seq[ValidIO[RfReadPortWithConfig]] = {
      rf.zip(srcType).map {
        case (rfRd: MixedVec[RfReadPortWithConfig], t: UInt) =>
          makeValid(issueValid, rfRd.head)
      }.toSeq
    }
  }

  class OGRespBundle(implicit p:Parameters, params: IssueBlockParams) extends XSBundle {
    val issueQueueParams = this.params
    val og0resp = Valid(new EntryDeqRespBundle)
    val og1resp = Valid(new EntryDeqRespBundle)
  }

  class WbFuBusyTableWriteBundle(val params: ExeUnitParams)(implicit p: Parameters) extends XSBundle {
    private val intCertainLat = params.intLatencyCertain
    private val fpCertainLat = params.fpLatencyCertain
    private val vfCertainLat = params.vfLatencyCertain
    private val v0CertainLat = params.v0LatencyCertain
    private val vlCertainLat = params.vlLatencyCertain
    private val intLat = params.intLatencyValMax
    private val fpLat = params.fpLatencyValMax
    private val vfLat = params.vfLatencyValMax
    private val v0Lat = params.v0LatencyValMax
    private val vlLat = params.vlLatencyValMax

    val intWbBusyTable = OptionWrapper(intCertainLat, UInt((intLat + 1).W))
    val fpWbBusyTable = OptionWrapper(fpCertainLat, UInt((fpLat + 1).W))
    val vfWbBusyTable = OptionWrapper(vfCertainLat, UInt((vfLat + 1).W))
    val v0WbBusyTable = OptionWrapper(v0CertainLat, UInt((v0Lat + 1).W))
    val vlWbBusyTable = OptionWrapper(vlCertainLat, UInt((vlLat + 1).W))
    val intDeqRespSet = OptionWrapper(intCertainLat, UInt((intLat + 1).W))
    val fpDeqRespSet = OptionWrapper(fpCertainLat, UInt((fpLat + 1).W))
    val vfDeqRespSet = OptionWrapper(vfCertainLat, UInt((vfLat + 1).W))
    val v0DeqRespSet = OptionWrapper(v0CertainLat, UInt((v0Lat + 1).W))
    val vlDeqRespSet = OptionWrapper(vlCertainLat, UInt((vlLat + 1).W))
  }

  class WbFuBusyTableReadBundle(val params: ExeUnitParams)(implicit p: Parameters) extends XSBundle {
    private val intCertainLat = params.intLatencyCertain
    private val fpCertainLat = params.fpLatencyCertain
    private val vfCertainLat = params.vfLatencyCertain
    private val v0CertainLat = params.v0LatencyCertain
    private val vlCertainLat = params.vlLatencyCertain
    private val intLat = params.intLatencyValMax
    private val fpLat = params.fpLatencyValMax
    private val vfLat = params.vfLatencyValMax
    private val v0Lat = params.v0LatencyValMax
    private val vlLat = params.vlLatencyValMax

    val intWbBusyTable = OptionWrapper(intCertainLat, UInt((intLat + 1).W))
    val fpWbBusyTable = OptionWrapper(fpCertainLat, UInt((fpLat + 1).W))
    val vfWbBusyTable = OptionWrapper(vfCertainLat, UInt((vfLat + 1).W))
    val v0WbBusyTable = OptionWrapper(v0CertainLat, UInt((v0Lat + 1).W))
    val vlWbBusyTable = OptionWrapper(vlCertainLat, UInt((vlLat + 1).W))
  }

  class WbConflictBundle(val params: ExeUnitParams)(implicit p: Parameters) extends XSBundle {
    private val intCertainLat = params.intLatencyCertain
    private val fpCertainLat = params.fpLatencyCertain
    private val vfCertainLat = params.vfLatencyCertain
    private val v0CertainLat = params.v0LatencyCertain
    private val vlCertainLat = params.vlLatencyCertain

    val intConflict = OptionWrapper(intCertainLat, Bool())
    val fpConflict = OptionWrapper(fpCertainLat, Bool())
    val vfConflict = OptionWrapper(vfCertainLat, Bool())
    val v0Conflict = OptionWrapper(v0CertainLat, Bool())
    val vlConflict = OptionWrapper(vlCertainLat, Bool())
  }

  class ImmInfo extends Bundle {
    val imm = UInt(32.W)
    val immType = SelImm()
  }

  // DataPath --[ExuInput]--> Exu
  class ExuInput(val params: ExeUnitParams, copyWakeupOut:Boolean = false, copyNum:Int = 0)(implicit p: Parameters) extends XSBundle {
    val fuType        = FuType()
    val fuOpType      = FuOpType()
    val src           = Vec(params.numRegSrc, UInt(params.srcDataBitsMax.W))
    val imm           = UInt(32.W)
    val robIdx        = new RobPtr
    val iqIdx         = UInt(log2Up(MemIQSizeMax).W)// Only used by store yet
    val isFirstIssue  = Bool()                      // Only used by store yet
    val pdestCopy  = OptionWrapper(copyWakeupOut, Vec(copyNum, UInt(params.wbPregIdxWidth.W)))
    val rfWenCopy  = OptionWrapper(copyWakeupOut && params.needIntWen, Vec(copyNum, Bool()))
    val fpWenCopy  = OptionWrapper(copyWakeupOut && params.needFpWen, Vec(copyNum, Bool()))
    val vecWenCopy = OptionWrapper(copyWakeupOut && params.needVecWen, Vec(copyNum, Bool()))
    val v0WenCopy  = OptionWrapper(copyWakeupOut && params.needV0Wen, Vec(copyNum, Bool()))
    val vlWenCopy  = OptionWrapper(copyWakeupOut && params.needVlWen, Vec(copyNum, Bool()))
    val loadDependencyCopy = OptionWrapper(copyWakeupOut && params.isIQWakeUpSink, Vec(copyNum, Vec(LoadPipelineWidth, UInt(LoadDependencyWidth.W))))
    val pdest         = UInt(params.wbPregIdxWidth.W)
    val rfWen         = if (params.needIntWen)    Some(Bool())                        else None
    val fpWen         = if (params.needFpWen)     Some(Bool())                        else None
    val vecWen        = if (params.needVecWen)    Some(Bool())                        else None
    val v0Wen         = if (params.needV0Wen)     Some(Bool())                        else None
    val vlWen         = if (params.needVlWen)     Some(Bool())                        else None
    val fpu           = if (params.writeFflags)   Some(new FPUCtrlSignals)            else None
    val vpu           = if (params.needVPUCtrl)   Some(new VPUCtrlSignals)            else None
    val flushPipe     = if (params.flushPipe)     Some(Bool())                        else None
    val pc            = if (params.needPc)        Some(UInt(VAddrData().dataWidth.W)) else None
    val preDecode     = if (params.hasPredecode)  Some(new PreDecodeInfo)             else None
    val ftqIdx        = if (params.needPc || params.replayInst || params.hasStoreAddrFu || params.hasCSR)
                                                  Some(new FtqPtr)                    else None
    val ftqOffset     = if (params.needPc || params.replayInst || params.hasStoreAddrFu || params.hasCSR)
                                                  Some(UInt(log2Up(PredictWidth).W))  else None
    val predictInfo   = if (params.needPdInfo)  Some(new Bundle {
      val target = UInt(VAddrData().dataWidth.W)
      val taken = Bool()
    }) else None
    val loadWaitBit    = OptionWrapper(params.hasLoadExu, Bool())
    val waitForRobIdx  = OptionWrapper(params.hasLoadExu, new RobPtr) // store set predicted previous store robIdx
    val storeSetHit    = OptionWrapper(params.hasLoadExu, Bool()) // inst has been allocated an store set
    val loadWaitStrict = OptionWrapper(params.hasLoadExu, Bool()) // load inst will not be executed until ALL former store addr calcuated
    val ssid           = OptionWrapper(params.hasLoadExu, UInt(SSIDWidth.W))
    // only vector load store need
    val numLsElem      = OptionWrapper(params.hasVecLsFu, NumLsElem())

    val sqIdx = if (params.hasMemAddrFu || params.hasStdFu) Some(new SqPtr) else None
    val lqIdx = if (params.hasMemAddrFu) Some(new LqPtr) else None
    val dataSources = Vec(params.numRegSrc, DataSource())
    val l1ExuOH = OptionWrapper(params.isIQWakeUpSink, Vec(params.numRegSrc, ExuVec()))
    val srcTimer = OptionWrapper(params.isIQWakeUpSink, Vec(params.numRegSrc, UInt(3.W)))
    val loadDependency = OptionWrapper(params.needLoadDependency, Vec(LoadPipelineWidth, UInt(LoadDependencyWidth.W)))

    val perfDebugInfo = new PerfDebugInfo()

    def exuIdx = this.params.exuIdx

    def needCancel(og0CancelOH: UInt, og1CancelOH: UInt) : Bool = {
      if (params.isIQWakeUpSink) {
        require(
          og0CancelOH.getWidth == l1ExuOH.get.head.getWidth,
          s"cancelVecSize: {og0: ${og0CancelOH.getWidth}, og1: ${og1CancelOH.getWidth}}"
        )
        val l1Cancel: Bool = l1ExuOH.get.zip(srcTimer.get).map {
          case(exuOH: Vec[Bool], srcTimer: UInt) =>
            (exuOH.asUInt & og0CancelOH).orR && srcTimer === 1.U
        }.reduce(_ | _)
        l1Cancel
      } else {
        false.B
      }
    }

    def fromIssueBundle(source: IssueQueueIssueBundle): Unit = {
      // src is assigned to rfReadData
      this.fuType        := source.common.fuType
      this.fuOpType      := source.common.fuOpType
      this.imm           := source.common.imm
      this.robIdx        := source.common.robIdx
      this.pdest         := source.common.pdest
      this.isFirstIssue  := source.common.isFirstIssue // Only used by mem debug log
      this.iqIdx         := source.common.iqIdx        // Only used by mem feedback
      this.dataSources   := source.common.dataSources
      this.l1ExuOH       .foreach(_ := source.common.l1ExuOH.get)
      this.rfWen         .foreach(_ := source.common.rfWen.get)
      this.fpWen         .foreach(_ := source.common.fpWen.get)
      this.vecWen        .foreach(_ := source.common.vecWen.get)
      this.v0Wen         .foreach(_ := source.common.v0Wen.get)
      this.vlWen         .foreach(_ := source.common.vlWen.get)
      this.fpu           .foreach(_ := source.common.fpu.get)
      this.vpu           .foreach(_ := source.common.vpu.get)
      this.flushPipe     .foreach(_ := source.common.flushPipe.get)
      this.pc            .foreach(_ := source.common.pc.get)
      this.preDecode     .foreach(_ := source.common.preDecode.get)
      this.ftqIdx        .foreach(_ := source.common.ftqIdx.get)
      this.ftqOffset     .foreach(_ := source.common.ftqOffset.get)
      this.predictInfo   .foreach(_ := source.common.predictInfo.get)
      this.loadWaitBit   .foreach(_ := source.common.loadWaitBit.get)
      this.waitForRobIdx .foreach(_ := source.common.waitForRobIdx.get)
      this.storeSetHit   .foreach(_ := source.common.storeSetHit.get)
      this.loadWaitStrict.foreach(_ := source.common.loadWaitStrict.get)
      this.ssid          .foreach(_ := source.common.ssid.get)
      this.lqIdx         .foreach(_ := source.common.lqIdx.get)
      this.sqIdx         .foreach(_ := source.common.sqIdx.get)
      this.numLsElem     .foreach(_ := source.common.numLsElem.get)
      this.srcTimer      .foreach(_ := source.common.srcTimer.get)
      this.loadDependency.foreach(_ := source.common.loadDependency.get.map(_ << 1))
    }
  }

  // ExuInput --[FuncUnit]--> ExuOutput
  class ExuOutput(
    val params: ExeUnitParams,
  )(implicit
    val p: Parameters
  ) extends Bundle with BundleSource with HasXSParameter {
    val data         = Vec(params.wbPathNum, UInt(params.destDataBitsMax.W))
    val pdest        = UInt(params.wbPregIdxWidth.W)
    val robIdx       = new RobPtr
    val intWen       = if (params.needIntWen)   Some(Bool())                  else None
    val fpWen        = if (params.needFpWen)    Some(Bool())                  else None
    val vecWen       = if (params.needVecWen)   Some(Bool())                  else None
    val v0Wen        = if (params.needV0Wen)    Some(Bool())                  else None
    val vlWen        = if (params.needVlWen)    Some(Bool())                  else None
    val redirect     = if (params.hasRedirect)  Some(ValidIO(new Redirect))   else None
    val fflags       = if (params.writeFflags)  Some(UInt(5.W))               else None
    val wflags       = if (params.writeFflags)  Some(Bool())                  else None
    val vxsat        = if (params.writeVxsat)   Some(Bool())                  else None
    val exceptionVec = if (params.exceptionOut.nonEmpty) Some(ExceptionVec()) else None
    val flushPipe    = if (params.flushPipe)    Some(Bool())                  else None
    val replay       = if (params.replayInst)   Some(Bool())                  else None
    val lqIdx        = if (params.hasLoadFu)    Some(new LqPtr())             else None
    val sqIdx        = if (params.hasStoreAddrFu || params.hasStdFu)
                                                Some(new SqPtr())             else None
    val trigger      = if (params.trigger)      Some(TriggerAction())           else None
    // uop info
    val predecodeInfo = if(params.hasPredecode) Some(new PreDecodeInfo) else None
    // vldu used only
    val vls = OptionWrapper(params.hasVLoadFu, new Bundle {
      val vpu = new VPUCtrlSignals
      val oldVdPsrc = UInt(PhyRegIdxWidth.W)
      val vdIdx = UInt(3.W)
      val vdIdxInField = UInt(3.W)
      val isIndexed = Bool()
      val isMasked = Bool()
    })
    val debug = new DebugBundle
    val debugInfo = new PerfDebugInfo
  }

  // ExuOutput + DynInst --> WriteBackBundle
  class WriteBackBundle(val params: PregWB, backendParams: BackendParams)(implicit p: Parameters) extends Bundle with BundleSource {
    val rfWen = Bool()
    val fpWen = Bool()
    val vecWen = Bool()
    val v0Wen = Bool()
    val vlWen = Bool()
    val pdest = UInt(params.pregIdxWidth(backendParams).W)
    val data = UInt(params.dataWidth.W)
    val robIdx = new RobPtr()(p)
    val flushPipe = Bool()
    val replayInst = Bool()
    val redirect = ValidIO(new Redirect)
    val fflags = UInt(5.W)
    val vxsat = Bool()
    val exceptionVec = ExceptionVec()
    val debug = new DebugBundle
    val debugInfo = new PerfDebugInfo

    this.wakeupSource = s"WB(${params.toString})"

    def fromExuOutput(source: ExuOutput, wbType: String) = {
      val typeMap = Map("int" -> 0, "fp" -> 1, "vf" -> 2, "v0" -> 3, "vl" -> 4)
      this.rfWen  := source.intWen.getOrElse(false.B)
      this.fpWen  := source.fpWen.getOrElse(false.B)
      this.vecWen := source.vecWen.getOrElse(false.B)
      this.v0Wen  := source.v0Wen.getOrElse(false.B)
      this.vlWen  := source.vlWen.getOrElse(false.B)
      this.pdest  := source.pdest
      this.data   := source.data(source.params.wbIndex(typeMap(wbType)))
      this.robIdx := source.robIdx
      this.flushPipe := source.flushPipe.getOrElse(false.B)
      this.replayInst := source.replay.getOrElse(false.B)
      this.redirect := source.redirect.getOrElse(0.U.asTypeOf(this.redirect))
      this.fflags := source.fflags.getOrElse(0.U.asTypeOf(this.fflags))
      this.vxsat := source.vxsat.getOrElse(0.U.asTypeOf(this.vxsat))
      this.exceptionVec := source.exceptionVec.getOrElse(0.U.asTypeOf(this.exceptionVec))
      this.debug := source.debug
      this.debugInfo := source.debugInfo
    }

    def asIntRfWriteBundle(fire: Bool): RfWritePortWithConfig = {
      val rfWrite = Wire(Output(new RfWritePortWithConfig(this.params.dataCfg, backendParams.getPregParams(IntData()).addrWidth)))
      rfWrite.wen := this.rfWen && fire
      rfWrite.addr := this.pdest
      rfWrite.data := this.data
      rfWrite.intWen := this.rfWen
      rfWrite.fpWen := false.B
      rfWrite.vecWen := false.B
      rfWrite.v0Wen := false.B
      rfWrite.vlWen := false.B
      rfWrite
    }

    def asFpRfWriteBundle(fire: Bool): RfWritePortWithConfig = {
      val rfWrite = Wire(Output(new RfWritePortWithConfig(this.params.dataCfg, backendParams.getPregParams(FpData()).addrWidth)))
      rfWrite.wen := this.fpWen && fire
      rfWrite.addr := this.pdest
      rfWrite.data := this.data
      rfWrite.intWen := false.B
      rfWrite.fpWen := this.fpWen
      rfWrite.vecWen := false.B
      rfWrite.v0Wen := false.B
      rfWrite.vlWen := false.B
      rfWrite
    }

    def asVfRfWriteBundle(fire: Bool): RfWritePortWithConfig = {
      val rfWrite = Wire(Output(new RfWritePortWithConfig(this.params.dataCfg, backendParams.getPregParams(VecData()).addrWidth)))
      rfWrite.wen := this.vecWen && fire
      rfWrite.addr := this.pdest
      rfWrite.data := this.data
      rfWrite.intWen := false.B
      rfWrite.fpWen := false.B
      rfWrite.vecWen := this.vecWen
      rfWrite.v0Wen := false.B
      rfWrite.vlWen := false.B
      rfWrite
    }

    def asV0RfWriteBundle(fire: Bool): RfWritePortWithConfig = {
      val rfWrite = Wire(Output(new RfWritePortWithConfig(this.params.dataCfg, backendParams.getPregParams(V0Data()).addrWidth)))
      rfWrite.wen := this.v0Wen && fire
      rfWrite.addr := this.pdest
      rfWrite.data := this.data
      rfWrite.intWen := false.B
      rfWrite.fpWen := false.B
      rfWrite.vecWen := false.B
      rfWrite.v0Wen := this.v0Wen
      rfWrite.vlWen := false.B
      rfWrite
    }

    def asVlRfWriteBundle(fire: Bool): RfWritePortWithConfig = {
      val rfWrite = Wire(Output(new RfWritePortWithConfig(this.params.dataCfg, backendParams.getPregParams(VlData()).addrWidth)))
      rfWrite.wen := this.vlWen && fire
      rfWrite.addr := this.pdest
      rfWrite.data := this.data
      rfWrite.intWen := false.B
      rfWrite.fpWen := false.B
      rfWrite.vecWen := false.B
      rfWrite.v0Wen := false.B
      rfWrite.vlWen := this.vlWen
      rfWrite
    }
  }

  // ExuOutput --> ExuBypassBundle --[DataPath]-->ExuInput
  //                                /
  //     [IssueQueue]--> ExuInput --
  class ExuBypassBundle(
    val params: ExeUnitParams,
  )(implicit p: Parameters) extends XSBundle {
    val intWen = Bool()
    val data   = UInt(params.destDataBitsMax.W)
    val pdest  = UInt(params.wbPregIdxWidth.W)
  }

  class ExceptionInfo(implicit p: Parameters) extends XSBundle {
    val pc = UInt(VAddrData().dataWidth.W)
    val instr = UInt(32.W)
    val commitType = CommitType()
    val exceptionVec = ExceptionVec()
    val isFetchMalAddr = Bool()
    val gpaddr = UInt(GPAddrBits.W)
    val singleStep = Bool()
    val crossPageIPFFix = Bool()
    val isInterrupt = Bool()
    val isHls = Bool()
    val vls = Bool()
    val trigger = TriggerAction()
  }

  object UopIdx {
    def apply()(implicit p: Parameters): UInt = UInt(log2Up(p(XSCoreParamsKey).MaxUopSize + 1).W)
  }

  object FuLatency {
    def apply(): UInt = UInt(width.W)

    def width = 4 // 0~15 // Todo: assosiate it with FuConfig
  }

  object ExuOH {
    def apply(exuNum: Int): UInt = UInt(exuNum.W)

    def apply()(implicit p: Parameters): UInt = UInt(width.W)

    def width(implicit p: Parameters): Int = p(XSCoreParamsKey).backendParams.numExu
  }

  object ExuVec {
    def apply(exuNum: Int): Vec[Bool] = Vec(exuNum, Bool())

    def apply()(implicit p: Parameters): Vec[Bool] = Vec(width, Bool())

    def width(implicit p: Parameters): Int = p(XSCoreParamsKey).backendParams.numExu
  }

  class CancelSignal(implicit p: Parameters) extends XSBundle {
    val rfWen = Bool()
    val fpWen = Bool()
    val vecWen = Bool()
    val v0Wen = Bool()
    val vlWen = Bool()
    val pdest = UInt(PhyRegIdxWidth.W)
  }

  class MemExuInput(isVector: Boolean = false)(implicit p: Parameters) extends XSBundle {
    val uop = new DynInst
    val src = if (isVector) Vec(5, UInt(VLEN.W)) else Vec(3, UInt(XLEN.W))
    val iqIdx = UInt(log2Up(MemIQSizeMax).W)
    val isFirstIssue = Bool()
    val flowNum      = OptionWrapper(isVector, NumLsElem())

    def src_rs1 = src(0)
    def src_stride = src(1)
    def src_vs3 = src(2)
    def src_mask = if (isVector) src(3) else 0.U
    def src_vl = if (isVector) src(4) else 0.U
  }

  class MemExuOutput(isVector: Boolean = false)(implicit p: Parameters) extends XSBundle {
    val uop = new DynInst
    val data = if (isVector) UInt(VLEN.W) else UInt(XLEN.W)
    val mask = if (isVector) Some(UInt(VLEN.W)) else None
    val vdIdx = if (isVector) Some(UInt(3.W)) else None // TODO: parameterize width
    val vdIdxInField = if (isVector) Some(UInt(3.W)) else None
    val debug = new DebugBundle

    def isVls = FuType.isVls(uop.fuType)
  }

  class MemMicroOpRbExt(implicit p: Parameters) extends XSBundle {
    val uop = new DynInst
    val flag = UInt(1.W)
  }

  object LoadShouldCancel {
    def apply(loadDependency: Option[Seq[UInt]], ldCancel: Seq[LoadCancelIO]): Bool = {
      val ld1Cancel = loadDependency.map(_.zip(ldCancel.map(_.ld1Cancel)).map { case (dep, cancel) => cancel && dep(0)}.reduce(_ || _))
      val ld2Cancel = loadDependency.map(_.zip(ldCancel.map(_.ld2Cancel)).map { case (dep, cancel) => cancel && dep(1)}.reduce(_ || _))
      ld1Cancel.map(_ || ld2Cancel.get).getOrElse(false.B)
    }
  }
}<|MERGE_RESOLUTION|>--- conflicted
+++ resolved
@@ -44,12 +44,8 @@
     val pc              = UInt(VAddrBits.W)
     val foldpc          = UInt(MemPredPCWidth.W)
     val exceptionVec    = ExceptionVec()
-<<<<<<< HEAD
     val isFetchMalAddr  = Bool()
-    val trigger         = new TriggerCf
-=======
     val trigger         = TriggerAction()
->>>>>>> b395248d
     val preDecodeInfo   = new PreDecodeInfo
     val pred_taken      = Bool()
     val crossPageIPFFix = Bool()
@@ -79,12 +75,8 @@
     val pc              = UInt(VAddrBits.W)
     val foldpc          = UInt(MemPredPCWidth.W)
     val exceptionVec    = ExceptionVec()
-<<<<<<< HEAD
     val isFetchMalAddr  = Bool()
-    val trigger         = new TriggerCf
-=======
     val trigger         = TriggerAction()
->>>>>>> b395248d
     val preDecodeInfo   = new PreDecodeInfo
     val pred_taken      = Bool()
     val crossPageIPFFix = Bool()
