--- conflicted
+++ resolved
@@ -203,14 +203,10 @@
     UopSplitType.VEC_RGATHER -> numOfUopVrgather,
     UopSplitType.VEC_RGATHER_VX -> (numOfUopVrgather +& 1.U),
     UopSplitType.VEC_RGATHEREI16 -> numOfUopVrgatherei16,
-<<<<<<< HEAD
     UopSplitType.VEC_US_LDST -> (numOfUopVLoadStoreStrided +& 1.U),   // with one move instruction
     UopSplitType.VEC_S_LDST -> (numOfUopVLoadStoreStrided +& 2.U),    // with two move instructions
     UopSplitType.VEC_I_LDST -> (numOfUopVLoadStoreIndexed +& 1.U),
-=======
-    UopSplitType.VEC_US_LD -> (emul +& 1.U),
     UopSplitType.VEC_MVNR -> (vmvn +& 1.U),
->>>>>>> 0a34fc22
   ))
 
   isComplex := (numOfUop > 1.U) || (typeOfSplit === UopSplitType.DIR)
@@ -234,11 +230,8 @@
   val vsew = VSew()          //2 bit
   val vlmul = VLmul()
   val vwidth = UInt(3.W)     //eew
-<<<<<<< HEAD
   val nf = UInt(3.W)
-=======
   val vmvn = UInt(3.W)       // vmvnr
->>>>>>> 0a34fc22
 }
 
 class UopInfo(implicit p: Parameters) extends XSBundle {
