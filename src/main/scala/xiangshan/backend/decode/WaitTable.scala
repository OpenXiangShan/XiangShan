package xiangshan.backend.decode

import chipsalliance.rocketchip.config.Parameters
import chisel3._
import chisel3.util._
import xiangshan._
import utils._

// 21264-like wait table
<<<<<<< HEAD
class WaitTable extends XSModule {
=======
class WaitTable(implicit p: Parameters) extends XSModule with WaitTableParameters {
>>>>>>> 672098b7
  val io = IO(new Bundle {
    val raddr = Vec(DecodeWidth, Input(UInt(MemPredPCWidth.W))) // decode pc(VaddrBits-1, 1)
    val rdata = Vec(DecodeWidth, Output(Bool())) // loadWaitBit
    val update = Vec(StorePipelineWidth, Input(new MemPredUpdateReq)) // RegNext should be added outside
    val csrCtrl = Input(new CustomCSRCtrlIO)
  })

  val data = RegInit(VecInit(Seq.fill(WaitTableSize)(0.U(2.W))))
  val resetCounter = RegInit(0.U(ResetTimeMax2Pow.W))
  resetCounter := resetCounter + 1.U

  // read ports
  for (i <- 0 until DecodeWidth) {
    io.rdata(i) := (data(io.raddr(i))(LWTUse2BitCounter.B.asUInt) || io.csrCtrl.no_spec_load) && !io.csrCtrl.lvpred_disable
  }

  // write ports (with priority)
  (0 until StorePipelineWidth).map(i => {
    when(io.update(i).valid){
      data(io.update(i).waddr) := Cat(data(io.update(i).waddr)(0), true.B)
    }
  })


  // reset period: ResetTimeMax2Pow
  when(resetCounter(ResetTimeMax2Pow-1, ResetTimeMin2Pow)(RegNext(io.csrCtrl.waittable_timeout))) {
    for (j <- 0 until WaitTableSize) {
      data(j) := 0.U
    }
    resetCounter:= 0.U
  }

  // debug
  for (i <- 0 until StorePipelineWidth) {
    when (io.update(i).valid) {
      XSDebug("%d: waittable update: pc %x data: %x\n", GTimer(), io.update(i).waddr, io.update(i).wdata)
    }
  }

  XSPerfAccumulate("wait_table_bit_set", PopCount(data.map(d => d(1))))
}<|MERGE_RESOLUTION|>--- conflicted
+++ resolved
@@ -7,11 +7,7 @@
 import utils._
 
 // 21264-like wait table
-<<<<<<< HEAD
-class WaitTable extends XSModule {
-=======
-class WaitTable(implicit p: Parameters) extends XSModule with WaitTableParameters {
->>>>>>> 672098b7
+class WaitTable(implicit p: Parameters) extends XSModule {
   val io = IO(new Bundle {
     val raddr = Vec(DecodeWidth, Input(UInt(MemPredPCWidth.W))) // decode pc(VaddrBits-1, 1)
     val rdata = Vec(DecodeWidth, Output(Bool())) // loadWaitBit
