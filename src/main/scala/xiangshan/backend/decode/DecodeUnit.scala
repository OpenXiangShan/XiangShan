/***************************************************************************************
* Copyright (c) 2020-2021 Institute of Computing Technology, Chinese Academy of Sciences
* Copyright (c) 2020-2021 Peng Cheng Laboratory
*
* XiangShan is licensed under Mulan PSL v2.
* You can use this software according to the terms and conditions of the Mulan PSL v2.
* You may obtain a copy of Mulan PSL v2 at:
*          http://license.coscl.org.cn/MulanPSL2
*
* THIS SOFTWARE IS PROVIDED ON AN "AS IS" BASIS, WITHOUT WARRANTIES OF ANY KIND,
* EITHER EXPRESS OR IMPLIED, INCLUDING BUT NOT LIMITED TO NON-INFRINGEMENT,
* MERCHANTABILITY OR FIT FOR A PARTICULAR PURPOSE.
*
* See the Mulan PSL v2 for more details.
***************************************************************************************/

package xiangshan.backend.decode

import chipsalliance.rocketchip.config.Parameters
import chisel3._
import chisel3.util._
import freechips.rocketchip.util.{UIntIsOneOf, uintToBitPat}
import xiangshan._
import utils._
import xiangshan.backend._
import xiangshan.backend.decode.BDecode.{N, Y}
import xiangshan.backend.decode.Instructions._

/**
 * Abstract trait giving defaults and other relevant values to different Decode constants/
 */
abstract trait DecodeConstants {
  def X = BitPat("b?")
  def N = BitPat("b0")
  def Y = BitPat("b1")

  def decodeDefault: List[BitPat] = // illegal instruction
    //   srcType(0)   srcType(1)   srcType(2)   fuType      fuOpType    rfWen  
    //   |            |            |            |           |           |  fpWen
    //   |            |            |            |           |           |  |  isXSTrap
    //   |            |            |            |           |           |  |  |  noSpecExec
    //   |            |            |            |           |           |  |  |  |  blockBackward
    //   |            |            |            |           |           |  |  |  |  |  flushPipe
    //   |            |            |            |           |           |  |  |  |  |  |  isRVF
    //   |            |            |            |           |           |  |  |  |  |  |  |  selImm
    List(SrcType.DC, SrcType.DC, SrcType.DC, FuType.alu, ALUOpType.sll, N, N, N, N, N, N, N, SelImm.INVALID_INSTR) // Use SelImm to indicate invalid instr

    val table: Array[(BitPat, List[BitPat])]
}

trait DecodeUnitConstants
{
  // abstract out instruction decode magic numbers
  val RD_MSB  = 11
  val RD_LSB  = 7
  val RS1_MSB = 19
  val RS1_LSB = 15
  val RS2_MSB = 24
  val RS2_LSB = 20
  val RS3_MSB = 31
  val RS3_LSB = 27
}

/**
 * Decoded control signals
 * See xiangshan/package.scala, xiangshan/backend/package.scala, Bundle.scala
 */

/**
 * Decode constants for RV64
 */
object X64Decode extends DecodeConstants {
  val table: Array[(BitPat, List[BitPat])] = Array(
    LD      -> List(SrcType.reg, SrcType.imm, SrcType.DC, FuType.ldu, LSUOpType.ld, Y, N, N, N, N, N, N, SelImm.IMM_I),
    LWU     -> List(SrcType.reg, SrcType.imm, SrcType.DC, FuType.ldu, LSUOpType.lwu, Y, N, N, N, N, N, N, SelImm.IMM_I),
    SD      -> List(SrcType.reg, SrcType.reg, SrcType.DC, FuType.stu, LSUOpType.sd, N, N, N, N, N, N, N, SelImm.IMM_S),

    SLLI    -> List(SrcType.reg, SrcType.imm, SrcType.DC, FuType.alu, ALUOpType.sll, Y, N, N, N, N, N, N, SelImm.IMM_I),
    SRLI    -> List(SrcType.reg, SrcType.imm, SrcType.DC, FuType.alu, ALUOpType.srl, Y, N, N, N, N, N, N, SelImm.IMM_I),
    SRAI    -> List(SrcType.reg, SrcType.imm, SrcType.DC, FuType.alu, ALUOpType.sra, Y, N, N, N, N, N, N, SelImm.IMM_I),

    ADDIW   -> List(SrcType.reg, SrcType.imm, SrcType.DC, FuType.alu, ALUOpType.addw, Y, N, N, N, N, N, N, SelImm.IMM_I),
    SLLIW   -> List(SrcType.reg, SrcType.imm, SrcType.DC, FuType.alu, ALUOpType.sllw, Y, N, N, N, N, N, N, SelImm.IMM_I),
    SRAIW   -> List(SrcType.reg, SrcType.imm, SrcType.DC, FuType.alu, ALUOpType.sraw, Y, N, N, N, N, N, N, SelImm.IMM_I),
    SRLIW   -> List(SrcType.reg, SrcType.imm, SrcType.DC, FuType.alu, ALUOpType.srlw, Y, N, N, N, N, N, N, SelImm.IMM_I),

    ADDW    -> List(SrcType.reg, SrcType.reg, SrcType.DC, FuType.alu, ALUOpType.addw, Y, N, N, N, N, N, N, SelImm.IMM_X),
    SUBW    -> List(SrcType.reg, SrcType.reg, SrcType.DC, FuType.alu, ALUOpType.subw, Y, N, N, N, N, N, N, SelImm.IMM_X),
    SLLW    -> List(SrcType.reg, SrcType.reg, SrcType.DC, FuType.alu, ALUOpType.sllw, Y, N, N, N, N, N, N, SelImm.IMM_X),
    SRAW    -> List(SrcType.reg, SrcType.reg, SrcType.DC, FuType.alu, ALUOpType.sraw, Y, N, N, N, N, N, N, SelImm.IMM_X),
    SRLW    -> List(SrcType.reg, SrcType.reg, SrcType.DC, FuType.alu, ALUOpType.srlw, Y, N, N, N, N, N, N, SelImm.IMM_X),

    RORW    -> List(SrcType.reg, SrcType.reg, SrcType.DC, FuType.alu, ALUOpType.rorw, Y, N, N, N, N, N, N, SelImm.IMM_X),
    RORIW   -> List(SrcType.reg, SrcType.imm, SrcType.DC, FuType.alu, ALUOpType.rorw, Y, N, N, N, N, N, N, SelImm.IMM_I),
    ROLW    -> List(SrcType.reg, SrcType.reg, SrcType.DC, FuType.alu, ALUOpType.rolw, Y, N, N, N, N, N, N, SelImm.IMM_X)
  )
}

/**
 * Overall Decode constants
 */
object XDecode extends DecodeConstants {
  val table: Array[(BitPat, List[BitPat])] = Array(
    LW      -> List(SrcType.reg, SrcType.imm, SrcType.DC, FuType.ldu, LSUOpType.lw, Y, N, N, N, N, N, N, SelImm.IMM_I),
    LH      -> List(SrcType.reg, SrcType.imm, SrcType.DC, FuType.ldu, LSUOpType.lh, Y, N, N, N, N, N, N, SelImm.IMM_I),
    LHU     -> List(SrcType.reg, SrcType.imm, SrcType.DC, FuType.ldu, LSUOpType.lhu, Y, N, N, N, N, N, N, SelImm.IMM_I),
    LB      -> List(SrcType.reg, SrcType.imm, SrcType.DC, FuType.ldu, LSUOpType.lb, Y, N, N, N, N, N, N, SelImm.IMM_I),
    LBU     -> List(SrcType.reg, SrcType.imm, SrcType.DC, FuType.ldu, LSUOpType.lbu, Y, N, N, N, N, N, N, SelImm.IMM_I),
    
    SW      -> List(SrcType.reg, SrcType.reg, SrcType.DC, FuType.stu, LSUOpType.sw, N, N, N, N, N, N, N, SelImm.IMM_S),
    SH      -> List(SrcType.reg, SrcType.reg, SrcType.DC, FuType.stu, LSUOpType.sh, N, N, N, N, N, N, N, SelImm.IMM_S),
    SB      -> List(SrcType.reg, SrcType.reg, SrcType.DC, FuType.stu, LSUOpType.sb, N, N, N, N, N, N, N, SelImm.IMM_S),

    LUI     -> List(SrcType.reg, SrcType.imm, SrcType.DC, FuType.alu, ALUOpType.add, Y, N, N, N, N, N, N, SelImm.IMM_U),

    ADDI    -> List(SrcType.reg, SrcType.imm, SrcType.DC, FuType.alu, ALUOpType.add, Y, N, N, N, N, N, N, SelImm.IMM_I),
    ANDI    -> List(SrcType.reg, SrcType.imm, SrcType.DC, FuType.alu, ALUOpType.and, Y, N, N, N, N, N, N, SelImm.IMM_I),
    ORI     -> List(SrcType.reg, SrcType.imm, SrcType.DC, FuType.alu, ALUOpType.or, Y, N, N, N, N, N, N, SelImm.IMM_I),
    XORI    -> List(SrcType.reg, SrcType.imm, SrcType.DC, FuType.alu, ALUOpType.xor, Y, N, N, N, N, N, N, SelImm.IMM_I),
    SLTI    -> List(SrcType.reg, SrcType.imm, SrcType.DC, FuType.alu, ALUOpType.slt, Y, N, N, N, N, N, N, SelImm.IMM_I),
    SLTIU   -> List(SrcType.reg, SrcType.imm, SrcType.DC, FuType.alu, ALUOpType.sltu, Y, N, N, N, N, N, N, SelImm.IMM_I),

    SLL     -> List(SrcType.reg, SrcType.reg, SrcType.DC, FuType.alu, ALUOpType.sll, Y, N, N, N, N, N, N, SelImm.IMM_X),
    ADD     -> List(SrcType.reg, SrcType.reg, SrcType.DC, FuType.alu, ALUOpType.add, Y, N, N, N, N, N, N, SelImm.IMM_X),
    SUB     -> List(SrcType.reg, SrcType.reg, SrcType.DC, FuType.alu, ALUOpType.sub, Y, N, N, N, N, N, N, SelImm.IMM_X),
    SLT     -> List(SrcType.reg, SrcType.reg, SrcType.DC, FuType.alu, ALUOpType.slt, Y, N, N, N, N, N, N, SelImm.IMM_X),
    SLTU    -> List(SrcType.reg, SrcType.reg, SrcType.DC, FuType.alu, ALUOpType.sltu, Y, N, N, N, N, N, N, SelImm.IMM_X),
    AND     -> List(SrcType.reg, SrcType.reg, SrcType.DC, FuType.alu, ALUOpType.and, Y, N, N, N, N, N, N, SelImm.IMM_X),
    OR      -> List(SrcType.reg, SrcType.reg, SrcType.DC, FuType.alu, ALUOpType.or, Y, N, N, N, N, N, N, SelImm.IMM_X),
    XOR     -> List(SrcType.reg, SrcType.reg, SrcType.DC, FuType.alu, ALUOpType.xor, Y, N, N, N, N, N, N, SelImm.IMM_X),
    SRA     -> List(SrcType.reg, SrcType.reg, SrcType.DC, FuType.alu, ALUOpType.sra, Y, N, N, N, N, N, N, SelImm.IMM_X),
    SRL     -> List(SrcType.reg, SrcType.reg, SrcType.DC, FuType.alu, ALUOpType.srl, Y, N, N, N, N, N, N, SelImm.IMM_X),

    MUL     -> List(SrcType.reg, SrcType.reg, SrcType.DC, FuType.mul, MDUOpType.mul, Y, N, N, N, N, N, N, SelImm.IMM_X),
    MULH    -> List(SrcType.reg, SrcType.reg, SrcType.DC, FuType.mul, MDUOpType.mulh, Y, N, N, N, N, N, N, SelImm.IMM_X),
    MULHU   -> List(SrcType.reg, SrcType.reg, SrcType.DC, FuType.mul, MDUOpType.mulhu, Y, N, N, N, N, N, N, SelImm.IMM_X),
    MULHSU  -> List(SrcType.reg, SrcType.reg, SrcType.DC, FuType.mul, MDUOpType.mulhsu, Y, N, N, N, N, N, N, SelImm.IMM_X),
    MULW    -> List(SrcType.reg, SrcType.reg, SrcType.DC, FuType.mul, MDUOpType.mulw, Y, N, N, N, N, N, N, SelImm.IMM_X),

    DIV     -> List(SrcType.reg, SrcType.reg, SrcType.DC, FuType.div, MDUOpType.div, Y, N, N, N, N, N, N, SelImm.IMM_X),
    DIVU    -> List(SrcType.reg, SrcType.reg, SrcType.DC, FuType.div, MDUOpType.divu, Y, N, N, N, N, N, N, SelImm.IMM_X),
    REM     -> List(SrcType.reg, SrcType.reg, SrcType.DC, FuType.div, MDUOpType.rem, Y, N, N, N, N, N, N, SelImm.IMM_X),
    REMU    -> List(SrcType.reg, SrcType.reg, SrcType.DC, FuType.div, MDUOpType.remu, Y, N, N, N, N, N, N, SelImm.IMM_X),
    DIVW    -> List(SrcType.reg, SrcType.reg, SrcType.DC, FuType.div, MDUOpType.divw, Y, N, N, N, N, N, N, SelImm.IMM_X),
    DIVUW   -> List(SrcType.reg, SrcType.reg, SrcType.DC, FuType.div, MDUOpType.divuw, Y, N, N, N, N, N, N, SelImm.IMM_X),
    REMW    -> List(SrcType.reg, SrcType.reg, SrcType.DC, FuType.div, MDUOpType.remw, Y, N, N, N, N, N, N, SelImm.IMM_X),
    REMUW   -> List(SrcType.reg, SrcType.reg, SrcType.DC, FuType.div, MDUOpType.remuw, Y, N, N, N, N, N, N, SelImm.IMM_X),

    AUIPC   -> List(SrcType.pc , SrcType.imm, SrcType.DC, FuType.jmp, JumpOpType.auipc, Y, N, N, N, N, N, N, SelImm.IMM_U),
    JAL     -> List(SrcType.pc , SrcType.imm, SrcType.DC, FuType.jmp, JumpOpType.jal, Y, N, N, N, N, N, N, SelImm.IMM_UJ),
    JALR    -> List(SrcType.reg, SrcType.imm, SrcType.DC, FuType.jmp, JumpOpType.jalr, Y, N, N, N, N, N, N, SelImm.IMM_I),
    BEQ     -> List(SrcType.reg, SrcType.reg, SrcType.DC, FuType.alu, ALUOpType.beq, N, N, N, N, N, N, N, SelImm.IMM_SB),
    BNE     -> List(SrcType.reg, SrcType.reg, SrcType.DC, FuType.alu, ALUOpType.bne, N, N, N, N, N, N, N, SelImm.IMM_SB),
    BGE     -> List(SrcType.reg, SrcType.reg, SrcType.DC, FuType.alu, ALUOpType.bge, N, N, N, N, N, N, N, SelImm.IMM_SB),
    BGEU    -> List(SrcType.reg, SrcType.reg, SrcType.DC, FuType.alu, ALUOpType.bgeu, N, N, N, N, N, N, N, SelImm.IMM_SB),
    BLT     -> List(SrcType.reg, SrcType.reg, SrcType.DC, FuType.alu, ALUOpType.blt, N, N, N, N, N, N, N, SelImm.IMM_SB),
    BLTU    -> List(SrcType.reg, SrcType.reg, SrcType.DC, FuType.alu, ALUOpType.bltu, N, N, N, N, N, N, N, SelImm.IMM_SB),

    // I-type, the immediate12 holds the CSR register.
    CSRRW   -> List(SrcType.reg, SrcType.imm, SrcType.DC, FuType.csr, CSROpType.wrt, Y, N, N, Y, Y, N, N, SelImm.IMM_I),
    CSRRS   -> List(SrcType.reg, SrcType.imm, SrcType.DC, FuType.csr, CSROpType.set, Y, N, N, Y, Y, N, N, SelImm.IMM_I),
    CSRRC   -> List(SrcType.reg, SrcType.imm, SrcType.DC, FuType.csr, CSROpType.clr, Y, N, N, Y, Y, N, N, SelImm.IMM_I),

    CSRRWI  -> List(SrcType.reg, SrcType.imm, SrcType.DC, FuType.csr, CSROpType.wrti, Y, N, N, Y, Y, N, N, SelImm.IMM_Z),
    CSRRSI  -> List(SrcType.reg, SrcType.imm, SrcType.DC, FuType.csr, CSROpType.seti, Y, N, N, Y, Y, N, N, SelImm.IMM_Z),
    CSRRCI  -> List(SrcType.reg, SrcType.imm, SrcType.DC, FuType.csr, CSROpType.clri, Y, N, N, Y, Y, N, N, SelImm.IMM_Z),

    SFENCE_VMA->List(SrcType.reg, SrcType.reg, SrcType.DC, FuType.fence, FenceOpType.sfence, N, N, N, Y, Y, Y, N, SelImm.IMM_X),
    EBREAK  -> List(SrcType.reg, SrcType.imm, SrcType.DC, FuType.csr, CSROpType.jmp, Y, N, N, Y, Y, N, N, SelImm.IMM_I),
    ECALL   -> List(SrcType.reg, SrcType.imm, SrcType.DC, FuType.csr, CSROpType.jmp, Y, N, N, Y, Y, N, N, SelImm.IMM_I),
    SRET    -> List(SrcType.reg, SrcType.imm, SrcType.DC, FuType.csr, CSROpType.jmp, Y, N, N, Y, Y, N, N, SelImm.IMM_I),
    MRET    -> List(SrcType.reg, SrcType.imm, SrcType.DC, FuType.csr, CSROpType.jmp, Y, N, N, Y, Y, N, N, SelImm.IMM_I),
    DRET    -> List(SrcType.reg, SrcType.imm, SrcType.DC, FuType.csr, CSROpType.jmp, Y, N, N, Y, Y, N, N, SelImm.IMM_I),

    WFI     -> List(SrcType.pc, SrcType.imm, SrcType.DC, FuType.alu, ALUOpType.sll, Y, N, N, N, N, N, N, SelImm.IMM_X),

    FENCE_I -> List(SrcType.pc, SrcType.imm, SrcType.DC, FuType.fence, FenceOpType.fencei, N, N, N, Y, Y, Y, N, SelImm.IMM_X),
    FENCE   -> List(SrcType.pc, SrcType.imm, SrcType.DC, FuType.fence, FenceOpType.fence, N, N, N, Y, Y, Y, N, SelImm.IMM_X),

    // A-type
    AMOADD_W-> List(SrcType.reg, SrcType.reg, SrcType.DC, FuType.mou, LSUOpType.amoadd_w, Y, N, N, Y, Y, N, N, SelImm.IMM_X),
    AMOXOR_W-> List(SrcType.reg, SrcType.reg, SrcType.DC, FuType.mou, LSUOpType.amoxor_w, Y, N, N, Y, Y, N, N, SelImm.IMM_X),
    AMOSWAP_W->List(SrcType.reg, SrcType.reg, SrcType.DC, FuType.mou, LSUOpType.amoswap_w, Y, N, N, Y, Y, N, N, SelImm.IMM_X),
    AMOAND_W-> List(SrcType.reg, SrcType.reg, SrcType.DC, FuType.mou, LSUOpType.amoand_w, Y, N, N, Y, Y, N, N, SelImm.IMM_X),
    AMOOR_W -> List(SrcType.reg, SrcType.reg, SrcType.DC, FuType.mou, LSUOpType.amoor_w, Y, N, N, Y, Y, N, N, SelImm.IMM_X),
    AMOMIN_W-> List(SrcType.reg, SrcType.reg, SrcType.DC, FuType.mou, LSUOpType.amomin_w, Y, N, N, Y, Y, N, N, SelImm.IMM_X),
    AMOMINU_W->List(SrcType.reg, SrcType.reg, SrcType.DC, FuType.mou, LSUOpType.amominu_w, Y, N, N, Y, Y, N, N, SelImm.IMM_X),
    AMOMAX_W-> List(SrcType.reg, SrcType.reg, SrcType.DC, FuType.mou, LSUOpType.amomax_w, Y, N, N, Y, Y, N, N, SelImm.IMM_X),
    AMOMAXU_W->List(SrcType.reg, SrcType.reg, SrcType.DC, FuType.mou, LSUOpType.amomaxu_w, Y, N, N, Y, Y, N, N, SelImm.IMM_X),

    AMOADD_D-> List(SrcType.reg, SrcType.reg, SrcType.DC, FuType.mou, LSUOpType.amoadd_d, Y, N, N, Y, Y, N, N, SelImm.IMM_X),
    AMOXOR_D-> List(SrcType.reg, SrcType.reg, SrcType.DC, FuType.mou, LSUOpType.amoxor_d, Y, N, N, Y, Y, N, N, SelImm.IMM_X),
    AMOSWAP_D->List(SrcType.reg, SrcType.reg, SrcType.DC, FuType.mou, LSUOpType.amoswap_d, Y, N, N, Y, Y, N, N, SelImm.IMM_X),
    AMOAND_D-> List(SrcType.reg, SrcType.reg, SrcType.DC, FuType.mou, LSUOpType.amoand_d, Y, N, N, Y, Y, N, N, SelImm.IMM_X),
    AMOOR_D -> List(SrcType.reg, SrcType.reg, SrcType.DC, FuType.mou, LSUOpType.amoor_d, Y, N, N, Y, Y, N, N, SelImm.IMM_X),
    AMOMIN_D-> List(SrcType.reg, SrcType.reg, SrcType.DC, FuType.mou, LSUOpType.amomin_d, Y, N, N, Y, Y, N, N, SelImm.IMM_X),
    AMOMINU_D->List(SrcType.reg, SrcType.reg, SrcType.DC, FuType.mou, LSUOpType.amominu_d, Y, N, N, Y, Y, N, N, SelImm.IMM_X),
    AMOMAX_D-> List(SrcType.reg, SrcType.reg, SrcType.DC, FuType.mou, LSUOpType.amomax_d, Y, N, N, Y, Y, N, N, SelImm.IMM_X),
    AMOMAXU_D->List(SrcType.reg, SrcType.reg, SrcType.DC, FuType.mou, LSUOpType.amomaxu_d, Y, N, N, Y, Y, N, N, SelImm.IMM_X),

    LR_W    -> List(SrcType.reg, SrcType.imm, SrcType.DC, FuType.mou, LSUOpType.lr_w, Y, N, N, Y, Y, N, N, SelImm.IMM_X),
    LR_D    -> List(SrcType.reg, SrcType.imm, SrcType.DC, FuType.mou, LSUOpType.lr_d, Y, N, N, Y, Y, N, N, SelImm.IMM_X),
    SC_W    -> List(SrcType.reg, SrcType.reg, SrcType.DC, FuType.mou, LSUOpType.sc_w, Y, N, N, Y, Y, N, N, SelImm.IMM_X),
    SC_D    -> List(SrcType.reg, SrcType.reg, SrcType.DC, FuType.mou, LSUOpType.sc_d, Y, N, N, Y, Y, N, N, SelImm.IMM_X),

    ANDN    -> List(SrcType.reg, SrcType.reg, SrcType.DC, FuType.alu, ALUOpType.andn, Y, N, N, N, N, N, N, SelImm.IMM_X),
    ORN     -> List(SrcType.reg, SrcType.reg, SrcType.DC, FuType.alu, ALUOpType.orn, Y, N, N, N, N, N, N, SelImm.IMM_X),
    XNOR    -> List(SrcType.reg, SrcType.reg, SrcType.DC, FuType.alu, ALUOpType.xnor, Y, N, N, N, N, N, N, SelImm.IMM_X),
    ORC_B   -> List(SrcType.reg, SrcType.DC, SrcType.DC, FuType.alu, ALUOpType.orcb, Y, N, N, N, N, N, N, SelImm.IMM_X),

    MIN     -> List(SrcType.reg, SrcType.reg, SrcType.DC, FuType.alu, ALUOpType.min, Y, N, N, N, N, N, N, SelImm.IMM_X),
    MINU    -> List(SrcType.reg, SrcType.reg, SrcType.DC, FuType.alu, ALUOpType.minu, Y, N, N, N, N, N, N, SelImm.IMM_X),
    MAX     -> List(SrcType.reg, SrcType.reg, SrcType.DC, FuType.alu, ALUOpType.max, Y, N, N, N, N, N, N, SelImm.IMM_X),
    MAXU    -> List(SrcType.reg, SrcType.reg, SrcType.DC, FuType.alu, ALUOpType.maxu, Y, N, N, N, N, N, N, SelImm.IMM_X),

    SEXT_B  -> List(SrcType.reg, SrcType.DC, SrcType.DC, FuType.alu, ALUOpType.sextb, Y, N, N, N, N, N, N, SelImm.IMM_X),
    PACKH   -> List(SrcType.reg, SrcType.reg, SrcType.DC, FuType.alu, ALUOpType.packh, Y, N, N, N, N, N, N, SelImm.IMM_X),
    SEXT_H  -> List(SrcType.reg, SrcType.DC, SrcType.DC, FuType.alu, ALUOpType.sexth, Y, N, N, N, N, N, N, SelImm.IMM_X),
    PACKW   -> List(SrcType.reg, SrcType.reg, SrcType.DC, FuType.alu, ALUOpType.packw, Y, N, N, N, N, N, N, SelImm.IMM_X),
    REVB    -> List(SrcType.reg, SrcType.DC, SrcType.DC, FuType.alu, ALUOpType.revb, Y, N, N, N, N, N, N, SelImm.IMM_X),
    REV8    -> List(SrcType.reg, SrcType.DC, SrcType.DC, FuType.alu, ALUOpType.rev8, Y, N, N, N, N, N, N, SelImm.IMM_X),
    PACK    -> List(SrcType.reg, SrcType.reg, SrcType.DC, FuType.alu, ALUOpType.pack, Y, N, N, N, N, N, N, SelImm.IMM_X),

    BSET    -> List(SrcType.reg, SrcType.reg, SrcType.DC, FuType.alu, ALUOpType.bset, Y, N, N, N, N, N, N, SelImm.IMM_X),
    BSETI   -> List(SrcType.reg, SrcType.imm, SrcType.DC, FuType.alu, ALUOpType.bset, Y, N, N, N, N, N, N, SelImm.IMM_I),
    BCLR    -> List(SrcType.reg, SrcType.reg, SrcType.DC, FuType.alu, ALUOpType.bclr, Y, N, N, N, N, N, N, SelImm.IMM_X),
    BCLRI   -> List(SrcType.reg, SrcType.imm, SrcType.DC, FuType.alu, ALUOpType.bclr, Y, N, N, N, N, N, N, SelImm.IMM_I),
    BINV    -> List(SrcType.reg, SrcType.reg, SrcType.DC, FuType.alu, ALUOpType.binv, Y, N, N, N, N, N, N, SelImm.IMM_X),
    BINVI   -> List(SrcType.reg, SrcType.imm, SrcType.DC, FuType.alu, ALUOpType.binv, Y, N, N, N, N, N, N, SelImm.IMM_I),
    BEXT    -> List(SrcType.reg, SrcType.reg, SrcType.DC, FuType.alu, ALUOpType.bext, Y, N, N, N, N, N, N, SelImm.IMM_X),
    BEXTI   -> List(SrcType.reg, SrcType.imm, SrcType.DC, FuType.alu, ALUOpType.bext, Y, N, N, N, N, N, N, SelImm.IMM_I),

    ROR     -> List(SrcType.reg, SrcType.reg, SrcType.DC, FuType.alu, ALUOpType.ror, Y, N, N, N, N, N, N, SelImm.IMM_X),
    RORI    -> List(SrcType.reg, SrcType.imm, SrcType.DC, FuType.alu, ALUOpType.ror, Y, N, N, N, N, N, N, SelImm.IMM_I),
    ROL     -> List(SrcType.reg, SrcType.reg, SrcType.DC, FuType.alu, ALUOpType.rol, Y, N, N, N, N, N, N, SelImm.IMM_X),

    SH1ADD  -> List(SrcType.reg, SrcType.reg, SrcType.DC, FuType.alu, ALUOpType.sh1add, Y, N, N, N, N, N, N, SelImm.IMM_X),
    SH2ADD  -> List(SrcType.reg, SrcType.reg, SrcType.DC, FuType.alu, ALUOpType.sh2add, Y, N, N, N, N, N, N, SelImm.IMM_X),
    SH3ADD  -> List(SrcType.reg, SrcType.reg, SrcType.DC, FuType.alu, ALUOpType.sh3add, Y, N, N, N, N, N, N, SelImm.IMM_X),
    SH1ADDU_W   -> List(SrcType.reg, SrcType.reg, SrcType.DC, FuType.alu, ALUOpType.sh1adduw, Y, N, N, N, N, N, N, SelImm.IMM_X),
    SH2ADDU_W   -> List(SrcType.reg, SrcType.reg, SrcType.DC, FuType.alu, ALUOpType.sh2adduw, Y, N, N, N, N, N, N, SelImm.IMM_X),
    SH3ADDU_W   -> List(SrcType.reg, SrcType.reg, SrcType.DC, FuType.alu, ALUOpType.sh3adduw, Y, N, N, N, N, N, N, SelImm.IMM_X),
    ADDU_W      -> List(SrcType.reg, SrcType.reg, SrcType.DC, FuType.alu, ALUOpType.adduw, Y, N, N, N, N, N, N, SelImm.IMM_X),
    SLLIU_W     -> List(SrcType.reg, SrcType.imm, SrcType.DC, FuType.alu, ALUOpType.slliuw, Y, N, N, N, N, N, N, SelImm.IMM_I)
  )
}

/**
 * FP Decode constants
 */
object FDecode extends DecodeConstants{
  val table: Array[(BitPat, List[BitPat])] = Array(

  FLW     -> List(SrcType.reg, SrcType.imm, SrcType.DC, FuType.ldu, LSUOpType.lw, N, Y, N, N, N, N, Y, SelImm.IMM_I),
  FLD     -> List(SrcType.reg, SrcType.imm, SrcType.DC, FuType.ldu, LSUOpType.ld, N, Y, N, N, N, N, N, SelImm.IMM_I),
  FSW     -> List(SrcType.reg, SrcType.fp, SrcType.DC, FuType.stu, LSUOpType.sw, N, N, N, N, N, N, Y, SelImm.IMM_S),
  FSD     -> List(SrcType.reg, SrcType.fp, SrcType.DC, FuType.stu, LSUOpType.sd, N, N, N, N, N, N, N, SelImm.IMM_S),

  FCLASS_S-> List(SrcType.fp , SrcType.imm, SrcType.DC, FuType.fmisc, X, Y, N, N, N, N, N, Y, SelImm.IMM_X),
  FCLASS_D-> List(SrcType.fp , SrcType.imm, SrcType.DC, FuType.fmisc, X, Y, N, N, N, N, N, N, SelImm.IMM_X),

  FMV_D_X -> List(SrcType.reg, SrcType.imm, SrcType.DC, FuType.i2f, X, N, Y, N, N, N, N, N, SelImm.IMM_X),
  FMV_X_D -> List(SrcType.fp , SrcType.imm, SrcType.DC, FuType.fmisc, X, Y, N, N, N, N, N, N, SelImm.IMM_X),
  FMV_X_W -> List(SrcType.fp , SrcType.imm, SrcType.DC, FuType.fmisc, X, Y, N, N, N, N, N, Y, SelImm.IMM_X),
  FMV_W_X -> List(SrcType.reg, SrcType.imm, SrcType.DC, FuType.i2f, X, N, Y, N, N, N, N, Y, SelImm.IMM_X),

  FSGNJ_S -> List(SrcType.fp,  SrcType.fp, SrcType.DC, FuType.fmisc, X, N, Y, N, N, N, N, Y, SelImm.IMM_X),
  FSGNJ_D -> List(SrcType.fp,  SrcType.fp, SrcType.DC, FuType.fmisc, X, N, Y, N, N, N, N, N, SelImm.IMM_X),
  FSGNJX_S-> List(SrcType.fp,  SrcType.fp, SrcType.DC, FuType.fmisc, X, N, Y, N, N, N, N, Y, SelImm.IMM_X),
  FSGNJX_D-> List(SrcType.fp,  SrcType.fp, SrcType.DC, FuType.fmisc, X, N, Y, N, N, N, N, N, SelImm.IMM_X),
  FSGNJN_S-> List(SrcType.fp,  SrcType.fp, SrcType.DC, FuType.fmisc, X, N, Y, N, N, N, N, Y, SelImm.IMM_X),
  FSGNJN_D-> List(SrcType.fp,  SrcType.fp, SrcType.DC, FuType.fmisc, X, N, Y, N, N, N, N, N, SelImm.IMM_X),

  // FP to FP
  FCVT_S_D-> List(SrcType.fp, SrcType.imm, SrcType.DC, FuType.fmisc, X, N, Y, N, N, N, N, Y, SelImm.IMM_X),
  FCVT_D_S-> List(SrcType.fp, SrcType.imm, SrcType.DC, FuType.fmisc, X, N, Y, N, N, N, N, N, SelImm.IMM_X),

  // Int to FP
  FCVT_S_W-> List(SrcType.reg, SrcType.imm, SrcType.DC, FuType.i2f, X, N, Y, N, N, N, N, Y, SelImm.IMM_X),
  FCVT_S_WU->List(SrcType.reg, SrcType.imm, SrcType.DC, FuType.i2f, X, N, Y, N, N, N, N, Y, SelImm.IMM_X),
  FCVT_S_L-> List(SrcType.reg, SrcType.imm, SrcType.DC, FuType.i2f, X, N, Y, N, N, N, N, Y, SelImm.IMM_X),
  FCVT_S_LU->List(SrcType.reg, SrcType.imm, SrcType.DC, FuType.i2f, X, N, Y, N, N, N, N, Y, SelImm.IMM_X),

  FCVT_D_W-> List(SrcType.reg, SrcType.imm, SrcType.DC, FuType.i2f, X, N, Y, N, N, N, N, N, SelImm.IMM_X),
  FCVT_D_WU->List(SrcType.reg, SrcType.imm, SrcType.DC, FuType.i2f, X, N, Y, N, N, N, N, N, SelImm.IMM_X),
  FCVT_D_L-> List(SrcType.reg, SrcType.imm, SrcType.DC, FuType.i2f, X, N, Y, N, N, N, N, N, SelImm.IMM_X),
  FCVT_D_LU->List(SrcType.reg, SrcType.imm, SrcType.DC, FuType.i2f, X, N, Y, N, N, N, N, N, SelImm.IMM_X),

  // FP to Int
  FCVT_W_S-> List(SrcType.fp , SrcType.imm, SrcType.DC, FuType.fmisc, X, Y, N, N, N, N, N, Y, SelImm.IMM_X),
  FCVT_WU_S->List(SrcType.fp , SrcType.imm, SrcType.DC, FuType.fmisc, X, Y, N, N, N, N, N, Y, SelImm.IMM_X),
  FCVT_L_S-> List(SrcType.fp , SrcType.imm, SrcType.DC, FuType.fmisc, X, Y, N, N, N, N, N, Y, SelImm.IMM_X),
  FCVT_LU_S->List(SrcType.fp , SrcType.imm, SrcType.DC, FuType.fmisc, X, Y, N, N, N, N, N, Y, SelImm.IMM_X),

  FCVT_W_D-> List(SrcType.fp , SrcType.imm, SrcType.DC, FuType.fmisc, X, Y, N, N, N, N, N, N, SelImm.IMM_X),
  FCVT_WU_D->List(SrcType.fp , SrcType.imm, SrcType.DC, FuType.fmisc, X, Y, N, N, N, N, N, N, SelImm.IMM_X),
  FCVT_L_D-> List(SrcType.fp , SrcType.imm, SrcType.DC, FuType.fmisc, X, Y, N, N, N, N, N, N, SelImm.IMM_X),
  FCVT_LU_D->List(SrcType.fp , SrcType.imm, SrcType.DC, FuType.fmisc, X, Y, N, N, N, N, N, N, SelImm.IMM_X),

  // "fp_single" is used for wb_data formatting (and debugging)
  FEQ_S    ->List(SrcType.fp , SrcType.fp, SrcType.DC, FuType.fmisc, X, Y, N, N, N, N, N, Y, SelImm.IMM_X),
  FLT_S    ->List(SrcType.fp , SrcType.fp, SrcType.DC, FuType.fmisc, X, Y, N, N, N, N, N, Y, SelImm.IMM_X),
  FLE_S    ->List(SrcType.fp , SrcType.fp, SrcType.DC, FuType.fmisc, X, Y, N, N, N, N, N, Y, SelImm.IMM_X),

  FEQ_D    ->List(SrcType.fp , SrcType.fp, SrcType.DC, FuType.fmisc, X, Y, N, N, N, N, N, N, SelImm.IMM_X),
  FLT_D    ->List(SrcType.fp , SrcType.fp, SrcType.DC, FuType.fmisc, X, Y, N, N, N, N, N, N, SelImm.IMM_X),
  FLE_D    ->List(SrcType.fp , SrcType.fp, SrcType.DC, FuType.fmisc, X, Y, N, N, N, N, N, N, SelImm.IMM_X),

  FMIN_S   ->List(SrcType.fp,  SrcType.fp, SrcType.DC, FuType.fmisc, X, N, Y, N, N, N, N, Y, SelImm.IMM_X),
  FMAX_S   ->List(SrcType.fp,  SrcType.fp, SrcType.DC, FuType.fmisc, X, N, Y, N, N, N, N, Y, SelImm.IMM_X),
  FMIN_D   ->List(SrcType.fp,  SrcType.fp, SrcType.DC, FuType.fmisc, X, N, Y, N, N, N, N, N, SelImm.IMM_X),
  FMAX_D   ->List(SrcType.fp,  SrcType.fp, SrcType.DC, FuType.fmisc, X, N, Y, N, N, N, N, N, SelImm.IMM_X),

  FADD_S   ->List(SrcType.fp,  SrcType.fp, SrcType.DC, FuType.fmac, X, N, Y, N, N, N, N, Y, SelImm.IMM_X),
  FSUB_S   ->List(SrcType.fp,  SrcType.fp, SrcType.DC, FuType.fmac, X, N, Y, N, N, N, N, Y, SelImm.IMM_X),
  FMUL_S   ->List(SrcType.fp,  SrcType.fp, SrcType.DC, FuType.fmac, X, N, Y, N, N, N, N, Y, SelImm.IMM_X),
  FADD_D   ->List(SrcType.fp,  SrcType.fp, SrcType.DC, FuType.fmac, X, N, Y, N, N, N, N, N, SelImm.IMM_X),
  FSUB_D   ->List(SrcType.fp,  SrcType.fp, SrcType.DC, FuType.fmac, X, N, Y, N, N, N, N, N, SelImm.IMM_X),
  FMUL_D   ->List(SrcType.fp,  SrcType.fp, SrcType.DC, FuType.fmac, X, N, Y, N, N, N, N, N, SelImm.IMM_X),

  FMADD_S  ->List(SrcType.fp,  SrcType.fp, SrcType.fp, FuType.fmac, X, N, Y, N, N, N, N, Y, SelImm.IMM_X),
  FMSUB_S  ->List(SrcType.fp,  SrcType.fp, SrcType.fp, FuType.fmac, X, N, Y, N, N, N, N, Y, SelImm.IMM_X),
  FNMADD_S ->List(SrcType.fp,  SrcType.fp, SrcType.fp, FuType.fmac, X, N, Y, N, N, N, N, Y, SelImm.IMM_X),
  FNMSUB_S ->List(SrcType.fp,  SrcType.fp, SrcType.fp, FuType.fmac, X, N, Y, N, N, N, N, Y, SelImm.IMM_X),
  FMADD_D  ->List(SrcType.fp,  SrcType.fp, SrcType.fp, FuType.fmac, X, N, Y, N, N, N, N, N, SelImm.IMM_X),
  FMSUB_D  ->List(SrcType.fp,  SrcType.fp, SrcType.fp, FuType.fmac, X, N, Y, N, N, N, N, N, SelImm.IMM_X),
  FNMADD_D ->List(SrcType.fp,  SrcType.fp, SrcType.fp, FuType.fmac, X, N, Y, N, N, N, N, N, SelImm.IMM_X),
  FNMSUB_D ->List(SrcType.fp,  SrcType.fp, SrcType.fp, FuType.fmac, X, N, Y, N, N, N, N, N, SelImm.IMM_X)
  )
}

/**
  * Bit Manipulation Decode
  */
object BDecode extends DecodeConstants{
  val table: Array[(BitPat, List[BitPat])] = Array(
    // Basic bit manipulation
    CLZ     -> List(SrcType.reg, SrcType.DC, SrcType.DC, FuType.bku, BKUOpType.clz, Y, N, N, N, N, N, N, SelImm.IMM_X),
    CTZ     -> List(SrcType.reg, SrcType.DC, SrcType.DC, FuType.bku, BKUOpType.ctz, Y, N, N, N, N, N, N, SelImm.IMM_X),
    CPOP    -> List(SrcType.reg, SrcType.DC, SrcType.DC, FuType.bku, BKUOpType.cpop, Y, N, N, N, N, N, N, SelImm.IMM_X),
    XPERM_B -> List(SrcType.reg, SrcType.reg, SrcType.DC, FuType.bku, BKUOpType.xpermb, Y, N, N, N, N, N, N, SelImm.IMM_X),
    XPERM_N -> List(SrcType.reg, SrcType.reg, SrcType.DC, FuType.bku, BKUOpType.xpermn, Y, N, N, N, N, N, N, SelImm.IMM_X),

    CLZW    -> List(SrcType.reg, SrcType.DC, SrcType.DC, FuType.bku, BKUOpType.clzw, Y, N, N, N, N, N, N, SelImm.IMM_X),
    CTZW    -> List(SrcType.reg, SrcType.DC, SrcType.DC, FuType.bku, BKUOpType.ctzw, Y, N, N, N, N, N, N, SelImm.IMM_X),
    CPOPW   -> List(SrcType.reg, SrcType.DC, SrcType.DC, FuType.bku, BKUOpType.cpopw, Y, N, N, N, N, N, N, SelImm.IMM_X),

    CLMUL   -> List(SrcType.reg, SrcType.reg, SrcType.DC, FuType.bku, BKUOpType.clmul, Y, N, N, N, N, N, N, SelImm.IMM_X),
    CLMULH  -> List(SrcType.reg, SrcType.reg, SrcType.DC, FuType.bku, BKUOpType.clmulh, Y, N, N, N, N, N, N, SelImm.IMM_X),
    CLMULR  -> List(SrcType.reg, SrcType.reg, SrcType.DC, FuType.bku, BKUOpType.clmulr, Y, N, N, N, N, N, N, SelImm.IMM_X),

    AES64ES     -> List(SrcType.reg, SrcType.reg, SrcType.DC, FuType.bku, BKUOpType.aes64es, Y, N, N, N, N, N, N, SelImm.IMM_X),
    AES64ESM    -> List(SrcType.reg, SrcType.reg, SrcType.DC, FuType.bku, BKUOpType.aes64esm, Y, N, N, N, N, N, N, SelImm.IMM_X),
    AES64DS     -> List(SrcType.reg, SrcType.reg, SrcType.DC, FuType.bku, BKUOpType.aes64ds, Y, N, N, N, N, N, N, SelImm.IMM_X),
    AES64DSM    -> List(SrcType.reg, SrcType.reg, SrcType.DC, FuType.bku, BKUOpType.aes64dsm, Y, N, N, N, N, N, N, SelImm.IMM_X),
    AES64IM     -> List(SrcType.reg, SrcType.DC,  SrcType.DC, FuType.bku, BKUOpType.aes64im, Y, N, N, N, N, N, N, SelImm.IMM_X),
    AES64KS1I   -> List(SrcType.reg, SrcType.imm, SrcType.DC, FuType.bku, BKUOpType.aes64ks1i, Y, N, N, N, N, N, N, SelImm.IMM_I),
    AES64KS2    -> List(SrcType.reg, SrcType.reg, SrcType.DC, FuType.bku, BKUOpType.aes64ks2, Y, N, N, N, N, N, N, SelImm.IMM_X),
    SHA256SUM0  -> List(SrcType.reg, SrcType.DC,  SrcType.DC, FuType.bku, BKUOpType.sha256sum0, Y, N, N, N, N, N, N, SelImm.IMM_X),
    SHA256SUM1  -> List(SrcType.reg, SrcType.DC,  SrcType.DC, FuType.bku, BKUOpType.sha256sum1, Y, N, N, N, N, N, N, SelImm.IMM_X),
    SHA256SIG0  -> List(SrcType.reg, SrcType.DC,  SrcType.DC, FuType.bku, BKUOpType.sha256sig0, Y, N, N, N, N, N, N, SelImm.IMM_X),
    SHA256SIG1  -> List(SrcType.reg, SrcType.DC,  SrcType.DC, FuType.bku, BKUOpType.sha256sig1, Y, N, N, N, N, N, N, SelImm.IMM_X),
    SHA512SUM0  -> List(SrcType.reg, SrcType.DC,  SrcType.DC, FuType.bku, BKUOpType.sha512sum0, Y, N, N, N, N, N, N, SelImm.IMM_X),
    SHA512SUM1  -> List(SrcType.reg, SrcType.DC,  SrcType.DC, FuType.bku, BKUOpType.sha512sum1, Y, N, N, N, N, N, N, SelImm.IMM_X),
    SHA512SIG0  -> List(SrcType.reg, SrcType.DC,  SrcType.DC, FuType.bku, BKUOpType.sha512sig0, Y, N, N, N, N, N, N, SelImm.IMM_X),
    SHA512SIG1  -> List(SrcType.reg, SrcType.DC,  SrcType.DC, FuType.bku, BKUOpType.sha512sig1, Y, N, N, N, N, N, N, SelImm.IMM_X),
    SM3P0       -> List(SrcType.reg, SrcType.DC,  SrcType.DC, FuType.bku, BKUOpType.sm3p0, Y, N, N, N, N, N, N, SelImm.IMM_X),
    SM3P1       -> List(SrcType.reg, SrcType.DC,  SrcType.DC, FuType.bku, BKUOpType.sm3p1, Y, N, N, N, N, N, N, SelImm.IMM_X),
    SM4KS0      -> List(SrcType.reg, SrcType.reg, SrcType.DC, FuType.bku, BKUOpType.sm4ks0, Y, N, N, N, N, N, N, SelImm.IMM_X),
    SM4KS1      -> List(SrcType.reg, SrcType.reg, SrcType.DC, FuType.bku, BKUOpType.sm4ks1, Y, N, N, N, N, N, N, SelImm.IMM_X),
    SM4KS2      -> List(SrcType.reg, SrcType.reg, SrcType.DC, FuType.bku, BKUOpType.sm4ks2, Y, N, N, N, N, N, N, SelImm.IMM_X),
    SM4KS3      -> List(SrcType.reg, SrcType.reg, SrcType.DC, FuType.bku, BKUOpType.sm4ks3, Y, N, N, N, N, N, N, SelImm.IMM_X),
    SM4ED0      -> List(SrcType.reg, SrcType.reg, SrcType.DC, FuType.bku, BKUOpType.sm4ed0, Y, N, N, N, N, N, N, SelImm.IMM_X),
    SM4ED1      -> List(SrcType.reg, SrcType.reg, SrcType.DC, FuType.bku, BKUOpType.sm4ed1, Y, N, N, N, N, N, N, SelImm.IMM_X),
    SM4ED2      -> List(SrcType.reg, SrcType.reg, SrcType.DC, FuType.bku, BKUOpType.sm4ed2, Y, N, N, N, N, N, N, SelImm.IMM_X),
    SM4ED3      -> List(SrcType.reg, SrcType.reg, SrcType.DC, FuType.bku, BKUOpType.sm4ed3, Y, N, N, N, N, N, N, SelImm.IMM_X),
  )
}

/**
 * FP Divide SquareRoot Constants
 */
object FDivSqrtDecode extends DecodeConstants {
  val table: Array[(BitPat, List[BitPat])] = Array(
  FDIV_S    ->List(SrcType.fp,  SrcType.fp, SrcType.DC, FuType.fmisc, X, N, Y, N, N, N, N, Y, SelImm.IMM_X),
  FDIV_D    ->List(SrcType.fp,  SrcType.fp, SrcType.DC, FuType.fmisc, X, N, Y, N, N, N, N, N, SelImm.IMM_X),
  FSQRT_S   ->List(SrcType.fp,  SrcType.imm, SrcType.DC, FuType.fmisc, X, N, Y, N, N, N, N, Y, SelImm.IMM_X),
  FSQRT_D   ->List(SrcType.fp,  SrcType.imm, SrcType.DC, FuType.fmisc, X, N, Y, N, N, N, N, N, SelImm.IMM_X)
  )
}

/**
<<<<<<< HEAD
 * Svinval extension Constants
 */
object SvinvalDecode extends DecodeConstants {
  val table: Array[(BitPat, List[BitPat])] = Array(
  /* sinval_vma is like sfence.vma , but sinval_vma can be dispatched and issued like normal instructions while sfence.vma 
   * must assure it is the ONLY instrucion executing in backend.
   */
  SINVAL_VMA        ->List(SrcType.reg, SrcType.reg, SrcType.DC, FuType.fence, FenceOpType.sfence, N, N, N, N, N, N, N, SelImm.IMM_X),
  /* sfecne.w.inval is the begin instrucion of a TLB flush which set *noSpecExec* and *blockBackward* signals 
   * so when it comes to dispatch , it will block all instruction after itself until all instrucions ahead of it in rob commit 
   * then dispatch and issue this instrucion to flush sbuffer to dcache
   * after this instrucion commits , issue following sinval_vma instructions (out of order) to flush TLB
   */
  SFENCE_W_INVAL    ->List(SrcType.DC, SrcType.DC, SrcType.DC, FuType.fence, FenceOpType.nofence, N, N, N, Y, Y, N, N, SelImm.IMM_X),
  /* sfecne.inval.ir is the end instrucion of a TLB flush which set *noSpecExec* *blockBackward* and *flushPipe* signals 
   * so when it comes to dispatch , it will wait until all sinval_vma ahead of it in rob commit 
   * then dispatch and issue this instrucion
   * when it commit at the head of rob , flush the pipeline since some instrucions have been fetched to ibuffer using old TLB map 
   */
  SFENCE_INVAL_IR   ->List(SrcType.DC, SrcType.DC, SrcType.DC, FuType.fence, FenceOpType.nofence, N, N, N, Y, Y, Y, N, SelImm.IMM_X)
  /* what is Svinval extension ? 
   *                       ----->             sfecne.w.inval
   * sfence.vma   vpn1     ----->             sinval_vma   vpn1
   * sfence.vma   vpn2     ----->             sinval_vma   vpn2
   *                       ----->             sfecne.inval.ir
   * 
   * sfence.vma should be executed in-order and it flushes the pipeline after committing
   * we can parallel sfence instrucions with this extension 
   */
=======
 * CBO decode
 */
object CBODecode extends DecodeConstants {
  val table: Array[(BitPat, List[BitPat])] = Array(
    CBO_ZERO  -> List(SrcType.reg, SrcType.DC, SrcType.DC, FuType.stu, LSUOpType.cbo_zero , N, N, N, N, N, N, N, SelImm.IMM_S),
    CBO_CLEAN -> List(SrcType.reg, SrcType.DC, SrcType.DC, FuType.stu, LSUOpType.cbo_clean, N, N, N, N, N, N, N, SelImm.IMM_S),
    CBO_FLUSH -> List(SrcType.reg, SrcType.DC, SrcType.DC, FuType.stu, LSUOpType.cbo_flush, N, N, N, N, N, N, N, SelImm.IMM_S),
    CBO_INVAL -> List(SrcType.reg, SrcType.DC, SrcType.DC, FuType.stu, LSUOpType.cbo_inval, N, N, N, N, N, N, N, SelImm.IMM_S)
>>>>>>> 8646913a
  )
}

/**
 * XiangShan Trap Decode constants
 */
object XSTrapDecode extends DecodeConstants {
  // calculate as ADDI => addi zero, a0, 0
  // replace rs '?????' with '01010'(a0) in decode stage
  def lsrc1 = "b01010".U // $a0
  val table: Array[(BitPat, List[BitPat])] = Array(
    TRAP    -> List(SrcType.reg, SrcType.imm, SrcType.DC, FuType.alu, ALUOpType.add, Y, N, Y, Y, Y, N, N, SelImm.IMM_I)
  )
}

//object Imm32Gen {
//  def apply(sel: UInt, inst: UInt) = {
//    val sign = Mux(sel === SelImm.IMM_Z, 0.S, inst(31).asSInt)
//    val b30_20 = Mux(sel === SelImm.IMM_U, inst(30,20).asSInt, sign)
//    val b19_12 = Mux(sel =/= SelImm.IMM_U && sel =/= SelImm.IMM_UJ, sign, inst(19,12).asSInt)
//    val b11 = Mux(sel === SelImm.IMM_U || sel === SelImm.IMM_Z, 0.S,
//              Mux(sel === SelImm.IMM_UJ, inst(20).asSInt,
//              Mux(sel === SelImm.IMM_SB, inst(7).asSInt, sign)))
//    val b10_5 = Mux(sel === SelImm.IMM_U || sel === SelImm.IMM_Z, 0.U(1.W), inst(30,25))
//    val b4_1 = Mux(sel === SelImm.IMM_U, 0.U(1.W),
//               Mux(sel === SelImm.IMM_S || sel === SelImm.IMM_SB, inst(11,8),
//               Mux(sel === SelImm.IMM_Z, inst(19,16), inst(24,21))))
//    val b0 = Mux(sel === SelImm.IMM_S, inst(7),
//             Mux(sel === SelImm.IMM_I, inst(20),
//             Mux(sel === SelImm.IMM_Z, inst(15), 0.U(1.W))))
//
//    Cat(sign, b30_20, b19_12, b11, b10_5, b4_1, b0)
//  }
//}

abstract class Imm(val len: Int) extends Bundle {
  def toImm32(minBits: UInt): UInt = do_toImm32(minBits(len - 1, 0))
  def do_toImm32(minBits: UInt): UInt
  def minBitsFromInstr(instr: UInt): UInt
}

case class Imm_I() extends Imm(12) {
  override def do_toImm32(minBits: UInt): UInt = SignExt(minBits, 32)

  override def minBitsFromInstr(instr: UInt): UInt =
    Cat(instr(31, 20))
}

case class Imm_S() extends Imm(12) {
  override def do_toImm32(minBits: UInt): UInt = SignExt(minBits, 32)

  override def minBitsFromInstr(instr: UInt): UInt =
    Cat(instr(31, 25), instr(11, 7))
}

case class Imm_B() extends Imm(12) {
  override def do_toImm32(minBits: UInt): UInt = SignExt(Cat(minBits, 0.U(1.W)), 32)

  override def minBitsFromInstr(instr: UInt): UInt =
    Cat(instr(31), instr(7), instr(30, 25), instr(11, 8))
}

case class Imm_U() extends Imm(20){
  override def do_toImm32(minBits: UInt): UInt = Cat(minBits, 0.U(12.W))

  override def minBitsFromInstr(instr: UInt): UInt = {
    instr(31, 12)
  }
}

case class Imm_J() extends Imm(20){
  override def do_toImm32(minBits: UInt): UInt = SignExt(Cat(minBits, 0.U(1.W)), 32)

  override def minBitsFromInstr(instr: UInt): UInt = {
    Cat(instr(31), instr(19, 12), instr(20), instr(30, 25), instr(24, 21))
  }
}

case class Imm_Z() extends Imm(12 + 5){
  override def do_toImm32(minBits: UInt): UInt = minBits

  override def minBitsFromInstr(instr: UInt): UInt = {
    Cat(instr(19, 15), instr(31, 20))
  }
}

case class Imm_B6() extends Imm(6){
  override def do_toImm32(minBits: UInt): UInt = ZeroExt(minBits, 32)

  override def minBitsFromInstr(instr: UInt): UInt = {
    instr(25, 20)
  }
}

object ImmUnion {
  val I = Imm_I()
  val S = Imm_S()
  val B = Imm_B()
  val U = Imm_U()
  val J = Imm_J()
  val Z = Imm_Z()
  val B6 = Imm_B6()
  val imms = Seq(I, S, B, U, J, Z, B6)
  val maxLen = imms.maxBy(_.len).len
  val immSelMap = Seq(
    SelImm.IMM_I,
    SelImm.IMM_S,
    SelImm.IMM_SB,
    SelImm.IMM_U,
    SelImm.IMM_UJ,
    SelImm.IMM_Z,
    SelImm.IMM_B6
  ).zip(imms)
  println(s"ImmUnion max len: $maxLen")
}


/**
 * IO bundle for the Decode unit
 */
class DecodeUnitIO(implicit p: Parameters) extends XSBundle {
  val enq = new Bundle { val ctrl_flow = Input(new CtrlFlow) }
  val deq = new Bundle { val cf_ctrl = Output(new CfCtrl) }
  val csrCtrl = Input(new CustomCSRCtrlIO)
}

/**
 * Decode unit that takes in a single CtrlFlow and generates a CfCtrl.
 */
class DecodeUnit(implicit p: Parameters) extends XSModule with DecodeUnitConstants {
  val io = IO(new DecodeUnitIO)

  val ctrl_flow = Wire(new CtrlFlow) // input with RVC Expanded
  val cf_ctrl = Wire(new CfCtrl)

  ctrl_flow := io.enq.ctrl_flow

<<<<<<< HEAD
  var decode_table = XDecode.table ++ FDecode.table ++ FDivSqrtDecode.table ++ X64Decode.table ++ XSTrapDecode.table ++ BDecode.table

  when(io.csrCtrl.svinval_enable) { decode_table = decode_table ++ SvinvalDecode.table }
=======
  val decode_table = XDecode.table ++ FDecode.table ++ FDivSqrtDecode.table ++ X64Decode.table ++ XSTrapDecode.table ++ BDecode.table ++ CBODecode.table
>>>>>>> 8646913a

  // output
  cf_ctrl.cf := ctrl_flow
  val cs = Wire(new CtrlSignals()).decode(ctrl_flow.instr, decode_table)
  cs.singleStep := false.B
  cs.replayInst := false.B
  cs.isSoftPrefetchRead := false.B
  cs.isSoftPrefetchWrite := false.B

  cs.isFused := 0.U

  val fpDecoder = Module(new FPDecoder)
  fpDecoder.io.instr := ctrl_flow.instr
  cs.fpu := fpDecoder.io.fpCtrl

  val isMove = BitPat("b000000000000_?????_000_?????_0010011") === ctrl_flow.instr
  cs.isMove := isMove

  // read src1~3 location
  cs.lsrc(0) := Mux(ctrl_flow.instr === LUI, 0.U,ctrl_flow.instr(RS1_MSB,RS1_LSB))
  cs.lsrc(1) := ctrl_flow.instr(RS2_MSB,RS2_LSB)
  cs.lsrc(2) := ctrl_flow.instr(RS3_MSB,RS3_LSB)
  // read dest location
  cs.ldest := Mux((cs.fpWen || cs.rfWen) && !(isMove && ctrl_flow.instr(RS1_MSB,RS1_LSB) === ctrl_flow.instr(RD_MSB,RD_LSB)), ctrl_flow.instr(RD_MSB,RD_LSB), 0.U)

  // fill in exception vector
  cf_ctrl.cf.exceptionVec := io.enq.ctrl_flow.exceptionVec
  cf_ctrl.cf.exceptionVec(illegalInstr) := cs.selImm === SelImm.INVALID_INSTR

  // fix frflags
  //                           fflags    zero csrrs rd    csr
  val isFrflags = BitPat("b000000000001_00000_010_?????_1110011") === ctrl_flow.instr
  when (cs.fuType === FuType.csr && isFrflags) {
    cs.blockBackward := false.B
  }

  // fix isXSTrap
  when (cs.isXSTrap) {
    cs.lsrc(0) := XSTrapDecode.lsrc1
  }

  //to selectout prefetch.r/prefetch.w
  val isORI = BitPat("b?????????????????110?????0010011") === ctrl_flow.instr
  cs.isORI := isORI
  when(cs.isORI) {
    when(cs.ldest === 0.U) {
      when(cs.lsrc(1) === "b00001".U) {
        cs.isSoftPrefetchRead := true.B
        cs.isSoftPrefetchWrite := false.B
      }.otherwise {
        cs.isSoftPrefetchRead := false.B
        cs.isSoftPrefetchWrite := true.B
      }
      cs.selImm := SelImm.IMM_S
      cs.fuType := FuType.ldu
      cs.fuOpType := LSUOpType.lb
    }
  }

  cs.imm := LookupTree(cs.selImm, ImmUnion.immSelMap.map(
    x => {
      val minBits = x._2.minBitsFromInstr(ctrl_flow.instr)
      require(minBits.getWidth == x._2.len)
      x._1 -> minBits
    }
  ))

  cf_ctrl.ctrl := cs

  // TODO: do we still need this?
  // fix ret and call
//  when (cs.fuType === FuType.jmp) {
//    def isLink(reg: UInt) = (reg === 1.U || reg === 5.U)
//    when (isLink(cs.ldest) && cs.fuOpType === JumpOpType.jal) { cf_ctrl.ctrl.fuOpType := JumpOpType.call }
//    when (cs.fuOpType === JumpOpType.jalr) {
//      when (isLink(cs.lsrc(0))) { cf_ctrl.ctrl.fuOpType := JumpOpType.ret  }
//      when (isLink(cs.ldest)) { cf_ctrl.ctrl.fuOpType := JumpOpType.call }
//    }
//  }

  io.deq.cf_ctrl := cf_ctrl

  //-------------------------------------------------------------
  // Debug Info
  XSDebug("in:  instr=%x pc=%x excepVec=%b intrVec=%b crossPageIPFFix=%d\n",
    io.enq.ctrl_flow.instr, io.enq.ctrl_flow.pc, io.enq.ctrl_flow.exceptionVec.asUInt,
    io.enq.ctrl_flow.intrVec.asUInt, io.enq.ctrl_flow.crossPageIPFFix)
  XSDebug("out: srcType(0)=%b srcType(1)=%b srcType(2)=%b lsrc(0)=%d lsrc(1)=%d lsrc(2)=%d ldest=%d fuType=%b fuOpType=%b\n",
    io.deq.cf_ctrl.ctrl.srcType(0), io.deq.cf_ctrl.ctrl.srcType(1), io.deq.cf_ctrl.ctrl.srcType(2),
    io.deq.cf_ctrl.ctrl.lsrc(0), io.deq.cf_ctrl.ctrl.lsrc(1), io.deq.cf_ctrl.ctrl.lsrc(2),
    io.deq.cf_ctrl.ctrl.ldest, io.deq.cf_ctrl.ctrl.fuType, io.deq.cf_ctrl.ctrl.fuOpType)
  XSDebug("out: rfWen=%d fpWen=%d isXSTrap=%d noSpecExec=%d isBlocked=%d flushPipe=%d isRVF=%d isORI=%x imm=%x\n",
    io.deq.cf_ctrl.ctrl.rfWen, io.deq.cf_ctrl.ctrl.fpWen, io.deq.cf_ctrl.ctrl.isXSTrap,
    io.deq.cf_ctrl.ctrl.noSpecExec, io.deq.cf_ctrl.ctrl.blockBackward, io.deq.cf_ctrl.ctrl.flushPipe,
    io.deq.cf_ctrl.ctrl.isRVF, io.deq.cf_ctrl.ctrl.isORI, io.deq.cf_ctrl.ctrl.imm)
  XSDebug("out: excepVec=%b intrVec=%b\n",
    io.deq.cf_ctrl.cf.exceptionVec.asUInt, io.deq.cf_ctrl.cf.intrVec.asUInt)
}<|MERGE_RESOLUTION|>--- conflicted
+++ resolved
@@ -390,7 +390,6 @@
 }
 
 /**
-<<<<<<< HEAD
  * Svinval extension Constants
  */
 object SvinvalDecode extends DecodeConstants {
@@ -420,7 +419,6 @@
    * sfence.vma should be executed in-order and it flushes the pipeline after committing
    * we can parallel sfence instrucions with this extension 
    */
-=======
  * CBO decode
  */
 object CBODecode extends DecodeConstants {
@@ -429,7 +427,6 @@
     CBO_CLEAN -> List(SrcType.reg, SrcType.DC, SrcType.DC, FuType.stu, LSUOpType.cbo_clean, N, N, N, N, N, N, N, SelImm.IMM_S),
     CBO_FLUSH -> List(SrcType.reg, SrcType.DC, SrcType.DC, FuType.stu, LSUOpType.cbo_flush, N, N, N, N, N, N, N, SelImm.IMM_S),
     CBO_INVAL -> List(SrcType.reg, SrcType.DC, SrcType.DC, FuType.stu, LSUOpType.cbo_inval, N, N, N, N, N, N, N, SelImm.IMM_S)
->>>>>>> 8646913a
   )
 }
 
@@ -567,13 +564,7 @@
 
   ctrl_flow := io.enq.ctrl_flow
 
-<<<<<<< HEAD
-  var decode_table = XDecode.table ++ FDecode.table ++ FDivSqrtDecode.table ++ X64Decode.table ++ XSTrapDecode.table ++ BDecode.table
-
-  when(io.csrCtrl.svinval_enable) { decode_table = decode_table ++ SvinvalDecode.table }
-=======
-  val decode_table = XDecode.table ++ FDecode.table ++ FDivSqrtDecode.table ++ X64Decode.table ++ XSTrapDecode.table ++ BDecode.table ++ CBODecode.table
->>>>>>> 8646913a
+  val decode_table = XDecode.table ++ FDecode.table ++ FDivSqrtDecode.table ++ X64Decode.table ++ XSTrapDecode.table ++ BDecode.table ++ CBODecode.table ++ SvinvalDecode.table
 
   // output
   cf_ctrl.cf := ctrl_flow
