/***************************************************************************************
* Copyright (c) 2020-2021 Institute of Computing Technology, Chinese Academy of Sciences
* Copyright (c) 2020-2021 Peng Cheng Laboratory
*
* XiangShan is licensed under Mulan PSL v2.
* You can use this software according to the terms and conditions of the Mulan PSL v2.
* You may obtain a copy of Mulan PSL v2 at:
*          http://license.coscl.org.cn/MulanPSL2
*
* THIS SOFTWARE IS PROVIDED ON AN "AS IS" BASIS, WITHOUT WARRANTIES OF ANY KIND,
* EITHER EXPRESS OR IMPLIED, INCLUDING BUT NOT LIMITED TO NON-INFRINGEMENT,
* MERCHANTABILITY OR FIT FOR A PARTICULAR PURPOSE.
*
* See the Mulan PSL v2 for more details.
***************************************************************************************/

package xiangshan.backend.decode

import chipsalliance.rocketchip.config.Parameters
import chisel3._
import chisel3.util._
import freechips.rocketchip.rocket.Instructions
import freechips.rocketchip.util.uintToBitPat
import utils._
import xiangshan.ExceptionNO.illegalInstr
import xiangshan._
import freechips.rocketchip.rocket.Instructions._

/**
 * Abstract trait giving defaults and other relevant values to different Decode constants/
 */
abstract trait DecodeConstants {
  // This X should be used only in 1-bit signal. Otherwise, use BitPat("b???") to align with the width of UInt.
  def X = BitPat("b?")
  def N = BitPat("b0")
  def Y = BitPat("b1")

  def decodeDefault: List[BitPat] = // illegal instruction
<<<<<<< HEAD
    //   srcType(0)   srcType(1)   srcType(2)   fuType      fuOpType    rfWen
    //   |            |            |            |           |           |  fpWen
    //   |            |            |            |           |           |  |  isXSTrap
    //   |            |            |            |           |           |  |  |  noSpecExec
    //   |            |            |            |           |           |  |  |  |  blockBackward
    //   |            |            |            |           |           |  |  |  |  |  flushPipe
    //   |            |            |            |           |           |  |  |  |  |  |  isRVF
    //   |            |            |            |           |           |  |  |  |  |  |  |  selImm
    List(SrcType.DC, SrcType.DC, SrcType.DC, FuType.alu, ALUOpType.sll, N, N, N, N, N, N, N, SelImm.INVALID_INSTR) // Use SelImm to indicate invalid instr

    val table: Array[(BitPat, List[BitPat])]
=======
    //   srcType(0) srcType(1) srcType(2) fuType    fuOpType    rfWen
    //   |          |          |          |         |           |  fpWen
    //   |          |          |          |         |           |  |  isXSTrap
    //   |          |          |          |         |           |  |  |  noSpecExec
    //   |          |          |          |         |           |  |  |  |  blockBackward
    //   |          |          |          |         |           |  |  |  |  |  flushPipe
    //   |          |          |          |         |           |  |  |  |  |  |  selImm
    //   |          |          |          |         |           |  |  |  |  |  |  |
    List(SrcType.X, SrcType.X, SrcType.X, FuType.X, FuOpType.X, N, N, N, N, N, N, SelImm.INVALID_INSTR) // Use SelImm to indicate invalid instr

  val table: Array[(BitPat, List[BitPat])]
>>>>>>> 6474c47f
}

trait DecodeUnitConstants
{
  // abstract out instruction decode magic numbers
  val RD_MSB  = 11
  val RD_LSB  = 7
  val RS1_MSB = 19
  val RS1_LSB = 15
  val RS2_MSB = 24
  val RS2_LSB = 20
  val RS3_MSB = 31
  val RS3_LSB = 27
}

/**
 * Decoded control signals
 * See xiangshan/package.scala, xiangshan/backend/package.scala, Bundle.scala
 */

/**
 * Decode constants for RV64
 */
object X64Decode extends DecodeConstants {
  val table: Array[(BitPat, List[BitPat])] = Array(
    LD      -> List(SrcType.reg, SrcType.imm, SrcType.X, FuType.ldu, LSUOpType.ld,  Y, N, N, N, N, N, SelImm.IMM_I),
    LWU     -> List(SrcType.reg, SrcType.imm, SrcType.X, FuType.ldu, LSUOpType.lwu, Y, N, N, N, N, N, SelImm.IMM_I),
    SD      -> List(SrcType.reg, SrcType.reg, SrcType.X, FuType.stu, LSUOpType.sd,  N, N, N, N, N, N, SelImm.IMM_S),

    SLLI    -> List(SrcType.reg, SrcType.imm, SrcType.X, FuType.alu, ALUOpType.sll, Y, N, N, N, N, N, SelImm.IMM_I),
    SRLI    -> List(SrcType.reg, SrcType.imm, SrcType.X, FuType.alu, ALUOpType.srl, Y, N, N, N, N, N, SelImm.IMM_I),
    SRAI    -> List(SrcType.reg, SrcType.imm, SrcType.X, FuType.alu, ALUOpType.sra, Y, N, N, N, N, N, SelImm.IMM_I),

    ADDIW   -> List(SrcType.reg, SrcType.imm, SrcType.X, FuType.alu, ALUOpType.addw, Y, N, N, N, N, N, SelImm.IMM_I),
    SLLIW   -> List(SrcType.reg, SrcType.imm, SrcType.X, FuType.alu, ALUOpType.sllw, Y, N, N, N, N, N, SelImm.IMM_I),
    SRAIW   -> List(SrcType.reg, SrcType.imm, SrcType.X, FuType.alu, ALUOpType.sraw, Y, N, N, N, N, N, SelImm.IMM_I),
    SRLIW   -> List(SrcType.reg, SrcType.imm, SrcType.X, FuType.alu, ALUOpType.srlw, Y, N, N, N, N, N, SelImm.IMM_I),

    ADDW    -> List(SrcType.reg, SrcType.reg, SrcType.X, FuType.alu, ALUOpType.addw, Y, N, N, N, N, N, SelImm.X),
    SUBW    -> List(SrcType.reg, SrcType.reg, SrcType.X, FuType.alu, ALUOpType.subw, Y, N, N, N, N, N, SelImm.X),
    SLLW    -> List(SrcType.reg, SrcType.reg, SrcType.X, FuType.alu, ALUOpType.sllw, Y, N, N, N, N, N, SelImm.X),
    SRAW    -> List(SrcType.reg, SrcType.reg, SrcType.X, FuType.alu, ALUOpType.sraw, Y, N, N, N, N, N, SelImm.X),
    SRLW    -> List(SrcType.reg, SrcType.reg, SrcType.X, FuType.alu, ALUOpType.srlw, Y, N, N, N, N, N, SelImm.X),

    RORW    -> List(SrcType.reg, SrcType.reg, SrcType.X, FuType.alu, ALUOpType.rorw, Y, N, N, N, N, N, SelImm.X),
    RORIW   -> List(SrcType.reg, SrcType.imm, SrcType.X, FuType.alu, ALUOpType.rorw, Y, N, N, N, N, N, SelImm.IMM_I),
    ROLW    -> List(SrcType.reg, SrcType.reg, SrcType.X, FuType.alu, ALUOpType.rolw, Y, N, N, N, N, N, SelImm.X)
  )
}

/**
 * Overall Decode constants
 */
object XDecode extends DecodeConstants {
  val table: Array[(BitPat, List[BitPat])] = Array(
<<<<<<< HEAD
    LW      -> List(SrcType.reg, SrcType.imm, SrcType.DC, FuType.ldu, LSUOpType.lw, Y, N, N, N, N, N, N, SelImm.IMM_I),
    LH      -> List(SrcType.reg, SrcType.imm, SrcType.DC, FuType.ldu, LSUOpType.lh, Y, N, N, N, N, N, N, SelImm.IMM_I),
    LHU     -> List(SrcType.reg, SrcType.imm, SrcType.DC, FuType.ldu, LSUOpType.lhu, Y, N, N, N, N, N, N, SelImm.IMM_I),
    LB      -> List(SrcType.reg, SrcType.imm, SrcType.DC, FuType.ldu, LSUOpType.lb, Y, N, N, N, N, N, N, SelImm.IMM_I),
    LBU     -> List(SrcType.reg, SrcType.imm, SrcType.DC, FuType.ldu, LSUOpType.lbu, Y, N, N, N, N, N, N, SelImm.IMM_I),

    SW      -> List(SrcType.reg, SrcType.reg, SrcType.DC, FuType.stu, LSUOpType.sw, N, N, N, N, N, N, N, SelImm.IMM_S),
    SH      -> List(SrcType.reg, SrcType.reg, SrcType.DC, FuType.stu, LSUOpType.sh, N, N, N, N, N, N, N, SelImm.IMM_S),
    SB      -> List(SrcType.reg, SrcType.reg, SrcType.DC, FuType.stu, LSUOpType.sb, N, N, N, N, N, N, N, SelImm.IMM_S),

    LUI     -> List(SrcType.reg, SrcType.imm, SrcType.DC, FuType.alu, ALUOpType.add, Y, N, N, N, N, N, N, SelImm.IMM_U),

    ADDI    -> List(SrcType.reg, SrcType.imm, SrcType.DC, FuType.alu, ALUOpType.add, Y, N, N, N, N, N, N, SelImm.IMM_I),
    ANDI    -> List(SrcType.reg, SrcType.imm, SrcType.DC, FuType.alu, ALUOpType.and, Y, N, N, N, N, N, N, SelImm.IMM_I),
    ORI     -> List(SrcType.reg, SrcType.imm, SrcType.DC, FuType.alu, ALUOpType.or, Y, N, N, N, N, N, N, SelImm.IMM_I),
    XORI    -> List(SrcType.reg, SrcType.imm, SrcType.DC, FuType.alu, ALUOpType.xor, Y, N, N, N, N, N, N, SelImm.IMM_I),
    SLTI    -> List(SrcType.reg, SrcType.imm, SrcType.DC, FuType.alu, ALUOpType.slt, Y, N, N, N, N, N, N, SelImm.IMM_I),
    SLTIU   -> List(SrcType.reg, SrcType.imm, SrcType.DC, FuType.alu, ALUOpType.sltu, Y, N, N, N, N, N, N, SelImm.IMM_I),

    SLL     -> List(SrcType.reg, SrcType.reg, SrcType.DC, FuType.alu, ALUOpType.sll, Y, N, N, N, N, N, N, SelImm.IMM_X),
    ADD     -> List(SrcType.reg, SrcType.reg, SrcType.DC, FuType.alu, ALUOpType.add, Y, N, N, N, N, N, N, SelImm.IMM_X),
    SUB     -> List(SrcType.reg, SrcType.reg, SrcType.DC, FuType.alu, ALUOpType.sub, Y, N, N, N, N, N, N, SelImm.IMM_X),
    SLT     -> List(SrcType.reg, SrcType.reg, SrcType.DC, FuType.alu, ALUOpType.slt, Y, N, N, N, N, N, N, SelImm.IMM_X),
    SLTU    -> List(SrcType.reg, SrcType.reg, SrcType.DC, FuType.alu, ALUOpType.sltu, Y, N, N, N, N, N, N, SelImm.IMM_X),
    AND     -> List(SrcType.reg, SrcType.reg, SrcType.DC, FuType.alu, ALUOpType.and, Y, N, N, N, N, N, N, SelImm.IMM_X),
    OR      -> List(SrcType.reg, SrcType.reg, SrcType.DC, FuType.alu, ALUOpType.or, Y, N, N, N, N, N, N, SelImm.IMM_X),
    XOR     -> List(SrcType.reg, SrcType.reg, SrcType.DC, FuType.alu, ALUOpType.xor, Y, N, N, N, N, N, N, SelImm.IMM_X),
    SRA     -> List(SrcType.reg, SrcType.reg, SrcType.DC, FuType.alu, ALUOpType.sra, Y, N, N, N, N, N, N, SelImm.IMM_X),
    SRL     -> List(SrcType.reg, SrcType.reg, SrcType.DC, FuType.alu, ALUOpType.srl, Y, N, N, N, N, N, N, SelImm.IMM_X),

    MUL     -> List(SrcType.reg, SrcType.reg, SrcType.DC, FuType.mul, MDUOpType.mul, Y, N, N, N, N, N, N, SelImm.IMM_X),
    MULH    -> List(SrcType.reg, SrcType.reg, SrcType.DC, FuType.mul, MDUOpType.mulh, Y, N, N, N, N, N, N, SelImm.IMM_X),
    MULHU   -> List(SrcType.reg, SrcType.reg, SrcType.DC, FuType.mul, MDUOpType.mulhu, Y, N, N, N, N, N, N, SelImm.IMM_X),
    MULHSU  -> List(SrcType.reg, SrcType.reg, SrcType.DC, FuType.mul, MDUOpType.mulhsu, Y, N, N, N, N, N, N, SelImm.IMM_X),
    MULW    -> List(SrcType.reg, SrcType.reg, SrcType.DC, FuType.mul, MDUOpType.mulw, Y, N, N, N, N, N, N, SelImm.IMM_X),

    DIV     -> List(SrcType.reg, SrcType.reg, SrcType.DC, FuType.div, MDUOpType.div, Y, N, N, N, N, N, N, SelImm.IMM_X),
    DIVU    -> List(SrcType.reg, SrcType.reg, SrcType.DC, FuType.div, MDUOpType.divu, Y, N, N, N, N, N, N, SelImm.IMM_X),
    REM     -> List(SrcType.reg, SrcType.reg, SrcType.DC, FuType.div, MDUOpType.rem, Y, N, N, N, N, N, N, SelImm.IMM_X),
    REMU    -> List(SrcType.reg, SrcType.reg, SrcType.DC, FuType.div, MDUOpType.remu, Y, N, N, N, N, N, N, SelImm.IMM_X),
    DIVW    -> List(SrcType.reg, SrcType.reg, SrcType.DC, FuType.div, MDUOpType.divw, Y, N, N, N, N, N, N, SelImm.IMM_X),
    DIVUW   -> List(SrcType.reg, SrcType.reg, SrcType.DC, FuType.div, MDUOpType.divuw, Y, N, N, N, N, N, N, SelImm.IMM_X),
    REMW    -> List(SrcType.reg, SrcType.reg, SrcType.DC, FuType.div, MDUOpType.remw, Y, N, N, N, N, N, N, SelImm.IMM_X),
    REMUW   -> List(SrcType.reg, SrcType.reg, SrcType.DC, FuType.div, MDUOpType.remuw, Y, N, N, N, N, N, N, SelImm.IMM_X),

    AUIPC   -> List(SrcType.pc , SrcType.imm, SrcType.DC, FuType.jmp, JumpOpType.auipc, Y, N, N, N, N, N, N, SelImm.IMM_U),
    JAL     -> List(SrcType.pc , SrcType.imm, SrcType.DC, FuType.jmp, JumpOpType.jal, Y, N, N, N, N, N, N, SelImm.IMM_UJ),
    JALR    -> List(SrcType.reg, SrcType.imm, SrcType.DC, FuType.jmp, JumpOpType.jalr, Y, N, N, N, N, N, N, SelImm.IMM_I),
    BEQ     -> List(SrcType.reg, SrcType.reg, SrcType.DC, FuType.alu, ALUOpType.beq, N, N, N, N, N, N, N, SelImm.IMM_SB),
    BNE     -> List(SrcType.reg, SrcType.reg, SrcType.DC, FuType.alu, ALUOpType.bne, N, N, N, N, N, N, N, SelImm.IMM_SB),
    BGE     -> List(SrcType.reg, SrcType.reg, SrcType.DC, FuType.alu, ALUOpType.bge, N, N, N, N, N, N, N, SelImm.IMM_SB),
    BGEU    -> List(SrcType.reg, SrcType.reg, SrcType.DC, FuType.alu, ALUOpType.bgeu, N, N, N, N, N, N, N, SelImm.IMM_SB),
    BLT     -> List(SrcType.reg, SrcType.reg, SrcType.DC, FuType.alu, ALUOpType.blt, N, N, N, N, N, N, N, SelImm.IMM_SB),
    BLTU    -> List(SrcType.reg, SrcType.reg, SrcType.DC, FuType.alu, ALUOpType.bltu, N, N, N, N, N, N, N, SelImm.IMM_SB),
=======
    LW      -> List(SrcType.reg, SrcType.imm, SrcType.X, FuType.ldu, LSUOpType.lw,  Y, N, N, N, N, N, SelImm.IMM_I),
    LH      -> List(SrcType.reg, SrcType.imm, SrcType.X, FuType.ldu, LSUOpType.lh,  Y, N, N, N, N, N, SelImm.IMM_I),
    LHU     -> List(SrcType.reg, SrcType.imm, SrcType.X, FuType.ldu, LSUOpType.lhu, Y, N, N, N, N, N, SelImm.IMM_I),
    LB      -> List(SrcType.reg, SrcType.imm, SrcType.X, FuType.ldu, LSUOpType.lb,  Y, N, N, N, N, N, SelImm.IMM_I),
    LBU     -> List(SrcType.reg, SrcType.imm, SrcType.X, FuType.ldu, LSUOpType.lbu, Y, N, N, N, N, N, SelImm.IMM_I),

    SW      -> List(SrcType.reg, SrcType.reg, SrcType.X, FuType.stu, LSUOpType.sw,  N, N, N, N, N, N, SelImm.IMM_S),
    SH      -> List(SrcType.reg, SrcType.reg, SrcType.X, FuType.stu, LSUOpType.sh,  N, N, N, N, N, N, SelImm.IMM_S),
    SB      -> List(SrcType.reg, SrcType.reg, SrcType.X, FuType.stu, LSUOpType.sb,  N, N, N, N, N, N, SelImm.IMM_S),

    LUI     -> List(SrcType.reg, SrcType.imm, SrcType.X, FuType.alu, ALUOpType.add, Y, N, N, N, N, N, SelImm.IMM_U),

    ADDI    -> List(SrcType.reg, SrcType.imm, SrcType.X, FuType.alu, ALUOpType.add, Y, N, N, N, N, N, SelImm.IMM_I),
    ANDI    -> List(SrcType.reg, SrcType.imm, SrcType.X, FuType.alu, ALUOpType.and, Y, N, N, N, N, N, SelImm.IMM_I),
    ORI     -> List(SrcType.reg, SrcType.imm, SrcType.X, FuType.alu, ALUOpType.or,  Y, N, N, N, N, N, SelImm.IMM_I),
    XORI    -> List(SrcType.reg, SrcType.imm, SrcType.X, FuType.alu, ALUOpType.xor, Y, N, N, N, N, N, SelImm.IMM_I),
    SLTI    -> List(SrcType.reg, SrcType.imm, SrcType.X, FuType.alu, ALUOpType.slt, Y, N, N, N, N, N, SelImm.IMM_I),
    SLTIU   -> List(SrcType.reg, SrcType.imm, SrcType.X, FuType.alu, ALUOpType.sltu, Y, N, N, N, N, N, SelImm.IMM_I),

    SLL     -> List(SrcType.reg, SrcType.reg, SrcType.X, FuType.alu, ALUOpType.sll,  Y, N, N, N, N, N, SelImm.X),
    ADD     -> List(SrcType.reg, SrcType.reg, SrcType.X, FuType.alu, ALUOpType.add,  Y, N, N, N, N, N, SelImm.X),
    SUB     -> List(SrcType.reg, SrcType.reg, SrcType.X, FuType.alu, ALUOpType.sub,  Y, N, N, N, N, N, SelImm.X),
    SLT     -> List(SrcType.reg, SrcType.reg, SrcType.X, FuType.alu, ALUOpType.slt,  Y, N, N, N, N, N, SelImm.X),
    SLTU    -> List(SrcType.reg, SrcType.reg, SrcType.X, FuType.alu, ALUOpType.sltu, Y, N, N, N, N, N, SelImm.X),
    AND     -> List(SrcType.reg, SrcType.reg, SrcType.X, FuType.alu, ALUOpType.and,  Y, N, N, N, N, N, SelImm.X),
    OR      -> List(SrcType.reg, SrcType.reg, SrcType.X, FuType.alu, ALUOpType.or,   Y, N, N, N, N, N, SelImm.X),
    XOR     -> List(SrcType.reg, SrcType.reg, SrcType.X, FuType.alu, ALUOpType.xor,  Y, N, N, N, N, N, SelImm.X),
    SRA     -> List(SrcType.reg, SrcType.reg, SrcType.X, FuType.alu, ALUOpType.sra,  Y, N, N, N, N, N, SelImm.X),
    SRL     -> List(SrcType.reg, SrcType.reg, SrcType.X, FuType.alu, ALUOpType.srl,  Y, N, N, N, N, N, SelImm.X),

    MUL     -> List(SrcType.reg, SrcType.reg, SrcType.X, FuType.mul, MDUOpType.mul,    Y, N, N, N, N, N, SelImm.X),
    MULH    -> List(SrcType.reg, SrcType.reg, SrcType.X, FuType.mul, MDUOpType.mulh,   Y, N, N, N, N, N, SelImm.X),
    MULHU   -> List(SrcType.reg, SrcType.reg, SrcType.X, FuType.mul, MDUOpType.mulhu,  Y, N, N, N, N, N, SelImm.X),
    MULHSU  -> List(SrcType.reg, SrcType.reg, SrcType.X, FuType.mul, MDUOpType.mulhsu, Y, N, N, N, N, N, SelImm.X),
    MULW    -> List(SrcType.reg, SrcType.reg, SrcType.X, FuType.mul, MDUOpType.mulw,   Y, N, N, N, N, N, SelImm.X),

    DIV     -> List(SrcType.reg, SrcType.reg, SrcType.X, FuType.div, MDUOpType.div,   Y, N, N, N, N, N, SelImm.X),
    DIVU    -> List(SrcType.reg, SrcType.reg, SrcType.X, FuType.div, MDUOpType.divu,  Y, N, N, N, N, N, SelImm.X),
    REM     -> List(SrcType.reg, SrcType.reg, SrcType.X, FuType.div, MDUOpType.rem,   Y, N, N, N, N, N, SelImm.X),
    REMU    -> List(SrcType.reg, SrcType.reg, SrcType.X, FuType.div, MDUOpType.remu,  Y, N, N, N, N, N, SelImm.X),
    DIVW    -> List(SrcType.reg, SrcType.reg, SrcType.X, FuType.div, MDUOpType.divw,  Y, N, N, N, N, N, SelImm.X),
    DIVUW   -> List(SrcType.reg, SrcType.reg, SrcType.X, FuType.div, MDUOpType.divuw, Y, N, N, N, N, N, SelImm.X),
    REMW    -> List(SrcType.reg, SrcType.reg, SrcType.X, FuType.div, MDUOpType.remw,  Y, N, N, N, N, N, SelImm.X),
    REMUW   -> List(SrcType.reg, SrcType.reg, SrcType.X, FuType.div, MDUOpType.remuw, Y, N, N, N, N, N, SelImm.X),

    AUIPC   -> List(SrcType.pc , SrcType.imm, SrcType.X, FuType.jmp, JumpOpType.auipc, Y, N, N, N, N, N, SelImm.IMM_U),
    JAL     -> List(SrcType.pc , SrcType.imm, SrcType.X, FuType.jmp, JumpOpType.jal,   Y, N, N, N, N, N, SelImm.IMM_UJ),
    JALR    -> List(SrcType.reg, SrcType.imm, SrcType.X, FuType.jmp, JumpOpType.jalr,  Y, N, N, N, N, N, SelImm.IMM_I),
    BEQ     -> List(SrcType.reg, SrcType.reg, SrcType.X, FuType.alu, ALUOpType.beq,    N, N, N, N, N, N, SelImm.IMM_SB),
    BNE     -> List(SrcType.reg, SrcType.reg, SrcType.X, FuType.alu, ALUOpType.bne,    N, N, N, N, N, N, SelImm.IMM_SB),
    BGE     -> List(SrcType.reg, SrcType.reg, SrcType.X, FuType.alu, ALUOpType.bge,    N, N, N, N, N, N, SelImm.IMM_SB),
    BGEU    -> List(SrcType.reg, SrcType.reg, SrcType.X, FuType.alu, ALUOpType.bgeu,   N, N, N, N, N, N, SelImm.IMM_SB),
    BLT     -> List(SrcType.reg, SrcType.reg, SrcType.X, FuType.alu, ALUOpType.blt,    N, N, N, N, N, N, SelImm.IMM_SB),
    BLTU    -> List(SrcType.reg, SrcType.reg, SrcType.X, FuType.alu, ALUOpType.bltu,   N, N, N, N, N, N, SelImm.IMM_SB),
>>>>>>> 6474c47f

    // I-type, the immediate12 holds the CSR register.
    CSRRW   -> List(SrcType.reg, SrcType.imm, SrcType.X, FuType.csr, CSROpType.wrt, Y, N, N, Y, Y, N, SelImm.IMM_I),
    CSRRS   -> List(SrcType.reg, SrcType.imm, SrcType.X, FuType.csr, CSROpType.set, Y, N, N, Y, Y, N, SelImm.IMM_I),
    CSRRC   -> List(SrcType.reg, SrcType.imm, SrcType.X, FuType.csr, CSROpType.clr, Y, N, N, Y, Y, N, SelImm.IMM_I),

    CSRRWI  -> List(SrcType.reg, SrcType.imm, SrcType.X, FuType.csr, CSROpType.wrti, Y, N, N, Y, Y, N, SelImm.IMM_Z),
    CSRRSI  -> List(SrcType.reg, SrcType.imm, SrcType.X, FuType.csr, CSROpType.seti, Y, N, N, Y, Y, N, SelImm.IMM_Z),
    CSRRCI  -> List(SrcType.reg, SrcType.imm, SrcType.X, FuType.csr, CSROpType.clri, Y, N, N, Y, Y, N, SelImm.IMM_Z),

    SFENCE_VMA->List(SrcType.reg, SrcType.reg, SrcType.X, FuType.fence, FenceOpType.sfence, N, N, N, Y, Y, Y, SelImm.X),
    EBREAK  -> List(SrcType.reg, SrcType.imm, SrcType.X, FuType.csr, CSROpType.jmp, Y, N, N, Y, Y, N, SelImm.IMM_I),
    ECALL   -> List(SrcType.reg, SrcType.imm, SrcType.X, FuType.csr, CSROpType.jmp, Y, N, N, Y, Y, N, SelImm.IMM_I),
    SRET    -> List(SrcType.reg, SrcType.imm, SrcType.X, FuType.csr, CSROpType.jmp, Y, N, N, Y, Y, N, SelImm.IMM_I),
    MRET    -> List(SrcType.reg, SrcType.imm, SrcType.X, FuType.csr, CSROpType.jmp, Y, N, N, Y, Y, N, SelImm.IMM_I),
    DRET    -> List(SrcType.reg, SrcType.imm, SrcType.X, FuType.csr, CSROpType.jmp, Y, N, N, Y, Y, N, SelImm.IMM_I),

    WFI     -> List(SrcType.pc, SrcType.imm, SrcType.X, FuType.csr, CSROpType.wfi, Y, N, N, Y, Y, N, SelImm.X),

    FENCE_I -> List(SrcType.pc, SrcType.imm, SrcType.X, FuType.fence, FenceOpType.fencei, N, N, N, Y, Y, Y, SelImm.X),
    FENCE   -> List(SrcType.pc, SrcType.imm, SrcType.X, FuType.fence, FenceOpType.fence,  N, N, N, Y, Y, Y, SelImm.X),

    // A-type
    AMOADD_W-> List(SrcType.reg, SrcType.reg, SrcType.X, FuType.mou, LSUOpType.amoadd_w,  Y, N, N, Y, Y, N, SelImm.X),
    AMOXOR_W-> List(SrcType.reg, SrcType.reg, SrcType.X, FuType.mou, LSUOpType.amoxor_w,  Y, N, N, Y, Y, N, SelImm.X),
    AMOSWAP_W->List(SrcType.reg, SrcType.reg, SrcType.X, FuType.mou, LSUOpType.amoswap_w, Y, N, N, Y, Y, N, SelImm.X),
    AMOAND_W-> List(SrcType.reg, SrcType.reg, SrcType.X, FuType.mou, LSUOpType.amoand_w,  Y, N, N, Y, Y, N, SelImm.X),
    AMOOR_W -> List(SrcType.reg, SrcType.reg, SrcType.X, FuType.mou, LSUOpType.amoor_w,   Y, N, N, Y, Y, N, SelImm.X),
    AMOMIN_W-> List(SrcType.reg, SrcType.reg, SrcType.X, FuType.mou, LSUOpType.amomin_w,  Y, N, N, Y, Y, N, SelImm.X),
    AMOMINU_W->List(SrcType.reg, SrcType.reg, SrcType.X, FuType.mou, LSUOpType.amominu_w, Y, N, N, Y, Y, N, SelImm.X),
    AMOMAX_W-> List(SrcType.reg, SrcType.reg, SrcType.X, FuType.mou, LSUOpType.amomax_w,  Y, N, N, Y, Y, N, SelImm.X),
    AMOMAXU_W->List(SrcType.reg, SrcType.reg, SrcType.X, FuType.mou, LSUOpType.amomaxu_w, Y, N, N, Y, Y, N, SelImm.X),

    AMOADD_D-> List(SrcType.reg, SrcType.reg, SrcType.X, FuType.mou, LSUOpType.amoadd_d,  Y, N, N, Y, Y, N, SelImm.X),
    AMOXOR_D-> List(SrcType.reg, SrcType.reg, SrcType.X, FuType.mou, LSUOpType.amoxor_d,  Y, N, N, Y, Y, N, SelImm.X),
    AMOSWAP_D->List(SrcType.reg, SrcType.reg, SrcType.X, FuType.mou, LSUOpType.amoswap_d, Y, N, N, Y, Y, N, SelImm.X),
    AMOAND_D-> List(SrcType.reg, SrcType.reg, SrcType.X, FuType.mou, LSUOpType.amoand_d,  Y, N, N, Y, Y, N, SelImm.X),
    AMOOR_D -> List(SrcType.reg, SrcType.reg, SrcType.X, FuType.mou, LSUOpType.amoor_d,   Y, N, N, Y, Y, N, SelImm.X),
    AMOMIN_D-> List(SrcType.reg, SrcType.reg, SrcType.X, FuType.mou, LSUOpType.amomin_d,  Y, N, N, Y, Y, N, SelImm.X),
    AMOMINU_D->List(SrcType.reg, SrcType.reg, SrcType.X, FuType.mou, LSUOpType.amominu_d, Y, N, N, Y, Y, N, SelImm.X),
    AMOMAX_D-> List(SrcType.reg, SrcType.reg, SrcType.X, FuType.mou, LSUOpType.amomax_d,  Y, N, N, Y, Y, N, SelImm.X),
    AMOMAXU_D->List(SrcType.reg, SrcType.reg, SrcType.X, FuType.mou, LSUOpType.amomaxu_d, Y, N, N, Y, Y, N, SelImm.X),

    LR_W    -> List(SrcType.reg, SrcType.imm, SrcType.X, FuType.mou, LSUOpType.lr_w, Y, N, N, Y, Y, N, SelImm.X),
    LR_D    -> List(SrcType.reg, SrcType.imm, SrcType.X, FuType.mou, LSUOpType.lr_d, Y, N, N, Y, Y, N, SelImm.X),
    SC_W    -> List(SrcType.reg, SrcType.reg, SrcType.X, FuType.mou, LSUOpType.sc_w, Y, N, N, Y, Y, N, SelImm.X),
    SC_D    -> List(SrcType.reg, SrcType.reg, SrcType.X, FuType.mou, LSUOpType.sc_d, Y, N, N, Y, Y, N, SelImm.X),

    ANDN    -> List(SrcType.reg, SrcType.reg, SrcType.X, FuType.alu, ALUOpType.andn, Y, N, N, N, N, N, SelImm.X),
    ORN     -> List(SrcType.reg, SrcType.reg, SrcType.X, FuType.alu, ALUOpType.orn,  Y, N, N, N, N, N, SelImm.X),
    XNOR    -> List(SrcType.reg, SrcType.reg, SrcType.X, FuType.alu, ALUOpType.xnor, Y, N, N, N, N, N, SelImm.X),
    ORC_B   -> List(SrcType.reg, SrcType.DC,  SrcType.X, FuType.alu, ALUOpType.orcb, Y, N, N, N, N, N, SelImm.X),

    MIN     -> List(SrcType.reg, SrcType.reg, SrcType.X, FuType.alu, ALUOpType.min,  Y, N, N, N, N, N, SelImm.X),
    MINU    -> List(SrcType.reg, SrcType.reg, SrcType.X, FuType.alu, ALUOpType.minu, Y, N, N, N, N, N, SelImm.X),
    MAX     -> List(SrcType.reg, SrcType.reg, SrcType.X, FuType.alu, ALUOpType.max,  Y, N, N, N, N, N, SelImm.X),
    MAXU    -> List(SrcType.reg, SrcType.reg, SrcType.X, FuType.alu, ALUOpType.maxu, Y, N, N, N, N, N, SelImm.X),

    SEXT_B  -> List(SrcType.reg, SrcType.DC,  SrcType.X, FuType.alu, ALUOpType.sextb, Y, N, N, N, N, N, SelImm.X),
    PACKH   -> List(SrcType.reg, SrcType.reg, SrcType.X, FuType.alu, ALUOpType.packh, Y, N, N, N, N, N, SelImm.X),
    SEXT_H  -> List(SrcType.reg, SrcType.DC,  SrcType.X, FuType.alu, ALUOpType.sexth, Y, N, N, N, N, N, SelImm.X),
    PACKW   -> List(SrcType.reg, SrcType.reg, SrcType.X, FuType.alu, ALUOpType.packw, Y, N, N, N, N, N, SelImm.X),
    BREV8   -> List(SrcType.reg, SrcType.DC,  SrcType.X, FuType.alu, ALUOpType.revb, Y, N, N, N, N, N, SelImm.X),
    REV8    -> List(SrcType.reg, SrcType.DC,  SrcType.X, FuType.alu, ALUOpType.rev8, Y, N, N, N, N, N, SelImm.X),
    PACK    -> List(SrcType.reg, SrcType.reg, SrcType.X, FuType.alu, ALUOpType.pack, Y, N, N, N, N, N, SelImm.X),

    BSET    -> List(SrcType.reg, SrcType.reg, SrcType.X, FuType.alu, ALUOpType.bset, Y, N, N, N, N, N, SelImm.X),
    BSETI   -> List(SrcType.reg, SrcType.imm, SrcType.X, FuType.alu, ALUOpType.bset, Y, N, N, N, N, N, SelImm.IMM_I),
    BCLR    -> List(SrcType.reg, SrcType.reg, SrcType.X, FuType.alu, ALUOpType.bclr, Y, N, N, N, N, N, SelImm.X),
    BCLRI   -> List(SrcType.reg, SrcType.imm, SrcType.X, FuType.alu, ALUOpType.bclr, Y, N, N, N, N, N, SelImm.IMM_I),
    BINV    -> List(SrcType.reg, SrcType.reg, SrcType.X, FuType.alu, ALUOpType.binv, Y, N, N, N, N, N, SelImm.X),
    BINVI   -> List(SrcType.reg, SrcType.imm, SrcType.X, FuType.alu, ALUOpType.binv, Y, N, N, N, N, N, SelImm.IMM_I),
    BEXT    -> List(SrcType.reg, SrcType.reg, SrcType.X, FuType.alu, ALUOpType.bext, Y, N, N, N, N, N, SelImm.X),
    BEXTI   -> List(SrcType.reg, SrcType.imm, SrcType.X, FuType.alu, ALUOpType.bext, Y, N, N, N, N, N, SelImm.IMM_I),

    ROR     -> List(SrcType.reg, SrcType.reg, SrcType.X, FuType.alu, ALUOpType.ror, Y, N, N, N, N, N, SelImm.X),
    RORI    -> List(SrcType.reg, SrcType.imm, SrcType.X, FuType.alu, ALUOpType.ror, Y, N, N, N, N, N, SelImm.IMM_I),
    ROL     -> List(SrcType.reg, SrcType.reg, SrcType.X, FuType.alu, ALUOpType.rol, Y, N, N, N, N, N, SelImm.X),

    SH1ADD  -> List(SrcType.reg, SrcType.reg, SrcType.X, FuType.alu, ALUOpType.sh1add, Y, N, N, N, N, N, SelImm.X),
    SH2ADD  -> List(SrcType.reg, SrcType.reg, SrcType.X, FuType.alu, ALUOpType.sh2add, Y, N, N, N, N, N, SelImm.X),
    SH3ADD  -> List(SrcType.reg, SrcType.reg, SrcType.X, FuType.alu, ALUOpType.sh3add, Y, N, N, N, N, N, SelImm.X),
    SH1ADD_UW   -> List(SrcType.reg, SrcType.reg, SrcType.X, FuType.alu, ALUOpType.sh1adduw, Y, N, N, N, N, N, SelImm.X),
    SH2ADD_UW   -> List(SrcType.reg, SrcType.reg, SrcType.X, FuType.alu, ALUOpType.sh2adduw, Y, N, N, N, N, N, SelImm.X),
    SH3ADD_UW   -> List(SrcType.reg, SrcType.reg, SrcType.X, FuType.alu, ALUOpType.sh3adduw, Y, N, N, N, N, N, SelImm.X),
    ADD_UW      -> List(SrcType.reg, SrcType.reg, SrcType.X, FuType.alu, ALUOpType.adduw,    Y, N, N, N, N, N, SelImm.X),
    SLLI_UW     -> List(SrcType.reg, SrcType.imm, SrcType.X, FuType.alu, ALUOpType.slliuw,   Y, N, N, N, N, N, SelImm.IMM_I)
  )
}

/**
 * FP Decode constants
 */
object FDecode extends DecodeConstants{
  val table: Array[(BitPat, List[BitPat])] = Array(

  FLW     -> List(SrcType.reg, SrcType.imm, SrcType.X, FuType.ldu, LSUOpType.lw, N, Y, N, N, N, N, SelImm.IMM_I),
  FLD     -> List(SrcType.reg, SrcType.imm, SrcType.X, FuType.ldu, LSUOpType.ld, N, Y, N, N, N, N, SelImm.IMM_I),
  FSW     -> List(SrcType.reg, SrcType.fp,  SrcType.X, FuType.stu, LSUOpType.sw, N, N, N, N, N, N, SelImm.IMM_S),
  FSD     -> List(SrcType.reg, SrcType.fp,  SrcType.X, FuType.stu, LSUOpType.sd, N, N, N, N, N, N, SelImm.IMM_S),

  FCLASS_S-> List(SrcType.fp , SrcType.imm, SrcType.X, FuType.fmisc, FuOpType.X, Y, N, N, N, N, N, SelImm.X),
  FCLASS_D-> List(SrcType.fp , SrcType.imm, SrcType.X, FuType.fmisc, FuOpType.X, Y, N, N, N, N, N, SelImm.X),

  FMV_D_X -> List(SrcType.reg, SrcType.imm, SrcType.X, FuType.i2f,   FuOpType.X, N, Y, N, N, N, N, SelImm.X),
  FMV_X_D -> List(SrcType.fp , SrcType.imm, SrcType.X, FuType.fmisc, FuOpType.X, Y, N, N, N, N, N, SelImm.X),
  FMV_X_W -> List(SrcType.fp , SrcType.imm, SrcType.X, FuType.fmisc, FuOpType.X, Y, N, N, N, N, N, SelImm.X),
  FMV_W_X -> List(SrcType.reg, SrcType.imm, SrcType.X, FuType.i2f,   FuOpType.X, N, Y, N, N, N, N, SelImm.X),

  FSGNJ_S -> List(SrcType.fp,  SrcType.fp, SrcType.X, FuType.fmisc, FuOpType.X, N, Y, N, N, N, N, SelImm.X),
  FSGNJ_D -> List(SrcType.fp,  SrcType.fp, SrcType.X, FuType.fmisc, FuOpType.X, N, Y, N, N, N, N, SelImm.X),
  FSGNJX_S-> List(SrcType.fp,  SrcType.fp, SrcType.X, FuType.fmisc, FuOpType.X, N, Y, N, N, N, N, SelImm.X),
  FSGNJX_D-> List(SrcType.fp,  SrcType.fp, SrcType.X, FuType.fmisc, FuOpType.X, N, Y, N, N, N, N, SelImm.X),
  FSGNJN_S-> List(SrcType.fp,  SrcType.fp, SrcType.X, FuType.fmisc, FuOpType.X, N, Y, N, N, N, N, SelImm.X),
  FSGNJN_D-> List(SrcType.fp,  SrcType.fp, SrcType.X, FuType.fmisc, FuOpType.X, N, Y, N, N, N, N, SelImm.X),

  // FP to FP
  FCVT_S_D-> List(SrcType.fp, SrcType.imm, SrcType.X, FuType.fmisc, FuOpType.X, N, Y, N, N, N, N, SelImm.X),
  FCVT_D_S-> List(SrcType.fp, SrcType.imm, SrcType.X, FuType.fmisc, FuOpType.X, N, Y, N, N, N, N, SelImm.X),

  // Int to FP
  FCVT_S_W-> List(SrcType.reg, SrcType.imm, SrcType.X, FuType.i2f, FuOpType.X, N, Y, N, N, N, N, SelImm.X),
  FCVT_S_WU->List(SrcType.reg, SrcType.imm, SrcType.X, FuType.i2f, FuOpType.X, N, Y, N, N, N, N, SelImm.X),
  FCVT_S_L-> List(SrcType.reg, SrcType.imm, SrcType.X, FuType.i2f, FuOpType.X, N, Y, N, N, N, N, SelImm.X),
  FCVT_S_LU->List(SrcType.reg, SrcType.imm, SrcType.X, FuType.i2f, FuOpType.X, N, Y, N, N, N, N, SelImm.X),

  FCVT_D_W-> List(SrcType.reg, SrcType.imm, SrcType.X, FuType.i2f, FuOpType.X, N, Y, N, N, N, N, SelImm.X),
  FCVT_D_WU->List(SrcType.reg, SrcType.imm, SrcType.X, FuType.i2f, FuOpType.X, N, Y, N, N, N, N, SelImm.X),
  FCVT_D_L-> List(SrcType.reg, SrcType.imm, SrcType.X, FuType.i2f, FuOpType.X, N, Y, N, N, N, N, SelImm.X),
  FCVT_D_LU->List(SrcType.reg, SrcType.imm, SrcType.X, FuType.i2f, FuOpType.X, N, Y, N, N, N, N, SelImm.X),

  // FP to Int
  FCVT_W_S-> List(SrcType.fp , SrcType.imm, SrcType.X, FuType.fmisc, FuOpType.X, Y, N, N, N, N, N, SelImm.X),
  FCVT_WU_S->List(SrcType.fp , SrcType.imm, SrcType.X, FuType.fmisc, FuOpType.X, Y, N, N, N, N, N, SelImm.X),
  FCVT_L_S-> List(SrcType.fp , SrcType.imm, SrcType.X, FuType.fmisc, FuOpType.X, Y, N, N, N, N, N, SelImm.X),
  FCVT_LU_S->List(SrcType.fp , SrcType.imm, SrcType.X, FuType.fmisc, FuOpType.X, Y, N, N, N, N, N, SelImm.X),

  FCVT_W_D-> List(SrcType.fp , SrcType.imm, SrcType.X, FuType.fmisc, FuOpType.X, Y, N, N, N, N, N, SelImm.X),
  FCVT_WU_D->List(SrcType.fp , SrcType.imm, SrcType.X, FuType.fmisc, FuOpType.X, Y, N, N, N, N, N, SelImm.X),
  FCVT_L_D-> List(SrcType.fp , SrcType.imm, SrcType.X, FuType.fmisc, FuOpType.X, Y, N, N, N, N, N, SelImm.X),
  FCVT_LU_D->List(SrcType.fp , SrcType.imm, SrcType.X, FuType.fmisc, FuOpType.X, Y, N, N, N, N, N, SelImm.X),

  // "fp_single" is used for wb_data formatting (and debugging)
  FEQ_S    ->List(SrcType.fp , SrcType.fp, SrcType.X, FuType.fmisc, FuOpType.X, Y, N, N, N, N, N, SelImm.X),
  FLT_S    ->List(SrcType.fp , SrcType.fp, SrcType.X, FuType.fmisc, FuOpType.X, Y, N, N, N, N, N, SelImm.X),
  FLE_S    ->List(SrcType.fp , SrcType.fp, SrcType.X, FuType.fmisc, FuOpType.X, Y, N, N, N, N, N, SelImm.X),

  FEQ_D    ->List(SrcType.fp , SrcType.fp, SrcType.X, FuType.fmisc, FuOpType.X, Y, N, N, N, N, N, SelImm.X),
  FLT_D    ->List(SrcType.fp , SrcType.fp, SrcType.X, FuType.fmisc, FuOpType.X, Y, N, N, N, N, N, SelImm.X),
  FLE_D    ->List(SrcType.fp , SrcType.fp, SrcType.X, FuType.fmisc, FuOpType.X, Y, N, N, N, N, N, SelImm.X),

  FMIN_S   ->List(SrcType.fp,  SrcType.fp, SrcType.X, FuType.fmisc, FuOpType.X, N, Y, N, N, N, N, SelImm.X),
  FMAX_S   ->List(SrcType.fp,  SrcType.fp, SrcType.X, FuType.fmisc, FuOpType.X, N, Y, N, N, N, N, SelImm.X),
  FMIN_D   ->List(SrcType.fp,  SrcType.fp, SrcType.X, FuType.fmisc, FuOpType.X, N, Y, N, N, N, N, SelImm.X),
  FMAX_D   ->List(SrcType.fp,  SrcType.fp, SrcType.X, FuType.fmisc, FuOpType.X, N, Y, N, N, N, N, SelImm.X),

  FADD_S   ->List(SrcType.fp,  SrcType.fp, SrcType.DC, FuType.fmac, FuOpType.X, N, Y, N, N, N, N, SelImm.X),
  FSUB_S   ->List(SrcType.fp,  SrcType.fp, SrcType.DC, FuType.fmac, FuOpType.X, N, Y, N, N, N, N, SelImm.X),
  FMUL_S   ->List(SrcType.fp,  SrcType.fp, SrcType.DC, FuType.fmac, FuOpType.X, N, Y, N, N, N, N, SelImm.X),
  FADD_D   ->List(SrcType.fp,  SrcType.fp, SrcType.DC, FuType.fmac, FuOpType.X, N, Y, N, N, N, N, SelImm.X),
  FSUB_D   ->List(SrcType.fp,  SrcType.fp, SrcType.DC, FuType.fmac, FuOpType.X, N, Y, N, N, N, N, SelImm.X),
  FMUL_D   ->List(SrcType.fp,  SrcType.fp, SrcType.DC, FuType.fmac, FuOpType.X, N, Y, N, N, N, N, SelImm.X),

  FMADD_S  ->List(SrcType.fp,  SrcType.fp, SrcType.fp, FuType.fmac, FuOpType.X, N, Y, N, N, N, N, SelImm.X),
  FMSUB_S  ->List(SrcType.fp,  SrcType.fp, SrcType.fp, FuType.fmac, FuOpType.X, N, Y, N, N, N, N, SelImm.X),
  FNMADD_S ->List(SrcType.fp,  SrcType.fp, SrcType.fp, FuType.fmac, FuOpType.X, N, Y, N, N, N, N, SelImm.X),
  FNMSUB_S ->List(SrcType.fp,  SrcType.fp, SrcType.fp, FuType.fmac, FuOpType.X, N, Y, N, N, N, N, SelImm.X),
  FMADD_D  ->List(SrcType.fp,  SrcType.fp, SrcType.fp, FuType.fmac, FuOpType.X, N, Y, N, N, N, N, SelImm.X),
  FMSUB_D  ->List(SrcType.fp,  SrcType.fp, SrcType.fp, FuType.fmac, FuOpType.X, N, Y, N, N, N, N, SelImm.X),
  FNMADD_D ->List(SrcType.fp,  SrcType.fp, SrcType.fp, FuType.fmac, FuOpType.X, N, Y, N, N, N, N, SelImm.X),
  FNMSUB_D ->List(SrcType.fp,  SrcType.fp, SrcType.fp, FuType.fmac, FuOpType.X, N, Y, N, N, N, N, SelImm.X)
  )
}

/**
  * Bit Manipulation Decode
  */
object BDecode extends DecodeConstants{
  val table: Array[(BitPat, List[BitPat])] = Array(
    // Basic bit manipulation
    CLZ     -> List(SrcType.reg, SrcType.DC,  SrcType.X, FuType.bku, BKUOpType.clz,    Y, N, N, N, N, N, SelImm.X),
    CTZ     -> List(SrcType.reg, SrcType.DC,  SrcType.X, FuType.bku, BKUOpType.ctz,    Y, N, N, N, N, N, SelImm.X),
    CPOP    -> List(SrcType.reg, SrcType.DC,  SrcType.X, FuType.bku, BKUOpType.cpop,   Y, N, N, N, N, N, SelImm.X),
    XPERM8  -> List(SrcType.reg, SrcType.reg, SrcType.X, FuType.bku, BKUOpType.xpermb, Y, N, N, N, N, N, SelImm.X),
    XPERM4  -> List(SrcType.reg, SrcType.reg, SrcType.X, FuType.bku, BKUOpType.xpermn, Y, N, N, N, N, N, SelImm.X),

    CLZW    -> List(SrcType.reg, SrcType.DC, SrcType.X, FuType.bku, BKUOpType.clzw,  Y, N, N, N, N, N, SelImm.X),
    CTZW    -> List(SrcType.reg, SrcType.DC, SrcType.X, FuType.bku, BKUOpType.ctzw,  Y, N, N, N, N, N, SelImm.X),
    CPOPW   -> List(SrcType.reg, SrcType.DC, SrcType.X, FuType.bku, BKUOpType.cpopw, Y, N, N, N, N, N, SelImm.X),

    CLMUL   -> List(SrcType.reg, SrcType.reg, SrcType.X, FuType.bku, BKUOpType.clmul,  Y, N, N, N, N, N, SelImm.X),
    CLMULH  -> List(SrcType.reg, SrcType.reg, SrcType.X, FuType.bku, BKUOpType.clmulh, Y, N, N, N, N, N, SelImm.X),
    CLMULR  -> List(SrcType.reg, SrcType.reg, SrcType.X, FuType.bku, BKUOpType.clmulr, Y, N, N, N, N, N, SelImm.X),

    AES64ES     -> List(SrcType.reg, SrcType.reg, SrcType.X, FuType.bku, BKUOpType.aes64es,    Y, N, N, N, N, N, SelImm.X),
    AES64ESM    -> List(SrcType.reg, SrcType.reg, SrcType.X, FuType.bku, BKUOpType.aes64esm,   Y, N, N, N, N, N, SelImm.X),
    AES64DS     -> List(SrcType.reg, SrcType.reg, SrcType.X, FuType.bku, BKUOpType.aes64ds,    Y, N, N, N, N, N, SelImm.X),
    AES64DSM    -> List(SrcType.reg, SrcType.reg, SrcType.X, FuType.bku, BKUOpType.aes64dsm,   Y, N, N, N, N, N, SelImm.X),
    AES64IM     -> List(SrcType.reg, SrcType.DC,  SrcType.X, FuType.bku, BKUOpType.aes64im,    Y, N, N, N, N, N, SelImm.X),
    AES64KS1I   -> List(SrcType.reg, SrcType.imm, SrcType.X, FuType.bku, BKUOpType.aes64ks1i,  Y, N, N, N, N, N, SelImm.IMM_I),
    AES64KS2    -> List(SrcType.reg, SrcType.reg, SrcType.X, FuType.bku, BKUOpType.aes64ks2,   Y, N, N, N, N, N, SelImm.X),
    SHA256SUM0  -> List(SrcType.reg, SrcType.DC,  SrcType.X, FuType.bku, BKUOpType.sha256sum0, Y, N, N, N, N, N, SelImm.X),
    SHA256SUM1  -> List(SrcType.reg, SrcType.DC,  SrcType.X, FuType.bku, BKUOpType.sha256sum1, Y, N, N, N, N, N, SelImm.X),
    SHA256SIG0  -> List(SrcType.reg, SrcType.DC,  SrcType.X, FuType.bku, BKUOpType.sha256sig0, Y, N, N, N, N, N, SelImm.X),
    SHA256SIG1  -> List(SrcType.reg, SrcType.DC,  SrcType.X, FuType.bku, BKUOpType.sha256sig1, Y, N, N, N, N, N, SelImm.X),
    SHA512SUM0  -> List(SrcType.reg, SrcType.DC,  SrcType.X, FuType.bku, BKUOpType.sha512sum0, Y, N, N, N, N, N, SelImm.X),
    SHA512SUM1  -> List(SrcType.reg, SrcType.DC,  SrcType.X, FuType.bku, BKUOpType.sha512sum1, Y, N, N, N, N, N, SelImm.X),
    SHA512SIG0  -> List(SrcType.reg, SrcType.DC,  SrcType.X, FuType.bku, BKUOpType.sha512sig0, Y, N, N, N, N, N, SelImm.X),
    SHA512SIG1  -> List(SrcType.reg, SrcType.DC,  SrcType.X, FuType.bku, BKUOpType.sha512sig1, Y, N, N, N, N, N, SelImm.X),
    SM3P0       -> List(SrcType.reg, SrcType.DC,  SrcType.X, FuType.bku, BKUOpType.sm3p0,  Y, N, N, N, N, N, SelImm.X),
    SM3P1       -> List(SrcType.reg, SrcType.DC,  SrcType.X, FuType.bku, BKUOpType.sm3p1,  Y, N, N, N, N, N, SelImm.X),
    SM4KS0      -> List(SrcType.reg, SrcType.reg, SrcType.X, FuType.bku, BKUOpType.sm4ks0, Y, N, N, N, N, N, SelImm.X),
    SM4KS1      -> List(SrcType.reg, SrcType.reg, SrcType.X, FuType.bku, BKUOpType.sm4ks1, Y, N, N, N, N, N, SelImm.X),
    SM4KS2      -> List(SrcType.reg, SrcType.reg, SrcType.X, FuType.bku, BKUOpType.sm4ks2, Y, N, N, N, N, N, SelImm.X),
    SM4KS3      -> List(SrcType.reg, SrcType.reg, SrcType.X, FuType.bku, BKUOpType.sm4ks3, Y, N, N, N, N, N, SelImm.X),
    SM4ED0      -> List(SrcType.reg, SrcType.reg, SrcType.X, FuType.bku, BKUOpType.sm4ed0, Y, N, N, N, N, N, SelImm.X),
    SM4ED1      -> List(SrcType.reg, SrcType.reg, SrcType.X, FuType.bku, BKUOpType.sm4ed1, Y, N, N, N, N, N, SelImm.X),
    SM4ED2      -> List(SrcType.reg, SrcType.reg, SrcType.X, FuType.bku, BKUOpType.sm4ed2, Y, N, N, N, N, N, SelImm.X),
    SM4ED3      -> List(SrcType.reg, SrcType.reg, SrcType.X, FuType.bku, BKUOpType.sm4ed3, Y, N, N, N, N, N, SelImm.X),
  )
}

/**
 * FP Divide SquareRoot Constants
 */
object FDivSqrtDecode extends DecodeConstants {
  val table: Array[(BitPat, List[BitPat])] = Array(
    FDIV_S    ->List(SrcType.fp,  SrcType.fp,  SrcType.X, FuType.fmisc, FuOpType.X, N, Y, N, N, N, N, SelImm.X),
    FDIV_D    ->List(SrcType.fp,  SrcType.fp,  SrcType.X, FuType.fmisc, FuOpType.X, N, Y, N, N, N, N, SelImm.X),
    FSQRT_S   ->List(SrcType.fp,  SrcType.imm, SrcType.X, FuType.fmisc, FuOpType.X, N, Y, N, N, N, N, SelImm.X),
    FSQRT_D   ->List(SrcType.fp,  SrcType.imm, SrcType.X, FuType.fmisc, FuOpType.X, N, Y, N, N, N, N, SelImm.X)
  )
}

/**
 * Svinval extension Constants
 */
object SvinvalDecode extends DecodeConstants {
  val table: Array[(BitPat, List[BitPat])] = Array(
  /* sinval_vma is like sfence.vma , but sinval_vma can be dispatched and issued like normal instructions while sfence.vma
   * must assure it is the ONLY instrucion executing in backend.
   */
<<<<<<< HEAD
  SINVAL_VMA        ->List(SrcType.reg, SrcType.reg, SrcType.DC, FuType.fence, FenceOpType.sfence, N, N, N, N, N, Y, N, SelImm.IMM_X),
  /* sfecne.w.inval is the begin instrucion of a TLB flush which set *noSpecExec* and *blockBackward* signals
   * so when it comes to dispatch , it will block all instruction after itself until all instrucions ahead of it in rob commit
   * then dispatch and issue this instrucion to flush sbuffer to dcache
   * after this instrucion commits , issue following sinval_vma instructions (out of order) to flush TLB
   */
  SFENCE_W_INVAL    ->List(SrcType.DC, SrcType.DC, SrcType.DC, FuType.fence, FenceOpType.nofence, N, N, N, Y, Y, Y, N, SelImm.IMM_X),
  /* sfecne.inval.ir is the end instrucion of a TLB flush which set *noSpecExec* *blockBackward* and *flushPipe* signals
   * so when it comes to dispatch , it will wait until all sinval_vma ahead of it in rob commit
=======
  SINVAL_VMA        ->List(SrcType.reg, SrcType.reg, SrcType.X, FuType.fence, FenceOpType.sfence, N, N, N, N, N, N, SelImm.X),
  /* sfecne.w.inval is the begin instrucion of a TLB flush which set *noSpecExec* and *blockBackward* signals 
   * so when it comes to dispatch , it will block all instruction after itself until all instrucions ahead of it in rob commit 
   * then dispatch and issue this instrucion to flush sbuffer to dcache
   * after this instrucion commits , issue following sinval_vma instructions (out of order) to flush TLB
   */
  SFENCE_W_INVAL    ->List(SrcType.DC, SrcType.DC, SrcType.X, FuType.fence, FenceOpType.nofence, N, N, N, Y, Y, N, SelImm.X),
  /* sfecne.inval.ir is the end instrucion of a TLB flush which set *noSpecExec* *blockBackward* and *flushPipe* signals 
   * so when it comes to dispatch , it will wait until all sinval_vma ahead of it in rob commit 
>>>>>>> 6474c47f
   * then dispatch and issue this instrucion
   * when it commit at the head of rob , flush the pipeline since some instrucions have been fetched to ibuffer using old TLB map
   */
<<<<<<< HEAD
  SFENCE_INVAL_IR   ->List(SrcType.DC, SrcType.DC, SrcType.DC, FuType.fence, FenceOpType.nofence, N, N, N, Y, Y, Y, N, SelImm.IMM_X)
  /* what is Svinval extension ?
=======
  SFENCE_INVAL_IR   ->List(SrcType.DC, SrcType.DC, SrcType.X, FuType.fence, FenceOpType.nofence, N, N, N, Y, Y, Y, SelImm.X)
  /* what is Svinval extension ? 
>>>>>>> 6474c47f
   *                       ----->             sfecne.w.inval
   * sfence.vma   vpn1     ----->             sinval_vma   vpn1
   * sfence.vma   vpn2     ----->             sinval_vma   vpn2
   *                       ----->             sfecne.inval.ir
   *
   * sfence.vma should be executed in-order and it flushes the pipeline after committing
   * we can parallel sfence instrucions with this extension
   */
    )
}
/*
 * CBO decode
 */
object CBODecode extends DecodeConstants {
  val table: Array[(BitPat, List[BitPat])] = Array(
    CBO_ZERO  -> List(SrcType.reg, SrcType.DC, SrcType.X, FuType.stu, LSUOpType.cbo_zero , N, N, N, N, N, N, SelImm.IMM_S),
    CBO_CLEAN -> List(SrcType.reg, SrcType.DC, SrcType.X, FuType.stu, LSUOpType.cbo_clean, N, N, N, N, N, N, SelImm.IMM_S),
    CBO_FLUSH -> List(SrcType.reg, SrcType.DC, SrcType.X, FuType.stu, LSUOpType.cbo_flush, N, N, N, N, N, N, SelImm.IMM_S),
    CBO_INVAL -> List(SrcType.reg, SrcType.DC, SrcType.X, FuType.stu, LSUOpType.cbo_inval, N, N, N, N, N, N, SelImm.IMM_S)
  )
}

/**
 * XiangShan Trap Decode constants
 */
object XSTrapDecode extends DecodeConstants {
  def TRAP = BitPat("b000000000000?????000000001101011")
  val table: Array[(BitPat, List[BitPat])] = Array(
    TRAP    -> List(SrcType.reg, SrcType.imm, SrcType.X, FuType.alu, ALUOpType.add, Y, N, Y, Y, Y, N, SelImm.IMM_I)
  )
}

//object Imm32Gen {
//  def apply(sel: UInt, inst: UInt) = {
//    val sign = Mux(sel === SelImm.IMM_Z, 0.S, inst(31).asSInt)
//    val b30_20 = Mux(sel === SelImm.IMM_U, inst(30,20).asSInt, sign)
//    val b19_12 = Mux(sel =/= SelImm.IMM_U && sel =/= SelImm.IMM_UJ, sign, inst(19,12).asSInt)
//    val b11 = Mux(sel === SelImm.IMM_U || sel === SelImm.IMM_Z, 0.S,
//              Mux(sel === SelImm.IMM_UJ, inst(20).asSInt,
//              Mux(sel === SelImm.IMM_SB, inst(7).asSInt, sign)))
//    val b10_5 = Mux(sel === SelImm.IMM_U || sel === SelImm.IMM_Z, 0.U(1.W), inst(30,25))
//    val b4_1 = Mux(sel === SelImm.IMM_U, 0.U(1.W),
//               Mux(sel === SelImm.IMM_S || sel === SelImm.IMM_SB, inst(11,8),
//               Mux(sel === SelImm.IMM_Z, inst(19,16), inst(24,21))))
//    val b0 = Mux(sel === SelImm.IMM_S, inst(7),
//             Mux(sel === SelImm.IMM_I, inst(20),
//             Mux(sel === SelImm.IMM_Z, inst(15), 0.U(1.W))))
//
//    Cat(sign, b30_20, b19_12, b11, b10_5, b4_1, b0)
//  }
//}

abstract class Imm(val len: Int) extends Bundle {
  def toImm32(minBits: UInt): UInt = do_toImm32(minBits(len - 1, 0))
  def do_toImm32(minBits: UInt): UInt
  def minBitsFromInstr(instr: UInt): UInt
}

case class Imm_I() extends Imm(12) {
  override def do_toImm32(minBits: UInt): UInt = SignExt(minBits(len - 1, 0), 32)

  override def minBitsFromInstr(instr: UInt): UInt =
    Cat(instr(31, 20))
}

case class Imm_S() extends Imm(12) {
  override def do_toImm32(minBits: UInt): UInt = SignExt(minBits, 32)

  override def minBitsFromInstr(instr: UInt): UInt =
    Cat(instr(31, 25), instr(11, 7))
}

case class Imm_B() extends Imm(12) {
  override def do_toImm32(minBits: UInt): UInt = SignExt(Cat(minBits, 0.U(1.W)), 32)

  override def minBitsFromInstr(instr: UInt): UInt =
    Cat(instr(31), instr(7), instr(30, 25), instr(11, 8))
}

case class Imm_U() extends Imm(20){
  override def do_toImm32(minBits: UInt): UInt = Cat(minBits(len - 1, 0), 0.U(12.W))

  override def minBitsFromInstr(instr: UInt): UInt = {
    instr(31, 12)
  }
}

case class Imm_J() extends Imm(20){
  override def do_toImm32(minBits: UInt): UInt = SignExt(Cat(minBits, 0.U(1.W)), 32)

  override def minBitsFromInstr(instr: UInt): UInt = {
    Cat(instr(31), instr(19, 12), instr(20), instr(30, 25), instr(24, 21))
  }
}

case class Imm_Z() extends Imm(12 + 5){
  override def do_toImm32(minBits: UInt): UInt = minBits

  override def minBitsFromInstr(instr: UInt): UInt = {
    Cat(instr(19, 15), instr(31, 20))
  }
}

case class Imm_B6() extends Imm(6){
  override def do_toImm32(minBits: UInt): UInt = ZeroExt(minBits, 32)

  override def minBitsFromInstr(instr: UInt): UInt = {
    instr(25, 20)
  }
}

object ImmUnion {
  val I = Imm_I()
  val S = Imm_S()
  val B = Imm_B()
  val U = Imm_U()
  val J = Imm_J()
  val Z = Imm_Z()
  val B6 = Imm_B6()
  val imms = Seq(I, S, B, U, J, Z, B6)
  val maxLen = imms.maxBy(_.len).len
  val immSelMap = Seq(
    SelImm.IMM_I,
    SelImm.IMM_S,
    SelImm.IMM_SB,
    SelImm.IMM_U,
    SelImm.IMM_UJ,
    SelImm.IMM_Z,
    SelImm.IMM_B6
  ).zip(imms)
  println(s"ImmUnion max len: $maxLen")
}

case class Imm_LUI_LOAD() {
  def immFromLuiLoad(lui_imm: UInt, load_imm: UInt): UInt = {
    val loadImm = load_imm(Imm_I().len - 1, 0)
    Cat(lui_imm(Imm_U().len - loadImm.getWidth - 1, 0), loadImm)
  }
  def getLuiImm(uop: MicroOp): UInt = {
    val loadImmLen = Imm_I().len
    val imm_u = Cat(uop.psrc(1), uop.psrc(0), uop.ctrl.imm(ImmUnion.maxLen - 1, loadImmLen))
    Imm_U().do_toImm32(imm_u)
  }
}

/**
 * IO bundle for the Decode unit
 */
class DecodeUnitIO(implicit p: Parameters) extends XSBundle {
  val enq = new Bundle { val ctrl_flow = Input(new CtrlFlow) }
  val deq = new Bundle { val cf_ctrl = Output(new CfCtrl) }
  val csrCtrl = Input(new CustomCSRCtrlIO)
}

/**
 * Decode unit that takes in a single CtrlFlow and generates a CfCtrl.
 */
class DecodeUnit(implicit p: Parameters) extends XSModule with DecodeUnitConstants {
  val io = IO(new DecodeUnitIO)

  val ctrl_flow = Wire(new CtrlFlow) // input with RVC Expanded
  val cf_ctrl = Wire(new CfCtrl)

  ctrl_flow := io.enq.ctrl_flow

  val decode_table = XDecode.table ++
    FDecode.table ++
    FDivSqrtDecode.table ++
    X64Decode.table ++
    XSTrapDecode.table ++
    BDecode.table ++
    CBODecode.table ++
    SvinvalDecode.table
  // assertion for LUI: only LUI should be assigned `selImm === SelImm.IMM_U && fuType === FuType.alu`
  val luiMatch = (t: Seq[BitPat]) => t(3).value == FuType.alu.litValue && t.reverse.head.value == SelImm.IMM_U.litValue
  val luiTable = decode_table.filter(t => luiMatch(t._2)).map(_._1).distinct
  assert(luiTable.length == 1 && luiTable.head == LUI, "Conflicts: LUI is determined by FuType and SelImm in Dispatch")

  // output
  cf_ctrl.cf := ctrl_flow
  val cs: CtrlSignals = Wire(new CtrlSignals()).decode(ctrl_flow.instr, decode_table)
  cs.singleStep := false.B
  cs.replayInst := false.B

  val fpDecoder = Module(new FPDecoder)
  fpDecoder.io.instr := ctrl_flow.instr
  cs.fpu := fpDecoder.io.fpCtrl

  val isMove = BitPat("b000000000000_?????_000_?????_0010011") === ctrl_flow.instr
  cs.isMove := isMove && ctrl_flow.instr(RD_MSB, RD_LSB) =/= 0.U

  // read src1~3 location
  cs.lsrc(0) := ctrl_flow.instr(RS1_MSB, RS1_LSB)
  cs.lsrc(1) := ctrl_flow.instr(RS2_MSB, RS2_LSB)
  cs.lsrc(2) := ctrl_flow.instr(RS3_MSB, RS3_LSB)
  // read dest location
  cs.ldest := ctrl_flow.instr(RD_MSB, RD_LSB)

  // fill in exception vector
  cf_ctrl.cf.exceptionVec := io.enq.ctrl_flow.exceptionVec
  cf_ctrl.cf.exceptionVec(illegalInstr) := cs.selImm === SelImm.INVALID_INSTR

  when (!io.csrCtrl.svinval_enable) {
    val base_ii = cs.selImm === SelImm.INVALID_INSTR
    val sinval = BitPat("b0001011_?????_?????_000_00000_1110011") === ctrl_flow.instr
    val w_inval = BitPat("b0001100_00000_00000_000_00000_1110011") === ctrl_flow.instr
    val inval_ir = BitPat("b0001100_00001_00000_000_00000_1110011") === ctrl_flow.instr
    val svinval_ii = sinval || w_inval || inval_ir
    cf_ctrl.cf.exceptionVec(illegalInstr) := base_ii || svinval_ii
    cs.flushPipe := false.B
  }

  // fix frflags
  //                           fflags    zero csrrs rd    csr
  val isFrflags = BitPat("b000000000001_00000_010_?????_1110011") === ctrl_flow.instr
  when (cs.fuType === FuType.csr && isFrflags) {
    cs.blockBackward := false.B
  }

  cs.imm := LookupTree(cs.selImm, ImmUnion.immSelMap.map(
    x => {
      val minBits = x._2.minBitsFromInstr(ctrl_flow.instr)
      require(minBits.getWidth == x._2.len)
      x._1 -> minBits
    }
  ))

  cf_ctrl.ctrl := cs

  io.deq.cf_ctrl := cf_ctrl

  //-------------------------------------------------------------
  // Debug Info
  XSDebug("in:  instr=%x pc=%x excepVec=%b crossPageIPFFix=%d\n",
    io.enq.ctrl_flow.instr, io.enq.ctrl_flow.pc, io.enq.ctrl_flow.exceptionVec.asUInt,
    io.enq.ctrl_flow.crossPageIPFFix)
  XSDebug("out: srcType(0)=%b srcType(1)=%b srcType(2)=%b lsrc(0)=%d lsrc(1)=%d lsrc(2)=%d ldest=%d fuType=%b fuOpType=%b\n",
    io.deq.cf_ctrl.ctrl.srcType(0), io.deq.cf_ctrl.ctrl.srcType(1), io.deq.cf_ctrl.ctrl.srcType(2),
    io.deq.cf_ctrl.ctrl.lsrc(0), io.deq.cf_ctrl.ctrl.lsrc(1), io.deq.cf_ctrl.ctrl.lsrc(2),
    io.deq.cf_ctrl.ctrl.ldest, io.deq.cf_ctrl.ctrl.fuType, io.deq.cf_ctrl.ctrl.fuOpType)
  XSDebug("out: rfWen=%d fpWen=%d isXSTrap=%d noSpecExec=%d isBlocked=%d flushPipe=%d imm=%x\n",
    io.deq.cf_ctrl.ctrl.rfWen, io.deq.cf_ctrl.ctrl.fpWen, io.deq.cf_ctrl.ctrl.isXSTrap,
    io.deq.cf_ctrl.ctrl.noSpecExec, io.deq.cf_ctrl.ctrl.blockBackward, io.deq.cf_ctrl.ctrl.flushPipe,
    io.deq.cf_ctrl.ctrl.imm)
  XSDebug("out: excepVec=%b\n", io.deq.cf_ctrl.cf.exceptionVec.asUInt)
}<|MERGE_RESOLUTION|>--- conflicted
+++ resolved
@@ -36,19 +36,6 @@
   def Y = BitPat("b1")
 
   def decodeDefault: List[BitPat] = // illegal instruction
-<<<<<<< HEAD
-    //   srcType(0)   srcType(1)   srcType(2)   fuType      fuOpType    rfWen
-    //   |            |            |            |           |           |  fpWen
-    //   |            |            |            |           |           |  |  isXSTrap
-    //   |            |            |            |           |           |  |  |  noSpecExec
-    //   |            |            |            |           |           |  |  |  |  blockBackward
-    //   |            |            |            |           |           |  |  |  |  |  flushPipe
-    //   |            |            |            |           |           |  |  |  |  |  |  isRVF
-    //   |            |            |            |           |           |  |  |  |  |  |  |  selImm
-    List(SrcType.DC, SrcType.DC, SrcType.DC, FuType.alu, ALUOpType.sll, N, N, N, N, N, N, N, SelImm.INVALID_INSTR) // Use SelImm to indicate invalid instr
-
-    val table: Array[(BitPat, List[BitPat])]
-=======
     //   srcType(0) srcType(1) srcType(2) fuType    fuOpType    rfWen
     //   |          |          |          |         |           |  fpWen
     //   |          |          |          |         |           |  |  isXSTrap
@@ -60,7 +47,6 @@
     List(SrcType.X, SrcType.X, SrcType.X, FuType.X, FuOpType.X, N, N, N, N, N, N, SelImm.INVALID_INSTR) // Use SelImm to indicate invalid instr
 
   val table: Array[(BitPat, List[BitPat])]
->>>>>>> 6474c47f
 }
 
 trait DecodeUnitConstants
@@ -116,62 +102,6 @@
  */
 object XDecode extends DecodeConstants {
   val table: Array[(BitPat, List[BitPat])] = Array(
-<<<<<<< HEAD
-    LW      -> List(SrcType.reg, SrcType.imm, SrcType.DC, FuType.ldu, LSUOpType.lw, Y, N, N, N, N, N, N, SelImm.IMM_I),
-    LH      -> List(SrcType.reg, SrcType.imm, SrcType.DC, FuType.ldu, LSUOpType.lh, Y, N, N, N, N, N, N, SelImm.IMM_I),
-    LHU     -> List(SrcType.reg, SrcType.imm, SrcType.DC, FuType.ldu, LSUOpType.lhu, Y, N, N, N, N, N, N, SelImm.IMM_I),
-    LB      -> List(SrcType.reg, SrcType.imm, SrcType.DC, FuType.ldu, LSUOpType.lb, Y, N, N, N, N, N, N, SelImm.IMM_I),
-    LBU     -> List(SrcType.reg, SrcType.imm, SrcType.DC, FuType.ldu, LSUOpType.lbu, Y, N, N, N, N, N, N, SelImm.IMM_I),
-
-    SW      -> List(SrcType.reg, SrcType.reg, SrcType.DC, FuType.stu, LSUOpType.sw, N, N, N, N, N, N, N, SelImm.IMM_S),
-    SH      -> List(SrcType.reg, SrcType.reg, SrcType.DC, FuType.stu, LSUOpType.sh, N, N, N, N, N, N, N, SelImm.IMM_S),
-    SB      -> List(SrcType.reg, SrcType.reg, SrcType.DC, FuType.stu, LSUOpType.sb, N, N, N, N, N, N, N, SelImm.IMM_S),
-
-    LUI     -> List(SrcType.reg, SrcType.imm, SrcType.DC, FuType.alu, ALUOpType.add, Y, N, N, N, N, N, N, SelImm.IMM_U),
-
-    ADDI    -> List(SrcType.reg, SrcType.imm, SrcType.DC, FuType.alu, ALUOpType.add, Y, N, N, N, N, N, N, SelImm.IMM_I),
-    ANDI    -> List(SrcType.reg, SrcType.imm, SrcType.DC, FuType.alu, ALUOpType.and, Y, N, N, N, N, N, N, SelImm.IMM_I),
-    ORI     -> List(SrcType.reg, SrcType.imm, SrcType.DC, FuType.alu, ALUOpType.or, Y, N, N, N, N, N, N, SelImm.IMM_I),
-    XORI    -> List(SrcType.reg, SrcType.imm, SrcType.DC, FuType.alu, ALUOpType.xor, Y, N, N, N, N, N, N, SelImm.IMM_I),
-    SLTI    -> List(SrcType.reg, SrcType.imm, SrcType.DC, FuType.alu, ALUOpType.slt, Y, N, N, N, N, N, N, SelImm.IMM_I),
-    SLTIU   -> List(SrcType.reg, SrcType.imm, SrcType.DC, FuType.alu, ALUOpType.sltu, Y, N, N, N, N, N, N, SelImm.IMM_I),
-
-    SLL     -> List(SrcType.reg, SrcType.reg, SrcType.DC, FuType.alu, ALUOpType.sll, Y, N, N, N, N, N, N, SelImm.IMM_X),
-    ADD     -> List(SrcType.reg, SrcType.reg, SrcType.DC, FuType.alu, ALUOpType.add, Y, N, N, N, N, N, N, SelImm.IMM_X),
-    SUB     -> List(SrcType.reg, SrcType.reg, SrcType.DC, FuType.alu, ALUOpType.sub, Y, N, N, N, N, N, N, SelImm.IMM_X),
-    SLT     -> List(SrcType.reg, SrcType.reg, SrcType.DC, FuType.alu, ALUOpType.slt, Y, N, N, N, N, N, N, SelImm.IMM_X),
-    SLTU    -> List(SrcType.reg, SrcType.reg, SrcType.DC, FuType.alu, ALUOpType.sltu, Y, N, N, N, N, N, N, SelImm.IMM_X),
-    AND     -> List(SrcType.reg, SrcType.reg, SrcType.DC, FuType.alu, ALUOpType.and, Y, N, N, N, N, N, N, SelImm.IMM_X),
-    OR      -> List(SrcType.reg, SrcType.reg, SrcType.DC, FuType.alu, ALUOpType.or, Y, N, N, N, N, N, N, SelImm.IMM_X),
-    XOR     -> List(SrcType.reg, SrcType.reg, SrcType.DC, FuType.alu, ALUOpType.xor, Y, N, N, N, N, N, N, SelImm.IMM_X),
-    SRA     -> List(SrcType.reg, SrcType.reg, SrcType.DC, FuType.alu, ALUOpType.sra, Y, N, N, N, N, N, N, SelImm.IMM_X),
-    SRL     -> List(SrcType.reg, SrcType.reg, SrcType.DC, FuType.alu, ALUOpType.srl, Y, N, N, N, N, N, N, SelImm.IMM_X),
-
-    MUL     -> List(SrcType.reg, SrcType.reg, SrcType.DC, FuType.mul, MDUOpType.mul, Y, N, N, N, N, N, N, SelImm.IMM_X),
-    MULH    -> List(SrcType.reg, SrcType.reg, SrcType.DC, FuType.mul, MDUOpType.mulh, Y, N, N, N, N, N, N, SelImm.IMM_X),
-    MULHU   -> List(SrcType.reg, SrcType.reg, SrcType.DC, FuType.mul, MDUOpType.mulhu, Y, N, N, N, N, N, N, SelImm.IMM_X),
-    MULHSU  -> List(SrcType.reg, SrcType.reg, SrcType.DC, FuType.mul, MDUOpType.mulhsu, Y, N, N, N, N, N, N, SelImm.IMM_X),
-    MULW    -> List(SrcType.reg, SrcType.reg, SrcType.DC, FuType.mul, MDUOpType.mulw, Y, N, N, N, N, N, N, SelImm.IMM_X),
-
-    DIV     -> List(SrcType.reg, SrcType.reg, SrcType.DC, FuType.div, MDUOpType.div, Y, N, N, N, N, N, N, SelImm.IMM_X),
-    DIVU    -> List(SrcType.reg, SrcType.reg, SrcType.DC, FuType.div, MDUOpType.divu, Y, N, N, N, N, N, N, SelImm.IMM_X),
-    REM     -> List(SrcType.reg, SrcType.reg, SrcType.DC, FuType.div, MDUOpType.rem, Y, N, N, N, N, N, N, SelImm.IMM_X),
-    REMU    -> List(SrcType.reg, SrcType.reg, SrcType.DC, FuType.div, MDUOpType.remu, Y, N, N, N, N, N, N, SelImm.IMM_X),
-    DIVW    -> List(SrcType.reg, SrcType.reg, SrcType.DC, FuType.div, MDUOpType.divw, Y, N, N, N, N, N, N, SelImm.IMM_X),
-    DIVUW   -> List(SrcType.reg, SrcType.reg, SrcType.DC, FuType.div, MDUOpType.divuw, Y, N, N, N, N, N, N, SelImm.IMM_X),
-    REMW    -> List(SrcType.reg, SrcType.reg, SrcType.DC, FuType.div, MDUOpType.remw, Y, N, N, N, N, N, N, SelImm.IMM_X),
-    REMUW   -> List(SrcType.reg, SrcType.reg, SrcType.DC, FuType.div, MDUOpType.remuw, Y, N, N, N, N, N, N, SelImm.IMM_X),
-
-    AUIPC   -> List(SrcType.pc , SrcType.imm, SrcType.DC, FuType.jmp, JumpOpType.auipc, Y, N, N, N, N, N, N, SelImm.IMM_U),
-    JAL     -> List(SrcType.pc , SrcType.imm, SrcType.DC, FuType.jmp, JumpOpType.jal, Y, N, N, N, N, N, N, SelImm.IMM_UJ),
-    JALR    -> List(SrcType.reg, SrcType.imm, SrcType.DC, FuType.jmp, JumpOpType.jalr, Y, N, N, N, N, N, N, SelImm.IMM_I),
-    BEQ     -> List(SrcType.reg, SrcType.reg, SrcType.DC, FuType.alu, ALUOpType.beq, N, N, N, N, N, N, N, SelImm.IMM_SB),
-    BNE     -> List(SrcType.reg, SrcType.reg, SrcType.DC, FuType.alu, ALUOpType.bne, N, N, N, N, N, N, N, SelImm.IMM_SB),
-    BGE     -> List(SrcType.reg, SrcType.reg, SrcType.DC, FuType.alu, ALUOpType.bge, N, N, N, N, N, N, N, SelImm.IMM_SB),
-    BGEU    -> List(SrcType.reg, SrcType.reg, SrcType.DC, FuType.alu, ALUOpType.bgeu, N, N, N, N, N, N, N, SelImm.IMM_SB),
-    BLT     -> List(SrcType.reg, SrcType.reg, SrcType.DC, FuType.alu, ALUOpType.blt, N, N, N, N, N, N, N, SelImm.IMM_SB),
-    BLTU    -> List(SrcType.reg, SrcType.reg, SrcType.DC, FuType.alu, ALUOpType.bltu, N, N, N, N, N, N, N, SelImm.IMM_SB),
-=======
     LW      -> List(SrcType.reg, SrcType.imm, SrcType.X, FuType.ldu, LSUOpType.lw,  Y, N, N, N, N, N, SelImm.IMM_I),
     LH      -> List(SrcType.reg, SrcType.imm, SrcType.X, FuType.ldu, LSUOpType.lh,  Y, N, N, N, N, N, SelImm.IMM_I),
     LHU     -> List(SrcType.reg, SrcType.imm, SrcType.X, FuType.ldu, LSUOpType.lhu, Y, N, N, N, N, N, SelImm.IMM_I),
@@ -226,7 +156,6 @@
     BGEU    -> List(SrcType.reg, SrcType.reg, SrcType.X, FuType.alu, ALUOpType.bgeu,   N, N, N, N, N, N, SelImm.IMM_SB),
     BLT     -> List(SrcType.reg, SrcType.reg, SrcType.X, FuType.alu, ALUOpType.blt,    N, N, N, N, N, N, SelImm.IMM_SB),
     BLTU    -> List(SrcType.reg, SrcType.reg, SrcType.X, FuType.alu, ALUOpType.bltu,   N, N, N, N, N, N, SelImm.IMM_SB),
->>>>>>> 6474c47f
 
     // I-type, the immediate12 holds the CSR register.
     CSRRW   -> List(SrcType.reg, SrcType.imm, SrcType.X, FuType.csr, CSROpType.wrt, Y, N, N, Y, Y, N, SelImm.IMM_I),
@@ -469,17 +398,6 @@
   /* sinval_vma is like sfence.vma , but sinval_vma can be dispatched and issued like normal instructions while sfence.vma
    * must assure it is the ONLY instrucion executing in backend.
    */
-<<<<<<< HEAD
-  SINVAL_VMA        ->List(SrcType.reg, SrcType.reg, SrcType.DC, FuType.fence, FenceOpType.sfence, N, N, N, N, N, Y, N, SelImm.IMM_X),
-  /* sfecne.w.inval is the begin instrucion of a TLB flush which set *noSpecExec* and *blockBackward* signals
-   * so when it comes to dispatch , it will block all instruction after itself until all instrucions ahead of it in rob commit
-   * then dispatch and issue this instrucion to flush sbuffer to dcache
-   * after this instrucion commits , issue following sinval_vma instructions (out of order) to flush TLB
-   */
-  SFENCE_W_INVAL    ->List(SrcType.DC, SrcType.DC, SrcType.DC, FuType.fence, FenceOpType.nofence, N, N, N, Y, Y, Y, N, SelImm.IMM_X),
-  /* sfecne.inval.ir is the end instrucion of a TLB flush which set *noSpecExec* *blockBackward* and *flushPipe* signals
-   * so when it comes to dispatch , it will wait until all sinval_vma ahead of it in rob commit
-=======
   SINVAL_VMA        ->List(SrcType.reg, SrcType.reg, SrcType.X, FuType.fence, FenceOpType.sfence, N, N, N, N, N, N, SelImm.X),
   /* sfecne.w.inval is the begin instrucion of a TLB flush which set *noSpecExec* and *blockBackward* signals 
    * so when it comes to dispatch , it will block all instruction after itself until all instrucions ahead of it in rob commit 
@@ -489,17 +407,11 @@
   SFENCE_W_INVAL    ->List(SrcType.DC, SrcType.DC, SrcType.X, FuType.fence, FenceOpType.nofence, N, N, N, Y, Y, N, SelImm.X),
   /* sfecne.inval.ir is the end instrucion of a TLB flush which set *noSpecExec* *blockBackward* and *flushPipe* signals 
    * so when it comes to dispatch , it will wait until all sinval_vma ahead of it in rob commit 
->>>>>>> 6474c47f
    * then dispatch and issue this instrucion
    * when it commit at the head of rob , flush the pipeline since some instrucions have been fetched to ibuffer using old TLB map
    */
-<<<<<<< HEAD
-  SFENCE_INVAL_IR   ->List(SrcType.DC, SrcType.DC, SrcType.DC, FuType.fence, FenceOpType.nofence, N, N, N, Y, Y, Y, N, SelImm.IMM_X)
-  /* what is Svinval extension ?
-=======
   SFENCE_INVAL_IR   ->List(SrcType.DC, SrcType.DC, SrcType.X, FuType.fence, FenceOpType.nofence, N, N, N, Y, Y, Y, SelImm.X)
   /* what is Svinval extension ? 
->>>>>>> 6474c47f
    *                       ----->             sfecne.w.inval
    * sfence.vma   vpn1     ----->             sinval_vma   vpn1
    * sfence.vma   vpn2     ----->             sinval_vma   vpn2
