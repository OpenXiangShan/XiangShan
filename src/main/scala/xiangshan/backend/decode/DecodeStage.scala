/***************************************************************************************
* Copyright (c) 2020-2021 Institute of Computing Technology, Chinese Academy of Sciences
* Copyright (c) 2020-2021 Peng Cheng Laboratory
*
* XiangShan is licensed under Mulan PSL v2.
* You can use this software according to the terms and conditions of the Mulan PSL v2.
* You may obtain a copy of Mulan PSL v2 at:
*          http://license.coscl.org.cn/MulanPSL2
*
* THIS SOFTWARE IS PROVIDED ON AN "AS IS" BASIS, WITHOUT WARRANTIES OF ANY KIND,
* EITHER EXPRESS OR IMPLIED, INCLUDING BUT NOT LIMITED TO NON-INFRINGEMENT,
* MERCHANTABILITY OR FIT FOR A PARTICULAR PURPOSE.
*
* See the Mulan PSL v2 for more details.
***************************************************************************************/

package xiangshan.backend.decode

import chipsalliance.rocketchip.config.Parameters
import chisel3._
import chisel3.util._
import xiangshan._
import utils._

class DecodeStage(implicit p: Parameters) extends XSModule {
  val io = IO(new Bundle() {
    // from Ibuffer
    val in = Vec(DecodeWidth, Flipped(DecoupledIO(new CtrlFlow)))
    // to DecBuffer
    val out = Vec(DecodeWidth, DecoupledIO(new CfCtrl))
  })

  val decoders = Seq.fill(DecodeWidth)(Module(new DecodeUnit))

  for (i <- 0 until DecodeWidth) {
    decoders(i).io.enq.ctrl_flow <> io.in(i).bits

<<<<<<< HEAD
=======
    // read waittable, update loadWaitBit
    waittable.io.raddr(i) := io.in(i).bits.foldpc
    decoders(i).io.enq.ctrl_flow.loadWaitBit := waittable.io.rdata(i)

    // read SSIT, get SSID
    ssit.io.raddr(i) := io.in(i).bits.foldpc
    decoders(i).io.enq.ctrl_flow.storeSetHit := ssit.io.rdata(i).valid
    decoders(i).io.enq.ctrl_flow.loadWaitStrict := ssit.io.rdata(i).strict
    decoders(i).io.enq.ctrl_flow.ssid := ssit.io.rdata(i).ssid

    // csr control
    decoders(i).io.csrCtrl := io.csrCtrl

>>>>>>> 5668a921
    io.out(i).valid      := io.in(i).valid
    io.out(i).bits       := decoders(i).io.deq.cf_ctrl
    io.in(i).ready       := io.out(i).ready
  }

  // instruction fusion
  val fusionDecoder = Module(new FusionDecoder())
  fusionDecoder.io.in.zip(io.in).foreach{ case (d, in) =>
    // TODO: instructions with exceptions should not be considered fusion
    d.valid := in.valid
    d.bits := in.bits.instr
  }
  fusionDecoder.io.dec := decoders.map(_.io.deq.cf_ctrl.ctrl)
  fusionDecoder.io.out.zip(io.out.dropRight(1)).zipWithIndex.foreach{ case ((d, out), i) =>
    d.ready := out.ready
    when (d.valid) {
      out.bits.ctrl := d.bits
      // TODO: remove this
      // Dirty code for ftq update
      val sameFtqPtr = out.bits.cf.ftqPtr.value === io.out(i + 1).bits.cf.ftqPtr.value
      val ftqOffset0 = out.bits.cf.ftqOffset
      val ftqOffset1 = io.out(i + 1).bits.cf.ftqOffset
      val ftqOffsetDiff = ftqOffset1 - ftqOffset0
      val cond1 = sameFtqPtr && ftqOffsetDiff === 1.U
      val cond2 = sameFtqPtr && ftqOffsetDiff === 2.U
      val cond3 = !sameFtqPtr && ftqOffset1 === 0.U
      val cond4 = !sameFtqPtr && ftqOffset1 === 1.U
      out.bits.ctrl.commitType := Mux(cond1, 4.U, Mux(cond2, 5.U, Mux(cond3, 6.U, 7.U)))
      XSError(!cond1 && !cond2 && !cond3 && !cond4, p"new condition $sameFtqPtr $ftqOffset0 $ftqOffset1\n")
    }
  }
  fusionDecoder.io.clear.zip(io.out.map(_.valid)).foreach{ case (c, v) =>
    when (c) {
      v := false.B
    }
  }

  val hasValid = VecInit(io.in.map(_.valid)).asUInt.orR
  XSPerfAccumulate("utilization", PopCount(io.in.map(_.valid)))
  XSPerfAccumulate("waitInstr", PopCount((0 until DecodeWidth).map(i => io.in(i).valid && !io.in(i).ready)))
  XSPerfAccumulate("stall_cycle", hasValid && !io.out(0).ready)
  val perfEvents = Seq(
    ("decoder_fused_instr          ", PopCount(fusionDecoder.io.out.map(_.fire))                                 ),
    ("decoder_waitInstr            ", PopCount((0 until DecodeWidth).map(i => io.in(i).valid && !io.in(i).ready))),
    ("decoder_stall_cycle          ", hasValid && !io.out(0).ready                                               ),
    ("decoder_utilization          ", PopCount(io.in.map(_.valid))                                               ),
  )
  val numPerfEvents = perfEvents.size
  val perfinfo = IO(new Bundle(){
    val perfEvents = Output(new PerfEventsBundle(numPerfEvents))
  })

  for (((perf_out,(perf_name,perf)),i) <- perfinfo.perfEvents.perf_events.zip(perfEvents).zipWithIndex) {
    perf_out.incr_step := RegNext(perf)
  }
}<|MERGE_RESOLUTION|>--- conflicted
+++ resolved
@@ -28,6 +28,8 @@
     val in = Vec(DecodeWidth, Flipped(DecoupledIO(new CtrlFlow)))
     // to DecBuffer
     val out = Vec(DecodeWidth, DecoupledIO(new CfCtrl))
+    // csr control
+    val csrCtrl = Input(new CustomCSRCtrlIO)
   })
 
   val decoders = Seq.fill(DecodeWidth)(Module(new DecodeUnit))
@@ -35,22 +37,9 @@
   for (i <- 0 until DecodeWidth) {
     decoders(i).io.enq.ctrl_flow <> io.in(i).bits
 
-<<<<<<< HEAD
-=======
-    // read waittable, update loadWaitBit
-    waittable.io.raddr(i) := io.in(i).bits.foldpc
-    decoders(i).io.enq.ctrl_flow.loadWaitBit := waittable.io.rdata(i)
-
-    // read SSIT, get SSID
-    ssit.io.raddr(i) := io.in(i).bits.foldpc
-    decoders(i).io.enq.ctrl_flow.storeSetHit := ssit.io.rdata(i).valid
-    decoders(i).io.enq.ctrl_flow.loadWaitStrict := ssit.io.rdata(i).strict
-    decoders(i).io.enq.ctrl_flow.ssid := ssit.io.rdata(i).ssid
-
     // csr control
     decoders(i).io.csrCtrl := io.csrCtrl
 
->>>>>>> 5668a921
     io.out(i).valid      := io.in(i).valid
     io.out(i).bits       := decoders(i).io.deq.cf_ctrl
     io.in(i).ready       := io.out(i).ready
