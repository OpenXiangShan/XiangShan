/***************************************************************************************
* Copyright (c) 2020-2021 Institute of Computing Technology, Chinese Academy of Sciences
* Copyright (c) 2020-2021 Peng Cheng Laboratory
*
* XiangShan is licensed under Mulan PSL v2.
* You can use this software according to the terms and conditions of the Mulan PSL v2.
* You may obtain a copy of Mulan PSL v2 at:
*          http://license.coscl.org.cn/MulanPSL2
*
* THIS SOFTWARE IS PROVIDED ON AN "AS IS" BASIS, WITHOUT WARRANTIES OF ANY KIND,
* EITHER EXPRESS OR IMPLIED, INCLUDING BUT NOT LIMITED TO NON-INFRINGEMENT,
* MERCHANTABILITY OR FIT FOR A PARTICULAR PURPOSE.
*
* See the Mulan PSL v2 for more details.
***************************************************************************************/

package xiangshan.backend.decode

import chipsalliance.rocketchip.config.Parameters
import chisel3._
import chisel3.util._
import xiangshan._
import utils._
import utility._
import xiangshan.backend.rename.RatReadPort

class DecodeStage(implicit p: Parameters) extends XSModule with HasPerfEvents {
  val io = IO(new Bundle() {
    // from Ibuffer
    val in = Vec(DecodeWidth, Flipped(DecoupledIO(new CtrlFlow)))
    // to Rename
    val out = Vec(DecodeWidth, DecoupledIO(new CfCtrl))
    // RAT read
    val intRat = Vec(RenameWidth, Vec(3, Flipped(new RatReadPort)))
    val fpRat = Vec(RenameWidth, Vec(4, Flipped(new RatReadPort)))
    // csr control
    val csrCtrl = Input(new CustomCSRCtrlIO)
    // perf only
    val fusion = Vec(DecodeWidth - 1, Input(Bool()))
    val stallReason = new Bundle {
      val in = Flipped(new StallReasonIO(DecodeWidth))
      val out = new StallReasonIO(DecodeWidth)
    }
  })

  val decoders = Seq.fill(DecodeWidth)(Module(new DecodeUnit))
  val debug_globalCounter = RegInit(0.U(XLEN.W))

  for (i <- 0 until DecodeWidth) {
    decoders(i).io.enq.ctrl_flow <> io.in(i).bits

    // csr control
    decoders(i).io.csrCtrl := io.csrCtrl

    io.out(i).bits       := DontCare
    io.out(i).valid      := io.in(i).valid
    io.out(i).bits       := decoders(i).io.deq.cf_ctrl
    io.out(i).bits.ctrl.debug_globalID := debug_globalCounter + PopCount((0 until i+1).map(io.out(_).fire))
    io.in(i).ready       := io.out(i).ready

    // We use the lsrc/ldest before fusion decoder to read RAT for better timing.
    io.intRat(i)(0).addr := decoders(i).io.deq.cf_ctrl.ctrl.lsrc(0)
    io.intRat(i)(1).addr := decoders(i).io.deq.cf_ctrl.ctrl.lsrc(1)
    io.intRat(i)(2).addr := decoders(i).io.deq.cf_ctrl.ctrl.ldest
    io.intRat(i).foreach(_.hold := !io.out(i).ready)

    // Floating-point instructions can not be fused now.
    io.fpRat(i)(0).addr := decoders(i).io.deq.cf_ctrl.ctrl.lsrc(0)
    io.fpRat(i)(1).addr := decoders(i).io.deq.cf_ctrl.ctrl.lsrc(1)
    io.fpRat(i)(2).addr := decoders(i).io.deq.cf_ctrl.ctrl.lsrc(2)
    io.fpRat(i)(3).addr := decoders(i).io.deq.cf_ctrl.ctrl.ldest
    io.fpRat(i).foreach(_.hold := !io.out(i).ready)
  }

  val hasValid = VecInit(io.in.map(_.valid)).asUInt.orR

  debug_globalCounter := debug_globalCounter + PopCount(io.out.map(_.fire))

  io.stallReason.in.backReason := io.stallReason.out.backReason
  io.stallReason.out.reason.zip(io.stallReason.in.reason).zip(io.in.map(_.valid)).foreach { case ((out, in), valid) =>
    out := Mux(io.stallReason.out.backReason.valid,
               io.stallReason.out.backReason.bits,
               Mux(valid, TopDownCounters.NoStall.id.U, in))
  }

  XSPerfAccumulate("utilization", PopCount(io.in.map(_.valid)))
  XSPerfAccumulate("waitInstr", PopCount((0 until DecodeWidth).map(i => io.in(i).valid && !io.in(i).ready)))
  XSPerfAccumulate("stall_cycle", hasValid && !io.out(0).ready)

<<<<<<< HEAD
=======
  XSPerfHistogram("slots_fire", PopCount(io.out.map(_.fire)), true.B, 0, DecodeWidth+1, 1)
  XSPerfHistogram("slots_valid_pure", PopCount(io.in.map(_.valid)), io.out(0).fire, 0, DecodeWidth+1, 1)
  XSPerfHistogram("slots_valid_rough", PopCount(io.in.map(_.valid)), true.B, 0, DecodeWidth+1, 1)

>>>>>>> 8a610956
  val fusionValid = RegNext(io.fusion)
  val inFire = io.in.map(in => RegNext(in.valid && !in.ready))
  val perfEvents = Seq(
    ("decoder_fused_instr", PopCount(fusionValid)       ),
    ("decoder_waitInstr",   PopCount(inFire)            ),
    ("decoder_stall_cycle", hasValid && !io.out(0).ready),
    ("decoder_utilization", PopCount(io.in.map(_.valid))),
  )
  generatePerfEvent()
}<|MERGE_RESOLUTION|>--- conflicted
+++ resolved
@@ -87,13 +87,10 @@
   XSPerfAccumulate("waitInstr", PopCount((0 until DecodeWidth).map(i => io.in(i).valid && !io.in(i).ready)))
   XSPerfAccumulate("stall_cycle", hasValid && !io.out(0).ready)
 
-<<<<<<< HEAD
-=======
   XSPerfHistogram("slots_fire", PopCount(io.out.map(_.fire)), true.B, 0, DecodeWidth+1, 1)
   XSPerfHistogram("slots_valid_pure", PopCount(io.in.map(_.valid)), io.out(0).fire, 0, DecodeWidth+1, 1)
   XSPerfHistogram("slots_valid_rough", PopCount(io.in.map(_.valid)), true.B, 0, DecodeWidth+1, 1)
 
->>>>>>> 8a610956
   val fusionValid = RegNext(io.fusion)
   val inFire = io.in.map(in => RegNext(in.valid && !in.ready))
   val perfEvents = Seq(
