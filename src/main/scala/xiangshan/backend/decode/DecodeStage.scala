package xiangshan.backend.decode

import chisel3._
import chisel3.util._
import xiangshan._
import utils._

class DecodeStage extends XSModule {
  val io = IO(new Bundle() {
    // from Ibuffer
    val in = Vec(DecodeWidth, Flipped(DecoupledIO(new CtrlFlow)))
    // from memblock
    val memPredUpdate = Vec(StorePipelineWidth, Input(new MemPredUpdateReq))
    // to DecBuffer
    val out = Vec(DecodeWidth, DecoupledIO(new CfCtrl))
    // waitable ctrl
    val csrCtrl = Input(new CustomCSRCtrlIO)
  })

  val decoders = Seq.fill(DecodeWidth)(Module(new DecodeUnit))

  // basic wait table load violation predictor (for debug only)
  val waittable = Module(new WaitTable)
  // store set load violation predictor stage 1: SSIT look up
  val ssit = Module(new SSIT)

  for (i <- 0 until DecodeWidth) {
    decoders(i).io.enq.ctrl_flow <> io.in(i).bits

    // read waittable, update loadWaitBit
    waittable.io.raddr(i) := io.in(i).bits.foldpc
    decoders(i).io.enq.ctrl_flow.loadWaitBit := waittable.io.rdata(i)

    // read SSIT, get SSID
    ssit.io.raddr(i) := io.in(i).bits.foldpc
    decoders(i).io.enq.ctrl_flow.storeSetHit := ssit.io.rdata(i).valid
    decoders(i).io.enq.ctrl_flow.ssid := ssit.io.rdata(i).ssid

    io.out(i).valid      := io.in(i).valid
    io.out(i).bits       := decoders(i).io.deq.cf_ctrl
    io.in(i).ready       := io.out(i).ready
  }
  for (i <- 0 until StorePipelineWidth) {
    waittable.io.update(i) <> RegNext(io.memPredUpdate(i))
  }
  waittable.io.csrCtrl <> io.csrCtrl
  ssit.io.update <> RegNext(io.memPredUpdate(0))
  ssit.io.csrCtrl <> io.csrCtrl

  val loadWaitBitSet = PopCount(io.out.map(o => o.fire() && o.bits.cf.loadWaitBit))
<<<<<<< HEAD
  XSPerf("loadWaitBitSet", loadWaitBitSet)
  val storeSetHit = PopCount(io.out.map(o => o.fire() && o.bits.cf.storeSetHit))
  XSPerf("storeset_ssit_hit", storeSetHit)
=======
  XSPerfAccumulate("loadWaitBitSet", loadWaitBitSet)
>>>>>>> 681d829c

  val hasValid = VecInit(io.in.map(_.valid)).asUInt.orR
  XSPerfAccumulate("utilization", PopCount(io.in.map(_.valid)))
  XSPerfAccumulate("waitInstr", PopCount((0 until DecodeWidth).map(i => io.in(i).valid && !io.in(i).ready)))
  XSPerfAccumulate("stall_cycle", hasValid && !io.out(0).ready)
}<|MERGE_RESOLUTION|>--- conflicted
+++ resolved
@@ -48,13 +48,9 @@
   ssit.io.csrCtrl <> io.csrCtrl
 
   val loadWaitBitSet = PopCount(io.out.map(o => o.fire() && o.bits.cf.loadWaitBit))
-<<<<<<< HEAD
-  XSPerf("loadWaitBitSet", loadWaitBitSet)
+  XSPerfAccumulate("loadWaitBitSet", loadWaitBitSet)
   val storeSetHit = PopCount(io.out.map(o => o.fire() && o.bits.cf.storeSetHit))
-  XSPerf("storeset_ssit_hit", storeSetHit)
-=======
-  XSPerfAccumulate("loadWaitBitSet", loadWaitBitSet)
->>>>>>> 681d829c
+  XSPerfAccumulate("storeset_ssit_hit", storeSetHit)
 
   val hasValid = VecInit(io.in.map(_.valid)).asUInt.orR
   XSPerfAccumulate("utilization", PopCount(io.in.map(_.valid)))
