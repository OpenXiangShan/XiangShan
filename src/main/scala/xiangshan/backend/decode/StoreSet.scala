/***************************************************************************************
* Copyright (c) 2020-2021 Institute of Computing Technology, Chinese Academy of Sciences
* Copyright (c) 2020-2021 Peng Cheng Laboratory
*
* XiangShan is licensed under Mulan PSL v2.
* You can use this software according to the terms and conditions of the Mulan PSL v2.
* You may obtain a copy of Mulan PSL v2 at:
*          http://license.coscl.org.cn/MulanPSL2
*
* THIS SOFTWARE IS PROVIDED ON AN "AS IS" BASIS, WITHOUT WARRANTIES OF ANY KIND,
* EITHER EXPRESS OR IMPLIED, INCLUDING BUT NOT LIMITED TO NON-INFRINGEMENT,
* MERCHANTABILITY OR FIT FOR A PARTICULAR PURPOSE.
*
* See the Mulan PSL v2 for more details.
***************************************************************************************/

package xiangshan.backend.decode

import chipsalliance.rocketchip.config.Parameters
import chisel3._
import chisel3.util._
import xiangshan._
import utils._
import xiangshan.mem.{LqPtr, SqPtr}
import xiangshan.backend.rob.RobPtr

// store set load violation predictor
// See "Memory Dependence Prediction using Store Sets" for details

// Store Set Identifier Table Entry
class SSITEntry(implicit p: Parameters) extends XSBundle {
  val valid = Bool()
  val isload = Bool()
  val ssid = UInt(SSIDWidth.W) // store set identifier
}

// Store Set Identifier Table
class SSIT(implicit p: Parameters) extends XSModule {
  val io = IO(new Bundle {
    val raddr = Vec(DecodeWidth, Input(UInt(MemPredPCWidth.W))) // xor hashed decode pc(VaddrBits-1, 1)
    val rdata = Vec(DecodeWidth, Output(new SSITEntry))
    val update = Input(new MemPredUpdateReq) // RegNext should be added outside
    val csrCtrl = Input(new CustomCSRCtrlIO)
  })

  // TODO: use MemTemplate
  val valid = RegInit(VecInit(Seq.fill(SSITSize)(false.B)))
  val isload = Reg(Vec(SSITSize, Bool()))
  val ssid = Reg(Vec(SSITSize, UInt(SSIDWidth.W)))

  val resetCounter = RegInit(0.U(ResetTimeMax2Pow.W))
  resetCounter := resetCounter + 1.U

  // read SSIT in decode stage
  for (i <- 0 until DecodeWidth) {
    // io.rdata(i) := (data(io.raddr(i))(1) || io.csrCtrl.no_spec_load) && !io.csrCtrl.lvpred_disable
    io.rdata(i).valid := valid(io.raddr(i))
    io.rdata(i).isload := isload(io.raddr(i))
    io.rdata(i).ssid := ssid(io.raddr(i))
  }

  // update SSIT if load violation redirect is detected

  // update stage -1
  // when io.update.valid, we should RegNext() it for at least 1 cycle
  // outside of SSIT.

  // update stage 0
  // RegNext(io.update) while reading SSIT entry for necessary information
  val memPredUpdateReqValid = RegNext(io.update.valid)
  val memPredUpdateReqReg = RegEnable(io.update, enable = io.update.valid)
  // load has already been assigned with a store set
  val loadAssigned = RegNext(valid(io.update.ldpc))
  val loadOldSSID = RegNext(ssid(io.update.ldpc))
  // store has already been assigned with a store set
  val storeAssigned = RegNext(valid(io.update.stpc))
  val storeOldSSID = RegNext(ssid(io.update.stpc))
  // both the load and the store have already been assigned store sets
  // but load's store set ID is smaller
  val winnerSSID = Mux(loadOldSSID < storeOldSSID, loadOldSSID, storeOldSSID)

  // for now we just use lowest bits of ldpc as store set id
  val ssidAllocate = memPredUpdateReqReg.ldpc(SSIDWidth-1, 0)

  // update stage 1
  when(memPredUpdateReqValid){
    switch (Cat(loadAssigned, storeAssigned)) {
      // 1. "If neither the load nor the store has been assigned a store set,
      // one is allocated and assigned to both instructions."
      is ("b00".U(2.W)) {
        valid(memPredUpdateReqReg.ldpc) := true.B
        isload(memPredUpdateReqReg.ldpc) := true.B
        ssid(memPredUpdateReqReg.ldpc) := ssidAllocate
        valid(memPredUpdateReqReg.stpc) := true.B
        isload(memPredUpdateReqReg.stpc) := false.B
        ssid(memPredUpdateReqReg.stpc) := ssidAllocate
      }
      // 2. "If the load has been assigned a store set, but the store has not,
      // the store is assigned the load’s store set."
      is ("b10".U(2.W)) {
        valid(memPredUpdateReqReg.stpc) := true.B
        isload(memPredUpdateReqReg.stpc) := false.B
        ssid(memPredUpdateReqReg.stpc) := loadOldSSID
      }
      // 3. "If the store has been assigned a store set, but the load has not,
      // the load is assigned the store’s store set."
      is ("b01".U(2.W)) {
        valid(memPredUpdateReqReg.ldpc) := true.B
        isload(memPredUpdateReqReg.ldpc) := true.B
        ssid(memPredUpdateReqReg.ldpc) := storeOldSSID
      }
      // 4. "If both the load and the store have already been assigned store sets,
      // one of the two store sets is declared the "winner".
      // The instruction belonging to the loser’s store set is assigned the winner’s store set."
      is ("b11".U(2.W)) {
        valid(memPredUpdateReqReg.ldpc) := true.B
        isload(memPredUpdateReqReg.ldpc) := true.B
        ssid(memPredUpdateReqReg.ldpc) := winnerSSID
        valid(memPredUpdateReqReg.stpc) := true.B
        isload(memPredUpdateReqReg.stpc) := false.B
        ssid(memPredUpdateReqReg.stpc) := winnerSSID
      }
    }
  }

  XSPerfAccumulate("ssit_update_lxsx", memPredUpdateReqValid && !loadAssigned && !storeAssigned)
  XSPerfAccumulate("ssit_update_lysx", memPredUpdateReqValid && loadAssigned && !storeAssigned)
  XSPerfAccumulate("ssit_update_lxsy", memPredUpdateReqValid && !loadAssigned && storeAssigned)
  XSPerfAccumulate("ssit_update_lysy", memPredUpdateReqValid && loadAssigned && storeAssigned)

  // reset period: ResetTimeMax2Pow
  when(resetCounter(ResetTimeMax2Pow-1, ResetTimeMin2Pow)(RegNext(io.csrCtrl.waittable_timeout))) {
    for (j <- 0 until SSITSize) {
      valid(j) := 0.U
    }
    resetCounter:= 0.U
  }

  // debug
  for (i <- 0 until StorePipelineWidth) {
    when (memPredUpdateReqReg.valid) {
      XSDebug("%d: SSIT update: load pc %x store pc %x\n", GTimer(), memPredUpdateReqReg.ldpc, memPredUpdateReqReg.stpc)
      XSDebug("%d: SSIT update: load valid %b ssid %x  store valid %b ssid %x\n", GTimer(), loadAssigned, loadOldSSID, storeAssigned,storeOldSSID)
    }
  }
}


// Last Fetched Store Table Entry
class LFSTEntry(implicit p: Parameters) extends XSBundle  {
  val valid = Bool()
  val sqIdx = new SqPtr
  val robIdx = new RobPtr
}

class DispatchToLFST(implicit p: Parameters) extends XSBundle  {
  val sqIdx = new SqPtr
  val robIdx = new RobPtr
  val ssid = UInt(SSIDWidth.W)
}

class LookupLFST(implicit p: Parameters) extends XSBundle  {
  val raddr = Vec(DecodeWidth, Input(UInt(SSIDWidth.W))) // use ssid to llokup LFST
  val ren = Vec(DecodeWidth, Input(Bool())) // ren iff uop.cf.storeSetHit
  val rdata = Vec(DecodeWidth, Output(Bool()))
  val sqIdx = Vec(DecodeWidth, Output(new SqPtr))
}

// Last Fetched Store Table
class LFST(implicit p: Parameters) extends XSModule  {
  val io = IO(new Bundle {
    val lookup = new LookupLFST
    // val update = Input(new MemPredUpdateReq) // RegNext should be added outside
    // when redirect, mark canceled store as invalid
    val redirect = Input(Valid(new Redirect))
    val flush = Input(Bool())
    // when store is dispatched, mark it as valid
    val dispatch = Vec(RenameWidth, Flipped(Valid(new DispatchToLFST)))
    // when store issued, mark store as invalid
    val storeIssue = Vec(exuParameters.StuCnt, Flipped(Valid(new ExuInput)))
    val csrCtrl = Input(new CustomCSRCtrlIO)
  })

  // TODO: use MemTemplate
  val validVec = RegInit(VecInit(Seq.fill(LFSTSize)(VecInit(Seq.fill(LFSTWidth)(false.B)))))
  val sqIdxVec = Reg(Vec(LFSTSize, Vec(LFSTWidth, new SqPtr)))
<<<<<<< HEAD
  val lastSqIdx = Reg(Vec(LFSTSize, new SqPtr))
  val roqIdxVec = Reg(Vec(LFSTSize, Vec(LFSTWidth, new RoqPtr)))
=======
  val robIdxVec = Reg(Vec(LFSTSize, Vec(LFSTWidth, new RobPtr)))
>>>>>>> 7154d65e
  val allocPtr = RegInit(VecInit(Seq.fill(LFSTSize)(0.U(log2Up(LFSTWidth).W))))
  val valid = Wire(Vec(LFSTSize, Bool()))
  (0 until LFSTSize).map(i => {
    valid(i) := validVec(i).asUInt.orR
  })

  // read LFST in rename stage
  for (i <- 0 until DecodeWidth) {
    // If store-load pair is in the same dispatch bundle, loadWaitBit should also be set for load
    val hitInDispatchBundle = if(i > 0){
      (0 until i).map(j =>
        io.dispatch(j).valid && io.dispatch(j).bits.ssid === io.lookup.raddr(i)
      ).reduce(_||_)
    } else {
      false.B
    }
    // Check if store set is valid in LFST
    io.lookup.rdata(i) := (
        (valid(io.lookup.raddr(i)) || hitInDispatchBundle) && io.lookup.ren(i) ||
        io.csrCtrl.no_spec_load // set loadWaitBit for all loads
      ) && !io.csrCtrl.lvpred_disable
    io.lookup.sqIdx(i) := lastSqIdx(io.lookup.raddr(i))
  }

  // when store is issued, mark it as invalid
  (0 until exuParameters.StuCnt).map(i => {
    // TODO: opt timing
    (0 until LFSTWidth).map(j => {
      when(io.storeIssue(i).valid && io.storeIssue(i).bits.uop.sqIdx.value === sqIdxVec(io.storeIssue(i).bits.uop.cf.ssid)(j).value){
        validVec(io.storeIssue(i).bits.uop.cf.ssid)(j) := false.B
      }
    })
  })

  // when store is dispatched, mark it as valid
  (0 until RenameWidth).map(i => {
    when(io.dispatch(i).valid){
      val waddr = io.dispatch(i).bits.ssid
      val wptr = allocPtr(waddr)
      allocPtr(waddr) := allocPtr(waddr) + 1.U
      validVec(waddr)(wptr) := true.B
      sqIdxVec(waddr)(wptr) := io.dispatch(i).bits.sqIdx
<<<<<<< HEAD
      roqIdxVec(waddr)(wptr) := io.dispatch(i).bits.roqIdx
      lastSqIdx(waddr) := io.dispatch(i).bits.sqIdx
=======
      robIdxVec(waddr)(wptr) := io.dispatch(i).bits.robIdx
>>>>>>> 7154d65e
    }
  })

  // when redirect, cancel store influenced
  (0 until LFSTSize).map(i => {
    (0 until LFSTWidth).map(j => {
      when(robIdxVec(i)(j).needFlush(io.redirect, io.flush)){
        validVec(i)(j) := false.B
      }
    })
  })
}<|MERGE_RESOLUTION|>--- conflicted
+++ resolved
@@ -184,12 +184,8 @@
   // TODO: use MemTemplate
   val validVec = RegInit(VecInit(Seq.fill(LFSTSize)(VecInit(Seq.fill(LFSTWidth)(false.B)))))
   val sqIdxVec = Reg(Vec(LFSTSize, Vec(LFSTWidth, new SqPtr)))
-<<<<<<< HEAD
   val lastSqIdx = Reg(Vec(LFSTSize, new SqPtr))
-  val roqIdxVec = Reg(Vec(LFSTSize, Vec(LFSTWidth, new RoqPtr)))
-=======
   val robIdxVec = Reg(Vec(LFSTSize, Vec(LFSTWidth, new RobPtr)))
->>>>>>> 7154d65e
   val allocPtr = RegInit(VecInit(Seq.fill(LFSTSize)(0.U(log2Up(LFSTWidth).W))))
   val valid = Wire(Vec(LFSTSize, Bool()))
   (0 until LFSTSize).map(i => {
@@ -232,12 +228,8 @@
       allocPtr(waddr) := allocPtr(waddr) + 1.U
       validVec(waddr)(wptr) := true.B
       sqIdxVec(waddr)(wptr) := io.dispatch(i).bits.sqIdx
-<<<<<<< HEAD
-      roqIdxVec(waddr)(wptr) := io.dispatch(i).bits.roqIdx
+      robIdxVec(waddr)(wptr) := io.dispatch(i).bits.robIdx
       lastSqIdx(waddr) := io.dispatch(i).bits.sqIdx
-=======
-      robIdxVec(waddr)(wptr) := io.dispatch(i).bits.robIdx
->>>>>>> 7154d65e
     }
   })
 
