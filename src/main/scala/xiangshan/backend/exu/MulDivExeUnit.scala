--- conflicted
+++ resolved
@@ -18,12 +18,8 @@
   val div = Module(new DivExeUnit)
 
   for(x <- Seq(mul.io, div.io)){
-<<<<<<< HEAD
     x.mcommit <> DontCare
-=======
     x.exception <> DontCare
-    x.scommit <> DontCare
->>>>>>> 4f26e83e
     x.dmem <> DontCare
     x.in.bits := io.in.bits
     x.redirect := io.redirect
