--- conflicted
+++ resolved
@@ -90,51 +90,6 @@
   def needData(a: ExuConfig, b: ExuConfig): Boolean =
     (a.readIntRf && b.writeIntRf) || (a.readFpRf && b.writeFpRf)
 
-<<<<<<< HEAD
-  val reservedStations = exeUnits.
-    zipWithIndex.
-    map({ case (exu, i) =>
-
-      val cfg = exu.config
-
-      val wakeUpDateVec = exuConfigs.zip(exeWbReqs).filter(x => needData(cfg, x._1)).map(_._2)
-      val bypassCnt = exuConfigs.count(c => c.enableBypass && needData(cfg, c))
-
-      println(s"exu:${cfg.name} wakeupCnt:${wakeUpDateVec.length} bypassCnt:$bypassCnt")
-
-      val rs = Module(new ReservationStation(
-        cfg, wakeUpDateVec.length, bypassCnt, cfg.enableBypass, false
-      ))
-      rs.io.redirect <> redirect
-      rs.io.numExist <> dispatch.io.numExist(i)
-      rs.io.enqCtrl <> dispatch.io.enqIQCtrl(i)
-      rs.io.enqData <> dispatch.io.enqIQData(i)
-      for(
-        (wakeUpPort, exuOut) <-
-        rs.io.wakeUpPorts.zip(wakeUpDateVec)
-      ){
-        wakeUpPort.bits := exuOut.bits
-        wakeUpPort.valid := exuOut.valid
-      }
-
-      exu.io.in <> rs.io.deq
-      exu.io.redirect <> redirect
-      rs
-    })
-
-  for( rs <- reservedStations){
-    val bypassDataVec = exuConfigs.zip(exeWbReqs).
-      filter(x => x._1.enableBypass && needData(rs.exuCfg, x._1)).map(_._2)
-
-    rs.io.bypassUops <> reservedStations.
-    filter(x => x.enableBypass && needData(rs.exuCfg, x.exuCfg)).
-    map(_.io.selectedUop)
-
-    for(i <- bypassDataVec.indices){
-      rs.io.bypassData(i).valid := bypassDataVec(i).valid
-      rs.io.bypassData(i).bits := bypassDataVec(i).bits
-=======
-
   val reservedStations  = exuConfigs.zipWithIndex.map({ case (cfg, i) =>
 
     // NOTE: exu could have certern and uncertaion latency
@@ -175,7 +130,6 @@
         exeUnits(i).io.in <> rs.io.deq
         exeUnits(i).io.redirect <> redirect
         rs.io.tlbFeedback := DontCare
->>>>>>> 1b5cc13f
     }
 
     rs
@@ -189,9 +143,9 @@
 
   io.mem.commits <> roq.io.commits
   io.mem.roqDeqPtr := roq.io.roqDeqPtr
-<<<<<<< HEAD
-  io.mem.ldin <> issueQueues.filter(_.exuCfg == Exu.ldExeUnitCfg).map(_.io.deq)
-  io.mem.stin <> issueQueues.filter(_.exuCfg == Exu.stExeUnitCfg).map(_.io.deq)
+
+  io.mem.ldin <> reservedStations.filter(_.exuCfg == Exu.ldExeUnitCfg).map(_.io.deq)
+  io.mem.stin <> reservedStations.filter(_.exuCfg == Exu.stExeUnitCfg).map(_.io.deq)
   jmpExeUnit.io.csrOnly.exception.valid := roq.io.redirect.valid && roq.io.redirect.bits.isException
   jmpExeUnit.io.csrOnly.exception.bits := roq.io.exception
   jmpExeUnit.fflags := roq.io.fflags
@@ -205,13 +159,10 @@
   io.mem.exceptionAddr.lsIdx.lqIdx := roq.io.exception.lqIdx
   io.mem.exceptionAddr.lsIdx.sqIdx := roq.io.exception.sqIdx
   io.mem.exceptionAddr.isStore := CommitType.lsInstIsStore(roq.io.exception.ctrl.commitType)
-=======
-  io.mem.ldin <> reservedStations.filter(_.exuCfg == Exu.ldExeUnitCfg).map(_.io.deq)
-  io.mem.stin <> reservedStations.filter(_.exuCfg == Exu.stExeUnitCfg).map(_.io.deq)
-  io.mem.tlbFeedback <> reservedStations.filter(_.exuCfg == Exu.ldExeUnitCfg).map(_.io.tlbFeedback) ++ reservedStations.filter(_.exuCfg == Exu.stExeUnitCfg).map(_.io.tlbFeedback)
-  jmpExeUnit.io.exception.valid := roq.io.redirect.valid && roq.io.redirect.bits.isException
-  jmpExeUnit.io.exception.bits := roq.io.exception
->>>>>>> 1b5cc13f
+
+  io.mem.tlbFeedback <> reservedStations.filter(
+	x => x.exuCfg == Exu.ldExeUnitCfg || x.exuCfg == Exu.stExeUnitCfg
+  ).map(_.io.tlbFeedback)
 
   io.frontend.outOfOrderBrInfo <> brq.io.outOfOrderBrInfo
   io.frontend.inOrderBrInfo <> brq.io.inOrderBrInfo
