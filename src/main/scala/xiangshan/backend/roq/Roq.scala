--- conflicted
+++ resolved
@@ -794,15 +794,9 @@
     if(i % 4 == 3) XSDebug(false, true.B, "\n")
   }
 
-<<<<<<< HEAD
   XSPerfAccumulate("clock_cycle", 1.U)
-  XSPerfAccumulate("utilization", PopCount((0 until RoqSize).map(valid(_))))
+  QueuePerf(RoqSize, PopCount((0 until RoqSize).map(valid(_))), !allowEnqueue)
   XSPerfAccumulate("commitInstr", Mux(io.commits.isWalk, 0.U, PopCount(io.commits.valid)))
-=======
-  XSPerf("clock_cycle", 1.U)
-  QueuePerf(RoqSize, PopCount((0 until RoqSize).map(valid(_))), !allowEnqueue)
-  XSPerf("commitInstr", Mux(io.commits.isWalk, 0.U, PopCount(io.commits.valid)))
->>>>>>> f5089e26
   val commitIsMove = deqPtrVec.map(_.value).map(ptr => debug_microOp(ptr).ctrl.isMove)
   XSPerfAccumulate("commitInstrMove", Mux(io.commits.isWalk, 0.U, PopCount(io.commits.valid.zip(commitIsMove).map{ case (v, m) => v && m })))
   val commitSrc1MoveElim = deqPtrVec.map(_.value).map(ptr => debug_microOp(ptr).debugInfo.src1MoveElim)
