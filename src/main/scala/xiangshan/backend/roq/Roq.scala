package xiangshan.backend.roq

import chisel3.ExcitingUtils._
import chisel3._
import chisel3.util._
import xiangshan._
import utils._
import xiangshan.backend.LSUOpType
import xiangshan.backend.fu.fpu.Fflags
object roqDebugId extends Function0[Integer] {
  var x = 0
  def apply(): Integer = {
    x = x + 1
    return x
  }
}

class RoqPtr extends CircularQueuePtr(RoqPtr.RoqSize) with HasCircularQueuePtrHelper {
  def needFlush(redirect: Valid[Redirect]): Bool = {
    redirect.valid && (redirect.bits.isException || redirect.bits.isFlushPipe || isAfter(this, redirect.bits.roqIdx))
  }
}

object RoqPtr extends HasXSParameter {
  def apply(f: Bool, v: UInt): RoqPtr = {
    val ptr = Wire(new RoqPtr)
    ptr.flag := f
    ptr.value := v
    ptr
  }
}

class RoqCSRIO extends XSBundle {
  val intrBitSet = Input(Bool())
  val trapTarget = Input(UInt(VAddrBits.W))

  val fflags = Output(new Fflags)
  val dirty_fs = Output(Bool())
}

class Roq(numWbPorts: Int) extends XSModule with HasCircularQueuePtrHelper {
  val io = IO(new Bundle() {
    val brqRedirect = Input(Valid(new Redirect))
    val memRedirect = Input(Valid(new Redirect))
    val enq = new Bundle {
      val canAccept = Output(Bool())
      val isEmpty = Output(Bool())
      val extraWalk = Vec(RenameWidth, Input(Bool()))
      val req = Vec(RenameWidth, Flipped(ValidIO(new MicroOp)))
      val resp = Vec(RenameWidth, Output(new RoqPtr))
    }
    val redirect = Output(Valid(new Redirect))
    val exception = Output(new MicroOp)
    // exu + brq
    val exeWbResults = Vec(numWbPorts, Flipped(ValidIO(new ExuOutput)))
    val commits = Vec(CommitWidth, Valid(new RoqCommit))
    val bcommit = Output(UInt(BrTagWidth.W))
    val commitRoqIndex = Output(Valid(new RoqPtr))
    val roqDeqPtr = Output(new RoqPtr)
    val csr = new RoqCSRIO
  })

  // instvalid field
  val valid = RegInit(VecInit(List.fill(RoqSize)(false.B)))

  // status
  val writebacked = Reg(Vec(RoqSize, Bool()))

  // data for redirect, exception, etc.
  val flagBkup = RegInit(VecInit(List.fill(RoqSize)(false.B)))
  val exuFflags = Mem(RoqSize, new Fflags)

  // uop field used when commit
  // flushPipe (wb) (commit) (used in roq)
  // lidx (wb) (commit)
  // sidx (wb) (commit)
  // uop.ctrl.commitType (wb) (commit) (L/S)
  // exceptionVec (wb) (commit)
  // roqIdx (dispatch) (commit)
  // crossPageIPFFix (dispatch) (commit)

  // uop field used when walk
  // ctrl.fpWen (dispatch) (walk)
  // ctrl.rfWen (dispatch) (walk)
  // ldest (dispatch) (walk)

  // data for debug
  val debug_microOp = Mem(RoqSize, new MicroOp)
  val debug_exuData = Reg(Vec(RoqSize, UInt(XLEN.W)))//for debug
  val debug_exuDebug = Reg(Vec(RoqSize, new DebugBundle))//for debug

  // ptr
  val enqPtrExt = RegInit(0.U.asTypeOf(new RoqPtr))
  val deqPtrExt = RegInit(0.U.asTypeOf(new RoqPtr))
  val walkPtrExt = Reg(new RoqPtr)
  val walkTgtExt = Reg(new RoqPtr)
  val enqPtr = enqPtrExt.value
  val deqPtr = deqPtrExt.value
  val walkPtr = walkPtrExt.value
  val isEmpty = enqPtr === deqPtr && enqPtrExt.flag ===deqPtrExt.flag
  val isFull = enqPtr === deqPtr && enqPtrExt.flag =/= deqPtrExt.flag
  val notFull = !isFull

  val emptyEntries = RoqSize.U - distanceBetween(enqPtrExt, deqPtrExt)

  val s_idle :: s_walk :: s_extrawalk :: Nil = Enum(3)
  val state = RegInit(s_idle)

  io.roqDeqPtr := deqPtrExt

  // common signal
  val enqPtrValPlus = Wire(Vec(RenameWidth, UInt(log2Up(RoqSize).W)))
  val enqPtrFlagPlus = Wire(Vec(RenameWidth, Bool()))
  for (i <- 0 until RenameWidth) {
    val offset = PopCount(io.dp1Req.map(_.valid).take(i))
    val roqIdxExt = enqPtrExt + offset
    enqPtrValPlus(i) := roqIdxExt.value
    enqPtrFlagPlus(i) := roqIdxExt.flag
  }

  val deqPtrExtPlus = Wire(Vec(RenameWidth, UInt(log2Up(RoqSize).W)))
  for(i <- 0 until CommitWidth){
    val roqIdxExt = deqPtrExt + i.U
    deqPtrExtPlus(i) := roqIdxExt.value
  }

  // Dispatch
  val hasBlockBackward = RegInit(false.B)
  val hasNoSpecExec = RegInit(false.B)
  val blockBackwardCommit = Cat(io.commits.map(c => c.valid && !c.bits.isWalk && c.bits.uop.ctrl.blockBackward)).orR
  val noSpecExecCommit = Cat(io.commits.map(c => c.valid && !c.bits.isWalk && c.bits.uop.ctrl.noSpecExec)).orR
  when(blockBackwardCommit){ hasBlockBackward:= false.B }
  when(noSpecExecCommit){ hasNoSpecExec:= false.B }

  val validDispatch = io.enq.req.map(_.valid)
  XSDebug("(ready, valid): ")
  for (i <- 0 until RenameWidth) {
    val offset = PopCount(validDispatch.take(i))
    val roqIdxExt = enqPtrExt + offset
    val roqIdx = roqIdxExt.value

<<<<<<< HEAD
    when(io.dp1Req(i).fire()){
      debug_microOp(roqIdx) := io.dp1Req(i).bits
      when(noSpecEnq(i)){ hasNoSpec := true.B }
    }
    val numTryEnqueue = offset +& io.dp1Req(i).valid
    io.dp1Req(i).ready := numTryEnqueue <= emptyEntries &&
      state === s_idle &&
      (!noSpecEnq(i) || isEmpty) &&
      !hasNoSpec
    io.roqIdxs(i) := roqIdxExt
    XSDebug(false, true.B, "(%d, %d) ", io.dp1Req(i).ready, io.dp1Req(i).valid)
=======
    when(io.enq.req(i).valid) {
      microOp(roqIdx) := io.enq.req(i).bits
      valid(roqIdx) := true.B
      flag(roqIdx) := roqIdxExt.flag
      writebacked(roqIdx) := false.B
      when(io.enq.req(i).bits.ctrl.blockBackward) {
        hasBlockBackward := true.B
      }
      when(io.enq.req(i).bits.ctrl.noSpecExec) {
        hasNoSpecExec := true.B
      }
    }
    io.enq.resp(i) := roqIdxExt
>>>>>>> cc563521
  }

  val validEntries = distanceBetween(enqPtrExt, deqPtrExt)
  val firedDispatch = Cat(io.enq.req.map(_.valid))
  io.enq.canAccept := (validEntries <= (RoqSize - RenameWidth).U) && !hasBlockBackward
  io.enq.isEmpty   := isEmpty
  XSDebug(p"(ready, valid): ${io.enq.canAccept}, ${Binary(firedDispatch)}\n")

  val dispatchCnt = PopCount(firedDispatch)
  enqPtrExt := enqPtrExt + PopCount(firedDispatch)
  when (firedDispatch.orR) {
    XSInfo("dispatched %d insts\n", dispatchCnt)
  }

  // Writeback
  val firedWriteback = io.exeWbResults.map(_.fire())
  XSInfo(PopCount(firedWriteback) > 0.U, "writebacked %d insts\n", PopCount(firedWriteback))
  for(i <- 0 until numWbPorts){
    when(io.exeWbResults(i).fire()){
      val wbIdxExt = io.exeWbResults(i).bits.uop.roqIdx
      val wbIdx = wbIdxExt.value
      debug_microOp(wbIdx).cf.exceptionVec := io.exeWbResults(i).bits.uop.cf.exceptionVec
      debug_microOp(wbIdx).lqIdx := io.exeWbResults(i).bits.uop.lqIdx
      debug_microOp(wbIdx).sqIdx := io.exeWbResults(i).bits.uop.sqIdx
      debug_microOp(wbIdx).ctrl.flushPipe := io.exeWbResults(i).bits.uop.ctrl.flushPipe
      debug_microOp(wbIdx).diffTestDebugLrScValid := io.exeWbResults(i).bits.uop.diffTestDebugLrScValid
      debug_exuData(wbIdx) := io.exeWbResults(i).bits.data
      debug_exuDebug(wbIdx) := io.exeWbResults(i).bits.debug

      val debug_Uop = debug_microOp(wbIdx)
      XSInfo(true.B,
        p"writebacked pc 0x${Hexadecimal(debug_Uop.cf.pc)} wen ${debug_Uop.ctrl.rfWen} " +
        p"data 0x${Hexadecimal(io.exeWbResults(i).bits.data)} ldst ${debug_Uop.ctrl.ldest} pdst ${debug_Uop.ctrl.ldest} " +
        p"skip ${io.exeWbResults(i).bits.debug.isMMIO} roqIdx: ${wbIdxExt}\n"
      )
    }
  }

  // Interrupt
  val deqUop = debug_microOp(deqPtr)
  val deqPtrWritebacked = writebacked(deqPtr) && valid(deqPtr)
  val intrEnable = io.csr.intrBitSet && !isEmpty && !hasNoSpecExec &&
    deqUop.ctrl.commitType =/= CommitType.STORE && deqUop.ctrl.commitType =/= CommitType.LOAD// TODO: wanna check why has hasCsr(hasNoSpec)
  val exceptionEnable = deqPtrWritebacked && Cat(deqUop.cf.exceptionVec).orR()
  val isFlushPipe = deqPtrWritebacked && deqUop.ctrl.flushPipe
  io.redirect := DontCare
  io.redirect.valid := (state === s_idle) && (intrEnable || exceptionEnable || isFlushPipe)// TODO: add fence flush to flush the whole pipe
  io.redirect.bits.isException := intrEnable || exceptionEnable
  // reuse isFlushPipe to represent interrupt for CSR
  io.redirect.bits.isFlushPipe := isFlushPipe || intrEnable
  io.redirect.bits.target := Mux(isFlushPipe, deqUop.cf.pc + 4.U, io.csr.trapTarget)
  io.exception := deqUop
  XSDebug(io.redirect.valid,
    "generate redirect: pc 0x%x intr %d excp %d flushpp %d target:0x%x Traptarget 0x%x exceptionVec %b\n",
    io.exception.cf.pc, intrEnable, exceptionEnable, isFlushPipe, io.redirect.bits.target, io.csr.trapTarget,
    Cat(debug_microOp(deqPtr).cf.exceptionVec))

  // Commit uop to Rename (walk)
  val walkCounter = Reg(UInt(log2Up(RoqSize).W))
  val shouldWalkVec = Wire(Vec(CommitWidth, Bool()))
  val walkPtrVec = Wire(Vec(CommitWidth, new RoqPtr))
  for(i <- shouldWalkVec.indices){
    walkPtrVec(i) := walkPtrExt - i.U
    shouldWalkVec(i) := i.U < walkCounter
  }
  val walkFinished = walkCounter <= CommitWidth.U && // walk finish in this cycle
    !io.brqRedirect.valid // no new redirect comes and update walkptr

  // extra space is used weh roq has no enough space, but mispredict recovery needs such info to walk regmap
  val needExtraSpaceForMPR = WireInit(VecInit(
    List.tabulate(RenameWidth)(i => io.brqRedirect.valid && io.enq.extraWalk(i))
  ))
  val extraSpaceForMPR = Reg(Vec(RenameWidth, new MicroOp))
  val usedSpaceForMPR = Reg(Vec(RenameWidth, Bool()))

  val storeCommitVec = WireInit(VecInit(Seq.fill(CommitWidth)(false.B)))
  val cfiCommitVec = WireInit(VecInit(Seq.fill(CommitWidth)(false.B)))
  // wiring to csr
  val fflags = WireInit(0.U.asTypeOf(new Fflags))
  val dirty_fs = WireInit(false.B)
  for(i <- 0 until CommitWidth){
    io.commits(i) := DontCare
    switch(state){
      is(s_idle){
        val commitIdx = deqPtr + i.U
        val commitUop = debug_microOp(commitIdx)
        val hasException = Cat(commitUop.cf.exceptionVec).orR() || intrEnable
        val canCommit = if(i!=0) (io.commits(i-1).valid && !io.commits(i-1).bits.uop.ctrl.flushPipe) else true.B
        val v = valid(commitIdx)
        val w = writebacked(commitIdx)
        io.commits(i).valid := v && w && canCommit && !hasException
        io.commits(i).bits.uop := commitUop

        storeCommitVec(i) := io.commits(i).valid &&
          commitUop.ctrl.commitType === CommitType.STORE

        cfiCommitVec(i) := io.commits(i).valid &&
          !commitUop.cf.brUpdate.pd.notCFI

        val commitFflags = exuFflags(commitIdx)
        when(io.commits(i).valid){
          when(commitFflags.asUInt.orR()){
            // update fflags
            fflags := exuFflags(commitIdx)
          }
          when(commitUop.ctrl.fpWen){
            // set fs to dirty
            dirty_fs := true.B
          }
        }

        XSInfo(io.commits(i).valid,
          "retired pc %x wen %d ldest %d pdest %x old_pdest %x data %x fflags: %b\n",
          commitUop.cf.pc,
          commitUop.ctrl.rfWen,
          commitUop.ctrl.ldest,
          commitUop.pdest,
          commitUop.old_pdest,
          debug_exuData(commitIdx),
          exuFflags(commitIdx).asUInt
        )
        XSInfo(io.commits(i).valid && debug_exuDebug(commitIdx).isMMIO,
          "difftest skiped pc0x%x\n",
          commitUop.cf.pc
        )
      }

      is(s_walk){
        val idx = walkPtrVec(i).value
        val v = valid(idx)
        val walkUop = debug_microOp(idx)
        io.commits(i).valid := v && shouldWalkVec(i)
        io.commits(i).bits.uop := walkUop
        when(shouldWalkVec(i)){
          v := false.B
        }
        XSInfo(io.commits(i).valid && shouldWalkVec(i), "walked pc %x wen %d ldst %d data %x\n",
          walkUop.cf.pc,
          walkUop.ctrl.rfWen,
          walkUop.ctrl.ldest,
          debug_exuData(idx)
        )
      }

      is(s_extrawalk){
        val idx = RenameWidth-i-1
        val walkUop = extraSpaceForMPR(idx)
        io.commits(i).valid := usedSpaceForMPR(idx)
        io.commits(i).bits.uop := walkUop
        state := s_walk
        XSInfo(io.commits(i).valid, "use extra space walked pc %x wen %d ldst %d\n",
          walkUop.cf.pc,
          walkUop.ctrl.rfWen,
          walkUop.ctrl.ldest
        )
      }
    }
    io.commits(i).bits.isWalk := state =/= s_idle
  }

  io.csr.fflags := fflags
  io.csr.dirty_fs := dirty_fs

  val validCommit = io.commits.map(_.valid)
  val commitCnt = PopCount(validCommit)
  when(state===s_walk) {
    //exit walk state when all roq entry is commited
    when(walkFinished) {
      state := s_idle
    }
    walkPtrExt := walkPtrExt - CommitWidth.U
    walkCounter := walkCounter - commitCnt
    XSInfo("rolling back: enqPtr %d deqPtr %d walk %d:%d walkcnt %d\n", enqPtr, deqPtr, walkPtrExt.flag, walkPtr, walkCounter)
  }

  // move tail ptr
  when(state === s_idle){
    deqPtrExt := deqPtrExt + commitCnt
  }
  val retireCounter = Mux(state === s_idle, commitCnt, 0.U)
  XSInfo(retireCounter > 0.U, "retired %d insts\n", retireCounter)
  val commitOffset = PriorityEncoder((validCommit :+ false.B).map(!_))
  io.commitRoqIndex.valid := state === s_idle
  io.commitRoqIndex.bits := deqPtrExt + commitOffset

  // commit branch to brq
  io.bcommit := PopCount(cfiCommitVec)

  // when redirect, walk back roq entries
  when(io.brqRedirect.valid){ // TODO: need check if consider exception redirect?
    state := s_walk
    walkPtrExt := Mux(state === s_walk && !walkFinished, walkPtrExt - CommitWidth.U, Mux(state === s_extrawalk, walkPtrExt, enqPtrExt - 1.U + dispatchCnt))
    // walkTgtExt := io.brqRedirect.bits.roqIdx
    walkCounter := Mux(state === s_walk, 
      distanceBetween(walkPtrExt, io.brqRedirect.bits.roqIdx) - commitCnt, 
      distanceBetween(enqPtrExt, io.brqRedirect.bits.roqIdx) + dispatchCnt -1.U,
    )
    enqPtrExt := io.brqRedirect.bits.roqIdx + 1.U
  }

  // no enough space for walk, allocate extra space
  when(needExtraSpaceForMPR.asUInt.orR && io.brqRedirect.valid){
    usedSpaceForMPR := needExtraSpaceForMPR
    (0 until RenameWidth).foreach(i => extraSpaceForMPR(i) := io.enq.req(i).bits)
    state := s_extrawalk
    XSDebug("roq full, switched to s_extrawalk. needExtraSpaceForMPR: %b\n", needExtraSpaceForMPR.asUInt)
  }

  // when exception occurs, cancels all
  when (io.redirect.valid) { // TODO: need check for flushPipe
    enqPtrExt := 0.U.asTypeOf(new RoqPtr)
    deqPtrExt := 0.U.asTypeOf(new RoqPtr)
  }

  // instvalid field
  
  // write
  // enqueue logic writes 6 valid
  for (i <- 0 until RenameWidth) {
    when(io.dp1Req(i).fire()){
      valid(enqPtrValPlus(i)) := true.B
    }
  }
  // dequeue/walk logic writes 6 valid, dequeue and walk will not happen at the same time
  for(i <- 0 until CommitWidth){
    switch(state){
      is(s_idle){
        when(io.commits(i).valid){valid(deqPtrExtPlus(i)) := false.B}
      }
      is(s_walk){
        val idx = walkPtrVec(i).value
        when(shouldWalkVec(i)){
          valid(idx) := false.B
        }
      }
    }
  }

  // read 
  // enqueue logic reads 6 valid
  // dequeue/walk logic reads 6 valid, dequeue and walk will not happen at the same time
  // rollback reads all valid? is it necessary?

  // reset
  // when exception, reset all valid to false
  when (io.redirect.valid) {
    for (i <- 0 until RoqSize) {
      valid(i) := false.B
    }
  }

  // status field: writebacked

  // write
  // enqueue logic set 6 writebacked to false
  for (i <- 0 until RenameWidth) {
    when(io.dp1Req(i).fire()){
      writebacked(enqPtrValPlus(i)) := false.B
    }
  }
  // writeback logic set numWbPorts writebacked to true 
  for(i <- 0 until numWbPorts){
    when(io.exeWbResults(i).fire()){
      val wbIdxExt = io.exeWbResults(i).bits.uop.roqIdx
      val wbIdx = wbIdxExt.value
      writebacked(wbIdx) := true.B
    }
  }
  // rollback: write all 
  // when rollback, reset writebacked entry to valid
  when(io.memRedirect.valid) { // TODO: opt timing
    for (i <- 0 until RoqSize) {
      val recRoqIdx = RoqPtr(flagBkup(i), i.U)
      when (valid(i) && isAfter(recRoqIdx, io.memRedirect.bits.roqIdx)) {
        writebacked(i) := false.B
      }
    }
  }

  // read
  // deqPtrWritebacked
  // gen io.commits(i).valid read 6 (CommitWidth)

  // flagBkup
  // write: update when enqueue
  // enqueue logic set 6 flagBkup at most
  for (i <- 0 until RenameWidth) {
    when(io.dp1Req(i).fire()){
      flagBkup(enqPtrValPlus(i)) := enqPtrFlagPlus(i)
    }
  }
  // read: used in rollback logic
  // all flagBkup will be used

  // exuFflags
  // write: writeback logic set numWbPorts exuFflags 
  for(i <- 0 until numWbPorts){
    when(io.exeWbResults(i).fire()){
      val wbIdxExt = io.exeWbResults(i).bits.uop.roqIdx
      val wbIdx = wbIdxExt.value
      exuFflags(wbIdx) := io.exeWbResults(i).bits.fflags
    }
  }
  // read: used in commit logic
  // read CommitWidth exuFflags

  // debug info
  XSDebug(p"enqPtr ${enqPtrExt} deqPtr ${deqPtrExt}\n")
  XSDebug("")
  for(i <- 0 until RoqSize){
    XSDebug(false, !valid(i), "-")
    XSDebug(false, valid(i) && writebacked(i), "w")
    XSDebug(false, valid(i) && !writebacked(i), "v")
  }
  XSDebug(false, true.B, "\n")

  for(i <- 0 until RoqSize){
    if(i % 4 == 0) XSDebug("")
    XSDebug(false, true.B, "%x ", debug_microOp(i).cf.pc)
    XSDebug(false, !valid(i), "- ")
    XSDebug(false, valid(i) && writebacked(i), "w ")
    XSDebug(false, valid(i) && !writebacked(i), "v ")
    if(i % 4 == 3) XSDebug(false, true.B, "\n")
  }
  
  val id = roqDebugId()
  val difftestIntrNO = WireInit(0.U(XLEN.W))
  val difftestCause = WireInit(0.U(XLEN.W))
  ExcitingUtils.addSink(difftestIntrNO, s"difftestIntrNOfromCSR$id")
  ExcitingUtils.addSink(difftestCause, s"difftestCausefromCSR$id")
  
  if(!env.FPGAPlatform){ 

    //difftest signals
    val firstValidCommit = deqPtr + PriorityMux(validCommit, VecInit(List.tabulate(CommitWidth)(_.U)))

    val skip = Wire(Vec(CommitWidth, Bool()))
    val wen = Wire(Vec(CommitWidth, Bool()))
    val wdata = Wire(Vec(CommitWidth, UInt(XLEN.W)))
    val wdst = Wire(Vec(CommitWidth, UInt(32.W)))
    val diffTestDebugLrScValid = Wire(Vec(CommitWidth, Bool()))
    val wpc = Wire(Vec(CommitWidth, UInt(XLEN.W)))
    val trapVec = Wire(Vec(CommitWidth, Bool()))
    val isRVC = Wire(Vec(CommitWidth, Bool()))
    for(i <- 0 until CommitWidth){
      // io.commits(i).valid
      val idx = deqPtr+i.U
      val uop = io.commits(i).bits.uop
      val DifftestSkipSC = false
      if(!DifftestSkipSC){
        skip(i) := debug_exuDebug(idx).isMMIO && io.commits(i).valid
      }else{
        skip(i) := (
            debug_exuDebug(idx).isMMIO || 
            uop.ctrl.fuType === FuType.mou && uop.ctrl.fuOpType === LSUOpType.sc_d ||
            uop.ctrl.fuType === FuType.mou && uop.ctrl.fuOpType === LSUOpType.sc_w
          ) && io.commits(i).valid
      }
      wen(i) := io.commits(i).valid && uop.ctrl.rfWen && uop.ctrl.ldest =/= 0.U
      wdata(i) := debug_exuData(idx)
      wdst(i) := uop.ctrl.ldest
      diffTestDebugLrScValid(i) := uop.diffTestDebugLrScValid
      wpc(i) := SignExt(uop.cf.pc, XLEN)
      trapVec(i) := io.commits(i).valid && (state===s_idle) && uop.ctrl.isXSTrap
      isRVC(i) := uop.cf.brUpdate.pd.isRVC
    }

    val scFailed = !diffTestDebugLrScValid(0) && 
      io.commits(0).bits.uop.ctrl.fuType === FuType.mou &&
      (io.commits(0).bits.uop.ctrl.fuOpType === LSUOpType.sc_d || io.commits(0).bits.uop.ctrl.fuOpType === LSUOpType.sc_w)

    val instrCnt = RegInit(0.U(64.W))
    instrCnt := instrCnt + retireCounter

    XSDebug(difftestIntrNO =/= 0.U, "difftest intrNO set %x\n", difftestIntrNO)
    val retireCounterFix = Mux(io.redirect.valid, 1.U, retireCounter)
    val retirePCFix = SignExt(Mux(io.redirect.valid, debug_microOp(deqPtr).cf.pc, debug_microOp(firstValidCommit).cf.pc), XLEN)
    val retireInstFix = Mux(io.redirect.valid, debug_microOp(deqPtr).cf.instr, debug_microOp(firstValidCommit).cf.instr)

    ExcitingUtils.addSource(RegNext(retireCounterFix), "difftestCommit", ExcitingUtils.Debug)
    ExcitingUtils.addSource(RegNext(retirePCFix), "difftestThisPC", ExcitingUtils.Debug)//first valid PC
    ExcitingUtils.addSource(RegNext(retireInstFix), "difftestThisINST", ExcitingUtils.Debug)//first valid inst
    ExcitingUtils.addSource(RegNext(skip.asUInt), "difftestSkip", ExcitingUtils.Debug)
    ExcitingUtils.addSource(RegNext(isRVC.asUInt), "difftestIsRVC", ExcitingUtils.Debug)
    ExcitingUtils.addSource(RegNext(wen.asUInt), "difftestWen", ExcitingUtils.Debug)
    ExcitingUtils.addSource(RegNext(wpc), "difftestWpc", ExcitingUtils.Debug)
    ExcitingUtils.addSource(RegNext(wdata), "difftestWdata", ExcitingUtils.Debug)
    ExcitingUtils.addSource(RegNext(wdst), "difftestWdst", ExcitingUtils.Debug)
    ExcitingUtils.addSource(RegNext(scFailed), "difftestScFailed", ExcitingUtils.Debug)
    ExcitingUtils.addSource(RegNext(difftestIntrNO), "difftestIntrNO", ExcitingUtils.Debug)
    ExcitingUtils.addSource(RegNext(difftestCause), "difftestCause", ExcitingUtils.Debug)

    val hitTrap = trapVec.reduce(_||_)
    val trapCode = PriorityMux(wdata.zip(trapVec).map(x => x._2 -> x._1))
    val trapPC = SignExt(PriorityMux(wpc.zip(trapVec).map(x => x._2 ->x._1)), XLEN)

    ExcitingUtils.addSource(RegNext(hitTrap), "trapValid")
    ExcitingUtils.addSource(RegNext(trapCode), "trapCode")
    ExcitingUtils.addSource(RegNext(trapPC), "trapPC")
    ExcitingUtils.addSource(RegNext(GTimer()), "trapCycleCnt")
    ExcitingUtils.addSource(RegNext(instrCnt), "trapInstrCnt")
    ExcitingUtils.addSource(state === s_walk || state === s_extrawalk, "perfCntCondRoqWalk", Perf)
    val deqNotWritebacked = valid(deqPtr) && !writebacked(deqPtr)
    val deqUopCommitType = deqUop.ctrl.commitType
    ExcitingUtils.addSource(deqNotWritebacked && deqUopCommitType === CommitType.INT,   "perfCntCondRoqWaitInt",   Perf)
    ExcitingUtils.addSource(deqNotWritebacked && deqUopCommitType === CommitType.FP,    "perfCntCondRoqWaitFp",    Perf)
    ExcitingUtils.addSource(deqNotWritebacked && deqUopCommitType === CommitType.LOAD,  "perfCntCondRoqWaitLoad",  Perf)
    ExcitingUtils.addSource(deqNotWritebacked && deqUopCommitType === CommitType.STORE, "perfCntCondRoqWaitStore", Perf)

    if(EnableBPU){
      ExcitingUtils.addSource(hitTrap, "XSTRAP", ConnectionType.Debug)
    }
  }
}<|MERGE_RESOLUTION|>--- conflicted
+++ resolved
@@ -112,7 +112,7 @@
   val enqPtrValPlus = Wire(Vec(RenameWidth, UInt(log2Up(RoqSize).W)))
   val enqPtrFlagPlus = Wire(Vec(RenameWidth, Bool()))
   for (i <- 0 until RenameWidth) {
-    val offset = PopCount(io.dp1Req.map(_.valid).take(i))
+    val offset = PopCount(io.enq.req.map(_.valid).take(i))
     val roqIdxExt = enqPtrExt + offset
     enqPtrValPlus(i) := roqIdxExt.value
     enqPtrFlagPlus(i) := roqIdxExt.flag
@@ -139,24 +139,8 @@
     val roqIdxExt = enqPtrExt + offset
     val roqIdx = roqIdxExt.value
 
-<<<<<<< HEAD
-    when(io.dp1Req(i).fire()){
-      debug_microOp(roqIdx) := io.dp1Req(i).bits
-      when(noSpecEnq(i)){ hasNoSpec := true.B }
-    }
-    val numTryEnqueue = offset +& io.dp1Req(i).valid
-    io.dp1Req(i).ready := numTryEnqueue <= emptyEntries &&
-      state === s_idle &&
-      (!noSpecEnq(i) || isEmpty) &&
-      !hasNoSpec
-    io.roqIdxs(i) := roqIdxExt
-    XSDebug(false, true.B, "(%d, %d) ", io.dp1Req(i).ready, io.dp1Req(i).valid)
-=======
     when(io.enq.req(i).valid) {
-      microOp(roqIdx) := io.enq.req(i).bits
-      valid(roqIdx) := true.B
-      flag(roqIdx) := roqIdxExt.flag
-      writebacked(roqIdx) := false.B
+      debug_microOp(roqIdx) := io.enq.req(i).bits
       when(io.enq.req(i).bits.ctrl.blockBackward) {
         hasBlockBackward := true.B
       }
@@ -165,7 +149,6 @@
       }
     }
     io.enq.resp(i) := roqIdxExt
->>>>>>> cc563521
   }
 
   val validEntries = distanceBetween(enqPtrExt, deqPtrExt)
@@ -385,7 +368,7 @@
   // write
   // enqueue logic writes 6 valid
   for (i <- 0 until RenameWidth) {
-    when(io.dp1Req(i).fire()){
+    when(io.enq.req(i).fire()){
       valid(enqPtrValPlus(i)) := true.B
     }
   }
@@ -422,7 +405,7 @@
   // write
   // enqueue logic set 6 writebacked to false
   for (i <- 0 until RenameWidth) {
-    when(io.dp1Req(i).fire()){
+    when(io.enq.req(i).fire()){
       writebacked(enqPtrValPlus(i)) := false.B
     }
   }
@@ -453,7 +436,7 @@
   // write: update when enqueue
   // enqueue logic set 6 flagBkup at most
   for (i <- 0 until RenameWidth) {
-    when(io.dp1Req(i).fire()){
+    when(io.enq.req(i).fire()){
       flagBkup(enqPtrValPlus(i)) := enqPtrFlagPlus(i)
     }
   }
