/***************************************************************************************
* Copyright (c) 2020-2021 Institute of Computing Technology, Chinese Academy of Sciences
* Copyright (c) 2020-2021 Peng Cheng Laboratory
*
* XiangShan is licensed under Mulan PSL v2.
* You can use this software according to the terms and conditions of the Mulan PSL v2.
* You may obtain a copy of Mulan PSL v2 at:
*          http://license.coscl.org.cn/MulanPSL2
*
* THIS SOFTWARE IS PROVIDED ON AN "AS IS" BASIS, WITHOUT WARRANTIES OF ANY KIND,
* EITHER EXPRESS OR IMPLIED, INCLUDING BUT NOT LIMITED TO NON-INFRINGEMENT,
* MERCHANTABILITY OR FIT FOR A PARTICULAR PURPOSE.
*
* See the Mulan PSL v2 for more details.
***************************************************************************************/

package xiangshan.backend.rob

import org.chipsalliance.cde.config.Parameters
import chisel3._
import chisel3.util._
import difftest._
import freechips.rocketchip.diplomacy.{LazyModule, LazyModuleImp}
import utility._
import utils._
import xiangshan._
import xiangshan.backend.BackendParams
import xiangshan.backend.Bundles.{DynInst, ExceptionInfo, ExuOutput}
import xiangshan.backend.fu.{FuConfig, FuType}
import xiangshan.frontend.FtqPtr
import xiangshan.mem.{LqPtr, LsqEnqIO, SqPtr}
import xiangshan.backend.Bundles.{DynInst, ExceptionInfo, ExuOutput}
import xiangshan.backend.ctrlblock.{DebugLSIO, DebugLsInfo, LsTopdownInfo}
import xiangshan.backend.fu.vector.Bundles.VType
import xiangshan.backend.rename.SnapshotGenerator
import yunsuan.VfaluType
import xiangshan.backend.rob.RobBundles._

class Rob(params: BackendParams)(implicit p: Parameters) extends LazyModule with HasXSParameter {
  override def shouldBeInlined: Boolean = false

  lazy val module = new RobImp(this)(p, params)
}

class RobImp(override val wrapper: Rob)(implicit p: Parameters, params: BackendParams) extends LazyModuleImp(wrapper)
  with HasXSParameter with HasCircularQueuePtrHelper with HasPerfEvents {

  private val LduCnt = params.LduCnt
  private val StaCnt = params.StaCnt
  private val HyuCnt = params.HyuCnt

  val io = IO(new Bundle() {
    val hartId = Input(UInt(hartIdLen.W))
    val redirect = Input(Valid(new Redirect))
    val enq = new RobEnqIO
    val flushOut = ValidIO(new Redirect)
    val exception = ValidIO(new ExceptionInfo)
    // exu + brq
    val writeback: MixedVec[ValidIO[ExuOutput]] = Flipped(params.genWrite2CtrlBundles)
    val exuWriteback: MixedVec[ValidIO[ExuOutput]] = Flipped(params.genWrite2CtrlBundles)
    val writebackNums = Flipped(Vec(writeback.size - params.StdCnt, ValidIO(UInt(writeback.size.U.getWidth.W))))
    val writebackNeedFlush = Input(Vec(params.allExuParams.filter(_.needExceptionGen).length, Bool()))
    val commits = Output(new RobCommitIO)
    val rabCommits = Output(new RabCommitIO)
    val diffCommits = if (backendParams.debugEn) Some(Output(new DiffCommitIO)) else None
    val isVsetFlushPipe = Output(Bool())
    val lsq = new RobLsqIO
    val robDeqPtr = Output(new RobPtr)
    val csr = new RobCSRIO
    val snpt = Input(new SnapshotPort)
    val robFull = Output(Bool())
    val headNotReady = Output(Bool())
    val cpu_halt = Output(Bool())
    val wfi_enable = Input(Bool())
    val toDecode = new Bundle {
      val isResumeVType = Output(Bool())
      val walkVType = ValidIO(VType())
      val commitVType = new Bundle {
        val vtype = ValidIO(VType())
        val hasVsetvl = Output(Bool())
      }
    }
    val readGPAMemAddr = ValidIO(new Bundle {
      val ftqPtr = new FtqPtr()
      val ftqOffset = UInt(log2Up(PredictWidth).W)
    })
    val readGPAMemData = Input(UInt(GPAddrBits.W))
    val vstartIsZero = Input(Bool())

    val debug_ls = Flipped(new DebugLSIO)
    val debugRobHead = Output(new DynInst)
    val debugEnqLsq = Input(new LsqEnqIO)
    val debugHeadLsIssue = Input(Bool())
    val lsTopdownInfo = Vec(LduCnt + HyuCnt, Input(new LsTopdownInfo))
    val debugTopDown = new Bundle {
      val toCore = new RobCoreTopDownIO
      val toDispatch = new RobDispatchTopDownIO
      val robHeadLqIdx = Valid(new LqPtr)
    }
    val debugRolling = new RobDebugRollingIO
  })

  val exuWBs: Seq[ValidIO[ExuOutput]] = io.exuWriteback.filter(!_.bits.params.hasStdFu).toSeq
  val stdWBs: Seq[ValidIO[ExuOutput]] = io.exuWriteback.filter(_.bits.params.hasStdFu).toSeq
  val fflagsWBs = io.exuWriteback.filter(x => x.bits.fflags.nonEmpty).toSeq
  val exceptionWBs = io.writeback.filter(x => x.bits.exceptionVec.nonEmpty).toSeq
  val redirectWBs = io.writeback.filter(x => x.bits.redirect.nonEmpty).toSeq
  val vxsatWBs = io.exuWriteback.filter(x => x.bits.vxsat.nonEmpty).toSeq

  val numExuWbPorts = exuWBs.length
  val numStdWbPorts = stdWBs.length
  val bankAddrWidth = log2Up(CommitWidth)

  println(s"Rob: size $RobSize, numExuWbPorts: $numExuWbPorts, numStdWbPorts: $numStdWbPorts, commitwidth: $CommitWidth")

  val rab = Module(new RenameBuffer(RabSize))
  val vtypeBuffer = Module(new VTypeBuffer(VTypeBufferSize))
  val bankNum = 8
  assert(RobSize % bankNum == 0, "RobSize % bankNum must be 0")
  val robEntries = Reg(Vec(RobSize, new RobEntryBundle))
  // pointers
  // For enqueue ptr, we don't duplicate it since only enqueue needs it.
  val enqPtrVec = Wire(Vec(RenameWidth, new RobPtr))
  val deqPtrVec = Wire(Vec(CommitWidth, new RobPtr))
  val walkPtrVec = Reg(Vec(CommitWidth, new RobPtr))
  val walkPtrTrue = Reg(new RobPtr)
  val lastWalkPtr = Reg(new RobPtr)
  val allowEnqueue = RegInit(true.B)

  /**
   * Enqueue (from dispatch)
   */
  // special cases
  val hasBlockBackward = RegInit(false.B)
  val hasWaitForward = RegInit(false.B)
  val doingSvinval = RegInit(false.B)
  val enqPtr = enqPtrVec(0)
  val deqPtr = deqPtrVec(0)
  val walkPtr = walkPtrVec(0)
  val allocatePtrVec = VecInit((0 until RenameWidth).map(i => enqPtrVec(PopCount(io.enq.req.take(i).map(req => req.valid && req.bits.firstUop)))))
  io.enq.canAccept := allowEnqueue && !hasBlockBackward && rab.io.canEnq && vtypeBuffer.io.canEnq
  io.enq.resp := allocatePtrVec
  val canEnqueue = VecInit(io.enq.req.map(req => req.valid && req.bits.firstUop && io.enq.canAccept))
  val timer = GTimer()
  // robEntries enqueue
  for (i <- 0 until RobSize) {
    val enqOH = VecInit(canEnqueue.zip(allocatePtrVec.map(_.value === i.U)).map(x => x._1 && x._2))
    assert(PopCount(enqOH) < 2.U, s"robEntries$i enqOH is not one hot")
    when(enqOH.asUInt.orR && !io.redirect.valid){
      connectEnq(robEntries(i), Mux1H(enqOH, io.enq.req.map(_.bits)))
    }
  }
  // robBanks0 include robidx : 0 8 16 24 32 ...
  val robBanks = VecInit((0 until bankNum).map(i => VecInit(robEntries.zipWithIndex.filter(_._2 % bankNum == i).map(_._1))))
  // each Bank has 20 Entries, read addr is one hot
  // all banks use same raddr
  val eachBankEntrieNum = robBanks(0).length
  val robBanksRaddrThisLine = RegInit(1.U(eachBankEntrieNum.W))
  val robBanksRaddrNextLine = Wire(UInt(eachBankEntrieNum.W))
  robBanksRaddrThisLine := robBanksRaddrNextLine
  val bankNumWidth = log2Up(bankNum)
  val deqPtrWidth = deqPtr.value.getWidth
  val robIdxThisLine = VecInit((0 until bankNum).map(i => Cat(deqPtr.value(deqPtrWidth - 1, bankNumWidth), i.U(bankNumWidth.W))))
  val robIdxNextLine = VecInit((0 until bankNum).map(i => Cat(deqPtr.value(deqPtrWidth - 1, bankNumWidth) + 1.U, i.U(bankNumWidth.W))))
  // robBanks read
  val robBanksRdataThisLine = VecInit(robBanks.map{ case bank =>
    Mux1H(robBanksRaddrThisLine, bank)
  })
  val robBanksRdataNextLine = VecInit(robBanks.map{ case bank =>
    val shiftBank = bank.drop(1) :+ bank(0)
    Mux1H(robBanksRaddrThisLine, shiftBank)
  })
  val robBanksRdataThisLineUpdate = Wire(Vec(CommitWidth, new RobEntryBundle))
  val robBanksRdataNextLineUpdate = Wire(Vec(CommitWidth, new RobEntryBundle))
  val commitValidThisLine = Wire(Vec(CommitWidth, Bool()))
  val hasCommitted = RegInit(VecInit(Seq.fill(CommitWidth)(false.B)))
  val donotNeedWalk = RegInit(VecInit(Seq.fill(CommitWidth)(false.B)))
  val allCommitted = Wire(Bool())

  when(allCommitted) {
    hasCommitted := 0.U.asTypeOf(hasCommitted)
  }.elsewhen(io.commits.isCommit){
    for (i <- 0 until CommitWidth){
      hasCommitted(i) := commitValidThisLine(i) || hasCommitted(i)
    }
  }
  allCommitted := io.commits.isCommit && commitValidThisLine.last
  val walkPtrHead = Wire(new RobPtr)
  val changeBankAddrToDeqPtr = (walkPtrVec.head + CommitWidth.U) > lastWalkPtr
  when(io.redirect.valid){
    robBanksRaddrNextLine := UIntToOH(walkPtrHead.value(walkPtrHead.value.getWidth-1, bankAddrWidth))
  }.elsewhen(allCommitted || io.commits.isWalk && !changeBankAddrToDeqPtr){
    robBanksRaddrNextLine := Mux(robBanksRaddrThisLine.head(1) === 1.U, 1.U, robBanksRaddrThisLine << 1)
  }.elsewhen(io.commits.isWalk && changeBankAddrToDeqPtr){
    robBanksRaddrNextLine := UIntToOH(deqPtr.value(deqPtr.value.getWidth-1, bankAddrWidth))
  }.otherwise(
    robBanksRaddrNextLine := robBanksRaddrThisLine
  )
  val robDeqGroup = Reg(Vec(bankNum, new RobCommitEntryBundle))
  val commitInfo = VecInit((0 until CommitWidth).map(i => robDeqGroup(deqPtrVec(i).value(bankAddrWidth-1,0)))).toSeq
  val walkInfo = VecInit((0 until CommitWidth).map(i => robDeqGroup(walkPtrVec(i).value(bankAddrWidth-1, 0)))).toSeq
  for (i <- 0 until CommitWidth) {
    connectCommitEntry(robDeqGroup(i), robBanksRdataThisLineUpdate(i))
    when(allCommitted){
      connectCommitEntry(robDeqGroup(i), robBanksRdataNextLineUpdate(i))
    }
  }
  // data for debug
  // Warn: debug_* prefix should not exist in generated verilog.
  val debug_microOp = DebugMem(RobSize, new DynInst)
  val debug_exuData = Reg(Vec(RobSize, UInt(XLEN.W))) //for debug
  val debug_exuDebug = Reg(Vec(RobSize, new DebugBundle)) //for debug
  val debug_lsInfo = RegInit(VecInit(Seq.fill(RobSize)(DebugLsInfo.init)))
  val debug_lsTopdownInfo = RegInit(VecInit(Seq.fill(RobSize)(LsTopdownInfo.init)))
  val debug_lqIdxValid = RegInit(VecInit.fill(RobSize)(false.B))
  val debug_lsIssued = RegInit(VecInit.fill(RobSize)(false.B))

  val isEmpty = enqPtr === deqPtr
  val snptEnq = io.enq.canAccept && io.enq.req.map(x => x.valid && x.bits.snapshot).reduce(_ || _)
  val snapshotPtrVec = Wire(Vec(CommitWidth, new RobPtr))
  snapshotPtrVec(0) := io.enq.req(0).bits.robIdx
  for (i <- 1 until CommitWidth) {
    snapshotPtrVec(i) := snapshotPtrVec(0) + i.U
  }
  val snapshots = SnapshotGenerator(snapshotPtrVec, snptEnq, io.snpt.snptDeq, io.redirect.valid, io.snpt.flushVec)
  val debug_lsIssue = WireDefault(debug_lsIssued)
  debug_lsIssue(deqPtr.value) := io.debugHeadLsIssue

  /**
   * states of Rob
   */
  val s_idle :: s_walk :: Nil = Enum(2)
  val state = RegInit(s_idle)

  val tip_computing :: tip_stalled :: tip_walk :: tip_drained :: Nil = Enum(4)
  val tip_state = WireInit(0.U(4.W))
  when(!isEmpty) {  // One or more inst in ROB
    when(state === s_walk || io.redirect.valid) {
      tip_state := tip_walk
    }.elsewhen(io.commits.isCommit && PopCount(io.commits.commitValid) =/= 0.U) {
      tip_state := tip_computing
    }.otherwise {
      tip_state := tip_stalled
    }
  }.otherwise {
    tip_state := tip_drained
  }
  class TipEntry()(implicit p: Parameters) extends XSBundle {
    val state = UInt(4.W)
    val commits = new RobCommitIO()      // info of commit
    val redirect = Valid(new Redirect)   // info of redirect
    val redirect_pc = UInt(VAddrBits.W)  // PC of the redirect uop
    val debugLsInfo = new DebugLsInfo()
  }
  val tip_table = ChiselDB.createTable("Tip_" + p(XSCoreParamsKey).HartId.toString, new TipEntry)
  val tip_data = Wire(new TipEntry())
  tip_data.state := tip_state
  tip_data.commits := io.commits
  tip_data.redirect := io.redirect
  tip_data.redirect_pc := debug_microOp(io.redirect.bits.robIdx.value).pc
  tip_data.debugLsInfo := debug_lsInfo(io.commits.robIdx(0).value)
  tip_table.log(tip_data, true.B, "", clock, reset)

  val exceptionGen = Module(new ExceptionGen(params))
  val exceptionDataRead = exceptionGen.io.state
  val fflagsDataRead = Wire(Vec(CommitWidth, UInt(5.W)))
  val vxsatDataRead = Wire(Vec(CommitWidth, Bool()))
  io.robDeqPtr := deqPtr
  io.debugRobHead := debug_microOp(deqPtr.value)

  /**
   * connection of [[rab]]
   */
  rab.io.redirect.valid := io.redirect.valid

  rab.io.req.zip(io.enq.req).map { case (dest, src) =>
    dest.bits := src.bits
    dest.valid := src.valid && io.enq.canAccept
  }

  val walkDestSizeDeqGroup = RegInit(VecInit(Seq.fill(CommitWidth)(0.U(log2Up(MaxUopSize + 1).W))))
  val realDestSizeSeq = VecInit(robDeqGroup.zip(hasCommitted).map{case (r, h) => Mux(h, 0.U, r.realDestSize)})
  val walkDestSizeSeq = VecInit(robDeqGroup.zip(donotNeedWalk).map{case (r, d) => Mux(d, 0.U, r.realDestSize)})
  val commitSizeSumSeq = VecInit((0 until CommitWidth).map(i => realDestSizeSeq.take(i + 1).reduce(_ +& _)))
  val walkSizeSumSeq   = VecInit((0 until CommitWidth).map(i => walkDestSizeSeq.take(i + 1).reduce(_ +& _)))
  val commitSizeSumCond = VecInit(commitValidThisLine.zip(hasCommitted).map{case (c,h) => (c || h) && io.commits.isCommit})
  val walkSizeSumCond   = VecInit(io.commits.walkValid.zip(donotNeedWalk).map{case (w,d) => (w || d) && io.commits.isWalk})
  val commitSizeSum = PriorityMuxDefault(commitSizeSumCond.reverse.zip(commitSizeSumSeq.reverse), 0.U)
  val walkSizeSum   = PriorityMuxDefault(walkSizeSumCond.reverse.zip(walkSizeSumSeq.reverse), 0.U)

  rab.io.fromRob.commitSize := commitSizeSum
  rab.io.fromRob.walkSize := walkSizeSum
  rab.io.snpt := io.snpt
  rab.io.snpt.snptEnq := snptEnq

  io.rabCommits := rab.io.commits
  io.diffCommits.foreach(_ := rab.io.diffCommits.get)

  /**
   * connection of [[vtypeBuffer]]
   */

  vtypeBuffer.io.redirect.valid := io.redirect.valid

  vtypeBuffer.io.req.zip(io.enq.req).map { case (sink, source) =>
    sink.valid := source.valid && io.enq.canAccept
    sink.bits := source.bits
  }

  private val commitIsVTypeVec = VecInit(io.commits.commitValid.zip(io.commits.info).map { case (valid, info) => io.commits.isCommit && valid && info.isVset })
  private val walkIsVTypeVec = VecInit(io.commits.walkValid.zip(walkInfo).map { case (valid, info) => io.commits.isWalk && valid && info.isVset })
  vtypeBuffer.io.fromRob.commitSize := PopCount(commitIsVTypeVec)
  vtypeBuffer.io.fromRob.walkSize := PopCount(walkIsVTypeVec)
  vtypeBuffer.io.snpt := io.snpt
  vtypeBuffer.io.snpt.snptEnq := snptEnq
  io.toDecode.isResumeVType := vtypeBuffer.io.toDecode.isResumeVType
  io.toDecode.commitVType := vtypeBuffer.io.toDecode.commitVType
  io.toDecode.walkVType := vtypeBuffer.io.toDecode.walkVType

  // When blockBackward instruction leaves Rob (commit or walk), hasBlockBackward should be set to false.B
  // To reduce registers usage, for hasBlockBackward cases, we allow enqueue after ROB is empty.
  when(isEmpty) {
    hasBlockBackward := false.B
  }
  // When any instruction commits, hasNoSpecExec should be set to false.B
  when(io.commits.hasWalkInstr || io.commits.hasCommitInstr) {
    hasWaitForward := false.B
  }

  // The wait-for-interrupt (WFI) instruction waits in the ROB until an interrupt might need servicing.
  // io.csr.wfiEvent will be asserted if the WFI can resume execution, and we change the state to s_wfi_idle.
  // It does not affect how interrupts are serviced. Note that WFI is noSpecExec and it does not trigger interrupts.
  val hasWFI = RegInit(false.B)
  io.cpu_halt := hasWFI
  // WFI Timeout: 2^20 = 1M cycles
  val wfi_cycles = RegInit(0.U(20.W))
  when(hasWFI) {
    wfi_cycles := wfi_cycles + 1.U
  }.elsewhen(!hasWFI && RegNext(hasWFI)) {
    wfi_cycles := 0.U
  }
  val wfi_timeout = wfi_cycles.andR
  when(RegNext(RegNext(io.csr.wfiEvent)) || io.flushOut.valid || wfi_timeout) {
    hasWFI := false.B
  }

  for (i <- 0 until RenameWidth) {
    // we don't check whether io.redirect is valid here since redirect has higher priority
    when(canEnqueue(i)) {
      val enqUop = io.enq.req(i).bits
      val enqIndex = allocatePtrVec(i).value
      // store uop in data module and debug_microOp Vec
      debug_microOp(enqIndex) := enqUop
      debug_microOp(enqIndex).debugInfo.dispatchTime := timer
      debug_microOp(enqIndex).debugInfo.enqRsTime := timer
      debug_microOp(enqIndex).debugInfo.selectTime := timer
      debug_microOp(enqIndex).debugInfo.issueTime := timer
      debug_microOp(enqIndex).debugInfo.writebackTime := timer
      debug_microOp(enqIndex).debugInfo.tlbFirstReqTime := timer
      debug_microOp(enqIndex).debugInfo.tlbRespTime := timer
      debug_lsInfo(enqIndex) := DebugLsInfo.init
      debug_lsTopdownInfo(enqIndex) := LsTopdownInfo.init
      debug_lqIdxValid(enqIndex) := false.B
      debug_lsIssued(enqIndex) := false.B
      when (enqUop.waitForward) {
        hasWaitForward := true.B
      }
      val enqHasTriggerCanFire = io.enq.req(i).bits.trigger.getFrontendCanFire
      val enqHasException = ExceptionNO.selectFrontend(enqUop.exceptionVec).asUInt.orR
      // the begin instruction of Svinval enqs so mark doingSvinval as true to indicate this process
      when(!enqHasTriggerCanFire && !enqHasException && enqUop.isSvinvalBegin(enqUop.flushPipe)) {
        doingSvinval := true.B
      }
      // the end instruction of Svinval enqs so clear doingSvinval
      when(!enqHasTriggerCanFire && !enqHasException && enqUop.isSvinvalEnd(enqUop.flushPipe)) {
        doingSvinval := false.B
      }
      // when we are in the process of Svinval software code area , only Svinval.vma and end instruction of Svinval can appear
      assert(!doingSvinval || (enqUop.isSvinval(enqUop.flushPipe) || enqUop.isSvinvalEnd(enqUop.flushPipe) || enqUop.isNotSvinval))
      when(enqUop.isWFI && !enqHasException && !enqHasTriggerCanFire) {
        hasWFI := true.B
      }

      robEntries(enqIndex).mmio := false.B
      robEntries(enqIndex).vls := enqUop.vlsInstr
    }
  }

  for (i <- 0 until RenameWidth) {
    val enqUop = io.enq.req(i)
    when(enqUop.valid && enqUop.bits.blockBackward && io.enq.canAccept) {
      hasBlockBackward := true.B
    }
  }

  val dispatchNum = Mux(io.enq.canAccept, PopCount(io.enq.req.map(req => req.valid && req.bits.firstUop)), 0.U)
  io.enq.isEmpty := RegNext(isEmpty && !VecInit(io.enq.req.map(_.valid)).asUInt.orR)

  when(!io.wfi_enable) {
    hasWFI := false.B
  }
  // sel vsetvl's flush position
  val vs_idle :: vs_waitVinstr :: vs_waitFlush :: Nil = Enum(3)
  val vsetvlState = RegInit(vs_idle)

  val firstVInstrFtqPtr = RegInit(0.U.asTypeOf(new FtqPtr))
  val firstVInstrFtqOffset = RegInit(0.U.asTypeOf(UInt(log2Up(PredictWidth).W)))
  val firstVInstrRobIdx = RegInit(0.U.asTypeOf(new RobPtr))

  val enq0 = io.enq.req(0)
  val enq0IsVset = enq0.bits.isVset && enq0.bits.lastUop && canEnqueue(0)
  val enq0IsVsetFlush = enq0IsVset && enq0.bits.flushPipe
  val enqIsVInstrVec = io.enq.req.zip(canEnqueue).map { case (req, fire) => FuType.isVArith(req.bits.fuType) && fire }
  // for vs_idle
  val firstVInstrIdle = PriorityMux(enqIsVInstrVec.zip(io.enq.req).drop(1) :+ (true.B, 0.U.asTypeOf(io.enq.req(0).cloneType)))
  // for vs_waitVinstr
  val enqIsVInstrOrVset = (enqIsVInstrVec(0) || enq0IsVset) +: enqIsVInstrVec.drop(1)
  val firstVInstrWait = PriorityMux(enqIsVInstrOrVset, io.enq.req)
  when(vsetvlState === vs_idle) {
    firstVInstrFtqPtr := firstVInstrIdle.bits.ftqPtr
    firstVInstrFtqOffset := firstVInstrIdle.bits.ftqOffset
    firstVInstrRobIdx := firstVInstrIdle.bits.robIdx
  }.elsewhen(vsetvlState === vs_waitVinstr) {
    when(Cat(enqIsVInstrOrVset).orR) {
      firstVInstrFtqPtr := firstVInstrWait.bits.ftqPtr
      firstVInstrFtqOffset := firstVInstrWait.bits.ftqOffset
      firstVInstrRobIdx := firstVInstrWait.bits.robIdx
    }
  }

  val hasVInstrAfterI = Cat(enqIsVInstrVec(0)).orR
  when(vsetvlState === vs_idle && !io.redirect.valid) {
    when(enq0IsVsetFlush) {
      vsetvlState := Mux(hasVInstrAfterI, vs_waitFlush, vs_waitVinstr)
    }
  }.elsewhen(vsetvlState === vs_waitVinstr) {
    when(io.redirect.valid) {
      vsetvlState := vs_idle
    }.elsewhen(Cat(enqIsVInstrOrVset).orR) {
      vsetvlState := vs_waitFlush
    }
  }.elsewhen(vsetvlState === vs_waitFlush) {
    when(io.redirect.valid) {
      vsetvlState := vs_idle
    }
  }

  // lqEnq
  io.debugEnqLsq.needAlloc.map(_(0)).zip(io.debugEnqLsq.req).foreach { case (alloc, req) =>
    when(io.debugEnqLsq.canAccept && alloc && req.valid) {
      debug_microOp(req.bits.robIdx.value).lqIdx := req.bits.lqIdx
      debug_lqIdxValid(req.bits.robIdx.value) := true.B
    }
  }

  // lsIssue
  when(io.debugHeadLsIssue) {
    debug_lsIssued(deqPtr.value) := true.B
  }

  /**
   * Writeback (from execution units)
   */
  for (wb <- exuWBs) {
    when(wb.valid) {
      val wbIdx = wb.bits.robIdx.value
      debug_exuData(wbIdx) := wb.bits.data(0)
      debug_exuDebug(wbIdx) := wb.bits.debug
      debug_microOp(wbIdx).debugInfo.enqRsTime := wb.bits.debugInfo.enqRsTime
      debug_microOp(wbIdx).debugInfo.selectTime := wb.bits.debugInfo.selectTime
      debug_microOp(wbIdx).debugInfo.issueTime := wb.bits.debugInfo.issueTime
      debug_microOp(wbIdx).debugInfo.writebackTime := wb.bits.debugInfo.writebackTime

      // debug for lqidx and sqidx
      debug_microOp(wbIdx).lqIdx := wb.bits.lqIdx.getOrElse(0.U.asTypeOf(new LqPtr))
      debug_microOp(wbIdx).sqIdx := wb.bits.sqIdx.getOrElse(0.U.asTypeOf(new SqPtr))

      val debug_Uop = debug_microOp(wbIdx)
      XSInfo(true.B,
        p"writebacked pc 0x${Hexadecimal(debug_Uop.pc)} wen ${debug_Uop.rfWen} " +
          p"data 0x${Hexadecimal(wb.bits.data(0))} ldst ${debug_Uop.ldest} pdst ${debug_Uop.pdest} " +
          p"skip ${wb.bits.debug.isMMIO} robIdx: ${wb.bits.robIdx}\n"
      )
    }
  }

  val writebackNum = PopCount(exuWBs.map(_.valid))
  XSInfo(writebackNum =/= 0.U, "writebacked %d insts\n", writebackNum)

  for (i <- 0 until LoadPipelineWidth) {
    when(RegNext(io.lsq.mmio(i))) {
      robEntries(RegEnable(io.lsq.uop(i).robIdx, io.lsq.mmio(i)).value).mmio := true.B
    }
  }


  /**
   * RedirectOut: Interrupt and Exceptions
   */
  val deqDispatchData = robEntries(deqPtr.value)
  val debug_deqUop = debug_microOp(deqPtr.value)

  val deqPtrEntry = robDeqGroup(deqPtr.value(bankAddrWidth-1,0))
  val deqPtrEntryValid = deqPtrEntry.commit_v
  val intrBitSetReg = RegNext(io.csr.intrBitSet)
  val intrEnable = intrBitSetReg && !hasWaitForward && deqPtrEntry.interrupt_safe
  val deqNeedFlush = deqPtrEntry.needFlush && deqPtrEntry.commit_v && deqPtrEntry.commit_w
  val deqHitExceptionGenState = exceptionDataRead.valid && exceptionDataRead.bits.robIdx === deqPtr
  val deqNeedFlushAndHitExceptionGenState = deqNeedFlush && deqHitExceptionGenState
  val exceptionGenStateIsException = exceptionDataRead.bits.exceptionVec.asUInt.orR || exceptionDataRead.bits.singleStep || exceptionDataRead.bits.trigger.canFire
  val deqHasException = deqNeedFlushAndHitExceptionGenState && exceptionGenStateIsException
  val deqHasFlushPipe = deqNeedFlushAndHitExceptionGenState && exceptionDataRead.bits.flushPipe
  val deqHasReplayInst = deqNeedFlushAndHitExceptionGenState && exceptionDataRead.bits.replayInst

  XSDebug(deqHasException && exceptionDataRead.bits.singleStep, "Debug Mode: Deq has singlestep exception\n")
  XSDebug(deqHasException && exceptionDataRead.bits.trigger.getFrontendCanFire, "Debug Mode: Deq has frontend trigger exception\n")
  XSDebug(deqHasException && exceptionDataRead.bits.trigger.getBackendCanFire, "Debug Mode: Deq has backend trigger exception\n")

  val isFlushPipe = deqPtrEntry.commit_w && (deqHasFlushPipe || deqHasReplayInst)

  val isVsetFlushPipe = deqPtrEntry.commit_w && deqHasFlushPipe && exceptionDataRead.bits.isVset
  //  val needModifyFtqIdxOffset = isVsetFlushPipe && (vsetvlState === vs_waitFlush)
  val needModifyFtqIdxOffset = false.B
  io.isVsetFlushPipe := isVsetFlushPipe
  // io.flushOut will trigger redirect at the next cycle.
  // Block any redirect or commit at the next cycle.
  val lastCycleFlush = RegNext(io.flushOut.valid)

  io.flushOut.valid := (state === s_idle) && deqPtrEntryValid && (intrEnable || deqHasException || isFlushPipe) && !lastCycleFlush
  io.flushOut.bits := DontCare
  io.flushOut.bits.isRVC := deqDispatchData.isRVC
  io.flushOut.bits.robIdx := Mux(needModifyFtqIdxOffset, firstVInstrRobIdx, deqPtr)
  io.flushOut.bits.ftqIdx := Mux(needModifyFtqIdxOffset, firstVInstrFtqPtr, deqDispatchData.ftqIdx)
  io.flushOut.bits.ftqOffset := Mux(needModifyFtqIdxOffset, firstVInstrFtqOffset, deqDispatchData.ftqOffset)
  io.flushOut.bits.level := Mux(deqHasReplayInst || intrEnable || deqHasException || needModifyFtqIdxOffset, RedirectLevel.flush, RedirectLevel.flushAfter) // TODO use this to implement "exception next"
  io.flushOut.bits.interrupt := true.B
  XSPerfAccumulate("interrupt_num", io.flushOut.valid && intrEnable)
  XSPerfAccumulate("exception_num", io.flushOut.valid && deqHasException)
  XSPerfAccumulate("flush_pipe_num", io.flushOut.valid && isFlushPipe)
  XSPerfAccumulate("replay_inst_num", io.flushOut.valid && isFlushPipe && deqHasReplayInst)

  val exceptionHappen = (state === s_idle) && deqPtrEntryValid && (intrEnable || deqHasException) && !lastCycleFlush
  io.exception.valid := RegNext(exceptionHappen)
  io.exception.bits.pc := RegEnable(debug_deqUop.pc, exceptionHappen)
  io.exception.bits.gpaddr := io.readGPAMemData
  io.exception.bits.instr := RegEnable(debug_deqUop.instr, exceptionHappen)
  io.exception.bits.commitType := RegEnable(deqDispatchData.commitType, exceptionHappen)
  io.exception.bits.exceptionVec := RegEnable(exceptionDataRead.bits.exceptionVec, exceptionHappen)
  io.exception.bits.exceptionFromBackend := RegEnable(exceptionDataRead.bits.exceptionFromBackend, exceptionHappen)
  io.exception.bits.singleStep := RegEnable(exceptionDataRead.bits.singleStep, exceptionHappen)
  io.exception.bits.crossPageIPFFix := RegEnable(exceptionDataRead.bits.crossPageIPFFix, exceptionHappen)
  io.exception.bits.isInterrupt := RegEnable(intrEnable, exceptionHappen)
  io.exception.bits.isHls := RegEnable(deqDispatchData.isHls, exceptionHappen)
  io.exception.bits.vls := RegEnable(robEntries(deqPtr.value).vls, exceptionHappen)
  io.exception.bits.trigger := RegEnable(exceptionDataRead.bits.trigger, exceptionHappen)

  // data will be one cycle after valid
  io.readGPAMemAddr.valid := exceptionHappen
  io.readGPAMemAddr.bits.ftqPtr := exceptionDataRead.bits.ftqPtr
  io.readGPAMemAddr.bits.ftqOffset := exceptionDataRead.bits.ftqOffset

  XSDebug(io.flushOut.valid,
    p"generate redirect: pc 0x${Hexadecimal(io.exception.bits.pc)} intr $intrEnable " +
      p"excp $deqHasException flushPipe $isFlushPipe " +
      p"Trap_target 0x${Hexadecimal(io.csr.trapTarget)} exceptionVec ${Binary(exceptionDataRead.bits.exceptionVec.asUInt)}\n")


  /**
   * Commits (and walk)
   * They share the same width.
   */
  // T redirect.valid, T+1 use walkPtrVec read robEntries, T+2 start walk, shouldWalkVec used in T+2
  val shouldWalkVec = Wire(Vec(CommitWidth,Bool()))
  val walkingPtrVec = RegNext(walkPtrVec)
  when(io.redirect.valid){
    shouldWalkVec := 0.U.asTypeOf(shouldWalkVec)
  }.elsewhen(RegNext(io.redirect.valid)){
    shouldWalkVec := 0.U.asTypeOf(shouldWalkVec)
  }.elsewhen(state === s_walk){
    shouldWalkVec := VecInit(walkingPtrVec.map(_ <= lastWalkPtr).zip(donotNeedWalk).map(x => x._1 && !x._2))
  }.otherwise(
    shouldWalkVec := 0.U.asTypeOf(shouldWalkVec)
  )
  val walkFinished = walkPtrTrue > lastWalkPtr
  rab.io.fromRob.walkEnd := state === s_walk && walkFinished
  vtypeBuffer.io.fromRob.walkEnd := state === s_walk && walkFinished

  require(RenameWidth <= CommitWidth)

  // wiring to csr
  val (wflags, dirtyFs) = (0 until CommitWidth).map(i => {
    val v = io.commits.commitValid(i)
    val info = io.commits.info(i)
    (v & info.wflags, v & info.dirtyFs)
  }).unzip
  val fflags = Wire(Valid(UInt(5.W)))
  fflags.valid := io.commits.isCommit && VecInit(wflags).asUInt.orR
  fflags.bits := wflags.zip(fflagsDataRead).map({
    case (w, f) => Mux(w, f, 0.U)
  }).reduce(_ | _)
  val dirtyVs = (0 until CommitWidth).map(i => {
    val v = io.commits.commitValid(i)
    val info = io.commits.info(i)
    v & info.dirtyVs
  })
  val dirty_fs = io.commits.isCommit && VecInit(dirtyFs).asUInt.orR
  val dirty_vs = io.commits.isCommit && VecInit(dirtyVs).asUInt.orR

  val resetVstart = dirty_vs && !io.vstartIsZero

  io.csr.vstart.valid := RegNext(Mux(exceptionHappen, exceptionDataRead.bits.vstartEn, resetVstart))
  io.csr.vstart.bits := RegNext(Mux(exceptionHappen, exceptionDataRead.bits.vstart, 0.U))

  val vxsat = Wire(Valid(Bool()))
  vxsat.valid := io.commits.isCommit && vxsat.bits
  vxsat.bits := io.commits.commitValid.zip(vxsatDataRead).map {
    case (valid, vxsat) => valid & vxsat
  }.reduce(_ | _)

  // when mispredict branches writeback, stop commit in the next 2 cycles
  // TODO: don't check all exu write back
  val misPredWb = Cat(VecInit(redirectWBs.map(wb =>
    wb.bits.redirect.get.bits.cfiUpdate.isMisPred && wb.bits.redirect.get.valid && wb.valid
  ).toSeq)).orR
  val misPredBlockCounter = Reg(UInt(3.W))
  misPredBlockCounter := Mux(misPredWb,
    "b111".U,
    misPredBlockCounter >> 1.U
  )
  val misPredBlock = misPredBlockCounter(0)
  val deqFlushBlockCounter = Reg(UInt(3.W))
  val deqFlushBlock = deqFlushBlockCounter(0)
  val deqHasFlushed = RegInit(false.B)
  val deqHasCommitted = io.commits.isCommit && io.commits.commitValid(0)
  val deqHitRedirectReg = RegNext(io.redirect.valid && io.redirect.bits.robIdx === deqPtr)
  when(deqNeedFlush && deqHitRedirectReg){
    deqFlushBlockCounter := "b111".U
  }.otherwise{
    deqFlushBlockCounter := deqFlushBlockCounter >> 1.U
  }
  when(deqHasCommitted){
    deqHasFlushed := false.B
  }.elsewhen(deqNeedFlush && io.flushOut.valid){
    deqHasFlushed := true.B
  }
  val blockCommit = misPredBlock || lastCycleFlush || hasWFI || io.redirect.valid || (deqNeedFlush && !deqHasFlushed) || deqFlushBlock

  io.commits.isWalk := state === s_walk
  io.commits.isCommit := state === s_idle && !blockCommit

  val walk_v = VecInit(walkingPtrVec.map(ptr => robEntries(ptr.value).valid))
  val commit_vDeqGroup = VecInit(robDeqGroup.map(_.commit_v))
  val commit_wDeqGroup = VecInit(robDeqGroup.map(_.commit_w))
  val realCommitLast = deqPtrVec(0).lineHeadPtr + Fill(bankAddrWidth, 1.U)
  val commit_block = VecInit((0 until CommitWidth).map(i => !commit_wDeqGroup(i) && !hasCommitted(i)))
  val allowOnlyOneCommit = VecInit(robDeqGroup.map(x => x.commit_v && x.needFlush)).asUInt.orR || intrBitSetReg
  // for instructions that may block others, we don't allow them to commit
  io.commits.commitValid := PriorityMux(commitValidThisLine, (0 until CommitWidth).map(i => (commitValidThisLine.asUInt >> i).asUInt.asTypeOf(io.commits.commitValid)))

  for (i <- 0 until CommitWidth) {
    // defaults: state === s_idle and instructions commit
    // when intrBitSetReg, allow only one instruction to commit at each clock cycle
    val isBlocked = intrEnable || (deqNeedFlush && !deqHasFlushed && !deqHasFlushPipe)
    val isBlockedByOlder = if (i != 0) commit_block.asUInt(i, 0).orR || allowOnlyOneCommit && !hasCommitted.asUInt(i - 1, 0).andR else false.B
    commitValidThisLine(i) := commit_vDeqGroup(i) && commit_wDeqGroup(i) && !isBlocked && !isBlockedByOlder && !hasCommitted(i)
    io.commits.info(i) := commitInfo(i)
    io.commits.robIdx(i) := deqPtrVec(i)

    io.commits.walkValid(i) := shouldWalkVec(i)
    when(state === s_walk) {
      when(io.commits.isWalk && state === s_walk && shouldWalkVec(i)) {
        XSError(!walk_v(i), s"The walking entry($i) should be valid\n")
      }
    }

    XSInfo(io.commits.isCommit && io.commits.commitValid(i),
      "retired pc %x wen %d ldest %d pdest %x data %x fflags: %b vxsat: %b\n",
      debug_microOp(deqPtrVec(i).value).pc,
      io.commits.info(i).rfWen,
      io.commits.info(i).debug_ldest.getOrElse(0.U),
      io.commits.info(i).debug_pdest.getOrElse(0.U),
      debug_exuData(deqPtrVec(i).value),
      fflagsDataRead(i),
      vxsatDataRead(i)
    )
    XSInfo(state === s_walk && io.commits.walkValid(i), "walked pc %x wen %d ldst %d data %x\n",
      debug_microOp(walkPtrVec(i).value).pc,
      io.commits.info(i).rfWen,
      io.commits.info(i).debug_ldest.getOrElse(0.U),
      debug_exuData(walkPtrVec(i).value)
    )
  }

  // sync fflags/dirty_fs/vxsat to csr
  io.csr.fflags   := RegNextWithEnable(fflags)
  io.csr.dirty_fs := GatedValidRegNext(dirty_fs)
  io.csr.dirty_vs := GatedValidRegNext(dirty_vs)
  io.csr.vxsat    := RegNextWithEnable(vxsat)

  // commit load/store to lsq
  val ldCommitVec = VecInit((0 until CommitWidth).map(i => io.commits.commitValid(i) && io.commits.info(i).commitType === CommitType.LOAD))
  // TODO: Check if meet the require that only set scommit when commit scala store uop
  val stCommitVec = VecInit((0 until CommitWidth).map(i => io.commits.commitValid(i) && io.commits.info(i).commitType === CommitType.STORE && !robEntries(deqPtrVec(i).value).vls ))
  val deqPtrVec_next = Wire(Vec(CommitWidth, Output(new RobPtr)))
  io.lsq.lcommit := RegNext(Mux(io.commits.isCommit, PopCount(ldCommitVec), 0.U))
  io.lsq.scommit := RegNext(Mux(io.commits.isCommit, PopCount(stCommitVec), 0.U))
  // indicate a pending load or store
  io.lsq.pendingld := RegNext(io.commits.isCommit && io.commits.info(0).commitType === CommitType.LOAD && robEntries(deqPtr.value).valid && robEntries(deqPtr.value).mmio)
  // TODO: Check if need deassert pendingst when it is vst
  io.lsq.pendingst := RegNext(io.commits.isCommit && io.commits.info(0).commitType === CommitType.STORE && robEntries(deqPtr.value).valid)
  // TODO: Check if set correctly when vector store is at the head of ROB
  io.lsq.pendingVst := RegNext(io.commits.isCommit && io.commits.info(0).commitType === CommitType.STORE && robEntries(deqPtr.value).valid && robEntries(deqPtr.value).vls)
  io.lsq.commit := RegNext(io.commits.isCommit && io.commits.commitValid(0))
  io.lsq.pendingPtr := RegNext(deqPtr)
  io.lsq.pendingPtrNext := RegNext(deqPtrVec_next.head)

  /**
   * state changes
   * (1) redirect: switch to s_walk
   * (2) walk: when walking comes to the end, switch to s_idle
   */
  val state_next = Mux(
    io.redirect.valid || RegNext(io.redirect.valid), s_walk,
    Mux(
      state === s_walk && walkFinished && rab.io.status.walkEnd && vtypeBuffer.io.status.walkEnd, s_idle,
      state
    )
  )
  XSPerfAccumulate("s_idle_to_idle", state === s_idle && state_next === s_idle)
  XSPerfAccumulate("s_idle_to_walk", state === s_idle && state_next === s_walk)
  XSPerfAccumulate("s_walk_to_idle", state === s_walk && state_next === s_idle)
  XSPerfAccumulate("s_walk_to_walk", state === s_walk && state_next === s_walk)
  state := state_next

  /**
   * pointers and counters
   */
  val deqPtrGenModule = Module(new NewRobDeqPtrWrapper)
  deqPtrGenModule.io.state := state
  deqPtrGenModule.io.deq_v := commit_vDeqGroup
  deqPtrGenModule.io.deq_w := commit_wDeqGroup
  deqPtrGenModule.io.exception_state := exceptionDataRead
  deqPtrGenModule.io.intrBitSetReg := intrBitSetReg
  deqPtrGenModule.io.hasNoSpecExec := hasWaitForward
  deqPtrGenModule.io.allowOnlyOneCommit := allowOnlyOneCommit
  deqPtrGenModule.io.interrupt_safe := robDeqGroup(deqPtr.value(bankAddrWidth-1,0)).interrupt_safe
  deqPtrGenModule.io.blockCommit := blockCommit
  deqPtrGenModule.io.hasCommitted := hasCommitted
  deqPtrGenModule.io.allCommitted := allCommitted
  deqPtrVec := deqPtrGenModule.io.out
  deqPtrVec_next := deqPtrGenModule.io.next_out

  val enqPtrGenModule = Module(new RobEnqPtrWrapper)
  enqPtrGenModule.io.redirect := io.redirect
  enqPtrGenModule.io.allowEnqueue := allowEnqueue && rab.io.canEnq
  enqPtrGenModule.io.hasBlockBackward := hasBlockBackward
  enqPtrGenModule.io.enq := VecInit(io.enq.req.map(req => req.valid && req.bits.firstUop))
  enqPtrVec := enqPtrGenModule.io.out

  // next walkPtrVec:
  // (1) redirect occurs: update according to state
  // (2) walk: move forwards
  val deqPtrReadBank = deqPtrVec_next(0).lineHeadPtr
  val deqPtrVecForWalk = VecInit((0 until CommitWidth).map(i => deqPtrReadBank + i.U))
  val snapPtrReadBank = snapshots(io.snpt.snptSelect)(0).lineHeadPtr
  val snapPtrVecForWalk = VecInit((0 until CommitWidth).map(i => snapPtrReadBank + i.U))
  val walkPtrVec_next: Vec[RobPtr] = Mux(io.redirect.valid,
    Mux(io.snpt.useSnpt, snapPtrVecForWalk, deqPtrVecForWalk),
    Mux((state === s_walk) && !walkFinished, VecInit(walkPtrVec.map(_ + CommitWidth.U)), walkPtrVec)
  )
  val walkPtrTrue_next: RobPtr = Mux(io.redirect.valid,
    Mux(io.snpt.useSnpt, snapshots(io.snpt.snptSelect)(0), deqPtrVec_next(0)),
    Mux((state === s_walk) && !walkFinished, walkPtrVec_next.head, walkPtrTrue)
  )
  walkPtrHead := walkPtrVec_next.head
  walkPtrVec := walkPtrVec_next
  walkPtrTrue := walkPtrTrue_next
  // T io.redirect.valid, T+1 walkPtrLowBits update, T+2 donotNeedWalk update
  val walkPtrLowBits = Reg(UInt(bankAddrWidth.W))
  when(io.redirect.valid){
    walkPtrLowBits := Mux(io.snpt.useSnpt, snapshots(io.snpt.snptSelect)(0).value(bankAddrWidth-1, 0), deqPtrVec_next(0).value(bankAddrWidth-1, 0))
  }
  when(io.redirect.valid) {
    donotNeedWalk := Fill(donotNeedWalk.length, true.B).asTypeOf(donotNeedWalk)
  }.elsewhen(RegNext(io.redirect.valid)){
    donotNeedWalk := (0 until CommitWidth).map(i => (i.U < walkPtrLowBits))
  }.otherwise{
    donotNeedWalk := 0.U.asTypeOf(donotNeedWalk)
  }
  walkDestSizeDeqGroup.zip(walkPtrVec_next).map {
    case (reg, ptrNext) => reg := robEntries(deqPtr.value).realDestSize
  }
  val numValidEntries = distanceBetween(enqPtr, deqPtr)
  val commitCnt = PopCount(io.commits.commitValid)

  allowEnqueue := numValidEntries + dispatchNum <= (RobSize - CommitWidth).U

  val redirectWalkDistance = distanceBetween(io.redirect.bits.robIdx, deqPtrVec_next(0))
  when(io.redirect.valid) {
    lastWalkPtr := Mux(io.redirect.bits.flushItself(), io.redirect.bits.robIdx - 1.U, io.redirect.bits.robIdx)
  }


  /**
   * States
   * We put all the stage bits changes here.
   *
   * All events: (1) enqueue (dispatch); (2) writeback; (3) cancel; (4) dequeue (commit);
   * All states: (1) valid; (2) writebacked; (3) flagBkup
   */

  val deqPtrGroup = Wire(Vec(2 * CommitWidth, new RobPtr))
  deqPtrGroup.zipWithIndex.map { case (deq, i) => deq := deqPtrVec(0) + i.U }
  val commitReadAddr = Mux(state === s_idle, VecInit(deqPtrVec.map(_.value)), VecInit(walkPtrVec.map(_.value)))

  val redirectValidReg = RegNext(io.redirect.valid)
  val redirectBegin = Reg(UInt(log2Up(RobSize).W))
  val redirectEnd = Reg(UInt(log2Up(RobSize).W))
  when(io.redirect.valid){
    redirectBegin := Mux(io.redirect.bits.flushItself(), io.redirect.bits.robIdx.value - 1.U, io.redirect.bits.robIdx.value)
    redirectEnd := enqPtr.value
  }

  // update robEntries valid
  for (i <- 0 until RobSize) {
    val enqOH = VecInit(canEnqueue.zip(allocatePtrVec.map(_.value === i.U)).map(x => x._1 && x._2))
    val commitCond = io.commits.isCommit && io.commits.commitValid.zip(deqPtrVec.map(_.value === i.U)).map(x => x._1 && x._2).reduce(_ || _)
    assert(PopCount(enqOH) < 2.U, s"robEntries$i enqOH is not one hot")
    val needFlush = redirectValidReg && Mux(
      redirectEnd > redirectBegin,
      (i.U > redirectBegin) && (i.U < redirectEnd),
      (i.U > redirectBegin) || (i.U < redirectEnd)
    )
    when(reset.asBool) {
      robEntries(i).valid := false.B
    }.elsewhen(commitCond) {
      robEntries(i).valid := false.B
    }.elsewhen(enqOH.asUInt.orR && !io.redirect.valid) {
      robEntries(i).valid := true.B
    }.elsewhen(needFlush){
      robEntries(i).valid := false.B
    }
  }

  // debug_inst update
  for (i <- 0 until (LduCnt + StaCnt)) {
    debug_lsInfo(io.debug_ls.debugLsInfo(i).s1_robIdx).s1SignalEnable(io.debug_ls.debugLsInfo(i))
    debug_lsInfo(io.debug_ls.debugLsInfo(i).s2_robIdx).s2SignalEnable(io.debug_ls.debugLsInfo(i))
    debug_lsInfo(io.debug_ls.debugLsInfo(i).s3_robIdx).s3SignalEnable(io.debug_ls.debugLsInfo(i))
  }
  for (i <- 0 until LduCnt) {
    debug_lsTopdownInfo(io.lsTopdownInfo(i).s1.robIdx).s1SignalEnable(io.lsTopdownInfo(i))
    debug_lsTopdownInfo(io.lsTopdownInfo(i).s2.robIdx).s2SignalEnable(io.lsTopdownInfo(i))
  }

  // status field: writebacked
  // enqueue logic set 6 writebacked to false
  for (i <- 0 until RenameWidth) {
    when(canEnqueue(i)) {
      val enqHasException = ExceptionNO.selectFrontend(io.enq.req(i).bits.exceptionVec).asUInt.orR
      val enqHasTriggerCanFire = io.enq.req(i).bits.trigger.getFrontendCanFire
      val enqIsWritebacked = io.enq.req(i).bits.eliminatedMove
      val isStu = FuType.isStore(io.enq.req(i).bits.fuType)
      robEntries(allocatePtrVec(i).value).commitTrigger := enqIsWritebacked && !enqHasException && !enqHasTriggerCanFire && !isStu
    }
  }
  when(exceptionGen.io.out.valid) {
    val wbIdx = exceptionGen.io.out.bits.robIdx.value
    robEntries(wbIdx).commitTrigger := true.B
  }

  // writeback logic set numWbPorts writebacked to true
  val blockWbSeq = Wire(Vec(exuWBs.length, Bool()))
  blockWbSeq.map(_ := false.B)
  for ((wb, blockWb) <- exuWBs.zip(blockWbSeq)) {
    when(wb.valid) {
      val wbIdx = wb.bits.robIdx.value
      val wbHasException = wb.bits.exceptionVec.getOrElse(0.U).asUInt.orR
      val wbHasTriggerCanFire = wb.bits.trigger.getOrElse(0.U).asTypeOf(io.enq.req(0).bits.trigger).getBackendCanFire //Todo: wb.bits.trigger.getHitBackend
      val wbHasFlushPipe = wb.bits.flushPipe.getOrElse(false.B)
      val wbHasReplayInst = wb.bits.replay.getOrElse(false.B) //Todo: && wb.bits.replayInst
      blockWb := wbHasException || wbHasFlushPipe || wbHasReplayInst || wbHasTriggerCanFire
      robEntries(wbIdx).commitTrigger := !blockWb
    }
  }

  // if the first uop of an instruction is valid , write writebackedCounter
  val uopEnqValidSeq = io.enq.req.map(req => io.enq.canAccept && req.valid)
  val instEnqValidSeq = io.enq.req.map(req => io.enq.canAccept && req.valid && req.bits.firstUop)
  val enqNeedWriteRFSeq = io.enq.req.map(_.bits.needWriteRf)
  val enqRobIdxSeq = io.enq.req.map(req => req.bits.robIdx.value)
  val enqUopNumVec = VecInit(io.enq.req.map(req => req.bits.numUops))
  val enqWBNumVec = VecInit(io.enq.req.map(req => req.bits.numWB))
  val enqEliminatedMoveVec = VecInit(io.enq.req.map(req => req.bits.eliminatedMove))

  private val enqWriteStdVec: Vec[Bool] = VecInit(io.enq.req.map {
    req => FuType.isAMO(req.bits.fuType) || FuType.isStore(req.bits.fuType)
  })
  val fflags_wb = fflagsWBs
  val vxsat_wb = vxsatWBs
  for (i <- 0 until RobSize) {

    val robIdxMatchSeq = io.enq.req.map(_.bits.robIdx.value === i.U)
    val uopCanEnqSeq = uopEnqValidSeq.zip(robIdxMatchSeq).map { case (valid, isMatch) => valid && isMatch }
    val instCanEnqSeq = instEnqValidSeq.zip(robIdxMatchSeq).map { case (valid, isMatch) => valid && isMatch }
    val instCanEnqFlag = Cat(instCanEnqSeq).orR
    val realDestEnqNum = PopCount(enqNeedWriteRFSeq.zip(uopCanEnqSeq).map { case (writeFlag, valid) => writeFlag && valid })
    when(!robEntries(i).valid && instCanEnqFlag){
      robEntries(i).realDestSize := realDestEnqNum
    }.elsewhen(robEntries(i).valid && Cat(uopCanEnqSeq).orR){
      robEntries(i).realDestSize := robEntries(i).realDestSize + realDestEnqNum
    }
    val enqUopNum = PriorityMux(instCanEnqSeq, enqUopNumVec)
    val enqWBNum = PriorityMux(instCanEnqSeq, enqWBNumVec)
    val enqEliminatedMove = PriorityMux(instCanEnqSeq, enqEliminatedMoveVec)
    val enqWriteStd = PriorityMux(instCanEnqSeq, enqWriteStdVec)

    val canWbSeq = exuWBs.map(writeback => writeback.valid && writeback.bits.robIdx.value === i.U)
    val canWbNoBlockSeq = canWbSeq.zip(blockWbSeq).map { case (canWb, blockWb) => canWb && !blockWb }
    val canStdWbSeq = VecInit(stdWBs.map(writeback => writeback.valid && writeback.bits.robIdx.value === i.U))
    val wbCnt = Mux1H(canWbSeq, io.writebackNums.map(_.bits))

    val canWbExceptionSeq = exceptionWBs.map(writeback => writeback.valid && writeback.bits.robIdx.value === i.U)
    val needFlush = robEntries(i).needFlush
    val needFlushWriteBack = Wire(Bool())
    needFlushWriteBack := Mux1H(canWbExceptionSeq, io.writebackNeedFlush)
    when(robEntries(i).valid){
      needFlush := needFlush || needFlushWriteBack
    }

    when(robEntries(i).valid && (needFlush || needFlushWriteBack)) {
      // exception flush
      robEntries(i).uopNum := robEntries(i).uopNum - wbCnt
      robEntries(i).stdWritebacked := true.B
    }.elsewhen(!robEntries(i).valid && instCanEnqFlag) {
      // enq set num of uops
      robEntries(i).uopNum := enqWBNum
      robEntries(i).stdWritebacked := Mux(enqWriteStd, false.B, true.B)
    }.elsewhen(robEntries(i).valid) {
      // update by writing back
      robEntries(i).uopNum := robEntries(i).uopNum - wbCnt
      assert(!(robEntries(i).uopNum - wbCnt > robEntries(i).uopNum), s"robEntries $i uopNum is overflow!")
      when(canStdWbSeq.asUInt.orR) {
        robEntries(i).stdWritebacked := true.B
      }
    }

    val fflagsCanWbSeq = fflags_wb.map(writeback => writeback.valid && writeback.bits.robIdx.value === i.U && writeback.bits.wflags.getOrElse(false.B))
    val fflagsRes = fflagsCanWbSeq.zip(fflags_wb).map { case (canWb, wb) => Mux(canWb, wb.bits.fflags.get, 0.U) }.fold(false.B)(_ | _)
    robEntries(i).fflags := Mux(!robEntries(i).valid && instCanEnqFlag, 0.U, robEntries(i).fflags | fflagsRes)

    val vxsatCanWbSeq = vxsat_wb.map(writeback => writeback.valid && writeback.bits.robIdx.value === i.U)
    val vxsatRes = vxsatCanWbSeq.zip(vxsat_wb).map { case (canWb, wb) => Mux(canWb, wb.bits.vxsat.get, 0.U) }.fold(false.B)(_ | _)
    robEntries(i).vxsat := Mux(!robEntries(i).valid && instCanEnqFlag, 0.U, robEntries(i).vxsat | vxsatRes)
  }

  // begin update robBanksRdata
  val robBanksRdata = VecInit(robBanksRdataThisLine ++ robBanksRdataNextLine)
  val needUpdate = Wire(Vec(2 * CommitWidth, new RobEntryBundle))
  needUpdate := VecInit(robBanksRdataThisLine ++ robBanksRdataNextLine)
  val needUpdateRobIdx = robIdxThisLine ++ robIdxNextLine
  for (i <- 0 until 2 * CommitWidth) {
    val robIdxMatchSeq = io.enq.req.map(_.bits.robIdx.value === needUpdateRobIdx(i))
    val uopCanEnqSeq = uopEnqValidSeq.zip(robIdxMatchSeq).map { case (valid, isMatch) => valid && isMatch }
    val instCanEnqSeq = instEnqValidSeq.zip(robIdxMatchSeq).map { case (valid, isMatch) => valid && isMatch }
    val instCanEnqFlag = Cat(instCanEnqSeq).orR
    val realDestEnqNum = PopCount(enqNeedWriteRFSeq.zip(uopCanEnqSeq).map { case (writeFlag, valid) => writeFlag && valid })
    when(!needUpdate(i).valid && instCanEnqFlag) {
      needUpdate(i).realDestSize := realDestEnqNum
    }.elsewhen(needUpdate(i).valid && instCanEnqFlag) {
      needUpdate(i).realDestSize := robBanksRdata(i).realDestSize + realDestEnqNum
    }
    val enqUopNum = PriorityMux(instCanEnqSeq, enqUopNumVec)
    val enqWBNum = PriorityMux(instCanEnqSeq, enqWBNumVec)
    val enqEliminatedMove = PriorityMux(instCanEnqSeq, enqEliminatedMoveVec)
    val enqWriteStd = PriorityMux(instCanEnqSeq, enqWriteStdVec)

    val canWbSeq = exuWBs.map(writeback => writeback.valid && writeback.bits.robIdx.value === needUpdateRobIdx(i))
    val canWbNoBlockSeq = canWbSeq.zip(blockWbSeq).map { case (canWb, blockWb) => canWb && !blockWb }
    val canStdWbSeq = VecInit(stdWBs.map(writeback => writeback.valid && writeback.bits.robIdx.value === needUpdateRobIdx(i)))
    val wbCnt = Mux1H(canWbSeq, io.writebackNums.map(_.bits))

    val canWbExceptionSeq = exceptionWBs.map(writeback => writeback.valid && (writeback.bits.robIdx.value === needUpdateRobIdx(i)))
    val needFlush = robBanksRdata(i).needFlush
    val needFlushWriteBack = Wire(Bool())
    needFlushWriteBack := Mux1H(canWbExceptionSeq, io.writebackNeedFlush)
    when(needUpdate(i).valid) {
      needUpdate(i).needFlush := needFlush || needFlushWriteBack
    }

    when(needUpdate(i).valid && (needFlush || needFlushWriteBack)) {
      // exception flush
      needUpdate(i).uopNum := robBanksRdata(i).uopNum - wbCnt
      needUpdate(i).stdWritebacked := true.B
    }.elsewhen(!needUpdate(i).valid && instCanEnqFlag) {
      // enq set num of uops
      needUpdate(i).uopNum := enqWBNum
      needUpdate(i).stdWritebacked := Mux(enqWriteStd, false.B, true.B)
    }.elsewhen(needUpdate(i).valid) {
      // update by writing back
      needUpdate(i).uopNum := robBanksRdata(i).uopNum - wbCnt
      when(canStdWbSeq.asUInt.orR) {
        needUpdate(i).stdWritebacked := true.B
      }
    }

    val fflagsCanWbSeq = fflags_wb.map(writeback => writeback.valid && writeback.bits.robIdx.value === needUpdateRobIdx(i) && writeback.bits.wflags.getOrElse(false.B))
    val fflagsRes = fflagsCanWbSeq.zip(fflags_wb).map { case (canWb, wb) => Mux(canWb, wb.bits.fflags.get, 0.U) }.fold(false.B)(_ | _)
    needUpdate(i).fflags := Mux(!robBanksRdata(i).valid && instCanEnqFlag, 0.U, robBanksRdata(i).fflags | fflagsRes)

    val vxsatCanWbSeq = vxsat_wb.map(writeback => writeback.valid && writeback.bits.robIdx.value === needUpdateRobIdx(i))
    val vxsatRes = vxsatCanWbSeq.zip(vxsat_wb).map { case (canWb, wb) => Mux(canWb, wb.bits.vxsat.get, 0.U) }.fold(false.B)(_ | _)
    needUpdate(i).vxsat := Mux(!robBanksRdata(i).valid && instCanEnqFlag, 0.U, robBanksRdata(i).vxsat | vxsatRes)
  }
  robBanksRdataThisLineUpdate := VecInit(needUpdate.take(8))
  robBanksRdataNextLineUpdate := VecInit(needUpdate.drop(8))
  // end update robBanksRdata

  // interrupt_safe
  for (i <- 0 until RenameWidth) {
    // We RegNext the updates for better timing.
    // Note that instructions won't change the system's states in this cycle.
    when(RegNext(canEnqueue(i))) {
      // For now, we allow non-load-store instructions to trigger interrupts
      // For MMIO instructions, they should not trigger interrupts since they may
      // be sent to lower level before it writes back.
      // However, we cannot determine whether a load/store instruction is MMIO.
      // Thus, we don't allow load/store instructions to trigger an interrupt.
      // TODO: support non-MMIO load-store instructions to trigger interrupts
      val allow_interrupts = !CommitType.isLoadStore(io.enq.req(i).bits.commitType) && !FuType.isFence(io.enq.req(i).bits.fuType)
      robEntries(RegEnable(allocatePtrVec(i).value, canEnqueue(i))).interrupt_safe := RegEnable(allow_interrupts, canEnqueue(i))
    }
  }

  /**
   * read and write of data modules
   */
  val commitReadAddr_next = Mux(state_next === s_idle,
    VecInit(deqPtrVec_next.map(_.value)),
    VecInit(walkPtrVec_next.map(_.value))
  )

  exceptionGen.io.redirect <> io.redirect
  exceptionGen.io.flush := io.flushOut.valid

  val canEnqueueEG = VecInit(io.enq.req.map(req => req.valid && io.enq.canAccept))
  for (i <- 0 until RenameWidth) {
    exceptionGen.io.enq(i).valid := canEnqueueEG(i)
    exceptionGen.io.enq(i).bits.robIdx := io.enq.req(i).bits.robIdx
    exceptionGen.io.enq(i).bits.ftqPtr := io.enq.req(i).bits.ftqPtr
    exceptionGen.io.enq(i).bits.ftqOffset := io.enq.req(i).bits.ftqOffset
    exceptionGen.io.enq(i).bits.exceptionVec := ExceptionNO.selectFrontend(io.enq.req(i).bits.exceptionVec)
<<<<<<< HEAD
    exceptionGen.io.enq(i).bits.exceptionFromBackend := io.enq.req(i).bits.exceptionFromBackend
=======
    exceptionGen.io.enq(i).bits.hasException := io.enq.req(i).bits.hasException
>>>>>>> a3dd7166
    exceptionGen.io.enq(i).bits.flushPipe := io.enq.req(i).bits.flushPipe
    exceptionGen.io.enq(i).bits.isVset := io.enq.req(i).bits.isVset
    exceptionGen.io.enq(i).bits.replayInst := false.B
    XSError(canEnqueue(i) && io.enq.req(i).bits.replayInst, "enq should not set replayInst")
    exceptionGen.io.enq(i).bits.singleStep := io.enq.req(i).bits.singleStep
    exceptionGen.io.enq(i).bits.crossPageIPFFix := io.enq.req(i).bits.crossPageIPFFix
    exceptionGen.io.enq(i).bits.trigger.clear()
    exceptionGen.io.enq(i).bits.trigger.frontendHit := io.enq.req(i).bits.trigger.frontendHit
    exceptionGen.io.enq(i).bits.trigger.frontendCanFire := io.enq.req(i).bits.trigger.frontendCanFire
    exceptionGen.io.enq(i).bits.vstartEn := false.B //DontCare
    exceptionGen.io.enq(i).bits.vstart := 0.U //DontCare
  }

  println(s"ExceptionGen:")
  println(s"num of exceptions: ${params.numException}")
  require(exceptionWBs.length == exceptionGen.io.wb.length,
    f"exceptionWBs.length: ${exceptionWBs.length}, " +
      f"exceptionGen.io.wb.length: ${exceptionGen.io.wb.length}")
  for (((wb, exc_wb), i) <- exceptionWBs.zip(exceptionGen.io.wb).zipWithIndex) {
    exc_wb.valid       := wb.valid
    exc_wb.bits.robIdx := wb.bits.robIdx
    // only enq inst use ftqPtr to read gpa
    exc_wb.bits.ftqPtr          := 0.U.asTypeOf(exc_wb.bits.ftqPtr)
    exc_wb.bits.ftqOffset       := 0.U.asTypeOf(exc_wb.bits.ftqOffset)
    exc_wb.bits.exceptionVec    := wb.bits.exceptionVec.get
<<<<<<< HEAD
    exc_wb.bits.exceptionFromBackend := false.B
=======
    exc_wb.bits.hasException    := wb.bits.exceptionVec.get.asUInt.orR // Todo: use io.writebackNeedFlush(i) instead
>>>>>>> a3dd7166
    exc_wb.bits.flushPipe       := wb.bits.flushPipe.getOrElse(false.B)
    exc_wb.bits.isVset          := false.B
    exc_wb.bits.replayInst      := wb.bits.replay.getOrElse(false.B)
    exc_wb.bits.singleStep      := false.B
    exc_wb.bits.crossPageIPFFix := false.B
    // TODO: make trigger configurable
    val trigger = wb.bits.trigger.getOrElse(0.U).asTypeOf(exc_wb.bits.trigger)
    exc_wb.bits.trigger.clear() // Don't care frontend timing, chain, hit and canFire
    exc_wb.bits.trigger.backendHit := trigger.backendHit
    exc_wb.bits.trigger.backendCanFire := trigger.backendCanFire
    exc_wb.bits.vstartEn := false.B //wb.bits.vstartEn.getOrElse(false.B) // todo need add vstart in ExuOutput
    exc_wb.bits.vstart := 0.U //wb.bits.vstart.getOrElse(0.U)
    //    println(s"  [$i] ${configs.map(_.name)}: exception ${exceptionCases(i)}, " +
    //      s"flushPipe ${configs.exists(_.flushPipe)}, " +
    //      s"replayInst ${configs.exists(_.replayInst)}")
  }

  fflagsDataRead := (0 until CommitWidth).map(i => robEntries(deqPtrVec(i).value).fflags)
  vxsatDataRead := (0 until CommitWidth).map(i => robEntries(deqPtrVec(i).value).vxsat)

  val instrCntReg = RegInit(0.U(64.W))
  val fuseCommitCnt = PopCount(io.commits.commitValid.zip(io.commits.info).map { case (v, i) => RegNext(v && CommitType.isFused(i.commitType)) })
  val trueCommitCnt = RegNext(io.commits.commitValid.zip(io.commits.info).map { case (v, i) => Mux(v, i.instrSize, 0.U) }.reduce(_ +& _)) +& fuseCommitCnt
  val retireCounter = Mux(RegNext(io.commits.isCommit), trueCommitCnt, 0.U)
  val instrCnt = instrCntReg + retireCounter
  instrCntReg := instrCnt
  io.csr.perfinfo.retiredInstr := retireCounter
  io.robFull := !allowEnqueue
  io.headNotReady := commit_vDeqGroup.head && !commit_wDeqGroup.head

  /**
   * debug info
   */
  XSDebug(p"enqPtr ${enqPtr} deqPtr ${deqPtr}\n")
  XSDebug("")
  XSError(isBefore(enqPtr, deqPtr) && !isFull(enqPtr, deqPtr), "\ndeqPtr is older than enqPtr!\n")
  for (i <- 0 until RobSize) {
    XSDebug(false, !robEntries(i).valid, "-")
    XSDebug(false, robEntries(i).valid && robEntries(i).isWritebacked, "w")
    XSDebug(false, robEntries(i).valid && !robEntries(i).isWritebacked, "v")
  }
  XSDebug(false, true.B, "\n")

  for (i <- 0 until RobSize) {
    if (i % 4 == 0) XSDebug("")
    XSDebug(false, true.B, "%x ", debug_microOp(i).pc)
    XSDebug(false, !robEntries(i).valid, "- ")
    XSDebug(false, robEntries(i).valid && robEntries(i).isWritebacked, "w ")
    XSDebug(false, robEntries(i).valid && !robEntries(i).isWritebacked, "v ")
    if (i % 4 == 3) XSDebug(false, true.B, "\n")
  }

  def ifCommit(counter: UInt): UInt = Mux(io.commits.isCommit, counter, 0.U)

  def ifCommitReg(counter: UInt): UInt = Mux(RegNext(io.commits.isCommit), counter, 0.U)

  val commitDebugUop = deqPtrVec.map(_.value).map(debug_microOp(_))
  XSPerfAccumulate("clock_cycle", 1.U)
  QueuePerf(RobSize, numValidEntries, numValidEntries === RobSize.U)
  XSPerfAccumulate("commitUop", ifCommit(commitCnt))
  XSPerfAccumulate("commitInstr", ifCommitReg(trueCommitCnt))
  XSPerfRolling("ipc", ifCommitReg(trueCommitCnt), 1000, clock, reset)
  XSPerfRolling("cpi", perfCnt = 1.U /*Cycle*/ , eventTrigger = ifCommitReg(trueCommitCnt), granularity = 1000, clock, reset)
  val commitIsMove = commitInfo.map(_.isMove)
  XSPerfAccumulate("commitInstrMove", ifCommit(PopCount(io.commits.commitValid.zip(commitIsMove).map { case (v, m) => v && m })))
  val commitMoveElim = commitDebugUop.map(_.debugInfo.eliminatedMove)
  XSPerfAccumulate("commitInstrMoveElim", ifCommit(PopCount(io.commits.commitValid zip commitMoveElim map { case (v, e) => v && e })))
  XSPerfAccumulate("commitInstrFused", ifCommitReg(fuseCommitCnt))
  val commitIsLoad = io.commits.info.map(_.commitType).map(_ === CommitType.LOAD)
  val commitLoadValid = io.commits.commitValid.zip(commitIsLoad).map { case (v, t) => v && t }
  XSPerfAccumulate("commitInstrLoad", ifCommit(PopCount(commitLoadValid)))
  val commitIsBranch = io.commits.info.map(_.commitType).map(_ === CommitType.BRANCH)
  val commitBranchValid = io.commits.commitValid.zip(commitIsBranch).map { case (v, t) => v && t }
  XSPerfAccumulate("commitInstrBranch", ifCommit(PopCount(commitBranchValid)))
  val commitLoadWaitBit = commitInfo.map(_.loadWaitBit)
  XSPerfAccumulate("commitInstrLoadWait", ifCommit(PopCount(commitLoadValid.zip(commitLoadWaitBit).map { case (v, w) => v && w })))
  val commitIsStore = io.commits.info.map(_.commitType).map(_ === CommitType.STORE)
  XSPerfAccumulate("commitInstrStore", ifCommit(PopCount(io.commits.commitValid.zip(commitIsStore).map { case (v, t) => v && t })))
  XSPerfAccumulate("writeback", PopCount((0 until RobSize).map(i => robEntries(i).valid && robEntries(i).isWritebacked)))
  // XSPerfAccumulate("enqInstr", PopCount(io.dp1Req.map(_.fire)))
  // XSPerfAccumulate("d2rVnR", PopCount(io.dp1Req.map(p => p.valid && !p.ready)))
  XSPerfAccumulate("walkInstr", Mux(io.commits.isWalk, PopCount(io.commits.walkValid), 0.U))
  XSPerfAccumulate("walkCycleTotal", state === s_walk)
  XSPerfAccumulate("waitRabWalkEnd", state === s_walk && walkFinished && !rab.io.status.walkEnd)
  private val walkCycle = RegInit(0.U(8.W))
  private val waitRabWalkCycle = RegInit(0.U(8.W))
  walkCycle := Mux(io.redirect.valid, 0.U, Mux(state === s_walk, walkCycle + 1.U, 0.U))
  waitRabWalkCycle := Mux(state === s_walk && walkFinished, 0.U, Mux(state === s_walk, walkCycle + 1.U, 0.U))

  XSPerfHistogram("walkRobCycleHist", walkCycle, state === s_walk && walkFinished, 0, 32)
  XSPerfHistogram("walkRabExtraCycleHist", waitRabWalkCycle, state === s_walk && walkFinished && rab.io.status.walkEnd, 0, 32)
  XSPerfHistogram("walkTotalCycleHist", walkCycle, state === s_walk && state_next === s_idle, 0, 32)

  private val deqNotWritebacked = robEntries(deqPtr.value).valid && !robEntries(deqPtr.value).isWritebacked
  private val deqStdNotWritebacked = robEntries(deqPtr.value).valid && !robEntries(deqPtr.value).stdWritebacked
  private val deqUopNotWritebacked = robEntries(deqPtr.value).valid && !robEntries(deqPtr.value).isUopWritebacked
  private val deqHeadInfo = debug_microOp(deqPtr.value)
  val deqUopCommitType = debug_microOp(deqPtr.value).commitType

  XSPerfAccumulate("waitAluCycle", deqNotWritebacked && deqHeadInfo.fuType === FuType.alu.U)
  XSPerfAccumulate("waitMulCycle", deqNotWritebacked && deqHeadInfo.fuType === FuType.mul.U)
  XSPerfAccumulate("waitDivCycle", deqNotWritebacked && deqHeadInfo.fuType === FuType.div.U)
  XSPerfAccumulate("waitBrhCycle", deqNotWritebacked && deqHeadInfo.fuType === FuType.brh.U)
  XSPerfAccumulate("waitJmpCycle", deqNotWritebacked && deqHeadInfo.fuType === FuType.jmp.U)
  XSPerfAccumulate("waitCsrCycle", deqNotWritebacked && deqHeadInfo.fuType === FuType.csr.U)
  XSPerfAccumulate("waitFenCycle", deqNotWritebacked && deqHeadInfo.fuType === FuType.fence.U)
  XSPerfAccumulate("waitBkuCycle", deqNotWritebacked && deqHeadInfo.fuType === FuType.bku.U)
  XSPerfAccumulate("waitLduCycle", deqNotWritebacked && deqHeadInfo.fuType === FuType.ldu.U)
  XSPerfAccumulate("waitStuCycle", deqNotWritebacked && deqHeadInfo.fuType === FuType.stu.U)
  XSPerfAccumulate("waitStaCycle", deqUopNotWritebacked && deqHeadInfo.fuType === FuType.stu.U)
  XSPerfAccumulate("waitStdCycle", deqStdNotWritebacked && deqHeadInfo.fuType === FuType.stu.U)
  XSPerfAccumulate("waitAtmCycle", deqStdNotWritebacked && deqHeadInfo.fuType === FuType.mou.U)

  XSPerfAccumulate("waitVfaluCycle", deqStdNotWritebacked && deqHeadInfo.fuType === FuType.vfalu.U)
  XSPerfAccumulate("waitVfmaCycle", deqStdNotWritebacked && deqHeadInfo.fuType === FuType.vfma.U)
  XSPerfAccumulate("waitVfdivCycle", deqStdNotWritebacked && deqHeadInfo.fuType === FuType.vfdiv.U)

  val vfalufuop = Seq(VfaluType.vfadd, VfaluType.vfwadd, VfaluType.vfwadd_w, VfaluType.vfsub, VfaluType.vfwsub, VfaluType.vfwsub_w, VfaluType.vfmin, VfaluType.vfmax,
    VfaluType.vfmerge, VfaluType.vfmv, VfaluType.vfsgnj, VfaluType.vfsgnjn, VfaluType.vfsgnjx, VfaluType.vfeq, VfaluType.vfne, VfaluType.vflt, VfaluType.vfle, VfaluType.vfgt,
    VfaluType.vfge, VfaluType.vfclass, VfaluType.vfmv_f_s, VfaluType.vfmv_s_f, VfaluType.vfredusum, VfaluType.vfredmax, VfaluType.vfredmin, VfaluType.vfredosum, VfaluType.vfwredosum)

  vfalufuop.zipWithIndex.map{
    case(fuoptype,i) =>  XSPerfAccumulate(s"waitVfalu_${i}Cycle", deqStdNotWritebacked && deqHeadInfo.fuOpType === fuoptype && deqHeadInfo.fuType === FuType.vfalu.U)
  }



  XSPerfAccumulate("waitNormalCycle", deqNotWritebacked && deqUopCommitType === CommitType.NORMAL)
  XSPerfAccumulate("waitBranchCycle", deqNotWritebacked && deqUopCommitType === CommitType.BRANCH)
  XSPerfAccumulate("waitLoadCycle", deqNotWritebacked && deqUopCommitType === CommitType.LOAD)
  XSPerfAccumulate("waitStoreCycle", deqNotWritebacked && deqUopCommitType === CommitType.STORE)
  XSPerfAccumulate("robHeadPC", io.commits.info(0).debug_pc.getOrElse(0.U))
  XSPerfAccumulate("commitCompressCntAll", PopCount(io.commits.commitValid.zip(io.commits.info).map { case (valid, info) => io.commits.isCommit && valid && info.instrSize > 1.U }))
  (2 to RenameWidth).foreach(i =>
    XSPerfAccumulate(s"commitCompressCnt${i}", PopCount(io.commits.commitValid.zip(io.commits.info).map { case (valid, info) => io.commits.isCommit && valid && info.instrSize === i.U }))
  )
  XSPerfAccumulate("compressSize", io.commits.commitValid.zip(io.commits.info).map { case (valid, info) => Mux(io.commits.isCommit && valid && info.instrSize > 1.U, info.instrSize, 0.U) }.reduce(_ +& _))
  val dispatchLatency = commitDebugUop.map(uop => uop.debugInfo.dispatchTime - uop.debugInfo.renameTime)
  val enqRsLatency = commitDebugUop.map(uop => uop.debugInfo.enqRsTime - uop.debugInfo.dispatchTime)
  val selectLatency = commitDebugUop.map(uop => uop.debugInfo.selectTime - uop.debugInfo.enqRsTime)
  val issueLatency = commitDebugUop.map(uop => uop.debugInfo.issueTime - uop.debugInfo.selectTime)
  val executeLatency = commitDebugUop.map(uop => uop.debugInfo.writebackTime - uop.debugInfo.issueTime)
  val rsFuLatency = commitDebugUop.map(uop => uop.debugInfo.writebackTime - uop.debugInfo.enqRsTime)
  val commitLatency = commitDebugUop.map(uop => timer - uop.debugInfo.writebackTime)

  def latencySum(cond: Seq[Bool], latency: Seq[UInt]): UInt = {
    cond.zip(latency).map(x => Mux(x._1, x._2, 0.U)).reduce(_ +& _)
  }

  for (fuType <- FuType.functionNameMap.keys) {
    val fuName = FuType.functionNameMap(fuType)
    val commitIsFuType = io.commits.commitValid.zip(commitDebugUop).map(x => x._1 && x._2.fuType === fuType.U)
    XSPerfRolling(s"ipc_futype_${fuName}", ifCommit(PopCount(commitIsFuType)), 1000, clock, reset)
    XSPerfAccumulate(s"${fuName}_instr_cnt", ifCommit(PopCount(commitIsFuType)))
    XSPerfAccumulate(s"${fuName}_latency_dispatch", ifCommit(latencySum(commitIsFuType, dispatchLatency)))
    XSPerfAccumulate(s"${fuName}_latency_enq_rs", ifCommit(latencySum(commitIsFuType, enqRsLatency)))
    XSPerfAccumulate(s"${fuName}_latency_select", ifCommit(latencySum(commitIsFuType, selectLatency)))
    XSPerfAccumulate(s"${fuName}_latency_issue", ifCommit(latencySum(commitIsFuType, issueLatency)))
    XSPerfAccumulate(s"${fuName}_latency_execute", ifCommit(latencySum(commitIsFuType, executeLatency)))
    XSPerfAccumulate(s"${fuName}_latency_enq_rs_execute", ifCommit(latencySum(commitIsFuType, rsFuLatency)))
    XSPerfAccumulate(s"${fuName}_latency_commit", ifCommit(latencySum(commitIsFuType, commitLatency)))
  }
  XSPerfAccumulate(s"redirect_use_snapshot", io.redirect.valid && io.snpt.useSnpt)

  // top-down info
  io.debugTopDown.toCore.robHeadVaddr.valid := debug_lsTopdownInfo(deqPtr.value).s1.vaddr_valid
  io.debugTopDown.toCore.robHeadVaddr.bits := debug_lsTopdownInfo(deqPtr.value).s1.vaddr_bits
  io.debugTopDown.toCore.robHeadPaddr.valid := debug_lsTopdownInfo(deqPtr.value).s2.paddr_valid
  io.debugTopDown.toCore.robHeadPaddr.bits := debug_lsTopdownInfo(deqPtr.value).s2.paddr_bits
  io.debugTopDown.toDispatch.robTrueCommit := ifCommitReg(trueCommitCnt)
  io.debugTopDown.toDispatch.robHeadLsIssue := debug_lsIssue(deqPtr.value)
  io.debugTopDown.robHeadLqIdx.valid := debug_lqIdxValid(deqPtr.value)
  io.debugTopDown.robHeadLqIdx.bits := debug_microOp(deqPtr.value).lqIdx

  // rolling
  io.debugRolling.robTrueCommit := ifCommitReg(trueCommitCnt)

  /**
   * DataBase info:
   * log trigger is at writeback valid
   * */

  /**
   * @todo add InstInfoEntry back
   * @author Maxpicca-Li
   */

  //difftest signals
  val firstValidCommit = (deqPtr + PriorityMux(io.commits.commitValid, VecInit(List.tabulate(CommitWidth)(_.U(log2Up(CommitWidth).W))))).value

  val wdata = Wire(Vec(CommitWidth, UInt(XLEN.W)))
  val wpc = Wire(Vec(CommitWidth, UInt(XLEN.W)))

  for (i <- 0 until CommitWidth) {
    val idx = deqPtrVec(i).value
    wdata(i) := debug_exuData(idx)
    wpc(i) := SignExt(commitDebugUop(i).pc, XLEN)
  }

  if (env.EnableDifftest || env.AlwaysBasicDiff) {
    // These are the structures used by difftest only and should be optimized after synthesis.
    val dt_eliminatedMove = Mem(RobSize, Bool())
    val dt_isRVC = Mem(RobSize, Bool())
    val dt_exuDebug = Reg(Vec(RobSize, new DebugBundle))
    for (i <- 0 until RenameWidth) {
      when(canEnqueue(i)) {
        dt_eliminatedMove(allocatePtrVec(i).value) := io.enq.req(i).bits.eliminatedMove
        dt_isRVC(allocatePtrVec(i).value) := io.enq.req(i).bits.preDecodeInfo.isRVC
      }
    }
    for (wb <- exuWBs) {
      when(wb.valid) {
        val wbIdx = wb.bits.robIdx.value
        dt_exuDebug(wbIdx) := wb.bits.debug
      }
    }
    // Always instantiate basic difftest modules.
    for (i <- 0 until CommitWidth) {
      val uop = commitDebugUop(i)
      val commitInfo = io.commits.info(i)
      val ptr = deqPtrVec(i).value
      val exuOut = dt_exuDebug(ptr)
      val eliminatedMove = dt_eliminatedMove(ptr)
      val isRVC = dt_isRVC(ptr)

      val difftest = DifftestModule(new DiffInstrCommit(MaxPhyPregs), delay = 3, dontCare = true)
      val dt_skip = Mux(eliminatedMove, false.B, exuOut.isMMIO || exuOut.isPerfCnt)
      difftest.coreid := io.hartId
      difftest.index := i.U
      difftest.valid := io.commits.commitValid(i) && io.commits.isCommit
      difftest.skip := dt_skip
      difftest.isRVC := isRVC
      difftest.rfwen := io.commits.commitValid(i) && commitInfo.rfWen && commitInfo.debug_ldest.get =/= 0.U
      difftest.fpwen := io.commits.commitValid(i) && uop.fpWen
      difftest.wpdest := commitInfo.debug_pdest.get
      difftest.wdest := commitInfo.debug_ldest.get
      difftest.nFused := CommitType.isFused(commitInfo.commitType).asUInt + commitInfo.instrSize - 1.U
      when(difftest.valid) {
        assert(CommitType.isFused(commitInfo.commitType).asUInt + commitInfo.instrSize >= 1.U)
      }
      if (env.EnableDifftest) {
        val uop = commitDebugUop(i)
        difftest.pc := SignExt(uop.pc, XLEN)
        difftest.instr := uop.instr
        difftest.robIdx := ZeroExt(ptr, 10)
        difftest.lqIdx := ZeroExt(uop.lqIdx.value, 7)
        difftest.sqIdx := ZeroExt(uop.sqIdx.value, 7)
        difftest.isLoad := io.commits.info(i).commitType === CommitType.LOAD
        difftest.isStore := io.commits.info(i).commitType === CommitType.STORE
        // Check LoadEvent only when isAmo or isLoad and skip MMIO
        val difftestLoadEvent = DifftestModule(new DiffLoadEvent, delay = 3)
        difftestLoadEvent.coreid := io.hartId
        difftestLoadEvent.index := i.U
        val loadCheck = (FuType.isAMO(uop.fuType) || FuType.isLoad(uop.fuType)) && !dt_skip
        difftestLoadEvent.valid    := io.commits.commitValid(i) && io.commits.isCommit && loadCheck
        difftestLoadEvent.paddr    := exuOut.paddr
        difftestLoadEvent.opType   := uop.fuOpType
        difftestLoadEvent.isAtomic := FuType.isAMO(uop.fuType)
        difftestLoadEvent.isLoad   := FuType.isLoad(uop.fuType)
      }
    }
  }

  if (env.EnableDifftest || env.AlwaysBasicDiff) {
    val dt_isXSTrap = Mem(RobSize, Bool())
    for (i <- 0 until RenameWidth) {
      when(canEnqueue(i)) {
        dt_isXSTrap(allocatePtrVec(i).value) := io.enq.req(i).bits.isXSTrap
      }
    }
    val trapVec = io.commits.commitValid.zip(deqPtrVec).map { case (v, d) =>
      io.commits.isCommit && v && dt_isXSTrap(d.value)
    }
    val hitTrap = trapVec.reduce(_ || _)
    val difftest = DifftestModule(new DiffTrapEvent, dontCare = true)
    difftest.coreid := io.hartId
    difftest.hasTrap := hitTrap
    difftest.cycleCnt := timer
    difftest.instrCnt := instrCnt
    difftest.hasWFI := hasWFI

    if (env.EnableDifftest) {
      val trapCode = PriorityMux(wdata.zip(trapVec).map(x => x._2 -> x._1))
      val trapPC = SignExt(PriorityMux(wpc.zip(trapVec).map(x => x._2 -> x._1)), XLEN)
      difftest.code := trapCode
      difftest.pc := trapPC
    }
  }

  val validEntriesBanks = (0 until (RobSize + 31) / 32).map(i => RegNext(PopCount(robEntries.map(_.valid).drop(i * 32).take(32))))
  val validEntries = RegNext(VecInit(validEntriesBanks).reduceTree(_ +& _))
  val commitMoveVec = VecInit(io.commits.commitValid.zip(commitIsMove).map { case (v, m) => v && m })
  val commitLoadVec = VecInit(commitLoadValid)
  val commitBranchVec = VecInit(commitBranchValid)
  val commitLoadWaitVec = VecInit(commitLoadValid.zip(commitLoadWaitBit).map { case (v, w) => v && w })
  val commitStoreVec = VecInit(io.commits.commitValid.zip(commitIsStore).map { case (v, t) => v && t })
  val perfEvents = Seq(
    ("rob_interrupt_num      ", io.flushOut.valid && intrEnable),
    ("rob_exception_num      ", io.flushOut.valid && deqHasException),
    ("rob_flush_pipe_num     ", io.flushOut.valid && isFlushPipe),
    ("rob_replay_inst_num    ", io.flushOut.valid && isFlushPipe && deqHasReplayInst),
    ("rob_commitUop          ", ifCommit(commitCnt)),
    ("rob_commitInstr        ", ifCommitReg(trueCommitCnt)),
    ("rob_commitInstrMove    ", ifCommitReg(PopCount(RegNext(commitMoveVec)))),
    ("rob_commitInstrFused   ", ifCommitReg(fuseCommitCnt)),
    ("rob_commitInstrLoad    ", ifCommitReg(PopCount(RegNext(commitLoadVec)))),
    ("rob_commitInstrBranch  ", ifCommitReg(PopCount(RegNext(commitBranchVec)))),
    ("rob_commitInstrLoadWait", ifCommitReg(PopCount(RegNext(commitLoadWaitVec)))),
    ("rob_commitInstrStore   ", ifCommitReg(PopCount(RegNext(commitStoreVec)))),
    ("rob_walkInstr          ", Mux(io.commits.isWalk, PopCount(io.commits.walkValid), 0.U)),
    ("rob_walkCycle          ", (state === s_walk)),
    ("rob_1_4_valid          ", validEntries <= (RobSize / 4).U),
    ("rob_2_4_valid          ", validEntries > (RobSize / 4).U && validEntries <= (RobSize / 2).U),
    ("rob_3_4_valid          ", validEntries > (RobSize / 2).U && validEntries <= (RobSize * 3 / 4).U),
    ("rob_4_4_valid          ", validEntries > (RobSize * 3 / 4).U),
  )
  generatePerfEvent()

  // dontTouch for debug
  if (backendParams.debugEn) {
    dontTouch(enqPtrVec)
    dontTouch(deqPtrVec)
    dontTouch(robEntries)
    dontTouch(robDeqGroup)
    dontTouch(robBanks)
    dontTouch(robBanksRaddrThisLine)
    dontTouch(robBanksRaddrNextLine)
    dontTouch(robBanksRdataThisLine)
    dontTouch(robBanksRdataNextLine)
    dontTouch(robBanksRdataThisLineUpdate)
    dontTouch(robBanksRdataNextLineUpdate)
    dontTouch(needUpdate)
    val exceptionWBsVec = MixedVecInit(exceptionWBs)
    dontTouch(exceptionWBsVec)
    dontTouch(commit_wDeqGroup)
    dontTouch(commit_vDeqGroup)
    dontTouch(commitSizeSumSeq)
    dontTouch(walkSizeSumSeq)
    dontTouch(commitSizeSumCond)
    dontTouch(walkSizeSumCond)
    dontTouch(commitSizeSum)
    dontTouch(walkSizeSum)
    dontTouch(realDestSizeSeq)
    dontTouch(walkDestSizeSeq)
    dontTouch(io.commits)
    dontTouch(commitIsVTypeVec)
    dontTouch(walkIsVTypeVec)
    dontTouch(commitValidThisLine)
    dontTouch(commitReadAddr_next)
    dontTouch(donotNeedWalk)
    dontTouch(walkPtrVec_next)
    dontTouch(walkPtrVec)
    dontTouch(deqPtrVec_next)
    dontTouch(deqPtrVecForWalk)
    dontTouch(snapPtrReadBank)
    dontTouch(snapPtrVecForWalk)
    dontTouch(shouldWalkVec)
    dontTouch(walkFinished)
    dontTouch(changeBankAddrToDeqPtr)
  }
  if (env.EnableDifftest) {
    io.commits.info.map(info => dontTouch(info.debug_pc.get))
  }
}<|MERGE_RESOLUTION|>--- conflicted
+++ resolved
@@ -546,7 +546,7 @@
   io.exception.bits.instr := RegEnable(debug_deqUop.instr, exceptionHappen)
   io.exception.bits.commitType := RegEnable(deqDispatchData.commitType, exceptionHappen)
   io.exception.bits.exceptionVec := RegEnable(exceptionDataRead.bits.exceptionVec, exceptionHappen)
-  io.exception.bits.exceptionFromBackend := RegEnable(exceptionDataRead.bits.exceptionFromBackend, exceptionHappen)
+  io.exception.bits.isFetchMalAddr := RegEnable(exceptionDataRead.bits.isFetchMalAddr, exceptionHappen)
   io.exception.bits.singleStep := RegEnable(exceptionDataRead.bits.singleStep, exceptionHappen)
   io.exception.bits.crossPageIPFFix := RegEnable(exceptionDataRead.bits.crossPageIPFFix, exceptionHappen)
   io.exception.bits.isInterrupt := RegEnable(intrEnable, exceptionHappen)
@@ -1050,11 +1050,8 @@
     exceptionGen.io.enq(i).bits.ftqPtr := io.enq.req(i).bits.ftqPtr
     exceptionGen.io.enq(i).bits.ftqOffset := io.enq.req(i).bits.ftqOffset
     exceptionGen.io.enq(i).bits.exceptionVec := ExceptionNO.selectFrontend(io.enq.req(i).bits.exceptionVec)
-<<<<<<< HEAD
-    exceptionGen.io.enq(i).bits.exceptionFromBackend := io.enq.req(i).bits.exceptionFromBackend
-=======
     exceptionGen.io.enq(i).bits.hasException := io.enq.req(i).bits.hasException
->>>>>>> a3dd7166
+    exceptionGen.io.enq(i).bits.isFetchMalAddr := io.enq.req(i).bits.isFetchMalAddr
     exceptionGen.io.enq(i).bits.flushPipe := io.enq.req(i).bits.flushPipe
     exceptionGen.io.enq(i).bits.isVset := io.enq.req(i).bits.isVset
     exceptionGen.io.enq(i).bits.replayInst := false.B
@@ -1080,11 +1077,8 @@
     exc_wb.bits.ftqPtr          := 0.U.asTypeOf(exc_wb.bits.ftqPtr)
     exc_wb.bits.ftqOffset       := 0.U.asTypeOf(exc_wb.bits.ftqOffset)
     exc_wb.bits.exceptionVec    := wb.bits.exceptionVec.get
-<<<<<<< HEAD
-    exc_wb.bits.exceptionFromBackend := false.B
-=======
     exc_wb.bits.hasException    := wb.bits.exceptionVec.get.asUInt.orR // Todo: use io.writebackNeedFlush(i) instead
->>>>>>> a3dd7166
+    exc_wb.bits.isFetchMalAddr  := false.B
     exc_wb.bits.flushPipe       := wb.bits.flushPipe.getOrElse(false.B)
     exc_wb.bits.isVset          := false.B
     exc_wb.bits.replayInst      := wb.bits.replay.getOrElse(false.B)
