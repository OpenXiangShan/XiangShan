/***************************************************************************************
* Copyright (c) 2020-2021 Institute of Computing Technology, Chinese Academy of Sciences
* Copyright (c) 2020-2021 Peng Cheng Laboratory
*
* XiangShan is licensed under Mulan PSL v2.
* You can use this software according to the terms and conditions of the Mulan PSL v2.
* You may obtain a copy of Mulan PSL v2 at:
*          http://license.coscl.org.cn/MulanPSL2
*
* THIS SOFTWARE IS PROVIDED ON AN "AS IS" BASIS, WITHOUT WARRANTIES OF ANY KIND,
* EITHER EXPRESS OR IMPLIED, INCLUDING BUT NOT LIMITED TO NON-INFRINGEMENT,
* MERCHANTABILITY OR FIT FOR A PARTICULAR PURPOSE.
*
* See the Mulan PSL v2 for more details.
***************************************************************************************/

package xiangshan.backend.rob

import org.chipsalliance.cde.config.Parameters
import chisel3._
import chisel3.util._
import difftest._
import freechips.rocketchip.diplomacy.{LazyModule, LazyModuleImp}
import utility._
import utils._
import xiangshan._
import xiangshan.backend.BackendParams
import xiangshan.backend.Bundles.{DynInst, ExceptionInfo, ExuOutput}
import xiangshan.backend.fu.{FuType, FuConfig}
import xiangshan.frontend.FtqPtr
import xiangshan.mem.{LqPtr, LsqEnqIO, SqPtr}
import xiangshan.backend.Bundles.{DynInst, ExceptionInfo, ExuOutput}
import xiangshan.backend.ctrlblock.{DebugLSIO, DebugLsInfo, LsTopdownInfo}
import xiangshan.backend.rename.SnapshotGenerator

<<<<<<< HEAD
class RobPtr(entries: Int) extends CircularQueuePtr[RobPtr](
  entries
=======
  def s2SignalEnable(ena: DebugLsInfo) = {
    when(ena.s2.isDcacheFirstMiss) { s2.isDcacheFirstMiss := true.B }
    when(ena.s2.isForwardFail) { s2.isForwardFail := true.B }
    when(ena.s2.isLoadReplayTLBMiss) { s2.isLoadReplayTLBMiss := true.B }
    when(ena.s2.isLoadReplayCacheMiss) { s2.isLoadReplayCacheMiss := true.B }
    when(ena.s2.isReplaySlow) {
      s2.isReplaySlow := true.B
      replayCnt := replayCnt + 1.U
    }
  }

}
object DebugLsInfo {
  def init(implicit p: Parameters): DebugLsInfo = {
    val lsInfo = Wire(new DebugLsInfo)
    lsInfo.s1.isTlbFirstMiss := false.B
    lsInfo.s1.isBankConflict := false.B
    lsInfo.s1.isLoadToLoadForward := false.B
    lsInfo.s1.isReplayFast := false.B
    lsInfo.s2.isDcacheFirstMiss := false.B
    lsInfo.s2.isForwardFail := false.B
    lsInfo.s2.isReplaySlow := false.B
    lsInfo.s2.isLoadReplayTLBMiss := false.B
    lsInfo.s2.isLoadReplayCacheMiss := false.B
    lsInfo.replayCnt := 0.U
    lsInfo
  }

}
class DebugLsInfoBundle(implicit p: Parameters) extends DebugLsInfo {
  // unified processing at the end stage of load/store  ==> s2  ==> bug that will write error robIdx data
  val s1_robIdx = UInt(log2Ceil(RobSize).W)
  val s2_robIdx = UInt(log2Ceil(RobSize).W)
}
class DebugLSIO(implicit p: Parameters) extends XSBundle {
  val debugLsInfo = Vec(exuParameters.LduCnt + exuParameters.StuCnt, Output(new DebugLsInfoBundle))
}

class LsTopdownInfo(implicit p: Parameters) extends XSBundle {
  val s1 = new Bundle {
    val robIdx = UInt(log2Ceil(RobSize).W)
    val vaddr_valid = Bool()
    val vaddr_bits = UInt(VAddrBits.W)
  }
  val s2 = new Bundle {
    val robIdx = UInt(log2Ceil(RobSize).W)
    val paddr_valid = Bool()
    val paddr_bits = UInt(PAddrBits.W)
    val cache_miss_en = Bool()
    val first_real_miss = Bool()
  }

  def s1SignalEnable(ena: LsTopdownInfo) = {
    when(ena.s1.vaddr_valid) {
      s1.vaddr_valid := true.B
      s1.vaddr_bits := ena.s1.vaddr_bits
    }
  }

  def s2SignalEnable(ena: LsTopdownInfo) = {
    when(ena.s2.paddr_valid) {
      s2.paddr_valid := true.B
      s2.paddr_bits := ena.s2.paddr_bits
    }
    when(ena.s2.cache_miss_en) {
      s2.first_real_miss := ena.s2.first_real_miss
    }
  }
}

object LsTopdownInfo {
  def init(implicit p: Parameters): LsTopdownInfo = 0.U.asTypeOf(new LsTopdownInfo)
}

class RobPtr(implicit p: Parameters) extends CircularQueuePtr[RobPtr](
  p => p(XSCoreParamsKey).RobSize
>>>>>>> 7f37d55f
) with HasCircularQueuePtrHelper {

  def this()(implicit p: Parameters) = this(p(XSCoreParamsKey).RobSize)

  def needFlush(redirect: Valid[Redirect]): Bool = {
    val flushItself = redirect.bits.flushItself() && this === redirect.bits.robIdx
    redirect.valid && (flushItself || isAfter(this, redirect.bits.robIdx))
  }

  def needFlush(redirect: Seq[Valid[Redirect]]): Bool = VecInit(redirect.map(needFlush)).asUInt.orR
}

object RobPtr {
  def apply(f: Bool, v: UInt)(implicit p: Parameters): RobPtr = {
    val ptr = Wire(new RobPtr)
    ptr.flag := f
    ptr.value := v
    ptr
  }
}

class RobCSRIO(implicit p: Parameters) extends XSBundle {
  val intrBitSet = Input(Bool())
  val trapTarget = Input(UInt(VAddrBits.W))
  val isXRet     = Input(Bool())
  val wfiEvent   = Input(Bool())

  val fflags     = Output(Valid(UInt(5.W)))
  val vxsat      = Output(Valid(Bool()))
  val dirty_fs   = Output(Bool())
  val perfinfo   = new Bundle {
    val retiredInstr = Output(UInt(3.W))
  }

  val vcsrFlag   = Output(Bool())
}

class RobLsqIO(implicit p: Parameters) extends XSBundle {
  val lcommit = Output(UInt(log2Up(CommitWidth + 1).W))
  val scommit = Output(UInt(log2Up(CommitWidth + 1).W))
  val pendingld = Output(Bool())
  val pendingst = Output(Bool())
  val commit = Output(Bool())
  val pendingPtr = Output(new RobPtr)

  val mmio = Input(Vec(LoadPipelineWidth, Bool()))
  val uop = Input(Vec(LoadPipelineWidth, new DynInst))
}

class RobEnqIO(implicit p: Parameters) extends XSBundle {
  val canAccept = Output(Bool())
  val isEmpty = Output(Bool())
  // valid vector, for robIdx gen and walk
  val needAlloc = Vec(RenameWidth, Input(Bool()))
  val req = Vec(RenameWidth, Flipped(ValidIO(new DynInst)))
  val resp = Vec(RenameWidth, Output(new RobPtr))
}

<<<<<<< HEAD
class RobDispatchData(implicit p: Parameters) extends RobCommitInfo {}
=======
class RobCoreTopDownIO(implicit p: Parameters) extends XSBundle {
  val robHeadVaddr = Valid(UInt(VAddrBits.W))
  val robHeadPaddr = Valid(UInt(PAddrBits.W))
}

class RobDispatchTopDownIO extends Bundle {
  val robTrueCommit = Output(UInt(64.W))
  val robHeadLsIssue = Output(Bool())
}

class RobDebugRollingIO extends Bundle {
  val robTrueCommit = Output(UInt(64.W))
}
>>>>>>> 7f37d55f

class RobDeqPtrWrapper(implicit p: Parameters) extends XSModule with HasCircularQueuePtrHelper {
  val io = IO(new Bundle {
    // for commits/flush
    val state = Input(UInt(2.W))
    val deq_v = Vec(CommitWidth, Input(Bool()))
    val deq_w = Vec(CommitWidth, Input(Bool()))
    val exception_state = Flipped(ValidIO(new RobExceptionInfo))
    // for flush: when exception occurs, reset deqPtrs to range(0, CommitWidth)
    val intrBitSetReg = Input(Bool())
    val hasNoSpecExec = Input(Bool())
    val interrupt_safe = Input(Bool())
    val blockCommit = Input(Bool())
    // output: the CommitWidth deqPtr
    val out = Vec(CommitWidth, Output(new RobPtr))
    val next_out = Vec(CommitWidth, Output(new RobPtr))
  })

  val deqPtrVec = RegInit(VecInit((0 until CommitWidth).map(_.U.asTypeOf(new RobPtr))))

  // for exceptions (flushPipe included) and interrupts:
  // only consider the first instruction
  val intrEnable = io.intrBitSetReg && !io.hasNoSpecExec && io.interrupt_safe
  val exceptionEnable = io.deq_w(0) && io.exception_state.valid && io.exception_state.bits.not_commit && io.exception_state.bits.robIdx === deqPtrVec(0)
  val redirectOutValid = io.state === 0.U && io.deq_v(0) && (intrEnable || exceptionEnable)

  // for normal commits: only to consider when there're no exceptions
  // we don't need to consider whether the first instruction has exceptions since it wil trigger exceptions.
  val commit_exception = io.exception_state.valid && !isAfter(io.exception_state.bits.robIdx, deqPtrVec.last)
  val canCommit = VecInit((0 until CommitWidth).map(i => io.deq_v(i) && io.deq_w(i)))
  val normalCommitCnt = PriorityEncoder(canCommit.map(c => !c) :+ true.B)
  // when io.intrBitSetReg or there're possible exceptions in these instructions,
  // only one instruction is allowed to commit
  val allowOnlyOne = commit_exception || io.intrBitSetReg
  val commitCnt = Mux(allowOnlyOne, canCommit(0), normalCommitCnt)

  val commitDeqPtrVec = VecInit(deqPtrVec.map(_ + commitCnt))
  val deqPtrVec_next = Mux(io.state === 0.U && !redirectOutValid && !io.blockCommit, commitDeqPtrVec, deqPtrVec)

  deqPtrVec := deqPtrVec_next

  io.next_out := deqPtrVec_next
  io.out      := deqPtrVec

  when (io.state === 0.U) {
    XSInfo(io.state === 0.U && commitCnt > 0.U, "retired %d insts\n", commitCnt)
  }

}

class RobEnqPtrWrapper(implicit p: Parameters) extends XSModule with HasCircularQueuePtrHelper {
  val io = IO(new Bundle {
    // for input redirect
    val redirect = Input(Valid(new Redirect))
    // for enqueue
    val allowEnqueue = Input(Bool())
    val hasBlockBackward = Input(Bool())
    val enq = Vec(RenameWidth, Input(Bool()))
    val out = Output(Vec(RenameWidth, new RobPtr))
  })

  val enqPtrVec = RegInit(VecInit.tabulate(RenameWidth)(_.U.asTypeOf(new RobPtr)))

  // enqueue
  val canAccept = io.allowEnqueue && !io.hasBlockBackward
  val dispatchNum = Mux(canAccept, PopCount(io.enq), 0.U)

  for ((ptr, i) <- enqPtrVec.zipWithIndex) {
    when(io.redirect.valid) {
      ptr := Mux(io.redirect.bits.flushItself(), io.redirect.bits.robIdx + i.U, io.redirect.bits.robIdx + (i + 1).U)
    }.otherwise {
      ptr := ptr + dispatchNum
    }
  }

  io.out := enqPtrVec

}

class RobExceptionInfo(implicit p: Parameters) extends XSBundle {
  // val valid = Bool()
  val robIdx = new RobPtr
  val exceptionVec = ExceptionVec()
  val flushPipe = Bool()
  val isVset = Bool()
  val replayInst = Bool() // redirect to that inst itself
  val singleStep = Bool() // TODO add frontend hit beneath
  val crossPageIPFFix = Bool()
  val trigger = new TriggerCf

//  def trigger_before = !trigger.getTimingBackend && trigger.getHitBackend
//  def trigger_after = trigger.getTimingBackend && trigger.getHitBackend
  def has_exception = exceptionVec.asUInt.orR || flushPipe || singleStep || replayInst || trigger.hit
  def not_commit = exceptionVec.asUInt.orR || singleStep || replayInst || trigger.hit
  // only exceptions are allowed to writeback when enqueue
  def can_writeback = exceptionVec.asUInt.orR || singleStep || trigger.hit
}

class ExceptionGen(params: BackendParams)(implicit p: Parameters) extends XSModule with HasCircularQueuePtrHelper {
  val io = IO(new Bundle {
    val redirect = Input(Valid(new Redirect))
    val flush = Input(Bool())
    val enq = Vec(RenameWidth, Flipped(ValidIO(new RobExceptionInfo)))
    // csr + load + store
    val wb = Vec(params.numException, Flipped(ValidIO(new RobExceptionInfo)))
    val out = ValidIO(new RobExceptionInfo)
    val state = ValidIO(new RobExceptionInfo)
  })

  val wbExuParams = params.allExuParams.filter(_.exceptionOut.nonEmpty)

  def getOldest(valid: Seq[Bool], bits: Seq[RobExceptionInfo]): RobExceptionInfo = {
    def getOldest_recursion(valid: Seq[Bool], bits: Seq[RobExceptionInfo]): (Seq[Bool], Seq[RobExceptionInfo]) = {
      assert(valid.length == bits.length)
      if (valid.length == 1) {
        (valid, bits)
      } else if (valid.length == 2) {
        val res = Seq.fill(2)(Wire(ValidIO(chiselTypeOf(bits(0)))))
        for (i <- res.indices) {
          res(i).valid := valid(i)
          res(i).bits := bits(i)
        }
        val oldest = Mux(!valid(1) || valid(0) && isAfter(bits(1).robIdx, bits(0).robIdx), res(0), res(1))
        (Seq(oldest.valid), Seq(oldest.bits))
      } else {
        val left = getOldest_recursion(valid.take(valid.length / 2), bits.take(valid.length / 2))
        val right = getOldest_recursion(valid.drop(valid.length / 2), bits.drop(valid.length / 2))
        getOldest_recursion(left._1 ++ right._1, left._2 ++ right._2)
      }
    }
    getOldest_recursion(valid, bits)._2.head
  }


  val currentValid = RegInit(false.B)
  val current = Reg(new RobExceptionInfo)

  // orR the exceptionVec
  val lastCycleFlush = RegNext(io.flush)
  val in_enq_valid = VecInit(io.enq.map(e => e.valid && e.bits.has_exception && !lastCycleFlush))

  // s0: compare wb in 4 groups
  val csrvldu_wb = io.wb.zip(wbExuParams).filter(_._2.fuConfigs.filter(t => t.isCsr || t.fuType == FuType.vldu).nonEmpty).map(_._1)
  val load_wb = io.wb.zip(wbExuParams).filter(_._2.fuConfigs.filter(_.fuType == FuType.ldu).nonEmpty).map(_._1)
  val store_wb = io.wb.zip(wbExuParams).filter(_._2.fuConfigs.filter(t => t.isSta || t.fuType == FuType.mou).nonEmpty).map(_._1)
  val varith_wb = io.wb.zip(wbExuParams).filter(_._2.fuConfigs.filter(_.isVecArith).nonEmpty).map(_._1)
  // TODO: vsta_wb = ???

  val writebacks = Seq(csrvldu_wb, load_wb, store_wb, varith_wb)
  val in_wb_valids = writebacks.map(_.map(w => w.valid && w.bits.has_exception && !lastCycleFlush))
  val wb_valid = in_wb_valids.zip(writebacks).map { case (valid, wb) =>
    valid.zip(wb.map(_.bits)).map { case (v, bits) => v && !(bits.robIdx.needFlush(io.redirect) || io.flush) }.reduce(_ || _)
  }
  val wb_bits = in_wb_valids.zip(writebacks).map { case (valid, wb) => getOldest(valid, wb.map(_.bits))}

  val s0_out_valid = wb_valid.map(x => RegNext(x))
  val s0_out_bits = wb_bits.map(x => RegNext(x))

  // s1: compare last four and current flush
  val s1_valid = VecInit(s0_out_valid.zip(s0_out_bits).map{ case (v, b) => v && !(b.robIdx.needFlush(io.redirect) || io.flush) })
  val s1_out_bits = RegNext(getOldest(s0_out_valid, s0_out_bits))
  val s1_out_valid = RegNext(s1_valid.asUInt.orR)

  val enq_valid = RegNext(in_enq_valid.asUInt.orR && !io.redirect.valid && !io.flush)
  val enq_bits = RegNext(ParallelPriorityMux(in_enq_valid, io.enq.map(_.bits)))

  // s2: compare the input exception with the current one
  // priorities:
  // (1) system reset
  // (2) current is valid: flush, remain, merge, update
  // (3) current is not valid: s1 or enq
  val current_flush = current.robIdx.needFlush(io.redirect) || io.flush
  val s1_flush = s1_out_bits.robIdx.needFlush(io.redirect) || io.flush
  when (currentValid) {
    when (current_flush) {
      currentValid := Mux(s1_flush, false.B, s1_out_valid)
    }
    when (s1_out_valid && !s1_flush) {
      when (isAfter(current.robIdx, s1_out_bits.robIdx)) {
        current := s1_out_bits
      }.elsewhen (current.robIdx === s1_out_bits.robIdx) {
        current.exceptionVec := (s1_out_bits.exceptionVec.asUInt | current.exceptionVec.asUInt).asTypeOf(ExceptionVec())
        current.flushPipe := s1_out_bits.flushPipe || current.flushPipe
        current.replayInst := s1_out_bits.replayInst || current.replayInst
        current.singleStep := s1_out_bits.singleStep || current.singleStep
        current.trigger := (s1_out_bits.trigger.asUInt | current.trigger.asUInt).asTypeOf(new TriggerCf)
      }
    }
  }.elsewhen (s1_out_valid && !s1_flush) {
    currentValid := true.B
    current := s1_out_bits
  }.elsewhen (enq_valid && !(io.redirect.valid || io.flush)) {
    currentValid := true.B
    current := enq_bits
  }

  io.out.valid   := s1_out_valid || enq_valid && enq_bits.can_writeback
  io.out.bits    := Mux(s1_out_valid, s1_out_bits, enq_bits)
  io.state.valid := currentValid
  io.state.bits  := current

}

class RobFlushInfo(implicit p: Parameters) extends XSBundle {
  val ftqIdx = new FtqPtr
  val robIdx = new RobPtr
  val ftqOffset = UInt(log2Up(PredictWidth).W)
  val replayInst = Bool()
}

<<<<<<< HEAD
class Rob(params: BackendParams)(implicit p: Parameters) extends LazyModule with HasXSParameter {
=======
class Rob(implicit p: Parameters) extends LazyModule with HasWritebackSink with HasXSParameter {
  override def shouldBeInlined: Boolean = false
>>>>>>> 7f37d55f

  lazy val module = new RobImp(this)(p, params)
}

class RobImp(override val wrapper: Rob)(implicit p: Parameters, params: BackendParams) extends LazyModuleImp(wrapper)
  with HasXSParameter with HasCircularQueuePtrHelper with HasPerfEvents {

  private val LduCnt = params.LduCnt
  private val StaCnt = params.StaCnt

  val io = IO(new Bundle() {
    val hartId = Input(UInt(8.W))
    val redirect = Input(Valid(new Redirect))
    val enq = new RobEnqIO
    val flushOut = ValidIO(new Redirect)
    val exception = ValidIO(new ExceptionInfo)
    // exu + brq
    val writeback: MixedVec[ValidIO[ExuOutput]] = Flipped(params.genWrite2CtrlBundles)
    val commits = Output(new RobCommitIO)
    val rabCommits = Output(new RobCommitIO)
    val diffCommits = Output(new DiffCommitIO)
    val isVsetFlushPipe = Output(Bool())
    val vconfigPdest = Output(UInt(PhyRegIdxWidth.W))
    val lsq = new RobLsqIO
    val robDeqPtr = Output(new RobPtr)
    val csr = new RobCSRIO
    val snpt = Input(new SnapshotPort)
    val robFull = Output(Bool())
    val headNotReady = Output(Bool())
    val cpu_halt = Output(Bool())
    val wfi_enable = Input(Bool())

    val debug_ls = Flipped(new DebugLSIO)
    val debugRobHead = Output(new DynInst)
    val debugEnqLsq = Input(new LsqEnqIO)
    val debugHeadLsIssue = Input(Bool())
<<<<<<< HEAD
    val lsTopdownInfo = Vec(LduCnt, Input(new LsTopdownInfo))
=======
    val lsTopdownInfo = Vec(exuParameters.LduCnt, Input(new LsTopdownInfo))
    val debugTopDown = new Bundle {
      val toCore = new RobCoreTopDownIO
      val toDispatch = new RobDispatchTopDownIO
      val robHeadLqIdx = Valid(new LqPtr)
    }
    val debugRolling = new RobDebugRollingIO
>>>>>>> 7f37d55f
  })

  val exuWBs: Seq[ValidIO[ExuOutput]] = io.writeback.filter(!_.bits.params.hasStdFu)
  val stdWBs: Seq[ValidIO[ExuOutput]] = io.writeback.filter(_.bits.params.hasStdFu)
  val fflagsWBs = io.writeback.filter(x => x.bits.fflags.nonEmpty)
  val exceptionWBs = io.writeback.filter(x => x.bits.exceptionVec.nonEmpty)
  val redirectWBs = io.writeback.filter(x => x.bits.redirect.nonEmpty)

  val exuWbPorts = io.writeback.filter(!_.bits.params.hasStdFu)
  val stdWbPorts = io.writeback.filter(_.bits.params.hasStdFu)
  val fflagsPorts = io.writeback.filter(x => x.bits.fflags.nonEmpty)
  val vxsatPorts = io.writeback.filter(x => x.bits.vxsat.nonEmpty)
  val exceptionPorts = io.writeback.filter(x => x.bits.exceptionVec.nonEmpty)
  val numExuWbPorts = exuWBs.length
  val numStdWbPorts = stdWBs.length


  println(s"Rob: size $RobSize, numExuWbPorts: $numExuWbPorts, numStdWbPorts: $numStdWbPorts, commitwidth: $CommitWidth")
//  println(s"exuPorts: ${exuWbPorts.map(_._1.map(_.name))}")
//  println(s"stdPorts: ${stdWbPorts.map(_._1.map(_.name))}")
//  println(s"fflags: ${fflagsPorts.map(_._1.map(_.name))}")


  // instvalid field
  val valid = RegInit(VecInit(Seq.fill(RobSize)(false.B)))
  // writeback status

  val stdWritebacked = Reg(Vec(RobSize, Bool()))
  val uopNumVec          = RegInit(VecInit(Seq.fill(RobSize)(0.U(log2Up(MaxUopSize + 1).W))))
  val realDestSize       = RegInit(VecInit(Seq.fill(RobSize)(0.U(log2Up(MaxUopSize + 1).W))))
  val fflagsDataModule   = RegInit(VecInit(Seq.fill(RobSize)(0.U(5.W))))
  val vxsatDataModule    = RegInit(VecInit(Seq.fill(RobSize)(false.B)))

  def isWritebacked(ptr: UInt): Bool = {
    !uopNumVec(ptr).orR && stdWritebacked(ptr)
  }

  def isUopWritebacked(ptr: UInt): Bool = {
    !uopNumVec(ptr).orR
  }

  val mmio = RegInit(VecInit(Seq.fill(RobSize)(false.B)))

  // data for redirect, exception, etc.
  val flagBkup = Mem(RobSize, Bool())
  // some instructions are not allowed to trigger interrupts
  // They have side effects on the states of the processor before they write back
  val interrupt_safe = Mem(RobSize, Bool())

  // data for debug
  // Warn: debug_* prefix should not exist in generated verilog.
  val debug_microOp = Mem(RobSize, new DynInst)
  val debug_exuData = Reg(Vec(RobSize, UInt(XLEN.W)))//for debug
  val debug_exuDebug = Reg(Vec(RobSize, new DebugBundle))//for debug
  val debug_lsInfo = RegInit(VecInit(Seq.fill(RobSize)(DebugLsInfo.init)))
  val debug_lsTopdownInfo = RegInit(VecInit(Seq.fill(RobSize)(LsTopdownInfo.init)))
  val debug_lqIdxValid = RegInit(VecInit.fill(RobSize)(false.B))
  val debug_lsIssued = RegInit(VecInit.fill(RobSize)(false.B))

  // pointers
  // For enqueue ptr, we don't duplicate it since only enqueue needs it.
  val enqPtrVec = Wire(Vec(RenameWidth, new RobPtr))
  val deqPtrVec = Wire(Vec(CommitWidth, new RobPtr))

  val walkPtrVec = Reg(Vec(CommitWidth, new RobPtr))
  val lastWalkPtr = Reg(new RobPtr)
  val allowEnqueue = RegInit(true.B)

  val enqPtr = enqPtrVec.head
  val deqPtr = deqPtrVec(0)
  val walkPtr = walkPtrVec(0)

  val isEmpty = enqPtr === deqPtr
  val isReplaying = io.redirect.valid && RedirectLevel.flushItself(io.redirect.bits.level)

  val snptEnq = io.enq.canAccept && io.enq.req.head.valid && io.enq.req.head.bits.snapshot
  val snapshots = SnapshotGenerator(enqPtrVec, snptEnq, io.snpt.snptDeq, io.redirect.valid)
  val debug_lsIssue = WireDefault(debug_lsIssued)
  debug_lsIssue(deqPtr.value) := io.debugHeadLsIssue

  /**
    * states of Rob
    */
  val s_idle :: s_walk :: Nil = Enum(2)
  val state = RegInit(s_idle)

  /**
    * Data Modules
    *
    * CommitDataModule: data from dispatch
    * (1) read: commits/walk/exception
    * (2) write: enqueue
    *
    * WritebackData: data from writeback
    * (1) read: commits/walk/exception
    * (2) write: write back from exe units
    */
  val dispatchData = Module(new SyncDataModuleTemplate(new RobDispatchData, RobSize, CommitWidth, RenameWidth))
  val dispatchDataRead = dispatchData.io.rdata

  val exceptionGen = Module(new ExceptionGen(params))
  val exceptionDataRead = exceptionGen.io.state
  val fflagsDataRead = Wire(Vec(CommitWidth, UInt(5.W)))
  val vxsatDataRead = Wire(Vec(CommitWidth, Bool()))

  io.robDeqPtr := deqPtr
  io.debugRobHead := debug_microOp(deqPtr.value)

  val rab = Module(new RenameBuffer(RabSize))

  rab.io.redirect.valid := io.redirect.valid

  rab.io.req.zip(io.enq.req).map { case (dest, src) =>
    dest.bits := src.bits
    dest.valid := src.valid && io.enq.canAccept
  }

  val commitDestSizeSeq = (0 until CommitWidth).map(i => realDestSize(deqPtrVec(i).value))
  val walkDestSizeSeq = (0 until CommitWidth).map(i => realDestSize(walkPtrVec(i).value))

  val commitSizeSum = io.commits.commitValid.zip(commitDestSizeSeq).map { case (commitValid, destSize) =>
    Mux(io.commits.isCommit && commitValid, destSize, 0.U)
  }.reduce(_ +& _)
  val walkSizeSum = io.commits.walkValid.zip(walkDestSizeSeq).map { case (walkValid, destSize) =>
    Mux(io.commits.isWalk && walkValid, destSize, 0.U)
  }.reduce(_ +& _)

  rab.io.fromRob.commitSize := commitSizeSum
  rab.io.fromRob.walkSize := walkSizeSum
  rab.io.snpt.snptEnq := false.B
  rab.io.snpt.snptDeq := io.snpt.snptDeq
  rab.io.snpt.snptSelect := io.snpt.snptSelect
  rab.io.snpt.useSnpt := io.snpt.useSnpt

  io.rabCommits := rab.io.commits
  io.diffCommits := rab.io.diffCommits

  /**
    * Enqueue (from dispatch)
    */
  // special cases
  val hasBlockBackward = RegInit(false.B)
  val hasWaitForward = RegInit(false.B)
  val doingSvinval = RegInit(false.B)
  // When blockBackward instruction leaves Rob (commit or walk), hasBlockBackward should be set to false.B
  // To reduce registers usage, for hasBlockBackward cases, we allow enqueue after ROB is empty.
  when (isEmpty) { hasBlockBackward:= false.B }
  // When any instruction commits, hasNoSpecExec should be set to false.B
  when (io.commits.hasWalkInstr || io.commits.hasCommitInstr) { hasWaitForward:= false.B }

  // The wait-for-interrupt (WFI) instruction waits in the ROB until an interrupt might need servicing.
  // io.csr.wfiEvent will be asserted if the WFI can resume execution, and we change the state to s_wfi_idle.
  // It does not affect how interrupts are serviced. Note that WFI is noSpecExec and it does not trigger interrupts.
  val hasWFI = RegInit(false.B)
  io.cpu_halt := hasWFI
  // WFI Timeout: 2^20 = 1M cycles
  val wfi_cycles = RegInit(0.U(20.W))
  when (hasWFI) {
    wfi_cycles := wfi_cycles + 1.U
  }.elsewhen (!hasWFI && RegNext(hasWFI)) {
    wfi_cycles := 0.U
  }
  val wfi_timeout = wfi_cycles.andR
  when (RegNext(RegNext(io.csr.wfiEvent)) || io.flushOut.valid || wfi_timeout) {
    hasWFI := false.B
  }

  val allocatePtrVec = VecInit((0 until RenameWidth).map(i => enqPtrVec(PopCount(io.enq.req.take(i).map(req => req.valid && req.bits.firstUop)))))
  io.enq.canAccept := allowEnqueue && !hasBlockBackward && rab.io.canEnq
  io.enq.resp      := allocatePtrVec
  val canEnqueue = VecInit(io.enq.req.map(req => req.valid && req.bits.firstUop && io.enq.canAccept))
  val timer = GTimer()
  for (i <- 0 until RenameWidth) {
    // we don't check whether io.redirect is valid here since redirect has higher priority
    when (canEnqueue(i)) {
      val enqUop = io.enq.req(i).bits
      val enqIndex = allocatePtrVec(i).value
      // store uop in data module and debug_microOp Vec
      debug_microOp(enqIndex) := enqUop
      debug_microOp(enqIndex).debugInfo.dispatchTime := timer
      debug_microOp(enqIndex).debugInfo.enqRsTime := timer
      debug_microOp(enqIndex).debugInfo.selectTime := timer
      debug_microOp(enqIndex).debugInfo.issueTime := timer
      debug_microOp(enqIndex).debugInfo.writebackTime := timer
      debug_microOp(enqIndex).debugInfo.tlbFirstReqTime := timer
      debug_microOp(enqIndex).debugInfo.tlbRespTime := timer
      debug_lsInfo(enqIndex) := DebugLsInfo.init
      debug_lsTopdownInfo(enqIndex) := LsTopdownInfo.init
      debug_lqIdxValid(enqIndex) := false.B
      debug_lsIssued(enqIndex) := false.B

      when (enqUop.blockBackward) {
        hasBlockBackward := true.B
      }
      when (enqUop.waitForward) {
        hasWaitForward := true.B
      }
      val enqHasTriggerHit = false.B // io.enq.req(i).bits.cf.trigger.getHitFrontend
      val enqHasException = ExceptionNO.selectFrontend(enqUop.exceptionVec).asUInt.orR
      // the begin instruction of Svinval enqs so mark doingSvinval as true to indicate this process
      when(!enqHasTriggerHit && !enqHasException && enqUop.isSvinvalBegin(enqUop.flushPipe))
      {
        doingSvinval := true.B
      }
      // the end instruction of Svinval enqs so clear doingSvinval
      when(!enqHasTriggerHit && !enqHasException && enqUop.isSvinvalEnd(enqUop.flushPipe))
      {
        doingSvinval := false.B
      }
      // when we are in the process of Svinval software code area , only Svinval.vma and end instruction of Svinval can appear
      assert(!doingSvinval || (enqUop.isSvinval(enqUop.flushPipe) || enqUop.isSvinvalEnd(enqUop.flushPipe)))
      when (enqUop.isWFI && !enqHasException && !enqHasTriggerHit) {
        hasWFI := true.B
      }

      mmio(enqIndex) := false.B
    }
  }
  val dispatchNum = Mux(io.enq.canAccept, PopCount(io.enq.req.map(req => req.valid && req.bits.firstUop)), 0.U)
  io.enq.isEmpty   := RegNext(isEmpty && !VecInit(io.enq.req.map(_.valid)).asUInt.orR)

  when (!io.wfi_enable) {
    hasWFI := false.B
  }
  // sel vsetvl's flush position
  val vs_idle :: vs_waitVinstr :: vs_waitFlush :: Nil = Enum(3)
  val vsetvlState = RegInit(vs_idle)

  val firstVInstrFtqPtr    = RegInit(0.U.asTypeOf(new FtqPtr))
  val firstVInstrFtqOffset = RegInit(0.U.asTypeOf(UInt(log2Up(PredictWidth).W)))
  val firstVInstrRobIdx    = RegInit(0.U.asTypeOf(new RobPtr))

  val enq0            = io.enq.req(0)
  val enq0IsVset      = enq0.bits.isVset && enq0.bits.lastUop && canEnqueue(0)
  val enq0IsVsetFlush = enq0IsVset && enq0.bits.flushPipe
  val enqIsVInstrVec = io.enq.req.zip(canEnqueue).map{case (req, fire) => FuType.isVArith(req.bits.fuType) && fire}
  // for vs_idle
  val firstVInstrIdle = PriorityMux(enqIsVInstrVec.zip(io.enq.req).drop(1) :+ (true.B, 0.U.asTypeOf(io.enq.req(0).cloneType)))
  // for vs_waitVinstr
  val enqIsVInstrOrVset = (enqIsVInstrVec(0) || enq0IsVset) +: enqIsVInstrVec.drop(1)
  val firstVInstrWait = PriorityMux(enqIsVInstrOrVset, io.enq.req)
  when(vsetvlState === vs_idle){
    firstVInstrFtqPtr    := firstVInstrIdle.bits.ftqPtr
    firstVInstrFtqOffset := firstVInstrIdle.bits.ftqOffset
    firstVInstrRobIdx    := firstVInstrIdle.bits.robIdx
  }.elsewhen(vsetvlState === vs_waitVinstr){
    when(Cat(enqIsVInstrOrVset).orR){
      firstVInstrFtqPtr := firstVInstrWait.bits.ftqPtr
      firstVInstrFtqOffset := firstVInstrWait.bits.ftqOffset
      firstVInstrRobIdx := firstVInstrWait.bits.robIdx
    }
  }

  val hasVInstrAfterI = Cat(enqIsVInstrVec(0)).orR
  when(vsetvlState === vs_idle && !io.redirect.valid){
    when(enq0IsVsetFlush){
      vsetvlState := Mux(hasVInstrAfterI, vs_waitFlush, vs_waitVinstr)
    }
  }.elsewhen(vsetvlState === vs_waitVinstr){
    when(io.redirect.valid){
      vsetvlState := vs_idle
    }.elsewhen(Cat(enqIsVInstrOrVset).orR){
      vsetvlState := vs_waitFlush
    }
  }.elsewhen(vsetvlState === vs_waitFlush){
    when(io.redirect.valid){
      vsetvlState := vs_idle
    }
  }

  // lqEnq
  io.debugEnqLsq.needAlloc.map(_(0)).zip(io.debugEnqLsq.req).foreach { case (alloc, req) =>
    when(io.debugEnqLsq.canAccept && alloc && req.valid) {
      debug_microOp(req.bits.robIdx.value).lqIdx := req.bits.lqIdx
      debug_lqIdxValid(req.bits.robIdx.value) := true.B
    }
  }

  // lsIssue
  when(io.debugHeadLsIssue) {
    debug_lsIssued(deqPtr.value) := true.B
  }

  /**
    * Writeback (from execution units)
    */
  for (wb <- exuWBs) {
    when (wb.valid) {
      val wbIdx = wb.bits.robIdx.value
      debug_exuData(wbIdx) := wb.bits.data
      debug_exuDebug(wbIdx) := wb.bits.debug
      debug_microOp(wbIdx).debugInfo.enqRsTime := wb.bits.debugInfo.enqRsTime
      debug_microOp(wbIdx).debugInfo.selectTime := wb.bits.debugInfo.selectTime
      debug_microOp(wbIdx).debugInfo.issueTime := wb.bits.debugInfo.issueTime
      debug_microOp(wbIdx).debugInfo.writebackTime := wb.bits.debugInfo.writebackTime

      // debug for lqidx and sqidx
      debug_microOp(wbIdx).lqIdx := wb.bits.lqIdx.getOrElse(0.U.asTypeOf(new LqPtr))
      debug_microOp(wbIdx).sqIdx := wb.bits.sqIdx.getOrElse(0.U.asTypeOf(new SqPtr))

      val debug_Uop = debug_microOp(wbIdx)
      XSInfo(true.B,
        p"writebacked pc 0x${Hexadecimal(debug_Uop.pc)} wen ${debug_Uop.rfWen} " +
        p"data 0x${Hexadecimal(wb.bits.data)} ldst ${debug_Uop.ldest} pdst ${debug_Uop.pdest} " +
        p"skip ${wb.bits.debug.isMMIO} robIdx: ${wb.bits.robIdx}\n"
      )
    }
  }

  val writebackNum = PopCount(exuWBs.map(_.valid))
  XSInfo(writebackNum =/= 0.U, "writebacked %d insts\n", writebackNum)

  for (i <- 0 until LoadPipelineWidth) {
    when (RegNext(io.lsq.mmio(i))) {
      mmio(RegNext(io.lsq.uop(i).robIdx).value) := true.B
    }
  }

  /**
    * RedirectOut: Interrupt and Exceptions
    */
  val deqDispatchData = dispatchDataRead(0)
  val debug_deqUop = debug_microOp(deqPtr.value)

  val intrBitSetReg = RegNext(io.csr.intrBitSet)
  val intrEnable = intrBitSetReg && !hasWaitForward && interrupt_safe(deqPtr.value)
  val deqHasExceptionOrFlush = exceptionDataRead.valid && exceptionDataRead.bits.robIdx === deqPtr
  val deqHasException = deqHasExceptionOrFlush && (exceptionDataRead.bits.exceptionVec.asUInt.orR ||
    exceptionDataRead.bits.singleStep || exceptionDataRead.bits.trigger.hit)
  val deqHasFlushPipe = deqHasExceptionOrFlush && exceptionDataRead.bits.flushPipe
  val deqHasReplayInst = deqHasExceptionOrFlush && exceptionDataRead.bits.replayInst
  val exceptionEnable = isWritebacked(deqPtr.value) && deqHasException

  XSDebug(deqHasException && exceptionDataRead.bits.singleStep, "Debug Mode: Deq has singlestep exception\n")
  XSDebug(deqHasException && exceptionDataRead.bits.trigger.getHitFrontend, "Debug Mode: Deq has frontend trigger exception\n")
  XSDebug(deqHasException && exceptionDataRead.bits.trigger.getHitBackend, "Debug Mode: Deq has backend trigger exception\n")

  val isFlushPipe = isWritebacked(deqPtr.value) && (deqHasFlushPipe || deqHasReplayInst)

  val isVsetFlushPipe = isWritebacked(deqPtr.value) && deqHasFlushPipe && exceptionDataRead.bits.isVset
//  val needModifyFtqIdxOffset = isVsetFlushPipe && (vsetvlState === vs_waitFlush)
  val needModifyFtqIdxOffset = false.B
  io.isVsetFlushPipe := isVsetFlushPipe
  io.vconfigPdest := rab.io.vconfigPdest
  // io.flushOut will trigger redirect at the next cycle.
  // Block any redirect or commit at the next cycle.
  val lastCycleFlush = RegNext(io.flushOut.valid)

  io.flushOut.valid := (state === s_idle) && valid(deqPtr.value) && (intrEnable || exceptionEnable || isFlushPipe) && !lastCycleFlush
  io.flushOut.bits := DontCare
  io.flushOut.bits.isRVC := deqDispatchData.isRVC
  io.flushOut.bits.robIdx := Mux(needModifyFtqIdxOffset, firstVInstrRobIdx, deqPtr)
  io.flushOut.bits.ftqIdx := Mux(needModifyFtqIdxOffset, firstVInstrFtqPtr, deqDispatchData.ftqIdx)
  io.flushOut.bits.ftqOffset := Mux(needModifyFtqIdxOffset, firstVInstrFtqOffset, deqDispatchData.ftqOffset)
  io.flushOut.bits.level := Mux(deqHasReplayInst || intrEnable || exceptionEnable || needModifyFtqIdxOffset, RedirectLevel.flush, RedirectLevel.flushAfter) // TODO use this to implement "exception next"
  io.flushOut.bits.interrupt := true.B
  XSPerfAccumulate("interrupt_num", io.flushOut.valid && intrEnable)
  XSPerfAccumulate("exception_num", io.flushOut.valid && exceptionEnable)
  XSPerfAccumulate("flush_pipe_num", io.flushOut.valid && isFlushPipe)
  XSPerfAccumulate("replay_inst_num", io.flushOut.valid && isFlushPipe && deqHasReplayInst)

  val exceptionHappen = (state === s_idle) && valid(deqPtr.value) && (intrEnable || exceptionEnable) && !lastCycleFlush
  io.exception.valid                := RegNext(exceptionHappen)
  io.exception.bits.pc              := RegEnable(debug_deqUop.pc, exceptionHappen)
  io.exception.bits.instr           := RegEnable(debug_deqUop.instr, exceptionHappen)
  io.exception.bits.commitType      := RegEnable(deqDispatchData.commitType, exceptionHappen)
  io.exception.bits.exceptionVec    := RegEnable(exceptionDataRead.bits.exceptionVec, exceptionHappen)
  io.exception.bits.singleStep      := RegEnable(exceptionDataRead.bits.singleStep, exceptionHappen)
  io.exception.bits.crossPageIPFFix := RegEnable(exceptionDataRead.bits.crossPageIPFFix, exceptionHappen)
  io.exception.bits.isInterrupt     := RegEnable(intrEnable, exceptionHappen)
//  io.exception.bits.trigger := RegEnable(exceptionDataRead.bits.trigger, exceptionHappen)

  XSDebug(io.flushOut.valid,
    p"generate redirect: pc 0x${Hexadecimal(io.exception.bits.pc)} intr $intrEnable " +
    p"excp $exceptionEnable flushPipe $isFlushPipe " +
    p"Trap_target 0x${Hexadecimal(io.csr.trapTarget)} exceptionVec ${Binary(exceptionDataRead.bits.exceptionVec.asUInt)}\n")


  /**
    * Commits (and walk)
    * They share the same width.
    */
  val shouldWalkVec = VecInit(walkPtrVec.map(_ <= lastWalkPtr))
  val walkFinished = VecInit(walkPtrVec.map(_ >= lastWalkPtr)).asUInt.orR
  rab.io.fromRob.walkEnd := state === s_walk && walkFinished

  require(RenameWidth <= CommitWidth)

  // wiring to csr
  val (wflags, dirtyFs) = (0 until CommitWidth).map(i => {
    val v = io.commits.commitValid(i)
    val info = io.commits.info(i)
    (v & info.wflags, v & info.dirtyFs)
  }).unzip
  val fflags = Wire(Valid(UInt(5.W)))
  fflags.valid := io.commits.isCommit && VecInit(wflags).asUInt.orR
  fflags.bits := wflags.zip(fflagsDataRead).map({
    case (w, f) => Mux(w, f, 0.U)
  }).reduce(_|_)
  val dirty_fs = io.commits.isCommit && VecInit(dirtyFs).asUInt.orR

  val vxsat = Wire(Valid(Bool()))
  vxsat.valid := io.commits.isCommit && vxsat.bits
  vxsat.bits := io.commits.commitValid.zip(vxsatDataRead).map {
    case (valid, vxsat) => valid & vxsat
  }.reduce(_ | _)

  // when mispredict branches writeback, stop commit in the next 2 cycles
  // TODO: don't check all exu write back
<<<<<<< HEAD
  val misPredWb = Cat(VecInit(redirectWBs.map(wb =>
    wb.bits.redirect.get.bits.cfiUpdate.isMisPred && wb.bits.redirect.get.valid && wb.valid
=======
  val misPredWb = Cat(VecInit(exuWriteback.map(wb =>
    wb.bits.redirect.cfiUpdate.isMisPred && wb.bits.redirectValid && wb.valid
>>>>>>> 7f37d55f
  ))).orR
  val misPredBlockCounter = Reg(UInt(3.W))
  misPredBlockCounter := Mux(misPredWb,
    "b111".U,
    misPredBlockCounter >> 1.U
  )
  val misPredBlock = misPredBlockCounter(0)
  val blockCommit = misPredBlock || isReplaying || lastCycleFlush || hasWFI

  io.commits.isWalk := state === s_walk
  io.commits.isCommit := state === s_idle && !blockCommit
  val walk_v = VecInit(walkPtrVec.map(ptr => valid(ptr.value)))
  val commit_v = VecInit(deqPtrVec.map(ptr => valid(ptr.value)))
  // store will be commited iff both sta & std have been writebacked
  val commit_w = VecInit(deqPtrVec.map(ptr => isWritebacked(ptr.value)))
  val commit_exception = exceptionDataRead.valid && !isAfter(exceptionDataRead.bits.robIdx, deqPtrVec.last)
  val commit_block = VecInit((0 until CommitWidth).map(i => !commit_w(i)))
  val allowOnlyOneCommit = commit_exception || intrBitSetReg
  // for instructions that may block others, we don't allow them to commit
  for (i <- 0 until CommitWidth) {
    // defaults: state === s_idle and instructions commit
    // when intrBitSetReg, allow only one instruction to commit at each clock cycle
    val isBlocked = if (i != 0) Cat(commit_block.take(i)).orR || allowOnlyOneCommit else intrEnable || deqHasException || deqHasReplayInst
    io.commits.commitValid(i) := commit_v(i) && commit_w(i) && !isBlocked
    io.commits.info(i) := dispatchDataRead(i)
    io.commits.robIdx(i) := deqPtrVec(i)

    io.commits.walkValid(i) := shouldWalkVec(i)
    when (state === s_walk) {
      when (io.commits.isWalk && state === s_walk && shouldWalkVec(i)) {
        XSError(!walk_v(i), s"The walking entry($i) should be valid\n")
      }
    }

    XSInfo(io.commits.isCommit && io.commits.commitValid(i),
      "retired pc %x wen %d ldest %d pdest %x data %x fflags: %b vxsat: %b\n",
      debug_microOp(deqPtrVec(i).value).pc,
      io.commits.info(i).rfWen,
      io.commits.info(i).ldest,
      io.commits.info(i).pdest,
      debug_exuData(deqPtrVec(i).value),
      fflagsDataRead(i),
      vxsatDataRead(i)
    )
    XSInfo(state === s_walk && io.commits.walkValid(i), "walked pc %x wen %d ldst %d data %x\n",
      debug_microOp(walkPtrVec(i).value).pc,
      io.commits.info(i).rfWen,
      io.commits.info(i).ldest,
      debug_exuData(walkPtrVec(i).value)
    )
  }
  if (env.EnableDifftest) {
    io.commits.info.map(info => dontTouch(info.pc))
  }

  // sync fflags/dirty_fs/vxsat to csr
  io.csr.fflags := RegNext(fflags)
  io.csr.dirty_fs := RegNext(dirty_fs)
  io.csr.vxsat := RegNext(vxsat)

  // sync v csr to csr
  // for difftest
  if(env.AlwaysBasicDiff || env.EnableDifftest) {
    val isDiffWriteVconfigVec = io.diffCommits.commitValid.zip(io.diffCommits.info).map { case (valid, info) => valid && info.ldest === VCONFIG_IDX.U && info.vecWen }.reverse
    io.csr.vcsrFlag := RegNext(io.diffCommits.isCommit && Cat(isDiffWriteVconfigVec).orR)
  }
  else{
    io.csr.vcsrFlag := false.B
  }

  // commit load/store to lsq
  val ldCommitVec = VecInit((0 until CommitWidth).map(i => io.commits.commitValid(i) && io.commits.info(i).commitType === CommitType.LOAD))
  val stCommitVec = VecInit((0 until CommitWidth).map(i => io.commits.commitValid(i) && io.commits.info(i).commitType === CommitType.STORE))
  io.lsq.lcommit := RegNext(Mux(io.commits.isCommit, PopCount(ldCommitVec), 0.U))
  io.lsq.scommit := RegNext(Mux(io.commits.isCommit, PopCount(stCommitVec), 0.U))
  // indicate a pending load or store
  io.lsq.pendingld := RegNext(io.commits.isCommit && io.commits.info(0).commitType === CommitType.LOAD && valid(deqPtr.value) && mmio(deqPtr.value))
  io.lsq.pendingst := RegNext(io.commits.isCommit && io.commits.info(0).commitType === CommitType.STORE && valid(deqPtr.value))
  io.lsq.commit := RegNext(io.commits.isCommit && io.commits.commitValid(0))
  io.lsq.pendingPtr := RegNext(deqPtr)

  /**
    * state changes
    * (1) redirect: switch to s_walk
    * (2) walk: when walking comes to the end, switch to s_idle
    */
  val state_next = Mux(io.redirect.valid, s_walk, Mux(state === s_walk && walkFinished && rab.io.status.walkEnd, s_idle, state))
  XSPerfAccumulate("s_idle_to_idle",            state === s_idle && state_next === s_idle)
  XSPerfAccumulate("s_idle_to_walk",            state === s_idle && state_next === s_walk)
  XSPerfAccumulate("s_walk_to_idle",            state === s_walk && state_next === s_idle)
  XSPerfAccumulate("s_walk_to_walk",            state === s_walk && state_next === s_walk)
  state := state_next

  /**
    * pointers and counters
    */
  val deqPtrGenModule = Module(new RobDeqPtrWrapper)
  deqPtrGenModule.io.state := state
  deqPtrGenModule.io.deq_v := commit_v
  deqPtrGenModule.io.deq_w := commit_w
  deqPtrGenModule.io.exception_state := exceptionDataRead
  deqPtrGenModule.io.intrBitSetReg := intrBitSetReg
  deqPtrGenModule.io.hasNoSpecExec := hasWaitForward
  deqPtrGenModule.io.interrupt_safe := interrupt_safe(deqPtr.value)
  deqPtrGenModule.io.blockCommit := blockCommit
  deqPtrVec := deqPtrGenModule.io.out
  val deqPtrVec_next = deqPtrGenModule.io.next_out

  val enqPtrGenModule = Module(new RobEnqPtrWrapper)
  enqPtrGenModule.io.redirect := io.redirect
  enqPtrGenModule.io.allowEnqueue := allowEnqueue && rab.io.canEnq
  enqPtrGenModule.io.hasBlockBackward := hasBlockBackward
  enqPtrGenModule.io.enq := VecInit(io.enq.req.map(req => req.valid && req.bits.firstUop))
  enqPtrVec := enqPtrGenModule.io.out

  // next walkPtrVec:
  // (1) redirect occurs: update according to state
  // (2) walk: move forwards
  val walkPtrVec_next = Mux(io.redirect.valid,
    Mux(io.snpt.useSnpt, snapshots(io.snpt.snptSelect), deqPtrVec_next),
    Mux(state === s_walk, VecInit(walkPtrVec.map(_ + CommitWidth.U)), walkPtrVec)
  )
  walkPtrVec := walkPtrVec_next

  val numValidEntries = distanceBetween(enqPtr, deqPtr)
  val commitCnt = PopCount(io.commits.commitValid)

  allowEnqueue := numValidEntries + dispatchNum <= (RobSize - RenameWidth).U

  val redirectWalkDistance = distanceBetween(io.redirect.bits.robIdx, deqPtrVec_next(0))
  when (io.redirect.valid) {
    lastWalkPtr := Mux(io.redirect.bits.flushItself(), io.redirect.bits.robIdx - 1.U, io.redirect.bits.robIdx)
  }


  /**
    * States
    * We put all the stage bits changes here.

    * All events: (1) enqueue (dispatch); (2) writeback; (3) cancel; (4) dequeue (commit);
    * All states: (1) valid; (2) writebacked; (3) flagBkup
    */
  val commitReadAddr = Mux(state === s_idle, VecInit(deqPtrVec.map(_.value)), VecInit(walkPtrVec.map(_.value)))

  // redirect logic writes 6 valid
  val redirectHeadVec = Reg(Vec(RenameWidth, new RobPtr))
  val redirectTail = Reg(new RobPtr)
  val redirectIdle :: redirectBusy :: Nil = Enum(2)
  val redirectState = RegInit(redirectIdle)
  val invMask = redirectHeadVec.map(redirectHead => isBefore(redirectHead, redirectTail))
  when(redirectState === redirectBusy) {
    redirectHeadVec.foreach(redirectHead => redirectHead := redirectHead + RenameWidth.U)
    redirectHeadVec zip invMask foreach {
      case (redirectHead, inv) => when(inv) {
        valid(redirectHead.value) := false.B
      }
    }
    when(!invMask.last) {
      redirectState := redirectIdle
    }
  }
  when(io.redirect.valid) {
    redirectState := redirectBusy
    when(redirectState === redirectIdle) {
      redirectTail := enqPtr
    }
    redirectHeadVec.zipWithIndex.foreach { case (redirectHead, i) =>
      redirectHead := Mux(io.redirect.bits.flushItself(), io.redirect.bits.robIdx + i.U, io.redirect.bits.robIdx + (i + 1).U)
    }
  }
  // enqueue logic writes 6 valid
  for (i <- 0 until RenameWidth) {
    when (canEnqueue(i) && !io.redirect.valid) {
      valid(allocatePtrVec(i).value) := true.B
    }
  }
  // dequeue logic writes 6 valid
  for (i <- 0 until CommitWidth) {
    val commitValid = io.commits.isCommit && io.commits.commitValid(i)
    when (commitValid) {
      valid(commitReadAddr(i)) := false.B
    }
  }

  // debug_inst update
  for(i <- 0 until (LduCnt + StaCnt)) {
    debug_lsInfo(io.debug_ls.debugLsInfo(i).s1_robIdx).s1SignalEnable(io.debug_ls.debugLsInfo(i))
    debug_lsInfo(io.debug_ls.debugLsInfo(i).s2_robIdx).s2SignalEnable(io.debug_ls.debugLsInfo(i))
  }
  for (i <- 0 until LduCnt) {
    debug_lsTopdownInfo(io.lsTopdownInfo(i).s1.robIdx).s1SignalEnable(io.lsTopdownInfo(i))
    debug_lsTopdownInfo(io.lsTopdownInfo(i).s2.robIdx).s2SignalEnable(io.lsTopdownInfo(i))
  }

  // writeback logic set numWbPorts writebacked to true
  val blockWbSeq = Wire(Vec(exuWBs.length, Bool()))
  blockWbSeq.map(_ := false.B)
  for ((wb, blockWb) <- exuWBs.zip(blockWbSeq)) {
    when(wb.valid) {
      val wbHasException = wb.bits.exceptionVec.getOrElse(0.U).asUInt.orR
      val wbHasTriggerHit = false.B //Todo: wb.bits.trigger.getHitBackend
      val wbHasFlushPipe = wb.bits.flushPipe.getOrElse(false.B)
      val wbHasReplayInst = wb.bits.replay.getOrElse(false.B) //Todo: && wb.bits.replayInst
      blockWb := wbHasException || wbHasFlushPipe || wbHasReplayInst || wbHasTriggerHit
    }
  }

  // if the first uop of an instruction is valid , write writebackedCounter
  val uopEnqValidSeq = io.enq.req.map(req => io.enq.canAccept && req.valid)
  val instEnqValidSeq = io.enq.req.map (req => io.enq.canAccept && req.valid && req.bits.firstUop)
  val enqNeedWriteRFSeq = io.enq.req.map(_.bits.needWriteRf)
  val enqRobIdxSeq = io.enq.req.map(req => req.bits.robIdx.value)
  val enqUopNumVec = VecInit(io.enq.req.map(req => req.bits.numUops))
  val enqEliminatedMoveVec = VecInit(io.enq.req.map(req => req.bits.eliminatedMove))

  private val enqWriteStdVec: Vec[Bool] = VecInit(io.enq.req.map {
    req => FuType.isAMO(req.bits.fuType) || FuType.isStore(req.bits.fuType)
  })
  val fflags_wb = fflagsPorts
  val vxsat_wb = vxsatPorts
  for(i <- 0 until RobSize){

    val robIdxMatchSeq = io.enq.req.map(_.bits.robIdx.value === i.U)
    val uopCanEnqSeq = uopEnqValidSeq.zip(robIdxMatchSeq).map{ case(valid, isMatch) => valid && isMatch }
    val instCanEnqSeq = instEnqValidSeq.zip(robIdxMatchSeq).map{ case(valid, isMatch) => valid && isMatch }
    val instCanEnqFlag = Cat(instCanEnqSeq).orR

    realDestSize(i) := Mux(!valid(i) && instCanEnqFlag || valid(i), realDestSize(i) + PopCount(enqNeedWriteRFSeq.zip(uopCanEnqSeq).map{ case(writeFlag, valid) => writeFlag && valid }), 0.U)

    val enqUopNum = PriorityMux(instCanEnqSeq, enqUopNumVec)
    val enqEliminatedMove = PriorityMux(instCanEnqSeq, enqEliminatedMoveVec)
    val enqWriteStd = PriorityMux(instCanEnqSeq, enqWriteStdVec)

    val canWbSeq = exuWBs.map(writeback => writeback.valid && writeback.bits.robIdx.value === i.U)
    val canWbNoBlockSeq = canWbSeq.zip(blockWbSeq).map{ case(canWb, blockWb) => canWb && !blockWb }
    val canStdWbSeq = VecInit(stdWBs.map(writeback => writeback.valid && writeback.bits.robIdx.value === i.U))
    val wbCnt = PopCount(canWbNoBlockSeq)

    val exceptionHas = RegInit(false.B)
    val exceptionHasWire = Wire(Bool())
    exceptionHasWire := MuxCase(exceptionHas, Seq(
      (valid(i) && exceptionGen.io.out.valid && exceptionGen.io.out.bits.robIdx.value === i.U) -> true.B,
      !valid(i) -> false.B
    ))
    exceptionHas := exceptionHasWire

    when (exceptionHas || exceptionHasWire) {
      // exception flush
      uopNumVec(i) := 0.U
      stdWritebacked(i) := true.B
    }.elsewhen(!valid(i) && instCanEnqFlag) {
      // enq set num of uops
      uopNumVec(i) := enqUopNum
      stdWritebacked(i) := Mux(enqWriteStd, false.B, true.B)
    }.elsewhen(valid(i)) {
      // update by writing back
      uopNumVec(i) := uopNumVec(i) - wbCnt
      when (canStdWbSeq.asUInt.orR) {
        stdWritebacked(i) := true.B
      }
    }.otherwise {
      uopNumVec(i) := 0.U
    }

    val fflagsCanWbSeq = fflags_wb.map(writeback => writeback.valid && writeback.bits.robIdx.value === i.U && writeback.bits.wflags.getOrElse(false.B))
    val fflagsRes = fflagsCanWbSeq.zip(fflags_wb).map { case (canWb, wb) => Mux(canWb, wb.bits.fflags.get, 0.U) }.fold(false.B)(_ | _)
    fflagsDataModule(i) := Mux(!valid(i) && instCanEnqFlag, 0.U, fflagsDataModule(i) | fflagsRes)

    val vxsatCanWbSeq = vxsat_wb.map(writeback => writeback.valid && writeback.bits.robIdx.value === i.U)
    val vxsatRes = vxsatCanWbSeq.zip(vxsat_wb).map { case (canWb, wb) => Mux(canWb, wb.bits.vxsat.get, 0.U) }.fold(false.B)(_ | _)
    vxsatDataModule(i) := Mux(!valid(i) && instCanEnqFlag, 0.U, vxsatDataModule(i) | vxsatRes)
  }

  // flagBkup
  // enqueue logic set 6 flagBkup at most
  for (i <- 0 until RenameWidth) {
    when (canEnqueue(i)) {
      flagBkup(allocatePtrVec(i).value) := allocatePtrVec(i).flag
    }
  }

  // interrupt_safe
  for (i <- 0 until RenameWidth) {
    // We RegNext the updates for better timing.
    // Note that instructions won't change the system's states in this cycle.
    when (RegNext(canEnqueue(i))) {
      // For now, we allow non-load-store instructions to trigger interrupts
      // For MMIO instructions, they should not trigger interrupts since they may
      // be sent to lower level before it writes back.
      // However, we cannot determine whether a load/store instruction is MMIO.
      // Thus, we don't allow load/store instructions to trigger an interrupt.
      // TODO: support non-MMIO load-store instructions to trigger interrupts
      val allow_interrupts = !CommitType.isLoadStore(io.enq.req(i).bits.commitType)
      interrupt_safe(RegNext(allocatePtrVec(i).value)) := RegNext(allow_interrupts)
    }
  }

  /**
    * read and write of data modules
    */
  val commitReadAddr_next = Mux(state_next === s_idle,
    VecInit(deqPtrVec_next.map(_.value)),
    VecInit(walkPtrVec_next.map(_.value))
  )
  dispatchData.io.wen := canEnqueue
  dispatchData.io.waddr := allocatePtrVec.map(_.value)
  dispatchData.io.wdata.zip(io.enq.req.map(_.bits)).zipWithIndex.foreach { case ((wdata, req), portIdx) =>
    wdata.ldest := req.ldest
    wdata.rfWen := req.rfWen
    wdata.dirtyFs := req.dirtyFs
    wdata.vecWen := req.vecWen
    wdata.wflags := req.wfflags
    wdata.commitType := req.commitType
    wdata.pdest := req.pdest
    wdata.ftqIdx := req.ftqPtr
    wdata.ftqOffset := req.ftqOffset
    wdata.isMove := req.eliminatedMove
    wdata.isRVC := req.preDecodeInfo.isRVC
    wdata.pc := req.pc
    wdata.vtype := req.vpu.vtype
    wdata.isVset := req.isVset
    wdata.instrSize := req.instrSize
  }
  dispatchData.io.raddr := commitReadAddr_next

  exceptionGen.io.redirect <> io.redirect
  exceptionGen.io.flush := io.flushOut.valid

  val canEnqueueEG = VecInit(io.enq.req.map(req => req.valid && io.enq.canAccept))
  for (i <- 0 until RenameWidth) {
    exceptionGen.io.enq(i).valid := canEnqueueEG(i)
    exceptionGen.io.enq(i).bits.robIdx := io.enq.req(i).bits.robIdx
    exceptionGen.io.enq(i).bits.exceptionVec := ExceptionNO.selectFrontend(io.enq.req(i).bits.exceptionVec)
    exceptionGen.io.enq(i).bits.flushPipe := io.enq.req(i).bits.flushPipe
    exceptionGen.io.enq(i).bits.isVset := io.enq.req(i).bits.isVset
    exceptionGen.io.enq(i).bits.replayInst := false.B
    XSError(canEnqueue(i) && io.enq.req(i).bits.replayInst, "enq should not set replayInst")
    exceptionGen.io.enq(i).bits.singleStep := io.enq.req(i).bits.singleStep
    exceptionGen.io.enq(i).bits.crossPageIPFFix := io.enq.req(i).bits.crossPageIPFFix
    exceptionGen.io.enq(i).bits.trigger.clear()
    exceptionGen.io.enq(i).bits.trigger.frontendHit := io.enq.req(i).bits.trigger.frontendHit
  }

  println(s"ExceptionGen:")
  println(s"num of exceptions: ${params.numException}")
  require(exceptionWBs.length == exceptionGen.io.wb.length,
    f"exceptionWBs.length: ${exceptionWBs.length}, " +
      f"exceptionGen.io.wb.length: ${exceptionGen.io.wb.length}")
  for (((wb, exc_wb), i) <- exceptionWBs.zip(exceptionGen.io.wb).zipWithIndex) {
    exc_wb.valid                := wb.valid
    exc_wb.bits.robIdx          := wb.bits.robIdx
    exc_wb.bits.exceptionVec    := wb.bits.exceptionVec.get
    exc_wb.bits.flushPipe       := wb.bits.flushPipe.getOrElse(false.B)
    exc_wb.bits.isVset          := false.B
    exc_wb.bits.replayInst      := wb.bits.replay.getOrElse(false.B)
    exc_wb.bits.singleStep      := false.B
    exc_wb.bits.crossPageIPFFix := false.B
    exc_wb.bits.trigger         := 0.U.asTypeOf(exc_wb.bits.trigger) // Todo
//    println(s"  [$i] ${configs.map(_.name)}: exception ${exceptionCases(i)}, " +
//      s"flushPipe ${configs.exists(_.flushPipe)}, " +
//      s"replayInst ${configs.exists(_.replayInst)}")
  }

  fflagsDataRead := (0 until CommitWidth).map(i => fflagsDataModule(deqPtrVec(i).value))
  vxsatDataRead := (0 until CommitWidth).map(i => vxsatDataModule(deqPtrVec(i).value))

  val instrCntReg = RegInit(0.U(64.W))
  val fuseCommitCnt = PopCount(io.commits.commitValid.zip(io.commits.info).map{ case (v, i) => RegNext(v && CommitType.isFused(i.commitType)) })
  val trueCommitCnt = RegNext(io.commits.commitValid.zip(io.commits.info).map{ case (v, i) => Mux(v, i.instrSize, 0.U) }.reduce(_ +& _)) +& fuseCommitCnt
  val retireCounter = Mux(RegNext(io.commits.isCommit), trueCommitCnt, 0.U)
  val instrCnt = instrCntReg + retireCounter
  instrCntReg := instrCnt
  io.csr.perfinfo.retiredInstr := retireCounter
  io.robFull := !allowEnqueue
  io.headNotReady := commit_v.head && !commit_w.head

  /**
    * debug info
    */
  XSDebug(p"enqPtr ${enqPtr} deqPtr ${deqPtr}\n")
  XSDebug("")
  XSError(isBefore(enqPtr, deqPtr) && !isFull(enqPtr, deqPtr), "\ndeqPtr is older than enqPtr!\n")
  for(i <- 0 until RobSize) {
    XSDebug(false, !valid(i), "-")
    XSDebug(false, valid(i) && isWritebacked(i.U), "w")
    XSDebug(false, valid(i) && !isWritebacked(i.U), "v")
  }
  XSDebug(false, true.B, "\n")

  for(i <- 0 until RobSize) {
    if (i % 4 == 0) XSDebug("")
    XSDebug(false, true.B, "%x ", debug_microOp(i).pc)
    XSDebug(false, !valid(i), "- ")
    XSDebug(false, valid(i) && isWritebacked(i.U), "w ")
    XSDebug(false, valid(i) && !isWritebacked(i.U), "v ")
    if (i % 4 == 3) XSDebug(false, true.B, "\n")
  }

  def ifCommit(counter: UInt): UInt = Mux(io.commits.isCommit, counter, 0.U)
  def ifCommitReg(counter: UInt): UInt = Mux(RegNext(io.commits.isCommit), counter, 0.U)

  val commitDebugUop = deqPtrVec.map(_.value).map(debug_microOp(_))
  XSPerfAccumulate("clock_cycle", 1.U)
  QueuePerf(RobSize, numValidEntries, numValidEntries === RobSize.U)
  XSPerfAccumulate("commitUop", ifCommit(commitCnt))
  XSPerfAccumulate("commitInstr", ifCommitReg(trueCommitCnt))
<<<<<<< HEAD
  val commitIsMove = commitDebugUop.map(_.isMove)
=======
  XSPerfRolling("ipc", ifCommitReg(trueCommitCnt), 1000, clock, reset)
  XSPerfRolling("cpi", perfCnt = 1.U/*Cycle*/, eventTrigger = ifCommitReg(trueCommitCnt), granularity = 1000, clock, reset)
  val commitIsMove = commitDebugUop.map(_.ctrl.isMove)
>>>>>>> 7f37d55f
  XSPerfAccumulate("commitInstrMove", ifCommit(PopCount(io.commits.commitValid.zip(commitIsMove).map{ case (v, m) => v && m })))
  val commitMoveElim = commitDebugUop.map(_.debugInfo.eliminatedMove)
  XSPerfAccumulate("commitInstrMoveElim", ifCommit(PopCount(io.commits.commitValid zip commitMoveElim map { case (v, e) => v && e })))
  XSPerfAccumulate("commitInstrFused", ifCommitReg(fuseCommitCnt))
  val commitIsLoad = io.commits.info.map(_.commitType).map(_ === CommitType.LOAD)
  val commitLoadValid = io.commits.commitValid.zip(commitIsLoad).map{ case (v, t) => v && t }
  XSPerfAccumulate("commitInstrLoad", ifCommit(PopCount(commitLoadValid)))
  val commitIsBranch = io.commits.info.map(_.commitType).map(_ === CommitType.BRANCH)
  val commitBranchValid = io.commits.commitValid.zip(commitIsBranch).map{ case (v, t) => v && t }
  XSPerfAccumulate("commitInstrBranch", ifCommit(PopCount(commitBranchValid)))
  val commitLoadWaitBit = commitDebugUop.map(_.loadWaitBit)
  XSPerfAccumulate("commitInstrLoadWait", ifCommit(PopCount(commitLoadValid.zip(commitLoadWaitBit).map{ case (v, w) => v && w })))
  val commitIsStore = io.commits.info.map(_.commitType).map(_ === CommitType.STORE)
  XSPerfAccumulate("commitInstrStore", ifCommit(PopCount(io.commits.commitValid.zip(commitIsStore).map{ case (v, t) => v && t })))
  XSPerfAccumulate("writeback", PopCount((0 until RobSize).map(i => valid(i) && isWritebacked(i.U))))
  // XSPerfAccumulate("enqInstr", PopCount(io.dp1Req.map(_.fire)))
  // XSPerfAccumulate("d2rVnR", PopCount(io.dp1Req.map(p => p.valid && !p.ready)))
  XSPerfAccumulate("walkInstr", Mux(io.commits.isWalk, PopCount(io.commits.walkValid), 0.U))
  XSPerfAccumulate("walkCycleTotal", state === s_walk)
  XSPerfAccumulate("waitRabWalkEnd", state === s_walk && walkFinished && !rab.io.status.walkEnd)
  private val walkCycle = RegInit(0.U(8.W))
  private val waitRabWalkCycle = RegInit(0.U(8.W))
  walkCycle := Mux(io.redirect.valid, 0.U, Mux(state === s_walk, walkCycle + 1.U, 0.U))
  waitRabWalkCycle := Mux(state === s_walk && walkFinished, 0.U, Mux(state === s_walk, walkCycle + 1.U, 0.U))

  XSPerfHistogram("walkRobCycleHist", walkCycle, state === s_walk && walkFinished, 0, 32)
  XSPerfHistogram("walkRabExtraCycleHist", waitRabWalkCycle, state === s_walk && walkFinished && rab.io.status.walkEnd, 0, 32)
  XSPerfHistogram("walkTotalCycleHist", walkCycle, state === s_walk && state_next === s_idle, 0, 32)

  private val deqNotWritebacked = valid(deqPtr.value) && !isWritebacked(deqPtr.value)
  private val deqStdNotWritebacked = valid(deqPtr.value) && !stdWritebacked(deqPtr.value)
  private val deqUopNotWritebacked = valid(deqPtr.value) && !isUopWritebacked(deqPtr.value)
  private val deqHeadInfo = debug_microOp(deqPtr.value)
  val deqUopCommitType = io.commits.info(0).commitType

  XSPerfAccumulate("waitAluCycle", deqNotWritebacked && deqHeadInfo.fuType === FuType.alu.U)
  XSPerfAccumulate("waitMulCycle", deqNotWritebacked && deqHeadInfo.fuType === FuType.mul.U)
  XSPerfAccumulate("waitDivCycle", deqNotWritebacked && deqHeadInfo.fuType === FuType.div.U)
  XSPerfAccumulate("waitBrhCycle", deqNotWritebacked && deqHeadInfo.fuType === FuType.brh.U)
  XSPerfAccumulate("waitJmpCycle", deqNotWritebacked && deqHeadInfo.fuType === FuType.jmp.U)
  XSPerfAccumulate("waitCsrCycle", deqNotWritebacked && deqHeadInfo.fuType === FuType.csr.U)
  XSPerfAccumulate("waitFenCycle", deqNotWritebacked && deqHeadInfo.fuType === FuType.fence.U)
  XSPerfAccumulate("waitBkuCycle", deqNotWritebacked && deqHeadInfo.fuType === FuType.bku.U)
  XSPerfAccumulate("waitLduCycle", deqNotWritebacked && deqHeadInfo.fuType === FuType.ldu.U)
  XSPerfAccumulate("waitStuCycle", deqNotWritebacked && deqHeadInfo.fuType === FuType.stu.U)
  XSPerfAccumulate("waitStaCycle", deqUopNotWritebacked && deqHeadInfo.fuType === FuType.stu.U)
  XSPerfAccumulate("waitStdCycle", deqStdNotWritebacked && deqHeadInfo.fuType === FuType.stu.U)
  XSPerfAccumulate("waitAtmCycle", deqStdNotWritebacked && deqHeadInfo.fuType === FuType.mou.U)

  XSPerfAccumulate("waitNormalCycle", deqNotWritebacked && deqUopCommitType === CommitType.NORMAL)
  XSPerfAccumulate("waitBranchCycle", deqNotWritebacked && deqUopCommitType === CommitType.BRANCH)
  XSPerfAccumulate("waitLoadCycle", deqNotWritebacked && deqUopCommitType === CommitType.LOAD)
  XSPerfAccumulate("waitStoreCycle", deqNotWritebacked && deqUopCommitType === CommitType.STORE)
  XSPerfAccumulate("robHeadPC", io.commits.info(0).pc)
  XSPerfAccumulate("commitCompressCntAll", PopCount(io.commits.commitValid.zip(io.commits.info).map{case(valid, info) => io.commits.isCommit && valid && info.instrSize > 1.U}))
  (2 to RenameWidth).foreach(i =>
    XSPerfAccumulate(s"commitCompressCnt${i}", PopCount(io.commits.commitValid.zip(io.commits.info).map{case(valid, info) => io.commits.isCommit && valid && info.instrSize === i.U}))
  )
  XSPerfAccumulate("compressSize", io.commits.commitValid.zip(io.commits.info).map { case (valid, info) => Mux(io.commits.isCommit && valid && info.instrSize > 1.U, info.instrSize, 0.U) }.reduce(_ +& _))
  val dispatchLatency = commitDebugUop.map(uop => uop.debugInfo.dispatchTime - uop.debugInfo.renameTime)
  val enqRsLatency = commitDebugUop.map(uop => uop.debugInfo.enqRsTime - uop.debugInfo.dispatchTime)
  val selectLatency = commitDebugUop.map(uop => uop.debugInfo.selectTime - uop.debugInfo.enqRsTime)
  val issueLatency = commitDebugUop.map(uop => uop.debugInfo.issueTime - uop.debugInfo.selectTime)
  val executeLatency = commitDebugUop.map(uop => uop.debugInfo.writebackTime - uop.debugInfo.issueTime)
  val rsFuLatency = commitDebugUop.map(uop => uop.debugInfo.writebackTime - uop.debugInfo.enqRsTime)
  val commitLatency = commitDebugUop.map(uop => timer - uop.debugInfo.writebackTime)
  def latencySum(cond: Seq[Bool], latency: Seq[UInt]): UInt = {
    cond.zip(latency).map(x => Mux(x._1, x._2, 0.U)).reduce(_ +& _)
  }
  for (fuType <- FuType.functionNameMap.keys) {
    val fuName = FuType.functionNameMap(fuType)
<<<<<<< HEAD
    val commitIsFuType = io.commits.commitValid.zip(commitDebugUop).map(x => x._1 && x._2.fuType === fuType.U )
=======
    val commitIsFuType = io.commits.commitValid.zip(commitDebugUop).map(x => x._1 && x._2.ctrl.fuType === fuType.U )
    XSPerfRolling(s"ipc_futype_${fuName}", ifCommit(PopCount(commitIsFuType)), 1000, clock, reset)
>>>>>>> 7f37d55f
    XSPerfAccumulate(s"${fuName}_instr_cnt", ifCommit(PopCount(commitIsFuType)))
    XSPerfAccumulate(s"${fuName}_latency_dispatch", ifCommit(latencySum(commitIsFuType, dispatchLatency)))
    XSPerfAccumulate(s"${fuName}_latency_enq_rs", ifCommit(latencySum(commitIsFuType, enqRsLatency)))
    XSPerfAccumulate(s"${fuName}_latency_select", ifCommit(latencySum(commitIsFuType, selectLatency)))
    XSPerfAccumulate(s"${fuName}_latency_issue", ifCommit(latencySum(commitIsFuType, issueLatency)))
    XSPerfAccumulate(s"${fuName}_latency_execute", ifCommit(latencySum(commitIsFuType, executeLatency)))
    XSPerfAccumulate(s"${fuName}_latency_enq_rs_execute", ifCommit(latencySum(commitIsFuType, rsFuLatency)))
    XSPerfAccumulate(s"${fuName}_latency_commit", ifCommit(latencySum(commitIsFuType, commitLatency)))
  }

<<<<<<< HEAD
  val sourceVaddr = Wire(Valid(UInt(VAddrBits.W)))
  sourceVaddr.valid := debug_lsTopdownInfo(deqPtr.value).s1.vaddr_valid
  sourceVaddr.bits  := debug_lsTopdownInfo(deqPtr.value).s1.vaddr_bits
  val sourcePaddr = Wire(Valid(UInt(PAddrBits.W)))
  sourcePaddr.valid := debug_lsTopdownInfo(deqPtr.value).s2.paddr_valid
  sourcePaddr.bits  := debug_lsTopdownInfo(deqPtr.value).s2.paddr_bits
  val sourceLqIdx = Wire(Valid(new LqPtr))
  sourceLqIdx.valid := debug_lqIdxValid(deqPtr.value)
  sourceLqIdx.bits  := debug_microOp(deqPtr.value).lqIdx
  val sourceHeadLsIssue = WireDefault(debug_lsIssue(deqPtr.value))
  ExcitingUtils.addSource(sourceVaddr, s"rob_head_vaddr_${coreParams.HartId}", ExcitingUtils.Perf, true)
  ExcitingUtils.addSource(sourcePaddr, s"rob_head_paddr_${coreParams.HartId}", ExcitingUtils.Perf, true)
  ExcitingUtils.addSource(sourceLqIdx, s"rob_head_lqIdx_${coreParams.HartId}", ExcitingUtils.Perf, true)
  ExcitingUtils.addSource(sourceHeadLsIssue, s"rob_head_ls_issue_${coreParams.HartId}", ExcitingUtils.Perf, true)
  // dummy sink
  ExcitingUtils.addSink(WireDefault(sourceLqIdx), s"rob_head_lqIdx_${coreParams.HartId}", ExcitingUtils.Perf)
  ExcitingUtils.addSink(WireDefault(sourcePaddr), name=s"rob_head_paddr_${coreParams.HartId}", ExcitingUtils.Perf)
  ExcitingUtils.addSink(WireDefault(sourceVaddr), name=s"rob_head_vaddr_${coreParams.HartId}", ExcitingUtils.Perf)
  ExcitingUtils.addSink(WireDefault(sourceHeadLsIssue), name=s"rob_head_ls_issue_${coreParams.HartId}", ExcitingUtils.Perf)
=======
  // top-down info
  io.debugTopDown.toCore.robHeadVaddr.valid := debug_lsTopdownInfo(deqPtr.value).s1.vaddr_valid
  io.debugTopDown.toCore.robHeadVaddr.bits  := debug_lsTopdownInfo(deqPtr.value).s1.vaddr_bits
  io.debugTopDown.toCore.robHeadPaddr.valid := debug_lsTopdownInfo(deqPtr.value).s2.paddr_valid
  io.debugTopDown.toCore.robHeadPaddr.bits  := debug_lsTopdownInfo(deqPtr.value).s2.paddr_bits
  io.debugTopDown.toDispatch.robTrueCommit := ifCommitReg(trueCommitCnt)
  io.debugTopDown.toDispatch.robHeadLsIssue := debug_lsIssue(deqPtr.value)
  io.debugTopDown.robHeadLqIdx.valid := debug_lqIdxValid(deqPtr.value)
  io.debugTopDown.robHeadLqIdx.bits  := debug_microOp(deqPtr.value).lqIdx

  // rolling
  io.debugRolling.robTrueCommit := ifCommitReg(trueCommitCnt)
>>>>>>> 7f37d55f

  /**
    * DataBase info:
    * log trigger is at writeback valid
    * */
<<<<<<< HEAD
=======
  if(!env.FPGAPlatform){
    val isWriteInstInfoTable = WireInit(Constantin.createRecord("isWriteInstInfoTable" + p(XSCoreParamsKey).HartId.toString))
    val instTableName = "InstTable" + p(XSCoreParamsKey).HartId.toString
    val instSiteName = "Rob" + p(XSCoreParamsKey).HartId.toString
    val debug_instTable = ChiselDB.createTable(instTableName, new InstInfoEntry)
    // FIXME lyq: only get inst (alu, bj, ls) in exuWriteback
    for (wb <- exuWriteback) {
      when(wb.valid) {
        val debug_instData = Wire(new InstInfoEntry)
        val idx = wb.bits.uop.robIdx.value
        debug_instData.globalID := wb.bits.uop.ctrl.debug_globalID
        debug_instData.robIdx := idx
        debug_instData.instType := wb.bits.uop.ctrl.fuType
        debug_instData.ivaddr := wb.bits.uop.cf.pc
        debug_instData.dvaddr := wb.bits.debug.vaddr
        debug_instData.dpaddr := wb.bits.debug.paddr
        debug_instData.tlbLatency := wb.bits.uop.debugInfo.tlbRespTime - wb.bits.uop.debugInfo.tlbFirstReqTime
        debug_instData.accessLatency := wb.bits.uop.debugInfo.writebackTime - wb.bits.uop.debugInfo.issueTime
        debug_instData.executeLatency := wb.bits.uop.debugInfo.writebackTime - wb.bits.uop.debugInfo.issueTime
        debug_instData.issueLatency := wb.bits.uop.debugInfo.issueTime - wb.bits.uop.debugInfo.selectTime
        debug_instData.exceptType := Cat(wb.bits.uop.cf.exceptionVec)
        debug_instData.lsInfo := debug_lsInfo(idx)
        debug_instData.mdpInfo.ssid := wb.bits.uop.cf.ssid
        debug_instData.mdpInfo.waitAllStore := wb.bits.uop.cf.loadWaitStrict && wb.bits.uop.cf.loadWaitBit
        debug_instData.issueTime := wb.bits.uop.debugInfo.issueTime
        debug_instData.writebackTime := wb.bits.uop.debugInfo.writebackTime
        debug_instTable.log(
          data = debug_instData,
          en = wb.valid,
          site = instSiteName,
          clock = clock,
          reset = reset
        )
      }
    }

    // log when committing
    val load_debug_table = ChiselDB.createTable("LoadDebugTable" + p(XSCoreParamsKey).HartId.toString, new LoadInfoEntry, basicDB = false)
    for (i <- 0 until CommitWidth) {
      val log_enable = io.commits.commitValid(i) && io.commits.isCommit && (io.commits.info(i).commitType === CommitType.LOAD)
      val commit_index = deqPtrVec(i).value
      val load_debug_data = Wire(new LoadInfoEntry)

      load_debug_data.pc := io.commits.info(i).pc
      load_debug_data.vaddr := debug_lsTopdownInfo(commit_index).s1.vaddr_bits
      load_debug_data.paddr := debug_lsTopdownInfo(commit_index).s2.paddr_bits
      load_debug_data.cacheMiss := debug_lsTopdownInfo(commit_index).s2.first_real_miss
      load_debug_data.tlbQueryLatency := tlbLatency(i)
      load_debug_data.exeLatency := executeLatency(i)


      load_debug_table.log(
        data = load_debug_data,
        en = log_enable,
        site = "LoadDebugTable",
        clock = clock,
        reset = reset
      )
    }
  }
>>>>>>> 7f37d55f

  /**
    * @todo add InstInfoEntry back
    * @author Maxpicca-Li
    */

  //difftest signals
  val firstValidCommit = (deqPtr + PriorityMux(io.commits.commitValid, VecInit(List.tabulate(CommitWidth)(_.U(log2Up(CommitWidth).W))))).value

  val wdata = Wire(Vec(CommitWidth, UInt(XLEN.W)))
  val wpc = Wire(Vec(CommitWidth, UInt(XLEN.W)))

  for(i <- 0 until CommitWidth) {
    val idx = deqPtrVec(i).value
    wdata(i) := debug_exuData(idx)
    wpc(i) := SignExt(commitDebugUop(i).pc, XLEN)
  }

<<<<<<< HEAD
  if (env.EnableDifftest) {
    for (i <- 0 until CommitWidth) {
      val difftest = Module(new DifftestInstrCommit)
      // assgin default value
      difftest.io := DontCare

      difftest.io.clock    := clock
      difftest.io.coreid   := io.hartId
      difftest.io.index    := i.U

      val ptr = deqPtrVec(i).value
      val uop = commitDebugUop(i)
      val exuOut = debug_exuDebug(ptr)
      val exuData = debug_exuData(ptr)
      difftest.io.valid    := RegNext(RegNext(RegNext(io.commits.commitValid(i) && io.commits.isCommit)))
      difftest.io.pc       := RegNext(RegNext(RegNext(SignExt(uop.pc, XLEN))))
      difftest.io.instr    := RegNext(RegNext(RegNext(uop.instr)))
      difftest.io.robIdx   := RegNext(RegNext(RegNext(ZeroExt(ptr, 10))))
      difftest.io.lqIdx    := RegNext(RegNext(RegNext(ZeroExt(uop.lqIdx.value, 7))))
      difftest.io.sqIdx    := RegNext(RegNext(RegNext(ZeroExt(uop.sqIdx.value, 7))))
      difftest.io.isLoad   := RegNext(RegNext(RegNext(io.commits.info(i).commitType === CommitType.LOAD)))
      difftest.io.isStore  := RegNext(RegNext(RegNext(io.commits.info(i).commitType === CommitType.STORE)))
      difftest.io.special  := RegNext(RegNext(RegNext(CommitType.isFused(io.commits.info(i).commitType))))
      // when committing an eliminated move instruction,
      // we must make sure that skip is properly set to false (output from EXU is random value)
      difftest.io.skip     := RegNext(RegNext(RegNext(Mux(uop.eliminatedMove, false.B, exuOut.isMMIO || exuOut.isPerfCnt))))
      difftest.io.isRVC    := RegNext(RegNext(RegNext(uop.preDecodeInfo.isRVC)))
      difftest.io.rfwen    := RegNext(RegNext(RegNext(io.commits.commitValid(i) && io.commits.info(i).rfWen && io.commits.info(i).ldest =/= 0.U)))
      difftest.io.fpwen    := RegNext(RegNext(RegNext(io.commits.commitValid(i) && io.commits.info(i).fpWen)))
      difftest.io.wpdest   := RegNext(RegNext(RegNext(io.commits.info(i).pdest)))
      difftest.io.wdest    := RegNext(RegNext(RegNext(io.commits.info(i).ldest)))
      difftest.io.instrSize:= RegNext(RegNext(RegNext(io.commits.info(i).instrSize)))
      // // runahead commit hint
      // val runahead_commit = Module(new DifftestRunaheadCommitEvent)
      // runahead_commit.io.clock := clock
      // runahead_commit.io.coreid := io.hartId
      // runahead_commit.io.index := i.U
      // runahead_commit.io.valid := difftest.io.valid &&
      //   (commitBranchValid(i) || commitIsStore(i))
      // // TODO: is branch or store
      // runahead_commit.io.pc    := difftest.io.pc
    }
  }
  else if (env.AlwaysBasicDiff) {
=======
  if (env.EnableDifftest || env.AlwaysBasicDiff) {
>>>>>>> 7f37d55f
    // These are the structures used by difftest only and should be optimized after synthesis.
    val dt_eliminatedMove = Mem(RobSize, Bool())
    val dt_isRVC = Mem(RobSize, Bool())
    val dt_exuDebug = Reg(Vec(RobSize, new DebugBundle))
    for (i <- 0 until RenameWidth) {
      when (canEnqueue(i)) {
        dt_eliminatedMove(allocatePtrVec(i).value) := io.enq.req(i).bits.eliminatedMove
        dt_isRVC(allocatePtrVec(i).value) := io.enq.req(i).bits.preDecodeInfo.isRVC
      }
    }
    for (wb <- exuWBs) {
      when (wb.valid) {
        val wbIdx = wb.bits.robIdx.value
        dt_exuDebug(wbIdx) := wb.bits.debug
      }
    }
    for (i <- 0 until CommitWidth) {
      val uop = commitDebugUop(i)
      val commitInfo = io.commits.info(i)
      val ptr = deqPtrVec(i).value
      val exuOut = dt_exuDebug(ptr)
      val eliminatedMove = dt_eliminatedMove(ptr)
      val isRVC = dt_isRVC(ptr)

<<<<<<< HEAD
      val difftest = Module(new DifftestBasicInstrCommit)
      difftest.io.clock   := clock
      difftest.io.coreid  := io.hartId
      difftest.io.index   := i.U
      difftest.io.valid   := RegNext(RegNext(RegNext(io.commits.commitValid(i) && io.commits.isCommit)))
      difftest.io.special := RegNext(RegNext(RegNext(CommitType.isFused(commitInfo.commitType))))
      difftest.io.skip    := RegNext(RegNext(RegNext(Mux(eliminatedMove, false.B, exuOut.isMMIO || exuOut.isPerfCnt))))
      difftest.io.isRVC   := RegNext(RegNext(RegNext(isRVC)))
      difftest.io.rfwen   := RegNext(RegNext(RegNext(io.commits.commitValid(i) && commitInfo.rfWen && commitInfo.ldest =/= 0.U)))
      difftest.io.fpwen   := RegNext(RegNext(RegNext(io.commits.commitValid(i) && uop.fpWen)))
      difftest.io.wpdest  := RegNext(RegNext(RegNext(commitInfo.pdest)))
      difftest.io.wdest   := RegNext(RegNext(RegNext(commitInfo.ldest)))
=======
      val difftest = DifftestModule(new DiffInstrCommit(NRPhyRegs), delay = 3, dontCare = true)
      difftest.coreid  := io.hartId
      difftest.index   := i.U
      difftest.valid   := io.commits.commitValid(i) && io.commits.isCommit
      difftest.skip    := Mux(eliminatedMove, false.B, exuOut.isMMIO || exuOut.isPerfCnt)
      difftest.isRVC   := isRVC
      difftest.rfwen   := io.commits.commitValid(i) && commitInfo.rfWen && commitInfo.ldest =/= 0.U
      difftest.fpwen   := io.commits.commitValid(i) && commitInfo.fpWen
      difftest.wpdest  := commitInfo.pdest
      difftest.wdest   := commitInfo.ldest
      difftest.nFused  := Mux(CommitType.isFused(commitInfo.commitType), 1.U, 0.U)

      if (env.EnableDifftest) {
        val uop = commitDebugUop(i)
        difftest.pc       := SignExt(uop.cf.pc, XLEN)
        difftest.instr    := uop.cf.instr
        difftest.robIdx   := ZeroExt(ptr, 10)
        difftest.lqIdx    := ZeroExt(uop.lqIdx.value, 7)
        difftest.sqIdx    := ZeroExt(uop.sqIdx.value, 7)
        difftest.isLoad   := io.commits.info(i).commitType === CommitType.LOAD
        difftest.isStore  := io.commits.info(i).commitType === CommitType.STORE
      }
>>>>>>> 7f37d55f
    }
  }

  if (env.EnableDifftest) {
    for (i <- 0 until CommitWidth) {
      val difftest = DifftestModule(new DiffLoadEvent, delay = 3)
      difftest.coreid := io.hartId
      difftest.index  := i.U

      val ptr = deqPtrVec(i).value
      val uop = commitDebugUop(i)
      val exuOut = debug_exuDebug(ptr)
<<<<<<< HEAD
      difftest.io.valid  := RegNext(RegNext(RegNext(io.commits.commitValid(i) && io.commits.isCommit)))
      difftest.io.paddr  := RegNext(RegNext(RegNext(exuOut.paddr)))
      difftest.io.opType := RegNext(RegNext(RegNext(uop.fuOpType)))
      difftest.io.fuType := RegNext(RegNext(RegNext(uop.fuType)))
=======
      difftest.valid  := io.commits.commitValid(i) && io.commits.isCommit
      difftest.paddr  := exuOut.paddr
      difftest.opType := uop.ctrl.fuOpType
      difftest.fuType := uop.ctrl.fuType
>>>>>>> 7f37d55f
    }
  }

  if (env.EnableDifftest || env.AlwaysBasicDiff) {
    val dt_isXSTrap = Mem(RobSize, Bool())
    for (i <- 0 until RenameWidth) {
      when (canEnqueue(i)) {
        dt_isXSTrap(allocatePtrVec(i).value) := io.enq.req(i).bits.isXSTrap
      }
    }
<<<<<<< HEAD
    val trapVec = io.commits.commitValid.zip(deqPtrVec).map{ case (v, d) => io.commits.isCommit && v && dt_isXSTrap(d.value) }
    val hitTrap = trapVec.reduce(_||_)
    val trapCode = PriorityMux(wdata.zip(trapVec).map(x => x._2 -> x._1))
    val trapPC = SignExt(PriorityMux(wpc.zip(trapVec).map(x => x._2 ->x._1)), XLEN)
    val difftest = Module(new DifftestTrapEvent)
    difftest.io.clock    := clock
    difftest.io.coreid   := io.hartId
    difftest.io.valid    := hitTrap
    difftest.io.code     := trapCode
    difftest.io.pc       := trapPC
    difftest.io.cycleCnt := timer
    difftest.io.instrCnt := instrCnt
    difftest.io.hasWFI   := hasWFI
  }
  else if (env.AlwaysBasicDiff) {
    val dt_isXSTrap = Mem(RobSize, Bool())
    for (i <- 0 until RenameWidth) {
      when (canEnqueue(i)) {
        dt_isXSTrap(allocatePtrVec(i).value) := io.enq.req(i).bits.isXSTrap
      }
=======
    val trapVec = io.commits.commitValid.zip(deqPtrVec).map{ case (v, d) =>
      io.commits.isCommit && v && dt_isXSTrap(d.value)
>>>>>>> 7f37d55f
    }
    val hitTrap = trapVec.reduce(_||_)
    val difftest = DifftestModule(new DiffTrapEvent, dontCare = true)
    difftest.coreid   := io.hartId
    difftest.hasTrap  := hitTrap
    difftest.cycleCnt := timer
    difftest.instrCnt := instrCnt
    difftest.hasWFI   := hasWFI

    if (env.EnableDifftest) {
      val trapCode = PriorityMux(wdata.zip(trapVec).map(x => x._2 -> x._1))
      val trapPC = SignExt(PriorityMux(wpc.zip(trapVec).map(x => x._2 ->x._1)), XLEN)
      difftest.code     := trapCode
      difftest.pc       := trapPC
    }
  }

  val validEntriesBanks = (0 until (RobSize + 31) / 32).map(i => RegNext(PopCount(valid.drop(i * 32).take(32))))
  val validEntries = RegNext(VecInit(validEntriesBanks).reduceTree(_ +& _))
  val commitMoveVec = VecInit(io.commits.commitValid.zip(commitIsMove).map{ case (v, m) => v && m })
  val commitLoadVec = VecInit(commitLoadValid)
  val commitBranchVec = VecInit(commitBranchValid)
  val commitLoadWaitVec = VecInit(commitLoadValid.zip(commitLoadWaitBit).map{ case (v, w) => v && w })
  val commitStoreVec = VecInit(io.commits.commitValid.zip(commitIsStore).map{ case (v, t) => v && t })
  val perfEvents = Seq(
    ("rob_interrupt_num      ", io.flushOut.valid && intrEnable                                       ),
    ("rob_exception_num      ", io.flushOut.valid && exceptionEnable                                  ),
    ("rob_flush_pipe_num     ", io.flushOut.valid && isFlushPipe                                      ),
    ("rob_replay_inst_num    ", io.flushOut.valid && isFlushPipe && deqHasReplayInst                  ),
    ("rob_commitUop          ", ifCommit(commitCnt)                                                   ),
    ("rob_commitInstr        ", ifCommitReg(trueCommitCnt)                                            ),
    ("rob_commitInstrMove    ", ifCommitReg(PopCount(RegNext(commitMoveVec)))                         ),
    ("rob_commitInstrFused   ", ifCommitReg(fuseCommitCnt)                                            ),
    ("rob_commitInstrLoad    ", ifCommitReg(PopCount(RegNext(commitLoadVec)))                         ),
    ("rob_commitInstrBranch  ", ifCommitReg(PopCount(RegNext(commitBranchVec)))                       ),
    ("rob_commitInstrLoadWait", ifCommitReg(PopCount(RegNext(commitLoadWaitVec)))                     ),
    ("rob_commitInstrStore   ", ifCommitReg(PopCount(RegNext(commitStoreVec)))                        ),
    ("rob_walkInstr          ", Mux(io.commits.isWalk, PopCount(io.commits.walkValid), 0.U)           ),
    ("rob_walkCycle          ", (state === s_walk)                                                    ),
    ("rob_1_4_valid          ", validEntries <= (RobSize / 4).U                                       ),
    ("rob_2_4_valid          ", validEntries >  (RobSize / 4).U && validEntries <= (RobSize / 2).U    ),
    ("rob_3_4_valid          ", validEntries >  (RobSize / 2).U && validEntries <= (RobSize * 3 / 4).U),
    ("rob_4_4_valid          ", validEntries >  (RobSize * 3 / 4).U                                   ),
  )
  generatePerfEvent()
}<|MERGE_RESOLUTION|>--- conflicted
+++ resolved
@@ -33,48 +33,6 @@
 import xiangshan.backend.ctrlblock.{DebugLSIO, DebugLsInfo, LsTopdownInfo}
 import xiangshan.backend.rename.SnapshotGenerator
 
-<<<<<<< HEAD
-class RobPtr(entries: Int) extends CircularQueuePtr[RobPtr](
-  entries
-=======
-  def s2SignalEnable(ena: DebugLsInfo) = {
-    when(ena.s2.isDcacheFirstMiss) { s2.isDcacheFirstMiss := true.B }
-    when(ena.s2.isForwardFail) { s2.isForwardFail := true.B }
-    when(ena.s2.isLoadReplayTLBMiss) { s2.isLoadReplayTLBMiss := true.B }
-    when(ena.s2.isLoadReplayCacheMiss) { s2.isLoadReplayCacheMiss := true.B }
-    when(ena.s2.isReplaySlow) {
-      s2.isReplaySlow := true.B
-      replayCnt := replayCnt + 1.U
-    }
-  }
-
-}
-object DebugLsInfo {
-  def init(implicit p: Parameters): DebugLsInfo = {
-    val lsInfo = Wire(new DebugLsInfo)
-    lsInfo.s1.isTlbFirstMiss := false.B
-    lsInfo.s1.isBankConflict := false.B
-    lsInfo.s1.isLoadToLoadForward := false.B
-    lsInfo.s1.isReplayFast := false.B
-    lsInfo.s2.isDcacheFirstMiss := false.B
-    lsInfo.s2.isForwardFail := false.B
-    lsInfo.s2.isReplaySlow := false.B
-    lsInfo.s2.isLoadReplayTLBMiss := false.B
-    lsInfo.s2.isLoadReplayCacheMiss := false.B
-    lsInfo.replayCnt := 0.U
-    lsInfo
-  }
-
-}
-class DebugLsInfoBundle(implicit p: Parameters) extends DebugLsInfo {
-  // unified processing at the end stage of load/store  ==> s2  ==> bug that will write error robIdx data
-  val s1_robIdx = UInt(log2Ceil(RobSize).W)
-  val s2_robIdx = UInt(log2Ceil(RobSize).W)
-}
-class DebugLSIO(implicit p: Parameters) extends XSBundle {
-  val debugLsInfo = Vec(exuParameters.LduCnt + exuParameters.StuCnt, Output(new DebugLsInfoBundle))
-}
-
 class LsTopdownInfo(implicit p: Parameters) extends XSBundle {
   val s1 = new Bundle {
     val robIdx = UInt(log2Ceil(RobSize).W)
@@ -111,9 +69,8 @@
   def init(implicit p: Parameters): LsTopdownInfo = 0.U.asTypeOf(new LsTopdownInfo)
 }
 
-class RobPtr(implicit p: Parameters) extends CircularQueuePtr[RobPtr](
-  p => p(XSCoreParamsKey).RobSize
->>>>>>> 7f37d55f
+class RobPtr(entries: Int) extends CircularQueuePtr[RobPtr](
+  entries
 ) with HasCircularQueuePtrHelper {
 
   def this()(implicit p: Parameters) = this(p(XSCoreParamsKey).RobSize)
@@ -172,9 +129,6 @@
   val resp = Vec(RenameWidth, Output(new RobPtr))
 }
 
-<<<<<<< HEAD
-class RobDispatchData(implicit p: Parameters) extends RobCommitInfo {}
-=======
 class RobCoreTopDownIO(implicit p: Parameters) extends XSBundle {
   val robHeadVaddr = Valid(UInt(VAddrBits.W))
   val robHeadPaddr = Valid(UInt(PAddrBits.W))
@@ -188,7 +142,8 @@
 class RobDebugRollingIO extends Bundle {
   val robTrueCommit = Output(UInt(64.W))
 }
->>>>>>> 7f37d55f
+
+class RobDispatchData(implicit p: Parameters) extends RobCommitInfo {}
 
 class RobDeqPtrWrapper(implicit p: Parameters) extends XSModule with HasCircularQueuePtrHelper {
   val io = IO(new Bundle {
@@ -399,12 +354,10 @@
   val replayInst = Bool()
 }
 
-<<<<<<< HEAD
 class Rob(params: BackendParams)(implicit p: Parameters) extends LazyModule with HasXSParameter {
-=======
-class Rob(implicit p: Parameters) extends LazyModule with HasWritebackSink with HasXSParameter {
   override def shouldBeInlined: Boolean = false
->>>>>>> 7f37d55f
+
+  lazy val module = new RobImp(this)
 
   lazy val module = new RobImp(this)(p, params)
 }
@@ -441,17 +394,13 @@
     val debugRobHead = Output(new DynInst)
     val debugEnqLsq = Input(new LsqEnqIO)
     val debugHeadLsIssue = Input(Bool())
-<<<<<<< HEAD
     val lsTopdownInfo = Vec(LduCnt, Input(new LsTopdownInfo))
-=======
-    val lsTopdownInfo = Vec(exuParameters.LduCnt, Input(new LsTopdownInfo))
     val debugTopDown = new Bundle {
       val toCore = new RobCoreTopDownIO
       val toDispatch = new RobDispatchTopDownIO
       val robHeadLqIdx = Valid(new LqPtr)
     }
     val debugRolling = new RobDebugRollingIO
->>>>>>> 7f37d55f
   })
 
   val exuWBs: Seq[ValidIO[ExuOutput]] = io.writeback.filter(!_.bits.params.hasStdFu)
@@ -861,13 +810,8 @@
 
   // when mispredict branches writeback, stop commit in the next 2 cycles
   // TODO: don't check all exu write back
-<<<<<<< HEAD
   val misPredWb = Cat(VecInit(redirectWBs.map(wb =>
     wb.bits.redirect.get.bits.cfiUpdate.isMisPred && wb.bits.redirect.get.valid && wb.valid
-=======
-  val misPredWb = Cat(VecInit(exuWriteback.map(wb =>
-    wb.bits.redirect.cfiUpdate.isMisPred && wb.bits.redirectValid && wb.valid
->>>>>>> 7f37d55f
   ))).orR
   val misPredBlockCounter = Reg(UInt(3.W))
   misPredBlockCounter := Mux(misPredWb,
@@ -1274,13 +1218,9 @@
   QueuePerf(RobSize, numValidEntries, numValidEntries === RobSize.U)
   XSPerfAccumulate("commitUop", ifCommit(commitCnt))
   XSPerfAccumulate("commitInstr", ifCommitReg(trueCommitCnt))
-<<<<<<< HEAD
-  val commitIsMove = commitDebugUop.map(_.isMove)
-=======
   XSPerfRolling("ipc", ifCommitReg(trueCommitCnt), 1000, clock, reset)
   XSPerfRolling("cpi", perfCnt = 1.U/*Cycle*/, eventTrigger = ifCommitReg(trueCommitCnt), granularity = 1000, clock, reset)
-  val commitIsMove = commitDebugUop.map(_.ctrl.isMove)
->>>>>>> 7f37d55f
+  val commitIsMove = commitDebugUop.map(_.isMove)
   XSPerfAccumulate("commitInstrMove", ifCommit(PopCount(io.commits.commitValid.zip(commitIsMove).map{ case (v, m) => v && m })))
   val commitMoveElim = commitDebugUop.map(_.debugInfo.eliminatedMove)
   XSPerfAccumulate("commitInstrMoveElim", ifCommit(PopCount(io.commits.commitValid zip commitMoveElim map { case (v, e) => v && e })))
@@ -1352,12 +1292,8 @@
   }
   for (fuType <- FuType.functionNameMap.keys) {
     val fuName = FuType.functionNameMap(fuType)
-<<<<<<< HEAD
     val commitIsFuType = io.commits.commitValid.zip(commitDebugUop).map(x => x._1 && x._2.fuType === fuType.U )
-=======
-    val commitIsFuType = io.commits.commitValid.zip(commitDebugUop).map(x => x._1 && x._2.ctrl.fuType === fuType.U )
     XSPerfRolling(s"ipc_futype_${fuName}", ifCommit(PopCount(commitIsFuType)), 1000, clock, reset)
->>>>>>> 7f37d55f
     XSPerfAccumulate(s"${fuName}_instr_cnt", ifCommit(PopCount(commitIsFuType)))
     XSPerfAccumulate(s"${fuName}_latency_dispatch", ifCommit(latencySum(commitIsFuType, dispatchLatency)))
     XSPerfAccumulate(s"${fuName}_latency_enq_rs", ifCommit(latencySum(commitIsFuType, enqRsLatency)))
@@ -1368,27 +1304,6 @@
     XSPerfAccumulate(s"${fuName}_latency_commit", ifCommit(latencySum(commitIsFuType, commitLatency)))
   }
 
-<<<<<<< HEAD
-  val sourceVaddr = Wire(Valid(UInt(VAddrBits.W)))
-  sourceVaddr.valid := debug_lsTopdownInfo(deqPtr.value).s1.vaddr_valid
-  sourceVaddr.bits  := debug_lsTopdownInfo(deqPtr.value).s1.vaddr_bits
-  val sourcePaddr = Wire(Valid(UInt(PAddrBits.W)))
-  sourcePaddr.valid := debug_lsTopdownInfo(deqPtr.value).s2.paddr_valid
-  sourcePaddr.bits  := debug_lsTopdownInfo(deqPtr.value).s2.paddr_bits
-  val sourceLqIdx = Wire(Valid(new LqPtr))
-  sourceLqIdx.valid := debug_lqIdxValid(deqPtr.value)
-  sourceLqIdx.bits  := debug_microOp(deqPtr.value).lqIdx
-  val sourceHeadLsIssue = WireDefault(debug_lsIssue(deqPtr.value))
-  ExcitingUtils.addSource(sourceVaddr, s"rob_head_vaddr_${coreParams.HartId}", ExcitingUtils.Perf, true)
-  ExcitingUtils.addSource(sourcePaddr, s"rob_head_paddr_${coreParams.HartId}", ExcitingUtils.Perf, true)
-  ExcitingUtils.addSource(sourceLqIdx, s"rob_head_lqIdx_${coreParams.HartId}", ExcitingUtils.Perf, true)
-  ExcitingUtils.addSource(sourceHeadLsIssue, s"rob_head_ls_issue_${coreParams.HartId}", ExcitingUtils.Perf, true)
-  // dummy sink
-  ExcitingUtils.addSink(WireDefault(sourceLqIdx), s"rob_head_lqIdx_${coreParams.HartId}", ExcitingUtils.Perf)
-  ExcitingUtils.addSink(WireDefault(sourcePaddr), name=s"rob_head_paddr_${coreParams.HartId}", ExcitingUtils.Perf)
-  ExcitingUtils.addSink(WireDefault(sourceVaddr), name=s"rob_head_vaddr_${coreParams.HartId}", ExcitingUtils.Perf)
-  ExcitingUtils.addSink(WireDefault(sourceHeadLsIssue), name=s"rob_head_ls_issue_${coreParams.HartId}", ExcitingUtils.Perf)
-=======
   // top-down info
   io.debugTopDown.toCore.robHeadVaddr.valid := debug_lsTopdownInfo(deqPtr.value).s1.vaddr_valid
   io.debugTopDown.toCore.robHeadVaddr.bits  := debug_lsTopdownInfo(deqPtr.value).s1.vaddr_bits
@@ -1401,75 +1316,11 @@
 
   // rolling
   io.debugRolling.robTrueCommit := ifCommitReg(trueCommitCnt)
->>>>>>> 7f37d55f
 
   /**
     * DataBase info:
     * log trigger is at writeback valid
     * */
-<<<<<<< HEAD
-=======
-  if(!env.FPGAPlatform){
-    val isWriteInstInfoTable = WireInit(Constantin.createRecord("isWriteInstInfoTable" + p(XSCoreParamsKey).HartId.toString))
-    val instTableName = "InstTable" + p(XSCoreParamsKey).HartId.toString
-    val instSiteName = "Rob" + p(XSCoreParamsKey).HartId.toString
-    val debug_instTable = ChiselDB.createTable(instTableName, new InstInfoEntry)
-    // FIXME lyq: only get inst (alu, bj, ls) in exuWriteback
-    for (wb <- exuWriteback) {
-      when(wb.valid) {
-        val debug_instData = Wire(new InstInfoEntry)
-        val idx = wb.bits.uop.robIdx.value
-        debug_instData.globalID := wb.bits.uop.ctrl.debug_globalID
-        debug_instData.robIdx := idx
-        debug_instData.instType := wb.bits.uop.ctrl.fuType
-        debug_instData.ivaddr := wb.bits.uop.cf.pc
-        debug_instData.dvaddr := wb.bits.debug.vaddr
-        debug_instData.dpaddr := wb.bits.debug.paddr
-        debug_instData.tlbLatency := wb.bits.uop.debugInfo.tlbRespTime - wb.bits.uop.debugInfo.tlbFirstReqTime
-        debug_instData.accessLatency := wb.bits.uop.debugInfo.writebackTime - wb.bits.uop.debugInfo.issueTime
-        debug_instData.executeLatency := wb.bits.uop.debugInfo.writebackTime - wb.bits.uop.debugInfo.issueTime
-        debug_instData.issueLatency := wb.bits.uop.debugInfo.issueTime - wb.bits.uop.debugInfo.selectTime
-        debug_instData.exceptType := Cat(wb.bits.uop.cf.exceptionVec)
-        debug_instData.lsInfo := debug_lsInfo(idx)
-        debug_instData.mdpInfo.ssid := wb.bits.uop.cf.ssid
-        debug_instData.mdpInfo.waitAllStore := wb.bits.uop.cf.loadWaitStrict && wb.bits.uop.cf.loadWaitBit
-        debug_instData.issueTime := wb.bits.uop.debugInfo.issueTime
-        debug_instData.writebackTime := wb.bits.uop.debugInfo.writebackTime
-        debug_instTable.log(
-          data = debug_instData,
-          en = wb.valid,
-          site = instSiteName,
-          clock = clock,
-          reset = reset
-        )
-      }
-    }
-
-    // log when committing
-    val load_debug_table = ChiselDB.createTable("LoadDebugTable" + p(XSCoreParamsKey).HartId.toString, new LoadInfoEntry, basicDB = false)
-    for (i <- 0 until CommitWidth) {
-      val log_enable = io.commits.commitValid(i) && io.commits.isCommit && (io.commits.info(i).commitType === CommitType.LOAD)
-      val commit_index = deqPtrVec(i).value
-      val load_debug_data = Wire(new LoadInfoEntry)
-
-      load_debug_data.pc := io.commits.info(i).pc
-      load_debug_data.vaddr := debug_lsTopdownInfo(commit_index).s1.vaddr_bits
-      load_debug_data.paddr := debug_lsTopdownInfo(commit_index).s2.paddr_bits
-      load_debug_data.cacheMiss := debug_lsTopdownInfo(commit_index).s2.first_real_miss
-      load_debug_data.tlbQueryLatency := tlbLatency(i)
-      load_debug_data.exeLatency := executeLatency(i)
-
-
-      load_debug_table.log(
-        data = load_debug_data,
-        en = log_enable,
-        site = "LoadDebugTable",
-        clock = clock,
-        reset = reset
-      )
-    }
-  }
->>>>>>> 7f37d55f
 
   /**
     * @todo add InstInfoEntry back
@@ -1488,54 +1339,7 @@
     wpc(i) := SignExt(commitDebugUop(i).pc, XLEN)
   }
 
-<<<<<<< HEAD
-  if (env.EnableDifftest) {
-    for (i <- 0 until CommitWidth) {
-      val difftest = Module(new DifftestInstrCommit)
-      // assgin default value
-      difftest.io := DontCare
-
-      difftest.io.clock    := clock
-      difftest.io.coreid   := io.hartId
-      difftest.io.index    := i.U
-
-      val ptr = deqPtrVec(i).value
-      val uop = commitDebugUop(i)
-      val exuOut = debug_exuDebug(ptr)
-      val exuData = debug_exuData(ptr)
-      difftest.io.valid    := RegNext(RegNext(RegNext(io.commits.commitValid(i) && io.commits.isCommit)))
-      difftest.io.pc       := RegNext(RegNext(RegNext(SignExt(uop.pc, XLEN))))
-      difftest.io.instr    := RegNext(RegNext(RegNext(uop.instr)))
-      difftest.io.robIdx   := RegNext(RegNext(RegNext(ZeroExt(ptr, 10))))
-      difftest.io.lqIdx    := RegNext(RegNext(RegNext(ZeroExt(uop.lqIdx.value, 7))))
-      difftest.io.sqIdx    := RegNext(RegNext(RegNext(ZeroExt(uop.sqIdx.value, 7))))
-      difftest.io.isLoad   := RegNext(RegNext(RegNext(io.commits.info(i).commitType === CommitType.LOAD)))
-      difftest.io.isStore  := RegNext(RegNext(RegNext(io.commits.info(i).commitType === CommitType.STORE)))
-      difftest.io.special  := RegNext(RegNext(RegNext(CommitType.isFused(io.commits.info(i).commitType))))
-      // when committing an eliminated move instruction,
-      // we must make sure that skip is properly set to false (output from EXU is random value)
-      difftest.io.skip     := RegNext(RegNext(RegNext(Mux(uop.eliminatedMove, false.B, exuOut.isMMIO || exuOut.isPerfCnt))))
-      difftest.io.isRVC    := RegNext(RegNext(RegNext(uop.preDecodeInfo.isRVC)))
-      difftest.io.rfwen    := RegNext(RegNext(RegNext(io.commits.commitValid(i) && io.commits.info(i).rfWen && io.commits.info(i).ldest =/= 0.U)))
-      difftest.io.fpwen    := RegNext(RegNext(RegNext(io.commits.commitValid(i) && io.commits.info(i).fpWen)))
-      difftest.io.wpdest   := RegNext(RegNext(RegNext(io.commits.info(i).pdest)))
-      difftest.io.wdest    := RegNext(RegNext(RegNext(io.commits.info(i).ldest)))
-      difftest.io.instrSize:= RegNext(RegNext(RegNext(io.commits.info(i).instrSize)))
-      // // runahead commit hint
-      // val runahead_commit = Module(new DifftestRunaheadCommitEvent)
-      // runahead_commit.io.clock := clock
-      // runahead_commit.io.coreid := io.hartId
-      // runahead_commit.io.index := i.U
-      // runahead_commit.io.valid := difftest.io.valid &&
-      //   (commitBranchValid(i) || commitIsStore(i))
-      // // TODO: is branch or store
-      // runahead_commit.io.pc    := difftest.io.pc
-    }
-  }
-  else if (env.AlwaysBasicDiff) {
-=======
   if (env.EnableDifftest || env.AlwaysBasicDiff) {
->>>>>>> 7f37d55f
     // These are the structures used by difftest only and should be optimized after synthesis.
     val dt_eliminatedMove = Mem(RobSize, Bool())
     val dt_isRVC = Mem(RobSize, Bool())
@@ -1552,6 +1356,7 @@
         dt_exuDebug(wbIdx) := wb.bits.debug
       }
     }
+    // Always instantiate basic difftest modules.
     for (i <- 0 until CommitWidth) {
       val uop = commitDebugUop(i)
       val commitInfo = io.commits.info(i)
@@ -1560,20 +1365,6 @@
       val eliminatedMove = dt_eliminatedMove(ptr)
       val isRVC = dt_isRVC(ptr)
 
-<<<<<<< HEAD
-      val difftest = Module(new DifftestBasicInstrCommit)
-      difftest.io.clock   := clock
-      difftest.io.coreid  := io.hartId
-      difftest.io.index   := i.U
-      difftest.io.valid   := RegNext(RegNext(RegNext(io.commits.commitValid(i) && io.commits.isCommit)))
-      difftest.io.special := RegNext(RegNext(RegNext(CommitType.isFused(commitInfo.commitType))))
-      difftest.io.skip    := RegNext(RegNext(RegNext(Mux(eliminatedMove, false.B, exuOut.isMMIO || exuOut.isPerfCnt))))
-      difftest.io.isRVC   := RegNext(RegNext(RegNext(isRVC)))
-      difftest.io.rfwen   := RegNext(RegNext(RegNext(io.commits.commitValid(i) && commitInfo.rfWen && commitInfo.ldest =/= 0.U)))
-      difftest.io.fpwen   := RegNext(RegNext(RegNext(io.commits.commitValid(i) && uop.fpWen)))
-      difftest.io.wpdest  := RegNext(RegNext(RegNext(commitInfo.pdest)))
-      difftest.io.wdest   := RegNext(RegNext(RegNext(commitInfo.ldest)))
-=======
       val difftest = DifftestModule(new DiffInstrCommit(NRPhyRegs), delay = 3, dontCare = true)
       difftest.coreid  := io.hartId
       difftest.index   := i.U
@@ -1581,7 +1372,7 @@
       difftest.skip    := Mux(eliminatedMove, false.B, exuOut.isMMIO || exuOut.isPerfCnt)
       difftest.isRVC   := isRVC
       difftest.rfwen   := io.commits.commitValid(i) && commitInfo.rfWen && commitInfo.ldest =/= 0.U
-      difftest.fpwen   := io.commits.commitValid(i) && commitInfo.fpWen
+      difftest.fpwen   := io.commits.commitValid(i) && uop.fpWen
       difftest.wpdest  := commitInfo.pdest
       difftest.wdest   := commitInfo.ldest
       difftest.nFused  := Mux(CommitType.isFused(commitInfo.commitType), 1.U, 0.U)
@@ -1596,7 +1387,6 @@
         difftest.isLoad   := io.commits.info(i).commitType === CommitType.LOAD
         difftest.isStore  := io.commits.info(i).commitType === CommitType.STORE
       }
->>>>>>> 7f37d55f
     }
   }
 
@@ -1609,17 +1399,10 @@
       val ptr = deqPtrVec(i).value
       val uop = commitDebugUop(i)
       val exuOut = debug_exuDebug(ptr)
-<<<<<<< HEAD
-      difftest.io.valid  := RegNext(RegNext(RegNext(io.commits.commitValid(i) && io.commits.isCommit)))
-      difftest.io.paddr  := RegNext(RegNext(RegNext(exuOut.paddr)))
-      difftest.io.opType := RegNext(RegNext(RegNext(uop.fuOpType)))
-      difftest.io.fuType := RegNext(RegNext(RegNext(uop.fuType)))
-=======
       difftest.valid  := io.commits.commitValid(i) && io.commits.isCommit
       difftest.paddr  := exuOut.paddr
-      difftest.opType := uop.ctrl.fuOpType
-      difftest.fuType := uop.ctrl.fuType
->>>>>>> 7f37d55f
+      difftest.opType := uop.fuOpType
+      difftest.fuType := uop.fuType
     }
   }
 
@@ -1630,31 +1413,8 @@
         dt_isXSTrap(allocatePtrVec(i).value) := io.enq.req(i).bits.isXSTrap
       }
     }
-<<<<<<< HEAD
-    val trapVec = io.commits.commitValid.zip(deqPtrVec).map{ case (v, d) => io.commits.isCommit && v && dt_isXSTrap(d.value) }
-    val hitTrap = trapVec.reduce(_||_)
-    val trapCode = PriorityMux(wdata.zip(trapVec).map(x => x._2 -> x._1))
-    val trapPC = SignExt(PriorityMux(wpc.zip(trapVec).map(x => x._2 ->x._1)), XLEN)
-    val difftest = Module(new DifftestTrapEvent)
-    difftest.io.clock    := clock
-    difftest.io.coreid   := io.hartId
-    difftest.io.valid    := hitTrap
-    difftest.io.code     := trapCode
-    difftest.io.pc       := trapPC
-    difftest.io.cycleCnt := timer
-    difftest.io.instrCnt := instrCnt
-    difftest.io.hasWFI   := hasWFI
-  }
-  else if (env.AlwaysBasicDiff) {
-    val dt_isXSTrap = Mem(RobSize, Bool())
-    for (i <- 0 until RenameWidth) {
-      when (canEnqueue(i)) {
-        dt_isXSTrap(allocatePtrVec(i).value) := io.enq.req(i).bits.isXSTrap
-      }
-=======
     val trapVec = io.commits.commitValid.zip(deqPtrVec).map{ case (v, d) =>
       io.commits.isCommit && v && dt_isXSTrap(d.value)
->>>>>>> 7f37d55f
     }
     val hitTrap = trapVec.reduce(_||_)
     val difftest = DifftestModule(new DiffTrapEvent, dontCare = true)
