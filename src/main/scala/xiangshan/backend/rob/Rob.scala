/***************************************************************************************
* Copyright (c) 2020-2021 Institute of Computing Technology, Chinese Academy of Sciences
* Copyright (c) 2020-2021 Peng Cheng Laboratory
*
* XiangShan is licensed under Mulan PSL v2.
* You can use this software according to the terms and conditions of the Mulan PSL v2.
* You may obtain a copy of Mulan PSL v2 at:
*          http://license.coscl.org.cn/MulanPSL2
*
* THIS SOFTWARE IS PROVIDED ON AN "AS IS" BASIS, WITHOUT WARRANTIES OF ANY KIND,
* EITHER EXPRESS OR IMPLIED, INCLUDING BUT NOT LIMITED TO NON-INFRINGEMENT,
* MERCHANTABILITY OR FIT FOR A PARTICULAR PURPOSE.
*
* See the Mulan PSL v2 for more details.
***************************************************************************************/

package xiangshan.backend.rob

import org.chipsalliance.cde.config.Parameters
import chisel3._
import chisel3.util._
import difftest._
import freechips.rocketchip.diplomacy.{LazyModule, LazyModuleImp}
import utility._
import utils._
import xiangshan._
import xiangshan.backend.BackendParams
import xiangshan.backend.Bundles.{DynInst, ExceptionInfo, ExuOutput}
import xiangshan.backend.fu.{FuConfig, FuType}
import xiangshan.frontend.FtqPtr
import xiangshan.mem.{LqPtr, LsqEnqIO, SqPtr}
import xiangshan.backend.Bundles.{DynInst, ExceptionInfo, ExuOutput}
import xiangshan.backend.ctrlblock.{DebugLSIO, DebugLsInfo, LsTopdownInfo}
import xiangshan.backend.fu.vector.Bundles.VType
import xiangshan.backend.rename.SnapshotGenerator
<<<<<<< HEAD


class RobPtr(entries: Int) extends CircularQueuePtr[RobPtr](
  entries
) with HasCircularQueuePtrHelper {

  def this()(implicit p: Parameters) = this(p(XSCoreParamsKey).RobSize)

  def needFlush(redirect: Valid[Redirect]): Bool = {
    val flushItself = redirect.bits.flushItself() && this === redirect.bits.robIdx
    redirect.valid && (flushItself || isAfter(this, redirect.bits.robIdx))
  }

  def needFlush(redirect: Seq[Valid[Redirect]]): Bool = VecInit(redirect.map(needFlush)).asUInt.orR
}

object RobPtr {
  def apply(f: Bool, v: UInt)(implicit p: Parameters): RobPtr = {
    val ptr = Wire(new RobPtr)
    ptr.flag := f
    ptr.value := v
    ptr
  }
}

class RobCSRIO(implicit p: Parameters) extends XSBundle {
  val intrBitSet = Input(Bool())
  val trapTarget = Input(UInt(VAddrBits.W))
  val isXRet     = Input(Bool())
  val wfiEvent   = Input(Bool())

  val fflags     = Output(Valid(UInt(5.W)))
  val vxsat      = Output(Valid(Bool()))
  val vstart     = Output(Valid(UInt(XLEN.W)))
  val dirty_fs   = Output(Bool())
  val perfinfo   = new Bundle {
    val retiredInstr = Output(UInt(3.W))
  }

  val vcsrFlag   = Output(Bool())
}

class RobLsqIO(implicit p: Parameters) extends XSBundle {
  val lcommit = Output(UInt(log2Up(CommitWidth + 1).W))
  val scommit = Output(UInt(log2Up(CommitWidth + 1).W))
  val pendingld = Output(Bool())
  val pendingst = Output(Bool())
  // set when vector store at the head of ROB
  val pendingVst = Output(Bool())

  val commit = Output(Bool())
  val pendingPtr = Output(new RobPtr)
  val pendingPtrNext = Output(new RobPtr)

  val mmio = Input(Vec(LoadPipelineWidth, Bool()))
  // Todo: what's this?
  val uop = Input(Vec(LoadPipelineWidth, new DynInst))
}

class RobEnqIO(implicit p: Parameters) extends XSBundle {
  val canAccept = Output(Bool())
  val isEmpty = Output(Bool())
  // valid vector, for robIdx gen and walk
  val needAlloc = Vec(RenameWidth, Input(Bool()))
  val req = Vec(RenameWidth, Flipped(ValidIO(new DynInst)))
  val resp = Vec(RenameWidth, Output(new RobPtr))
}

class RobCoreTopDownIO(implicit p: Parameters) extends XSBundle {
  val robHeadVaddr = Valid(UInt(VAddrBits.W))
  val robHeadPaddr = Valid(UInt(PAddrBits.W))
}

class RobDispatchTopDownIO extends Bundle {
  val robTrueCommit = Output(UInt(64.W))
  val robHeadLsIssue = Output(Bool())
}

class RobDebugRollingIO extends Bundle {
  val robTrueCommit = Output(UInt(64.W))
}

class RobDispatchData(implicit p: Parameters) extends RobCommitInfo {}

class RobDeqPtrWrapper(implicit p: Parameters) extends XSModule with HasCircularQueuePtrHelper {
  val io = IO(new Bundle {
    // for commits/flush
    val state = Input(UInt(2.W))
    val deq_v = Vec(CommitWidth, Input(Bool()))
    val deq_w = Vec(CommitWidth, Input(Bool()))
    val exception_state = Flipped(ValidIO(new RobExceptionInfo))
    // for flush: when exception occurs, reset deqPtrs to range(0, CommitWidth)
    val intrBitSetReg = Input(Bool())
    val hasNoSpecExec = Input(Bool())
    val interrupt_safe = Input(Bool())
    val blockCommit = Input(Bool())
    // output: the CommitWidth deqPtr
    val out = Vec(CommitWidth, Output(new RobPtr))
    val next_out = Vec(CommitWidth, Output(new RobPtr))
    val commitCnt = Output(UInt(log2Up(CommitWidth+1).W))
    val canCommitPriorityCond = Output(Vec(CommitWidth+1,Bool()))
    val commitEn = Output(Bool())
  })

  val deqPtrVec = RegInit(VecInit((0 until CommitWidth).map(_.U.asTypeOf(new RobPtr))))

  // for exceptions (flushPipe included) and interrupts:
  // only consider the first instruction
  val intrEnable = io.intrBitSetReg && !io.hasNoSpecExec && io.interrupt_safe
  val exceptionEnable = io.deq_w(0) && io.exception_state.valid && io.exception_state.bits.not_commit && io.exception_state.bits.robIdx === deqPtrVec(0)
  val redirectOutValid = io.state === 0.U && io.deq_v(0) && (intrEnable || exceptionEnable)

  // for normal commits: only to consider when there're no exceptions
  // we don't need to consider whether the first instruction has exceptions since it wil trigger exceptions.
  val commit_exception = io.exception_state.valid && !isAfter(io.exception_state.bits.robIdx, deqPtrVec.last)
  val canCommit = VecInit((0 until CommitWidth).map(i => io.deq_v(i) && io.deq_w(i)))
  val normalCommitCnt = PriorityEncoder(canCommit.map(c => !c) :+ true.B)
  // when io.intrBitSetReg or there're possible exceptions in these instructions,
  // only one instruction is allowed to commit
  val allowOnlyOne = commit_exception || io.intrBitSetReg
  val commitCnt = Mux(allowOnlyOne, canCommit(0), normalCommitCnt)
  val allowOnlyOneCond = Wire(chiselTypeOf(io.canCommitPriorityCond))
  allowOnlyOneCond.zipWithIndex.map{ case (value,i) => value := (if (i==0) !canCommit(0) else true.B)}
  io.canCommitPriorityCond := Mux(allowOnlyOne, allowOnlyOneCond, VecInit(canCommit.map(c => !c) :+ true.B))

  val commitDeqPtrAll = VecInit((0 until 2*CommitWidth).map{case i => deqPtrVec(0) + i.U})
  val commitDeqPtrVec = Wire(chiselTypeOf(deqPtrVec))
  for (i <- 0 until CommitWidth){
    commitDeqPtrVec(i) := PriorityMuxDefault(io.canCommitPriorityCond.zip(commitDeqPtrAll.drop(i).take(CommitWidth+1)), deqPtrVec(i))
  }
  val deqPtrVec_next = Mux(io.state === 0.U && !redirectOutValid && !io.blockCommit, commitDeqPtrVec, deqPtrVec)

  deqPtrVec := deqPtrVec_next

  io.next_out := deqPtrVec_next
  io.out      := deqPtrVec
  io.commitCnt := commitCnt
  io.commitEn := io.state === 0.U && !redirectOutValid && !io.blockCommit

  when (io.state === 0.U) {
    XSInfo(io.state === 0.U && commitCnt > 0.U, "retired %d insts\n", commitCnt)
  }

}

class RobEnqPtrWrapper(implicit p: Parameters) extends XSModule with HasCircularQueuePtrHelper {
  val io = IO(new Bundle {
    // for input redirect
    val redirect = Input(Valid(new Redirect))
    // for enqueue
    val allowEnqueue = Input(Bool())
    val hasBlockBackward = Input(Bool())
    val enq = Vec(RenameWidth, Input(Bool()))
    val out = Output(Vec(RenameWidth, new RobPtr))
  })

  val enqPtrVec = RegInit(VecInit.tabulate(RenameWidth)(_.U.asTypeOf(new RobPtr)))

  // enqueue
  val canAccept = io.allowEnqueue && !io.hasBlockBackward
  val dispatchNum = Mux(canAccept, PopCount(io.enq), 0.U)

  for ((ptr, i) <- enqPtrVec.zipWithIndex) {
    when(io.redirect.valid) {
      ptr := Mux(io.redirect.bits.flushItself(), io.redirect.bits.robIdx + i.U, io.redirect.bits.robIdx + (i + 1).U)
    }.otherwise {
      ptr := ptr + dispatchNum
    }
  }

  io.out := enqPtrVec

}

class RobExceptionInfo(implicit p: Parameters) extends XSBundle {
  // val valid = Bool()
  val robIdx = new RobPtr
  val exceptionVec = ExceptionVec()
  val flushPipe = Bool()
  val isVset = Bool()
  val replayInst = Bool() // redirect to that inst itself
  val singleStep = Bool() // TODO add frontend hit beneath
  val crossPageIPFFix = Bool()
  val trigger = new TriggerCf
  val vstartEn = Bool()
  val vstart = UInt(XLEN.W)

  def has_exception = exceptionVec.asUInt.orR || flushPipe || singleStep || replayInst || trigger.canFire
  def not_commit = exceptionVec.asUInt.orR || singleStep || replayInst || trigger.canFire
  // only exceptions are allowed to writeback when enqueue
  def can_writeback = exceptionVec.asUInt.orR || singleStep || trigger.canFire
}

class ExceptionGen(params: BackendParams)(implicit p: Parameters) extends XSModule with HasCircularQueuePtrHelper {
  val io = IO(new Bundle {
    val redirect = Input(Valid(new Redirect))
    val flush = Input(Bool())
    val enq = Vec(RenameWidth, Flipped(ValidIO(new RobExceptionInfo)))
    // csr + load + store + varith + vload + vstore
    val wb = Vec(params.numException, Flipped(ValidIO(new RobExceptionInfo)))
    val out = ValidIO(new RobExceptionInfo)
    val state = ValidIO(new RobExceptionInfo)
  })

  val wbExuParams = params.allExuParams.filter(_.exceptionOut.nonEmpty)

  def getOldest(valid: Seq[Bool], bits: Seq[RobExceptionInfo]): RobExceptionInfo = {
    def getOldest_recursion(valid: Seq[Bool], bits: Seq[RobExceptionInfo]): (Seq[Bool], Seq[RobExceptionInfo]) = {
      assert(valid.length == bits.length)
      if (valid.length == 1) {
        (valid, bits)
      } else if (valid.length == 2) {
        val res = Seq.fill(2)(Wire(ValidIO(chiselTypeOf(bits(0)))))
        for (i <- res.indices) {
          res(i).valid := valid(i)
          res(i).bits := bits(i)
        }
        val oldest = Mux(!valid(1) || valid(0) && isAfter(bits(1).robIdx, bits(0).robIdx), res(0), res(1))
        (Seq(oldest.valid), Seq(oldest.bits))
      } else {
        val left = getOldest_recursion(valid.take(valid.length / 2), bits.take(valid.length / 2))
        val right = getOldest_recursion(valid.drop(valid.length / 2), bits.drop(valid.length / 2))
        getOldest_recursion(left._1 ++ right._1, left._2 ++ right._2)
      }
    }
    getOldest_recursion(valid, bits)._2.head
  }


  val currentValid = RegInit(false.B)
  val current = Reg(new RobExceptionInfo)

  // orR the exceptionVec
  val lastCycleFlush = RegNext(io.flush)
  val in_enq_valid = VecInit(io.enq.map(e => e.valid && e.bits.has_exception && !lastCycleFlush))

  // s0: compare wb in 6 groups
  val csr_wb = io.wb.zip(wbExuParams).filter(_._2.fuConfigs.filter(t => t.isCsr).nonEmpty).map(_._1)
  val load_wb = io.wb.zip(wbExuParams).filter(_._2.fuConfigs.filter(_.fuType == FuType.ldu).nonEmpty).map(_._1)
  val store_wb = io.wb.zip(wbExuParams).filter(_._2.fuConfigs.filter(t => t.isSta || t.fuType == FuType.mou).nonEmpty).map(_._1)
  val varith_wb = io.wb.zip(wbExuParams).filter(_._2.fuConfigs.filter(_.isVecArith).nonEmpty).map(_._1)
  val vload_wb = io.wb.zip(wbExuParams).filter(_._2.fuConfigs.filter(_.fuType == FuType.vldu).nonEmpty).map(_._1)
  val vstore_wb = io.wb.zip(wbExuParams).filter(_._2.fuConfigs.filter(_.fuType == FuType.vstu).nonEmpty).map(_._1)

  val writebacks = Seq(csr_wb, load_wb, store_wb, varith_wb, vload_wb, vstore_wb)
  val in_wb_valids = writebacks.map(_.map(w => w.valid && w.bits.has_exception && !lastCycleFlush))
  val wb_valid = in_wb_valids.zip(writebacks).map { case (valid, wb) =>
    valid.zip(wb.map(_.bits)).map { case (v, bits) => v && !(bits.robIdx.needFlush(io.redirect) || io.flush) }.reduce(_ || _)
  }
  val wb_bits = in_wb_valids.zip(writebacks).map { case (valid, wb) => getOldest(valid, wb.map(_.bits))}

  val s0_out_valid = wb_valid.map(x => RegNext(x))
  val s0_out_bits = wb_bits.zip(wb_valid).map{ case(b, v) => RegEnable(b, v)}

  // s1: compare last six and current flush
  val s1_valid = VecInit(s0_out_valid.zip(s0_out_bits).map{ case (v, b) => v && !(b.robIdx.needFlush(io.redirect) || io.flush) })
  val s1_out_bits = RegEnable(getOldest(s0_out_valid, s0_out_bits), s1_valid.asUInt.orR)
  val s1_out_valid = RegNext(s1_valid.asUInt.orR)

  val enq_valid = RegNext(in_enq_valid.asUInt.orR && !io.redirect.valid && !io.flush)
  val enq_bits = RegEnable(ParallelPriorityMux(in_enq_valid, io.enq.map(_.bits)), in_enq_valid.asUInt.orR && !io.redirect.valid && !io.flush)

  // s2: compare the input exception with the current one
  // priorities:
  // (1) system reset
  // (2) current is valid: flush, remain, merge, update
  // (3) current is not valid: s1 or enq
  val current_flush = current.robIdx.needFlush(io.redirect) || io.flush
  val s1_flush = s1_out_bits.robIdx.needFlush(io.redirect) || io.flush
  when (currentValid) {
    when (current_flush) {
      currentValid := Mux(s1_flush, false.B, s1_out_valid)
    }
    when (s1_out_valid && !s1_flush) {
      when (isAfter(current.robIdx, s1_out_bits.robIdx)) {
        current := s1_out_bits
      }.elsewhen (current.robIdx === s1_out_bits.robIdx) {
        current.exceptionVec := (s1_out_bits.exceptionVec.asUInt | current.exceptionVec.asUInt).asTypeOf(ExceptionVec())
        current.flushPipe := s1_out_bits.flushPipe || current.flushPipe
        current.replayInst := s1_out_bits.replayInst || current.replayInst
        current.singleStep := s1_out_bits.singleStep || current.singleStep
        current.trigger := (s1_out_bits.trigger.asUInt | current.trigger.asUInt).asTypeOf(new TriggerCf)
      }
    }
  }.elsewhen (s1_out_valid && !s1_flush) {
    currentValid := true.B
    current := s1_out_bits
  }.elsewhen (enq_valid && !(io.redirect.valid || io.flush)) {
    currentValid := true.B
    current := enq_bits
  }

  io.out.valid   := s1_out_valid || enq_valid && enq_bits.can_writeback
  io.out.bits    := Mux(s1_out_valid, s1_out_bits, enq_bits)
  io.state.valid := currentValid
  io.state.bits  := current

}

class RobFlushInfo(implicit p: Parameters) extends XSBundle {
  val ftqIdx = new FtqPtr
  val robIdx = new RobPtr
  val ftqOffset = UInt(log2Up(PredictWidth).W)
  val replayInst = Bool()
}
=======
import yunsuan.VfaluType
import xiangshan.backend.rob.RobBundles._
>>>>>>> 73900036

class Rob(params: BackendParams)(implicit p: Parameters) extends LazyModule with HasXSParameter {
  override def shouldBeInlined: Boolean = false

  lazy val module = new RobImp(this)(p, params)
}

class RobImp(override val wrapper: Rob)(implicit p: Parameters, params: BackendParams) extends LazyModuleImp(wrapper)
  with HasXSParameter with HasCircularQueuePtrHelper with HasPerfEvents {

  private val LduCnt = params.LduCnt
  private val StaCnt = params.StaCnt
  private val HyuCnt = params.HyuCnt

  val io = IO(new Bundle() {
    val hartId = Input(UInt(hartIdLen.W))
    val redirect = Input(Valid(new Redirect))
    val enq = new RobEnqIO
    val flushOut = ValidIO(new Redirect)
    val exception = ValidIO(new ExceptionInfo)
    // exu + brq
    val writeback: MixedVec[ValidIO[ExuOutput]] = Flipped(params.genWrite2CtrlBundles)
    val writebackNums = Flipped(Vec(writeback.size - params.StdCnt, ValidIO(UInt(writeback.size.U.getWidth.W))))
    val commits = Output(new RobCommitIO)
    val rabCommits = Output(new RabCommitIO)
    val diffCommits = if (backendParams.debugEn) Some(Output(new DiffCommitIO)) else None
    val isVsetFlushPipe = Output(Bool())
    val lsq = new RobLsqIO
    val robDeqPtr = Output(new RobPtr)
    val csr = new RobCSRIO
    val snpt = Input(new SnapshotPort)
    val robFull = Output(Bool())
    val headNotReady = Output(Bool())
    val cpu_halt = Output(Bool())
    val wfi_enable = Input(Bool())
    val toDecode = new Bundle {
      val isResumeVType = Output(Bool())
      val walkVType = ValidIO(VType())
      val commitVType = new Bundle {
        val vtype = ValidIO(VType())
        val hasVsetvl = Output(Bool())
      }
    }
    val readGPAMemAddr = ValidIO(new Bundle {
      val ftqPtr = new FtqPtr()
      val ftqOffset = UInt(log2Up(PredictWidth).W)
    })
    val readGPAMemData = Input(UInt(GPAddrBits.W))

    val debug_ls = Flipped(new DebugLSIO)
    val debugRobHead = Output(new DynInst)
    val debugEnqLsq = Input(new LsqEnqIO)
    val debugHeadLsIssue = Input(Bool())
    val lsTopdownInfo = Vec(LduCnt + HyuCnt, Input(new LsTopdownInfo))
    val debugTopDown = new Bundle {
      val toCore = new RobCoreTopDownIO
      val toDispatch = new RobDispatchTopDownIO
      val robHeadLqIdx = Valid(new LqPtr)
    }
    val debugRolling = new RobDebugRollingIO
  })

  val exuWBs: Seq[ValidIO[ExuOutput]] = io.writeback.filter(!_.bits.params.hasStdFu).toSeq
  val stdWBs: Seq[ValidIO[ExuOutput]] = io.writeback.filter(_.bits.params.hasStdFu).toSeq
  val fflagsWBs = io.writeback.filter(x => x.bits.fflags.nonEmpty)
  val exceptionWBs = io.writeback.filter(x => x.bits.exceptionVec.nonEmpty)
  val redirectWBs = io.writeback.filter(x => x.bits.redirect.nonEmpty)
  val vxsatWBs = io.writeback.filter(x => x.bits.vxsat.nonEmpty)

  val numExuWbPorts = exuWBs.length
  val numStdWbPorts = stdWBs.length
  val bankAddrWidth = log2Up(CommitWidth)

  println(s"Rob: size $RobSize, numExuWbPorts: $numExuWbPorts, numStdWbPorts: $numStdWbPorts, commitwidth: $CommitWidth")

  val rab = Module(new RenameBuffer(RabSize))
  val vtypeBuffer = Module(new VTypeBuffer(VTypeBufferSize))
  val bankNum = 8
  assert(RobSize % bankNum == 0, "RobSize % bankNum must be 0")
  val robEntries = Reg(Vec(RobSize, new RobEntryBundle))
  // pointers
  // For enqueue ptr, we don't duplicate it since only enqueue needs it.
  val enqPtrVec = Wire(Vec(RenameWidth, new RobPtr))
  val deqPtrVec = Wire(Vec(CommitWidth, new RobPtr))
  val walkPtrVec = Reg(Vec(CommitWidth, new RobPtr))
  val walkPtrTrue = Reg(new RobPtr)
  val lastWalkPtr = Reg(new RobPtr)
  val allowEnqueue = RegInit(true.B)

  /**
   * Enqueue (from dispatch)
   */
  // special cases
  val hasBlockBackward = RegInit(false.B)
  val hasWaitForward = RegInit(false.B)
  val doingSvinval = RegInit(false.B)
  val enqPtr = enqPtrVec(0)
  val deqPtr = deqPtrVec(0)
  val walkPtr = walkPtrVec(0)
  val allocatePtrVec = VecInit((0 until RenameWidth).map(i => enqPtrVec(PopCount(io.enq.req.take(i).map(req => req.valid && req.bits.firstUop)))))
  io.enq.canAccept := allowEnqueue && !hasBlockBackward && rab.io.canEnq && vtypeBuffer.io.canEnq
  io.enq.resp := allocatePtrVec
  val canEnqueue = VecInit(io.enq.req.map(req => req.valid && req.bits.firstUop && io.enq.canAccept))
  val timer = GTimer()
  // robEntries enqueue
  for (i <- 0 until RobSize) {
    val enqOH = VecInit(canEnqueue.zip(allocatePtrVec.map(_.value === i.U)).map(x => x._1 && x._2))
    assert(PopCount(enqOH) < 2.U, s"robEntries$i enqOH is not one hot")
    when(enqOH.asUInt.orR && !io.redirect.valid){
      connectEnq(robEntries(i), Mux1H(enqOH, io.enq.req.map(_.bits)))
    }
  }
  // robBanks0 include robidx : 0 8 16 24 32 ...
  val robBanks = VecInit((0 until bankNum).map(i => VecInit(robEntries.zipWithIndex.filter(_._2 % bankNum == i).map(_._1))))
  // each Bank has 20 Entries, read addr is one hot
  // all banks use same raddr
  val eachBankEntrieNum = robBanks(0).length
  val robBanksRaddrThisLine = RegInit(1.U(eachBankEntrieNum.W))
  val robBanksRaddrNextLine = Wire(UInt(eachBankEntrieNum.W))
  robBanksRaddrThisLine := robBanksRaddrNextLine
  val bankNumWidth = log2Up(bankNum)
  val deqPtrWidth = deqPtr.value.getWidth
  val robIdxThisLine = VecInit((0 until bankNum).map(i => Cat(deqPtr.value(deqPtrWidth - 1, bankNumWidth), i.U(bankNumWidth.W))))
  val robIdxNextLine = VecInit((0 until bankNum).map(i => Cat(deqPtr.value(deqPtrWidth - 1, bankNumWidth) + 1.U, i.U(bankNumWidth.W))))
  // robBanks read
  val robBanksRdataThisLine = VecInit(robBanks.map{ case bank =>
    Mux1H(robBanksRaddrThisLine, bank)
  })
  val robBanksRdataNextLine = VecInit(robBanks.map{ case bank =>
    val shiftBank = bank.drop(1) :+ bank(0)
    Mux1H(robBanksRaddrThisLine, shiftBank)
  })
  val robBanksRdataThisLineUpdate = Wire(Vec(CommitWidth, new RobEntryBundle))
  val robBanksRdataNextLineUpdate = Wire(Vec(CommitWidth, new RobEntryBundle))
  val commitValidThisLine = Wire(Vec(CommitWidth, Bool()))
  val hasCommitted = RegInit(VecInit(Seq.fill(CommitWidth)(false.B)))
  val donotNeedWalk = RegInit(VecInit(Seq.fill(CommitWidth)(false.B)))
  val allCommitted = Wire(Bool())

  when(allCommitted) {
    hasCommitted := 0.U.asTypeOf(hasCommitted)
  }.elsewhen(io.commits.isCommit){
    for (i <- 0 until CommitWidth){
      hasCommitted(i) := commitValidThisLine(i) || hasCommitted(i)
    }
  }
  allCommitted := io.commits.isCommit && commitValidThisLine.last
  val walkPtrHead = Wire(new RobPtr)
  val changeBankAddrToDeqPtr = (walkPtrVec.head + CommitWidth.U) > lastWalkPtr
  when(io.redirect.valid){
    robBanksRaddrNextLine := UIntToOH(walkPtrHead.value(walkPtrHead.value.getWidth-1, bankAddrWidth))
  }.elsewhen(allCommitted || io.commits.isWalk && !changeBankAddrToDeqPtr){
    robBanksRaddrNextLine := Mux(robBanksRaddrThisLine.head(1) === 1.U, 1.U, robBanksRaddrThisLine << 1)
  }.elsewhen(io.commits.isWalk && changeBankAddrToDeqPtr){
    robBanksRaddrNextLine := UIntToOH(deqPtr.value(deqPtr.value.getWidth-1, bankAddrWidth))
  }.otherwise(
    robBanksRaddrNextLine := robBanksRaddrThisLine
  )
  val robDeqGroup = Reg(Vec(bankNum, new RobCommitEntryBundle))
  val commitInfo = VecInit((0 until CommitWidth).map(i => robDeqGroup(deqPtrVec(i).value(bankAddrWidth-1,0)))).toSeq
  val walkInfo = VecInit((0 until CommitWidth).map(i => robDeqGroup(walkPtrVec(i).value(bankAddrWidth-1, 0)))).toSeq
  for (i <- 0 until CommitWidth) {
    connectCommitEntry(robDeqGroup(i), robBanksRdataThisLineUpdate(i))
    when(allCommitted){
      connectCommitEntry(robDeqGroup(i), robBanksRdataNextLineUpdate(i))
    }
  }
  // data for debug
  // Warn: debug_* prefix should not exist in generated verilog.
  val debug_microOp = DebugMem(RobSize, new DynInst)
  val debug_exuData = Reg(Vec(RobSize, UInt(XLEN.W))) //for debug
  val debug_exuDebug = Reg(Vec(RobSize, new DebugBundle)) //for debug
  val debug_lsInfo = RegInit(VecInit(Seq.fill(RobSize)(DebugLsInfo.init)))
  val debug_lsTopdownInfo = RegInit(VecInit(Seq.fill(RobSize)(LsTopdownInfo.init)))
  val debug_lqIdxValid = RegInit(VecInit.fill(RobSize)(false.B))
  val debug_lsIssued = RegInit(VecInit.fill(RobSize)(false.B))

  val isEmpty = enqPtr === deqPtr
  val snptEnq = io.enq.canAccept && io.enq.req.map(x => x.valid && x.bits.snapshot).reduce(_ || _)
  val snapshotPtrVec = Wire(Vec(CommitWidth, new RobPtr))
  snapshotPtrVec(0) := io.enq.req(0).bits.robIdx
  for (i <- 1 until CommitWidth) {
    snapshotPtrVec(i) := snapshotPtrVec(0) + i.U
  }
  val snapshots = SnapshotGenerator(snapshotPtrVec, snptEnq, io.snpt.snptDeq, io.redirect.valid, io.snpt.flushVec)
  val debug_lsIssue = WireDefault(debug_lsIssued)
  debug_lsIssue(deqPtr.value) := io.debugHeadLsIssue

  /**
   * states of Rob
   */
  val s_idle :: s_walk :: Nil = Enum(2)
  val state = RegInit(s_idle)

  val exceptionGen = Module(new ExceptionGen(params))
  val exceptionDataRead = exceptionGen.io.state
  val fflagsDataRead = Wire(Vec(CommitWidth, UInt(5.W)))
  val vxsatDataRead = Wire(Vec(CommitWidth, Bool()))
  io.robDeqPtr := deqPtr
  io.debugRobHead := debug_microOp(deqPtr.value)

  /**
   * connection of [[rab]]
   */
  rab.io.redirect.valid := io.redirect.valid

  rab.io.req.zip(io.enq.req).map { case (dest, src) =>
    dest.bits := src.bits
    dest.valid := src.valid && io.enq.canAccept
  }

  val walkDestSizeDeqGroup = RegInit(VecInit(Seq.fill(CommitWidth)(0.U(log2Up(MaxUopSize + 1).W))))
  val realDestSizeSeq = VecInit(robDeqGroup.zip(hasCommitted).map{case (r, h) => Mux(h, 0.U, r.realDestSize)})
  val walkDestSizeSeq = VecInit(robDeqGroup.zip(donotNeedWalk).map{case (r, d) => Mux(d, 0.U, r.realDestSize)})
  val commitSizeSumSeq = VecInit((0 until CommitWidth).map(i => realDestSizeSeq.take(i + 1).reduce(_ +& _)))
  val walkSizeSumSeq   = VecInit((0 until CommitWidth).map(i => walkDestSizeSeq.take(i + 1).reduce(_ +& _)))
  val commitSizeSumCond = VecInit(commitValidThisLine.zip(hasCommitted).map{case (c,h) => (c || h) && io.commits.isCommit})
  val walkSizeSumCond   = VecInit(io.commits.walkValid.zip(donotNeedWalk).map{case (w,d) => (w || d) && io.commits.isWalk})
  val commitSizeSum = PriorityMuxDefault(commitSizeSumCond.reverse.zip(commitSizeSumSeq.reverse), 0.U)
  val walkSizeSum   = PriorityMuxDefault(walkSizeSumCond.reverse.zip(walkSizeSumSeq.reverse), 0.U)

  rab.io.fromRob.commitSize := commitSizeSum
  rab.io.fromRob.walkSize := walkSizeSum
  rab.io.snpt := io.snpt
  rab.io.snpt.snptEnq := snptEnq

  io.rabCommits := rab.io.commits
  io.diffCommits.foreach(_ := rab.io.diffCommits.get)

  /**
   * connection of [[vtypeBuffer]]
   */

  vtypeBuffer.io.redirect.valid := io.redirect.valid

  vtypeBuffer.io.req.zip(io.enq.req).map { case (sink, source) =>
    sink.valid := source.valid && io.enq.canAccept
    sink.bits := source.bits
  }

  private val commitIsVTypeVec = VecInit(io.commits.commitValid.zip(io.commits.info).map { case (valid, info) => io.commits.isCommit && valid && info.isVset })
  private val walkIsVTypeVec = VecInit(io.commits.walkValid.zip(walkInfo).map { case (valid, info) => io.commits.isWalk && valid && info.isVset })
  vtypeBuffer.io.fromRob.commitSize := PopCount(commitIsVTypeVec)
  vtypeBuffer.io.fromRob.walkSize := PopCount(walkIsVTypeVec)
  vtypeBuffer.io.snpt := io.snpt
  vtypeBuffer.io.snpt.snptEnq := snptEnq
  io.toDecode.isResumeVType := vtypeBuffer.io.toDecode.isResumeVType
  io.toDecode.commitVType := vtypeBuffer.io.toDecode.commitVType
  io.toDecode.walkVType := vtypeBuffer.io.toDecode.walkVType


  // When blockBackward instruction leaves Rob (commit or walk), hasBlockBackward should be set to false.B
  // To reduce registers usage, for hasBlockBackward cases, we allow enqueue after ROB is empty.
  when(isEmpty) {
    hasBlockBackward := false.B
  }
  // When any instruction commits, hasNoSpecExec should be set to false.B
  when(io.commits.hasWalkInstr || io.commits.hasCommitInstr) {
    hasWaitForward := false.B
  }

  // The wait-for-interrupt (WFI) instruction waits in the ROB until an interrupt might need servicing.
  // io.csr.wfiEvent will be asserted if the WFI can resume execution, and we change the state to s_wfi_idle.
  // It does not affect how interrupts are serviced. Note that WFI is noSpecExec and it does not trigger interrupts.
  val hasWFI = RegInit(false.B)
  io.cpu_halt := hasWFI
  // WFI Timeout: 2^20 = 1M cycles
  val wfi_cycles = RegInit(0.U(20.W))
  when(hasWFI) {
    wfi_cycles := wfi_cycles + 1.U
  }.elsewhen(!hasWFI && RegNext(hasWFI)) {
    wfi_cycles := 0.U
  }
  val wfi_timeout = wfi_cycles.andR
  when(RegNext(RegNext(io.csr.wfiEvent)) || io.flushOut.valid || wfi_timeout) {
    hasWFI := false.B
  }

  for (i <- 0 until RenameWidth) {
    // we don't check whether io.redirect is valid here since redirect has higher priority
    when(canEnqueue(i)) {
      val enqUop = io.enq.req(i).bits
      val enqIndex = allocatePtrVec(i).value
      // store uop in data module and debug_microOp Vec
      debug_microOp(enqIndex) := enqUop
      debug_microOp(enqIndex).debugInfo.dispatchTime := timer
      debug_microOp(enqIndex).debugInfo.enqRsTime := timer
      debug_microOp(enqIndex).debugInfo.selectTime := timer
      debug_microOp(enqIndex).debugInfo.issueTime := timer
      debug_microOp(enqIndex).debugInfo.writebackTime := timer
      debug_microOp(enqIndex).debugInfo.tlbFirstReqTime := timer
      debug_microOp(enqIndex).debugInfo.tlbRespTime := timer
      debug_lsInfo(enqIndex) := DebugLsInfo.init
      debug_lsTopdownInfo(enqIndex) := LsTopdownInfo.init
      debug_lqIdxValid(enqIndex) := false.B
      debug_lsIssued(enqIndex) := false.B

      when(enqUop.blockBackward) {
        hasBlockBackward := true.B
      }
      when(enqUop.waitForward) {
        hasWaitForward := true.B
      }
      val enqHasTriggerCanFire = io.enq.req(i).bits.trigger.getFrontendCanFire
      val enqHasException = ExceptionNO.selectFrontend(enqUop.exceptionVec).asUInt.orR
      // the begin instruction of Svinval enqs so mark doingSvinval as true to indicate this process
      when(!enqHasTriggerCanFire && !enqHasException && enqUop.isSvinvalBegin(enqUop.flushPipe)) {
        doingSvinval := true.B
      }
      // the end instruction of Svinval enqs so clear doingSvinval
      when(!enqHasTriggerCanFire && !enqHasException && enqUop.isSvinvalEnd(enqUop.flushPipe)) {
        doingSvinval := false.B
      }
      // when we are in the process of Svinval software code area , only Svinval.vma and end instruction of Svinval can appear
      assert(!doingSvinval || (enqUop.isSvinval(enqUop.flushPipe) || enqUop.isSvinvalEnd(enqUop.flushPipe)))
      when(enqUop.isWFI && !enqHasException && !enqHasTriggerCanFire) {
        hasWFI := true.B
      }

      robEntries(enqIndex).mmio := false.B
      robEntries(enqIndex).vls := enqUop.vlsInstr
    }
  }
  val dispatchNum = Mux(io.enq.canAccept, PopCount(io.enq.req.map(req => req.valid && req.bits.firstUop)), 0.U)
  io.enq.isEmpty := RegNext(isEmpty && !VecInit(io.enq.req.map(_.valid)).asUInt.orR)

  when(!io.wfi_enable) {
    hasWFI := false.B
  }
  // sel vsetvl's flush position
  val vs_idle :: vs_waitVinstr :: vs_waitFlush :: Nil = Enum(3)
  val vsetvlState = RegInit(vs_idle)

  val firstVInstrFtqPtr = RegInit(0.U.asTypeOf(new FtqPtr))
  val firstVInstrFtqOffset = RegInit(0.U.asTypeOf(UInt(log2Up(PredictWidth).W)))
  val firstVInstrRobIdx = RegInit(0.U.asTypeOf(new RobPtr))

  val enq0 = io.enq.req(0)
  val enq0IsVset = enq0.bits.isVset && enq0.bits.lastUop && canEnqueue(0)
  val enq0IsVsetFlush = enq0IsVset && enq0.bits.flushPipe
  val enqIsVInstrVec = io.enq.req.zip(canEnqueue).map { case (req, fire) => FuType.isVArith(req.bits.fuType) && fire }
  // for vs_idle
  val firstVInstrIdle = PriorityMux(enqIsVInstrVec.zip(io.enq.req).drop(1) :+ (true.B, 0.U.asTypeOf(io.enq.req(0).cloneType)))
  // for vs_waitVinstr
  val enqIsVInstrOrVset = (enqIsVInstrVec(0) || enq0IsVset) +: enqIsVInstrVec.drop(1)
  val firstVInstrWait = PriorityMux(enqIsVInstrOrVset, io.enq.req)
  when(vsetvlState === vs_idle) {
    firstVInstrFtqPtr := firstVInstrIdle.bits.ftqPtr
    firstVInstrFtqOffset := firstVInstrIdle.bits.ftqOffset
    firstVInstrRobIdx := firstVInstrIdle.bits.robIdx
  }.elsewhen(vsetvlState === vs_waitVinstr) {
    when(Cat(enqIsVInstrOrVset).orR) {
      firstVInstrFtqPtr := firstVInstrWait.bits.ftqPtr
      firstVInstrFtqOffset := firstVInstrWait.bits.ftqOffset
      firstVInstrRobIdx := firstVInstrWait.bits.robIdx
    }
  }

  val hasVInstrAfterI = Cat(enqIsVInstrVec(0)).orR
  when(vsetvlState === vs_idle && !io.redirect.valid) {
    when(enq0IsVsetFlush) {
      vsetvlState := Mux(hasVInstrAfterI, vs_waitFlush, vs_waitVinstr)
    }
  }.elsewhen(vsetvlState === vs_waitVinstr) {
    when(io.redirect.valid) {
      vsetvlState := vs_idle
    }.elsewhen(Cat(enqIsVInstrOrVset).orR) {
      vsetvlState := vs_waitFlush
    }
  }.elsewhen(vsetvlState === vs_waitFlush) {
    when(io.redirect.valid) {
      vsetvlState := vs_idle
    }
  }

  // lqEnq
  io.debugEnqLsq.needAlloc.map(_(0)).zip(io.debugEnqLsq.req).foreach { case (alloc, req) =>
    when(io.debugEnqLsq.canAccept && alloc && req.valid) {
      debug_microOp(req.bits.robIdx.value).lqIdx := req.bits.lqIdx
      debug_lqIdxValid(req.bits.robIdx.value) := true.B
    }
  }

  // lsIssue
  when(io.debugHeadLsIssue) {
    debug_lsIssued(deqPtr.value) := true.B
  }

  /**
   * Writeback (from execution units)
   */
  for (wb <- exuWBs) {
    when(wb.valid) {
      val wbIdx = wb.bits.robIdx.value
      debug_exuData(wbIdx) := wb.bits.data
      debug_exuDebug(wbIdx) := wb.bits.debug
      debug_microOp(wbIdx).debugInfo.enqRsTime := wb.bits.debugInfo.enqRsTime
      debug_microOp(wbIdx).debugInfo.selectTime := wb.bits.debugInfo.selectTime
      debug_microOp(wbIdx).debugInfo.issueTime := wb.bits.debugInfo.issueTime
      debug_microOp(wbIdx).debugInfo.writebackTime := wb.bits.debugInfo.writebackTime

      // debug for lqidx and sqidx
      debug_microOp(wbIdx).lqIdx := wb.bits.lqIdx.getOrElse(0.U.asTypeOf(new LqPtr))
      debug_microOp(wbIdx).sqIdx := wb.bits.sqIdx.getOrElse(0.U.asTypeOf(new SqPtr))

      val debug_Uop = debug_microOp(wbIdx)
      XSInfo(true.B,
        p"writebacked pc 0x${Hexadecimal(debug_Uop.pc)} wen ${debug_Uop.rfWen} " +
          p"data 0x${Hexadecimal(wb.bits.data)} ldst ${debug_Uop.ldest} pdst ${debug_Uop.pdest} " +
          p"skip ${wb.bits.debug.isMMIO} robIdx: ${wb.bits.robIdx}\n"
      )
    }
  }

  val writebackNum = PopCount(exuWBs.map(_.valid))
  XSInfo(writebackNum =/= 0.U, "writebacked %d insts\n", writebackNum)

  for (i <- 0 until LoadPipelineWidth) {
    when(RegNext(io.lsq.mmio(i))) {
      robEntries(RegEnable(io.lsq.uop(i).robIdx, io.lsq.mmio(i)).value).mmio := true.B
    }
  }


  /**
   * RedirectOut: Interrupt and Exceptions
   */
  val deqDispatchData = robEntries(deqPtr.value)
  val debug_deqUop = debug_microOp(deqPtr.value)

  val intrBitSetReg = RegNext(io.csr.intrBitSet)
  val intrEnable = intrBitSetReg && !hasWaitForward && robDeqGroup(deqPtr.value(bankAddrWidth-1,0)).interrupt_safe
  val deqHasExceptionOrFlush = exceptionDataRead.valid && exceptionDataRead.bits.robIdx === deqPtr
  val deqHasException = deqHasExceptionOrFlush && (exceptionDataRead.bits.exceptionVec.asUInt.orR ||
    exceptionDataRead.bits.singleStep || exceptionDataRead.bits.trigger.canFire)
  val deqHasFlushPipe = deqHasExceptionOrFlush && exceptionDataRead.bits.flushPipe
  val deqHasReplayInst = deqHasExceptionOrFlush && exceptionDataRead.bits.replayInst
  val exceptionEnable = robEntries(deqPtr.value).isWritebacked && deqHasException

  XSDebug(deqHasException && exceptionDataRead.bits.singleStep, "Debug Mode: Deq has singlestep exception\n")
  XSDebug(deqHasException && exceptionDataRead.bits.trigger.getFrontendCanFire, "Debug Mode: Deq has frontend trigger exception\n")
  XSDebug(deqHasException && exceptionDataRead.bits.trigger.getBackendCanFire, "Debug Mode: Deq has backend trigger exception\n")

  val isFlushPipe = robEntries(deqPtr.value).isWritebacked && (deqHasFlushPipe || deqHasReplayInst)

  val isVsetFlushPipe = robEntries(deqPtr.value).isWritebacked && deqHasFlushPipe && exceptionDataRead.bits.isVset
  //  val needModifyFtqIdxOffset = isVsetFlushPipe && (vsetvlState === vs_waitFlush)
  val needModifyFtqIdxOffset = false.B
  io.isVsetFlushPipe := isVsetFlushPipe
  // io.flushOut will trigger redirect at the next cycle.
  // Block any redirect or commit at the next cycle.
  val lastCycleFlush = RegNext(io.flushOut.valid)

  io.flushOut.valid := (state === s_idle) && robEntries(deqPtr.value).valid && (intrEnable || exceptionEnable || isFlushPipe) && !lastCycleFlush
  io.flushOut.bits := DontCare
  io.flushOut.bits.isRVC := deqDispatchData.isRVC
  io.flushOut.bits.robIdx := Mux(needModifyFtqIdxOffset, firstVInstrRobIdx, deqPtr)
  io.flushOut.bits.ftqIdx := Mux(needModifyFtqIdxOffset, firstVInstrFtqPtr, deqDispatchData.ftqIdx)
  io.flushOut.bits.ftqOffset := Mux(needModifyFtqIdxOffset, firstVInstrFtqOffset, deqDispatchData.ftqOffset)
  io.flushOut.bits.level := Mux(deqHasReplayInst || intrEnable || exceptionEnable || needModifyFtqIdxOffset, RedirectLevel.flush, RedirectLevel.flushAfter) // TODO use this to implement "exception next"
  io.flushOut.bits.interrupt := true.B
  XSPerfAccumulate("interrupt_num", io.flushOut.valid && intrEnable)
  XSPerfAccumulate("exception_num", io.flushOut.valid && exceptionEnable)
  XSPerfAccumulate("flush_pipe_num", io.flushOut.valid && isFlushPipe)
  XSPerfAccumulate("replay_inst_num", io.flushOut.valid && isFlushPipe && deqHasReplayInst)

  val exceptionHappen = (state === s_idle) && robEntries(deqPtr.value).valid && (intrEnable || exceptionEnable) && !lastCycleFlush
  io.exception.valid := RegNext(exceptionHappen)
  io.exception.bits.pc := RegEnable(debug_deqUop.pc, exceptionHappen)
  io.exception.bits.gpaddr := io.readGPAMemData
  io.exception.bits.instr := RegEnable(debug_deqUop.instr, exceptionHappen)
  io.exception.bits.commitType := RegEnable(deqDispatchData.commitType, exceptionHappen)
  io.exception.bits.exceptionVec := RegEnable(exceptionDataRead.bits.exceptionVec, exceptionHappen)
  io.exception.bits.singleStep := RegEnable(exceptionDataRead.bits.singleStep, exceptionHappen)
  io.exception.bits.crossPageIPFFix := RegEnable(exceptionDataRead.bits.crossPageIPFFix, exceptionHappen)
  io.exception.bits.isInterrupt := RegEnable(intrEnable, exceptionHappen)
  io.exception.bits.isHls := RegEnable(deqDispatchData.isHls, exceptionHappen)
  io.exception.bits.vls := RegEnable(robEntries(deqPtr.value).vls, exceptionHappen)
  io.exception.bits.trigger := RegEnable(exceptionDataRead.bits.trigger, exceptionHappen)
  io.csr.vstart.valid := RegEnable(exceptionDataRead.bits.vstartEn, false.B, exceptionHappen)
  io.csr.vstart.bits := RegEnable(exceptionDataRead.bits.vstart, exceptionHappen)

  // data will be one cycle after valid
  io.readGPAMemAddr.valid := exceptionHappen
  io.readGPAMemAddr.bits.ftqPtr := exceptionDataRead.bits.ftqPtr
  io.readGPAMemAddr.bits.ftqOffset := exceptionDataRead.bits.ftqOffset

  XSDebug(io.flushOut.valid,
    p"generate redirect: pc 0x${Hexadecimal(io.exception.bits.pc)} intr $intrEnable " +
      p"excp $exceptionEnable flushPipe $isFlushPipe " +
      p"Trap_target 0x${Hexadecimal(io.csr.trapTarget)} exceptionVec ${Binary(exceptionDataRead.bits.exceptionVec.asUInt)}\n")


  /**
   * Commits (and walk)
   * They share the same width.
   */
  // T redirect.valid, T+1 use walkPtrVec read robEntries, T+2 start walk, shouldWalkVec used in T+2
  val shouldWalkVec = Wire(Vec(CommitWidth,Bool()))
  val walkingPtrVec = RegNext(walkPtrVec)
  when(io.redirect.valid){
    shouldWalkVec := 0.U.asTypeOf(shouldWalkVec)
  }.elsewhen(RegNext(io.redirect.valid)){
    shouldWalkVec := 0.U.asTypeOf(shouldWalkVec)
  }.elsewhen(state === s_walk){
    shouldWalkVec := VecInit(walkingPtrVec.map(_ <= lastWalkPtr).zip(donotNeedWalk).map(x => x._1 && !x._2))
  }.otherwise(
    shouldWalkVec := 0.U.asTypeOf(shouldWalkVec)
  )
  val walkFinished = walkPtrTrue > lastWalkPtr
  rab.io.fromRob.walkEnd := state === s_walk && walkFinished
  vtypeBuffer.io.fromRob.walkEnd := state === s_walk && walkFinished

  require(RenameWidth <= CommitWidth)

  // wiring to csr
  val (wflags, dirtyFs) = (0 until CommitWidth).map(i => {
    val v = io.commits.commitValid(i)
    val info = io.commits.info(i)
    (v & info.wflags, v & info.dirtyFs)
  }).unzip
  val fflags = Wire(Valid(UInt(5.W)))
  fflags.valid := io.commits.isCommit && VecInit(wflags).asUInt.orR
  fflags.bits := wflags.zip(fflagsDataRead).map({
    case (w, f) => Mux(w, f, 0.U)
  }).reduce(_ | _)
  val dirtyVs = (0 until CommitWidth).map(i => {
    val v = io.commits.commitValid(i)
    val info = io.commits.info(i)
    v & info.dirtyVs
  })
  val dirty_fs = io.commits.isCommit && VecInit(dirtyFs).asUInt.orR
  val dirty_vs = io.commits.isCommit && VecInit(dirtyVs).asUInt.orR

  val vxsat = Wire(Valid(Bool()))
  vxsat.valid := io.commits.isCommit && vxsat.bits
  vxsat.bits := io.commits.commitValid.zip(vxsatDataRead).map {
    case (valid, vxsat) => valid & vxsat
  }.reduce(_ | _)

  // when mispredict branches writeback, stop commit in the next 2 cycles
  // TODO: don't check all exu write back
  val misPredWb = Cat(VecInit(redirectWBs.map(wb =>
    wb.bits.redirect.get.bits.cfiUpdate.isMisPred && wb.bits.redirect.get.valid && wb.valid
  ).toSeq)).orR
  val misPredBlockCounter = Reg(UInt(3.W))
  misPredBlockCounter := Mux(misPredWb,
    "b111".U,
    misPredBlockCounter >> 1.U
  )
  val misPredBlock = misPredBlockCounter(0)
  val blockCommit = misPredBlock || lastCycleFlush || hasWFI || io.redirect.valid

  io.commits.isWalk := state === s_walk
  io.commits.isCommit := state === s_idle && !blockCommit

  val walk_v = VecInit(walkingPtrVec.map(ptr => robEntries(ptr.value).valid))
  val commit_vDeqGroup = VecInit(robDeqGroup.map(_.commit_v))
  val commit_wDeqGroup = VecInit(robDeqGroup.map(_.commit_w))
  val realCommitLast = deqPtrVec(0).lineHeadPtr + Fill(bankAddrWidth, 1.U)
  val commit_exception = exceptionDataRead.valid && !isAfter(exceptionDataRead.bits.robIdx, realCommitLast)
  val commit_block = VecInit((0 until CommitWidth).map(i => !commit_wDeqGroup(i) && !hasCommitted(i)))
  val allowOnlyOneCommit = commit_exception || intrBitSetReg
  // for instructions that may block others, we don't allow them to commit
  io.commits.commitValid := PriorityMux(commitValidThisLine, (0 until CommitWidth).map(i => (commitValidThisLine.asUInt >> i).asUInt.asTypeOf(io.commits.commitValid)))
  for (i <- 0 until CommitWidth) {
    // defaults: state === s_idle and instructions commit
    // when intrBitSetReg, allow only one instruction to commit at each clock cycle
    val isBlocked = intrEnable || deqHasException || deqHasReplayInst
    val isBlockedByOlder = if (i != 0) commit_block.asUInt(i, 0).orR || allowOnlyOneCommit && !hasCommitted.asUInt(i - 1, 0).andR else false.B
    commitValidThisLine(i) := commit_vDeqGroup(i) && commit_wDeqGroup(i) && !isBlocked && !isBlockedByOlder && !hasCommitted(i)
    io.commits.info(i) := commitInfo(i)
    io.commits.robIdx(i) := deqPtrVec(i)

    io.commits.walkValid(i) := shouldWalkVec(i)
    when(state === s_walk) {
      when(io.commits.isWalk && state === s_walk && shouldWalkVec(i)) {
        XSError(!walk_v(i), s"The walking entry($i) should be valid\n")
      }
    }

    XSInfo(io.commits.isCommit && io.commits.commitValid(i),
      "retired pc %x wen %d ldest %d pdest %x data %x fflags: %b vxsat: %b\n",
      debug_microOp(deqPtrVec(i).value).pc,
      io.commits.info(i).rfWen,
      io.commits.info(i).debug_ldest.getOrElse(0.U),
      io.commits.info(i).debug_pdest.getOrElse(0.U),
      debug_exuData(deqPtrVec(i).value),
      fflagsDataRead(i),
      vxsatDataRead(i)
    )
    XSInfo(state === s_walk && io.commits.walkValid(i), "walked pc %x wen %d ldst %d data %x\n",
      debug_microOp(walkPtrVec(i).value).pc,
      io.commits.info(i).rfWen,
      io.commits.info(i).debug_ldest.getOrElse(0.U),
      debug_exuData(walkPtrVec(i).value)
    )
  }

  // sync fflags/dirty_fs/vxsat to csr
  io.csr.fflags := RegNext(fflags)
  io.csr.dirty_fs := RegNext(dirty_fs)
  io.csr.dirty_vs := RegNext(dirty_vs)
  io.csr.vxsat := RegNext(vxsat)

  // sync v csr to csr
  // for difftest
  if (env.AlwaysBasicDiff || env.EnableDifftest) {
    val isDiffWriteVconfigVec = io.diffCommits.get.commitValid.zip(io.diffCommits.get.info).map { case (valid, info) => valid && info.ldest === VCONFIG_IDX.U && info.vecWen }.reverse
    io.csr.vcsrFlag := RegNext(io.diffCommits.get.isCommit && Cat(isDiffWriteVconfigVec).orR)
  }
  else {
    io.csr.vcsrFlag := false.B
  }

  // commit load/store to lsq
  val ldCommitVec = VecInit((0 until CommitWidth).map(i => io.commits.commitValid(i) && io.commits.info(i).commitType === CommitType.LOAD))
  // TODO: Check if meet the require that only set scommit when commit scala store uop
  val stCommitVec = VecInit((0 until CommitWidth).map(i => io.commits.commitValid(i) && io.commits.info(i).commitType === CommitType.STORE && !vls(deqPtrVec(i).value) ))
  val deqPtrVec_next = Wire(Vec(CommitWidth, Output(new RobPtr)))
  io.lsq.lcommit := RegNext(Mux(io.commits.isCommit, PopCount(ldCommitVec), 0.U))
  io.lsq.scommit := RegNext(Mux(io.commits.isCommit, PopCount(stCommitVec), 0.U))
  // indicate a pending load or store
<<<<<<< HEAD
  io.lsq.pendingld := RegNext(io.commits.isCommit && io.commits.info(0).commitType === CommitType.LOAD && valid(deqPtr.value) && mmio(deqPtr.value))
  // TODO: Check if need deassert pendingst when it is vst
  io.lsq.pendingst := RegNext(io.commits.isCommit && io.commits.info(0).commitType === CommitType.STORE && valid(deqPtr.value))
  // TODO: Check if set correctly when vector store is at the head of ROB
  io.lsq.pendingVst := RegNext(io.commits.isCommit && io.commits.info(0).commitType === CommitType.STORE && valid(deqPtr.value) && vls(deqPtr.value))
=======
  io.lsq.pendingld := RegNext(io.commits.isCommit && io.commits.info(0).commitType === CommitType.LOAD && robEntries(deqPtr.value).valid && robEntries(deqPtr.value).mmio)
  io.lsq.pendingst := RegNext(io.commits.isCommit && io.commits.info(0).commitType === CommitType.STORE && robEntries(deqPtr.value).valid)
>>>>>>> 73900036
  io.lsq.commit := RegNext(io.commits.isCommit && io.commits.commitValid(0))
  io.lsq.pendingPtr := RegNext(deqPtr)
  io.lsq.pendingPtrNext := RegNext(deqPtrVec_next.head)

  /**
   * state changes
   * (1) redirect: switch to s_walk
   * (2) walk: when walking comes to the end, switch to s_idle
   */
  val state_next = Mux(
    io.redirect.valid || RegNext(io.redirect.valid), s_walk,
    Mux(
      state === s_walk && walkFinished && rab.io.status.walkEnd && vtypeBuffer.io.status.walkEnd, s_idle,
      state
    )
  )
  XSPerfAccumulate("s_idle_to_idle", state === s_idle && state_next === s_idle)
  XSPerfAccumulate("s_idle_to_walk", state === s_idle && state_next === s_walk)
  XSPerfAccumulate("s_walk_to_idle", state === s_walk && state_next === s_idle)
  XSPerfAccumulate("s_walk_to_walk", state === s_walk && state_next === s_walk)
  state := state_next

  /**
   * pointers and counters
   */
  val deqPtrGenModule = Module(new NewRobDeqPtrWrapper)
  deqPtrGenModule.io.state := state
  deqPtrGenModule.io.deq_v := commit_vDeqGroup
  deqPtrGenModule.io.deq_w := commit_wDeqGroup
  deqPtrGenModule.io.exception_state := exceptionDataRead
  deqPtrGenModule.io.intrBitSetReg := intrBitSetReg
  deqPtrGenModule.io.hasNoSpecExec := hasWaitForward
  deqPtrGenModule.io.interrupt_safe := robDeqGroup(deqPtr.value(bankAddrWidth-1,0)).interrupt_safe
  deqPtrGenModule.io.blockCommit := blockCommit
  deqPtrGenModule.io.hasCommitted := hasCommitted
  deqPtrGenModule.io.allCommitted := allCommitted
  deqPtrVec := deqPtrGenModule.io.out
  deqPtrVec_next := deqPtrGenModule.io.next_out

  val enqPtrGenModule = Module(new RobEnqPtrWrapper)
  enqPtrGenModule.io.redirect := io.redirect
  enqPtrGenModule.io.allowEnqueue := allowEnqueue && rab.io.canEnq
  enqPtrGenModule.io.hasBlockBackward := hasBlockBackward
  enqPtrGenModule.io.enq := VecInit(io.enq.req.map(req => req.valid && req.bits.firstUop))
  enqPtrVec := enqPtrGenModule.io.out

  // next walkPtrVec:
  // (1) redirect occurs: update according to state
  // (2) walk: move forwards
  val deqPtrReadBank = deqPtrVec_next(0).lineHeadPtr
  val deqPtrVecForWalk = VecInit((0 until CommitWidth).map(i => deqPtrReadBank + i.U))
  val snapPtrReadBank = snapshots(io.snpt.snptSelect)(0).lineHeadPtr
  val snapPtrVecForWalk = VecInit((0 until CommitWidth).map(i => snapPtrReadBank + i.U))
  val walkPtrVec_next: Vec[RobPtr] = Mux(io.redirect.valid,
    Mux(io.snpt.useSnpt, snapPtrVecForWalk, deqPtrVecForWalk),
    Mux((state === s_walk) && !walkFinished, VecInit(walkPtrVec.map(_ + CommitWidth.U)), walkPtrVec)
  )
  val walkPtrTrue_next: RobPtr = Mux(io.redirect.valid,
    Mux(io.snpt.useSnpt, snapshots(io.snpt.snptSelect)(0), deqPtrVec_next(0)),
    Mux((state === s_walk) && !walkFinished, walkPtrVec_next.head, walkPtrTrue)
  )
  walkPtrHead := walkPtrVec_next.head
  walkPtrVec := walkPtrVec_next
  walkPtrTrue := walkPtrTrue_next
  // T io.redirect.valid, T+1 walkPtrLowBits update, T+2 donotNeedWalk update
  val walkPtrLowBits = Reg(UInt(bankAddrWidth.W))
  when(io.redirect.valid){
    walkPtrLowBits := Mux(io.snpt.useSnpt, snapshots(io.snpt.snptSelect)(0).value(bankAddrWidth-1, 0), deqPtrVec_next(0).value(bankAddrWidth-1, 0))
  }
  when(io.redirect.valid) {
    donotNeedWalk := Fill(donotNeedWalk.length, true.B).asTypeOf(donotNeedWalk)
  }.elsewhen(RegNext(io.redirect.valid)){
    donotNeedWalk := (0 until CommitWidth).map(i => (i.U < walkPtrLowBits))
  }.otherwise{
    donotNeedWalk := 0.U.asTypeOf(donotNeedWalk)
  }
  walkDestSizeDeqGroup.zip(walkPtrVec_next).map {
    case (reg, ptrNext) => reg := robEntries(deqPtr.value).realDestSize
  }
  val numValidEntries = distanceBetween(enqPtr, deqPtr)
  val commitCnt = PopCount(io.commits.commitValid)

  allowEnqueue := numValidEntries + dispatchNum <= (RobSize - CommitWidth).U

  val redirectWalkDistance = distanceBetween(io.redirect.bits.robIdx, deqPtrVec_next(0))
  when(io.redirect.valid) {
    lastWalkPtr := Mux(io.redirect.bits.flushItself(), io.redirect.bits.robIdx - 1.U, io.redirect.bits.robIdx)
  }


  /**
   * States
   * We put all the stage bits changes here.
   *
   * All events: (1) enqueue (dispatch); (2) writeback; (3) cancel; (4) dequeue (commit);
   * All states: (1) valid; (2) writebacked; (3) flagBkup
   */

  val deqPtrGroup = Wire(Vec(2 * CommitWidth, new RobPtr))
  deqPtrGroup.zipWithIndex.map { case (deq, i) => deq := deqPtrVec(0) + i.U }
  val commitReadAddr = Mux(state === s_idle, VecInit(deqPtrVec.map(_.value)), VecInit(walkPtrVec.map(_.value)))

  val redirectValidReg = RegNext(io.redirect.valid)
  val redirectBegin = Reg(UInt(log2Up(RobSize).W))
  val redirectEnd = Reg(UInt(log2Up(RobSize).W))
  when(io.redirect.valid){
    redirectBegin := Mux(io.redirect.bits.flushItself(), io.redirect.bits.robIdx.value - 1.U, io.redirect.bits.robIdx.value)
    redirectEnd := enqPtr.value
  }

  // update robEntries valid
  for (i <- 0 until RobSize) {
    val enqOH = VecInit(canEnqueue.zip(allocatePtrVec.map(_.value === i.U)).map(x => x._1 && x._2))
    val commitCond = io.commits.isCommit && io.commits.commitValid.zip(deqPtrVec.map(_.value === i.U)).map(x => x._1 && x._2).reduce(_ || _)
    assert(PopCount(enqOH) < 2.U, s"robEntries$i enqOH is not one hot")
    val needFlush = redirectValidReg && Mux(
      redirectEnd > redirectBegin,
      (i.U > redirectBegin) && (i.U < redirectEnd),
      (i.U > redirectBegin) || (i.U < redirectEnd)
    )
    when(reset.asBool) {
      robEntries(i).valid := false.B
    }.elsewhen(commitCond) {
      robEntries(i).valid := false.B
    }.elsewhen(enqOH.asUInt.orR && !io.redirect.valid) {
      robEntries(i).valid := true.B
    }.elsewhen(needFlush){
      robEntries(i).valid := false.B
    }
  }

  // debug_inst update
  for (i <- 0 until (LduCnt + StaCnt)) {
    debug_lsInfo(io.debug_ls.debugLsInfo(i).s1_robIdx).s1SignalEnable(io.debug_ls.debugLsInfo(i))
    debug_lsInfo(io.debug_ls.debugLsInfo(i).s2_robIdx).s2SignalEnable(io.debug_ls.debugLsInfo(i))
    debug_lsInfo(io.debug_ls.debugLsInfo(i).s3_robIdx).s3SignalEnable(io.debug_ls.debugLsInfo(i))
  }
  for (i <- 0 until LduCnt) {
    debug_lsTopdownInfo(io.lsTopdownInfo(i).s1.robIdx).s1SignalEnable(io.lsTopdownInfo(i))
    debug_lsTopdownInfo(io.lsTopdownInfo(i).s2.robIdx).s2SignalEnable(io.lsTopdownInfo(i))
  }

  // status field: writebacked
  // enqueue logic set 6 writebacked to false
  for (i <- 0 until RenameWidth) {
    when(canEnqueue(i)) {
      val enqHasException = ExceptionNO.selectFrontend(io.enq.req(i).bits.exceptionVec).asUInt.orR
      val enqHasTriggerCanFire = io.enq.req(i).bits.trigger.getFrontendCanFire
      val enqIsWritebacked = io.enq.req(i).bits.eliminatedMove
      val isStu = FuType.isStore(io.enq.req(i).bits.fuType)
      robEntries(allocatePtrVec(i).value).commitTrigger := enqIsWritebacked && !enqHasException && !enqHasTriggerCanFire && !isStu
    }
  }
  when(exceptionGen.io.out.valid) {
    val wbIdx = exceptionGen.io.out.bits.robIdx.value
    robEntries(wbIdx).commitTrigger := true.B
  }

  // writeback logic set numWbPorts writebacked to true
  val blockWbSeq = Wire(Vec(exuWBs.length, Bool()))
  blockWbSeq.map(_ := false.B)
  for ((wb, blockWb) <- exuWBs.zip(blockWbSeq)) {
    when(wb.valid) {
      val wbIdx = wb.bits.robIdx.value
      val wbHasException = wb.bits.exceptionVec.getOrElse(0.U).asUInt.orR
      val wbHasTriggerCanFire = wb.bits.trigger.getOrElse(0.U).asTypeOf(io.enq.req(0).bits.trigger).getBackendCanFire //Todo: wb.bits.trigger.getHitBackend
      val wbHasFlushPipe = wb.bits.flushPipe.getOrElse(false.B)
      val wbHasReplayInst = wb.bits.replay.getOrElse(false.B) //Todo: && wb.bits.replayInst
      blockWb := wbHasException || wbHasFlushPipe || wbHasReplayInst || wbHasTriggerCanFire
      robEntries(wbIdx).commitTrigger := !blockWb
    }
  }

  // if the first uop of an instruction is valid , write writebackedCounter
  val uopEnqValidSeq = io.enq.req.map(req => io.enq.canAccept && req.valid)
  val instEnqValidSeq = io.enq.req.map(req => io.enq.canAccept && req.valid && req.bits.firstUop)
  val enqNeedWriteRFSeq = io.enq.req.map(_.bits.needWriteRf)
  val enqRobIdxSeq = io.enq.req.map(req => req.bits.robIdx.value)
  val enqUopNumVec = VecInit(io.enq.req.map(req => req.bits.numUops))
  val enqWBNumVec = VecInit(io.enq.req.map(req => req.bits.numWB))
  val enqEliminatedMoveVec = VecInit(io.enq.req.map(req => req.bits.eliminatedMove))

  private val enqWriteStdVec: Vec[Bool] = VecInit(io.enq.req.map {
    req => FuType.isAMO(req.bits.fuType) || FuType.isStore(req.bits.fuType)
  })
  val fflags_wb = fflagsWBs
  val vxsat_wb = vxsatWBs
  for (i <- 0 until RobSize) {

    val robIdxMatchSeq = io.enq.req.map(_.bits.robIdx.value === i.U)
    val uopCanEnqSeq = uopEnqValidSeq.zip(robIdxMatchSeq).map { case (valid, isMatch) => valid && isMatch }
    val instCanEnqSeq = instEnqValidSeq.zip(robIdxMatchSeq).map { case (valid, isMatch) => valid && isMatch }
    val instCanEnqFlag = Cat(instCanEnqSeq).orR
    val realDestEnqNum = PopCount(enqNeedWriteRFSeq.zip(uopCanEnqSeq).map { case (writeFlag, valid) => writeFlag && valid })
    when(!robEntries(i).valid && instCanEnqFlag){
      robEntries(i).realDestSize := realDestEnqNum
    }.elsewhen(robEntries(i).valid && Cat(uopCanEnqSeq).orR){
      robEntries(i).realDestSize := robEntries(i).realDestSize + realDestEnqNum
    }
    val enqUopNum = PriorityMux(instCanEnqSeq, enqUopNumVec)
    val enqWBNum = PriorityMux(instCanEnqSeq, enqWBNumVec)
    val enqEliminatedMove = PriorityMux(instCanEnqSeq, enqEliminatedMoveVec)
    val enqWriteStd = PriorityMux(instCanEnqSeq, enqWriteStdVec)

    val canWbSeq = exuWBs.map(writeback => writeback.valid && writeback.bits.robIdx.value === i.U)
    val canWbNoBlockSeq = canWbSeq.zip(blockWbSeq).map { case (canWb, blockWb) => canWb && !blockWb }
    val canStdWbSeq = VecInit(stdWBs.map(writeback => writeback.valid && writeback.bits.robIdx.value === i.U))
    val wbCnt = Mux1H(canWbNoBlockSeq, io.writebackNums.map(_.bits))

    val exceptionHas = RegInit(false.B)
    val exceptionHasWire = Wire(Bool())
    exceptionHasWire := MuxCase(exceptionHas, Seq(
      (robEntries(i).valid && exceptionGen.io.out.valid && exceptionGen.io.out.bits.robIdx.value === i.U) -> true.B,
      !robEntries(i).valid -> false.B
    ))
    exceptionHas := exceptionHasWire

    when(exceptionHas || exceptionHasWire) {
      // exception flush
      robEntries(i).uopNum := 0.U
      robEntries(i).stdWritebacked := true.B
    }.elsewhen(!robEntries(i).valid && instCanEnqFlag) {
      // enq set num of uops
      robEntries(i).uopNum := enqWBNum
      robEntries(i).stdWritebacked := Mux(enqWriteStd, false.B, true.B)
    }.elsewhen(robEntries(i).valid) {
      // update by writing back
      robEntries(i).uopNum := robEntries(i).uopNum - wbCnt
      assert(!(robEntries(i).uopNum - wbCnt > robEntries(i).uopNum), s"robEntries $i uopNum is overflow!")
      when(canStdWbSeq.asUInt.orR) {
        robEntries(i).stdWritebacked := true.B
      }
    }

    val fflagsCanWbSeq = fflags_wb.map(writeback => writeback.valid && writeback.bits.robIdx.value === i.U && writeback.bits.wflags.getOrElse(false.B))
    val fflagsRes = fflagsCanWbSeq.zip(fflags_wb).map { case (canWb, wb) => Mux(canWb, wb.bits.fflags.get, 0.U) }.fold(false.B)(_ | _)
    robEntries(i).fflags := Mux(!robEntries(i).valid && instCanEnqFlag, 0.U, robEntries(i).fflags | fflagsRes)

    val vxsatCanWbSeq = vxsat_wb.map(writeback => writeback.valid && writeback.bits.robIdx.value === i.U)
    val vxsatRes = vxsatCanWbSeq.zip(vxsat_wb).map { case (canWb, wb) => Mux(canWb, wb.bits.vxsat.get, 0.U) }.fold(false.B)(_ | _)
    robEntries(i).vxsat := Mux(!robEntries(i).valid && instCanEnqFlag, 0.U, robEntries(i).vxsat | vxsatRes)
  }

  // begin update robBanksRdata
  val robBanksRdata = VecInit(robBanksRdataThisLine ++ robBanksRdataNextLine)
  val needUpdate = Wire(Vec(2 * CommitWidth, new RobEntryBundle))
  needUpdate := VecInit(robBanksRdataThisLine ++ robBanksRdataNextLine)
  val needUpdateRobIdx = robIdxThisLine ++ robIdxNextLine
  for (i <- 0 until 2 * CommitWidth) {
    val robIdxMatchSeq = io.enq.req.map(_.bits.robIdx.value === needUpdateRobIdx(i))
    val uopCanEnqSeq = uopEnqValidSeq.zip(robIdxMatchSeq).map { case (valid, isMatch) => valid && isMatch }
    val instCanEnqSeq = instEnqValidSeq.zip(robIdxMatchSeq).map { case (valid, isMatch) => valid && isMatch }
    val instCanEnqFlag = Cat(instCanEnqSeq).orR
    val realDestEnqNum = PopCount(enqNeedWriteRFSeq.zip(uopCanEnqSeq).map { case (writeFlag, valid) => writeFlag && valid })
    when(!needUpdate(i).valid && instCanEnqFlag) {
      needUpdate(i).realDestSize := realDestEnqNum
    }.elsewhen(needUpdate(i).valid && instCanEnqFlag) {
      needUpdate(i).realDestSize := robBanksRdata(i).realDestSize + realDestEnqNum
    }
    val enqUopNum = PriorityMux(instCanEnqSeq, enqUopNumVec)
    val enqWBNum = PriorityMux(instCanEnqSeq, enqWBNumVec)
    val enqEliminatedMove = PriorityMux(instCanEnqSeq, enqEliminatedMoveVec)
    val enqWriteStd = PriorityMux(instCanEnqSeq, enqWriteStdVec)

    val canWbSeq = exuWBs.map(writeback => writeback.valid && writeback.bits.robIdx.value === needUpdateRobIdx(i))
    val canWbNoBlockSeq = canWbSeq.zip(blockWbSeq).map { case (canWb, blockWb) => canWb && !blockWb }
    val canStdWbSeq = VecInit(stdWBs.map(writeback => writeback.valid && writeback.bits.robIdx.value === needUpdateRobIdx(i)))
    val wbCnt = Mux1H(canWbNoBlockSeq, io.writebackNums.map(_.bits))

    val exceptionHas = RegInit(false.B)
    val exceptionHasWire = Wire(Bool())
    exceptionHasWire := MuxCase(exceptionHas, Seq(
      // allCommitted has high priority, because the robidx in exceptionHas before maybe different from the current one
      (!needUpdate(i).valid || allCommitted) -> false.B,
      (needUpdate(i).valid && exceptionGen.io.out.valid && exceptionGen.io.out.bits.robIdx.value === needUpdateRobIdx(i)) -> true.B
    ))
    exceptionHas := exceptionHasWire

    when(exceptionHas || exceptionHasWire) {
      // exception flush
      needUpdate(i).uopNum := 0.U
      needUpdate(i).stdWritebacked := true.B
    }.elsewhen(!needUpdate(i).valid && instCanEnqFlag) {
      // enq set num of uops
      needUpdate(i).uopNum := enqWBNum
      needUpdate(i).stdWritebacked := Mux(enqWriteStd, false.B, true.B)
    }.elsewhen(needUpdate(i).valid) {
      // update by writing back
      needUpdate(i).uopNum := robBanksRdata(i).uopNum - wbCnt
      when(canStdWbSeq.asUInt.orR) {
        needUpdate(i).stdWritebacked := true.B
      }
    }

    val fflagsCanWbSeq = fflags_wb.map(writeback => writeback.valid && writeback.bits.robIdx.value === needUpdateRobIdx(i) && writeback.bits.wflags.getOrElse(false.B))
    val fflagsRes = fflagsCanWbSeq.zip(fflags_wb).map { case (canWb, wb) => Mux(canWb, wb.bits.fflags.get, 0.U) }.fold(false.B)(_ | _)
    needUpdate(i).fflags := Mux(!robBanksRdata(i).valid && instCanEnqFlag, 0.U, robBanksRdata(i).fflags | fflagsRes)

    val vxsatCanWbSeq = vxsat_wb.map(writeback => writeback.valid && writeback.bits.robIdx.value === needUpdateRobIdx(i))
    val vxsatRes = vxsatCanWbSeq.zip(vxsat_wb).map { case (canWb, wb) => Mux(canWb, wb.bits.vxsat.get, 0.U) }.fold(false.B)(_ | _)
    needUpdate(i).vxsat := Mux(!robBanksRdata(i).valid && instCanEnqFlag, 0.U, robBanksRdata(i).vxsat | vxsatRes)
  }
  robBanksRdataThisLineUpdate := VecInit(needUpdate.take(8))
  robBanksRdataNextLineUpdate := VecInit(needUpdate.drop(8))
  // end update robBanksRdata

  // interrupt_safe
  for (i <- 0 until RenameWidth) {
    // We RegNext the updates for better timing.
    // Note that instructions won't change the system's states in this cycle.
    when(RegNext(canEnqueue(i))) {
      // For now, we allow non-load-store instructions to trigger interrupts
      // For MMIO instructions, they should not trigger interrupts since they may
      // be sent to lower level before it writes back.
      // However, we cannot determine whether a load/store instruction is MMIO.
      // Thus, we don't allow load/store instructions to trigger an interrupt.
      // TODO: support non-MMIO load-store instructions to trigger interrupts
      val allow_interrupts = !CommitType.isLoadStore(io.enq.req(i).bits.commitType)
      robEntries(RegEnable(allocatePtrVec(i).value, canEnqueue(i))).interrupt_safe := RegEnable(allow_interrupts, canEnqueue(i))
    }
  }

  /**
   * read and write of data modules
   */
  val commitReadAddr_next = Mux(state_next === s_idle,
    VecInit(deqPtrVec_next.map(_.value)),
    VecInit(walkPtrVec_next.map(_.value))
  )

  exceptionGen.io.redirect <> io.redirect
  exceptionGen.io.flush := io.flushOut.valid

  val canEnqueueEG = VecInit(io.enq.req.map(req => req.valid && io.enq.canAccept))
  for (i <- 0 until RenameWidth) {
    exceptionGen.io.enq(i).valid := canEnqueueEG(i)
    exceptionGen.io.enq(i).bits.robIdx := io.enq.req(i).bits.robIdx
    exceptionGen.io.enq(i).bits.ftqPtr := io.enq.req(i).bits.ftqPtr
    exceptionGen.io.enq(i).bits.ftqOffset := io.enq.req(i).bits.ftqOffset
    exceptionGen.io.enq(i).bits.exceptionVec := ExceptionNO.selectFrontend(io.enq.req(i).bits.exceptionVec)
    exceptionGen.io.enq(i).bits.flushPipe := io.enq.req(i).bits.flushPipe
    exceptionGen.io.enq(i).bits.isVset := io.enq.req(i).bits.isVset
    exceptionGen.io.enq(i).bits.replayInst := false.B
    XSError(canEnqueue(i) && io.enq.req(i).bits.replayInst, "enq should not set replayInst")
    exceptionGen.io.enq(i).bits.singleStep := io.enq.req(i).bits.singleStep
    exceptionGen.io.enq(i).bits.crossPageIPFFix := io.enq.req(i).bits.crossPageIPFFix
    exceptionGen.io.enq(i).bits.trigger.clear()
    exceptionGen.io.enq(i).bits.trigger.frontendHit := io.enq.req(i).bits.trigger.frontendHit
    exceptionGen.io.enq(i).bits.trigger.frontendCanFire := io.enq.req(i).bits.trigger.frontendCanFire
    exceptionGen.io.enq(i).bits.vstartEn := false.B //DontCare
    exceptionGen.io.enq(i).bits.vstart := 0.U //DontCare
  }

  println(s"ExceptionGen:")
  println(s"num of exceptions: ${params.numException}")
  require(exceptionWBs.length == exceptionGen.io.wb.length,
    f"exceptionWBs.length: ${exceptionWBs.length}, " +
      f"exceptionGen.io.wb.length: ${exceptionGen.io.wb.length}")
  for (((wb, exc_wb), i) <- exceptionWBs.zip(exceptionGen.io.wb).zipWithIndex) {
    exc_wb.valid       := wb.valid
    exc_wb.bits.robIdx := wb.bits.robIdx
    // only enq inst use ftqPtr to read gpa
    exc_wb.bits.ftqPtr          := 0.U.asTypeOf(exc_wb.bits.ftqPtr)
    exc_wb.bits.ftqOffset       := 0.U.asTypeOf(exc_wb.bits.ftqOffset)
    exc_wb.bits.exceptionVec    := wb.bits.exceptionVec.get
    exc_wb.bits.flushPipe       := wb.bits.flushPipe.getOrElse(false.B)
    exc_wb.bits.isVset          := false.B
    exc_wb.bits.replayInst      := wb.bits.replay.getOrElse(false.B)
    exc_wb.bits.singleStep      := false.B
    exc_wb.bits.crossPageIPFFix := false.B
    // TODO: make trigger configurable
    val trigger = wb.bits.trigger.getOrElse(0.U).asTypeOf(exc_wb.bits.trigger)
    exc_wb.bits.trigger.clear() // Don't care frontend timing, chain, hit and canFire
    exc_wb.bits.trigger.backendHit := trigger.backendHit
    exc_wb.bits.trigger.backendCanFire := trigger.backendCanFire
    exc_wb.bits.vstartEn := false.B //wb.bits.vstartEn.getOrElse(false.B) // todo need add vstart in ExuOutput
    exc_wb.bits.vstart := 0.U //wb.bits.vstart.getOrElse(0.U)
    //    println(s"  [$i] ${configs.map(_.name)}: exception ${exceptionCases(i)}, " +
    //      s"flushPipe ${configs.exists(_.flushPipe)}, " +
    //      s"replayInst ${configs.exists(_.replayInst)}")
  }

  fflagsDataRead := (0 until CommitWidth).map(i => robEntries(deqPtrVec(i).value).fflags)
  vxsatDataRead := (0 until CommitWidth).map(i => robEntries(deqPtrVec(i).value).vxsat)

  val instrCntReg = RegInit(0.U(64.W))
  val fuseCommitCnt = PopCount(io.commits.commitValid.zip(io.commits.info).map { case (v, i) => RegNext(v && CommitType.isFused(i.commitType)) })
  val trueCommitCnt = RegNext(io.commits.commitValid.zip(io.commits.info).map { case (v, i) => Mux(v, i.instrSize, 0.U) }.reduce(_ +& _)) +& fuseCommitCnt
  val retireCounter = Mux(RegNext(io.commits.isCommit), trueCommitCnt, 0.U)
  val instrCnt = instrCntReg + retireCounter
  instrCntReg := instrCnt
  io.csr.perfinfo.retiredInstr := retireCounter
  io.robFull := !allowEnqueue
  io.headNotReady := commit_vDeqGroup.head && !commit_wDeqGroup.head

  /**
   * debug info
   */
  XSDebug(p"enqPtr ${enqPtr} deqPtr ${deqPtr}\n")
  XSDebug("")
  XSError(isBefore(enqPtr, deqPtr) && !isFull(enqPtr, deqPtr), "\ndeqPtr is older than enqPtr!\n")
  for (i <- 0 until RobSize) {
    XSDebug(false, !robEntries(i).valid, "-")
    XSDebug(false, robEntries(i).valid && robEntries(i).isWritebacked, "w")
    XSDebug(false, robEntries(i).valid && !robEntries(i).isWritebacked, "v")
  }
  XSDebug(false, true.B, "\n")

  for (i <- 0 until RobSize) {
    if (i % 4 == 0) XSDebug("")
    XSDebug(false, true.B, "%x ", debug_microOp(i).pc)
    XSDebug(false, !robEntries(i).valid, "- ")
    XSDebug(false, robEntries(i).valid && robEntries(i).isWritebacked, "w ")
    XSDebug(false, robEntries(i).valid && !robEntries(i).isWritebacked, "v ")
    if (i % 4 == 3) XSDebug(false, true.B, "\n")
  }

  def ifCommit(counter: UInt): UInt = Mux(io.commits.isCommit, counter, 0.U)

  def ifCommitReg(counter: UInt): UInt = Mux(RegNext(io.commits.isCommit), counter, 0.U)

  val commitDebugUop = deqPtrVec.map(_.value).map(debug_microOp(_))
  XSPerfAccumulate("clock_cycle", 1.U)
  QueuePerf(RobSize, numValidEntries, numValidEntries === RobSize.U)
  XSPerfAccumulate("commitUop", ifCommit(commitCnt))
  XSPerfAccumulate("commitInstr", ifCommitReg(trueCommitCnt))
  XSPerfRolling("ipc", ifCommitReg(trueCommitCnt), 1000, clock, reset)
  XSPerfRolling("cpi", perfCnt = 1.U /*Cycle*/ , eventTrigger = ifCommitReg(trueCommitCnt), granularity = 1000, clock, reset)
  val commitIsMove = commitInfo.map(_.isMove)
  XSPerfAccumulate("commitInstrMove", ifCommit(PopCount(io.commits.commitValid.zip(commitIsMove).map { case (v, m) => v && m })))
  val commitMoveElim = commitDebugUop.map(_.debugInfo.eliminatedMove)
  XSPerfAccumulate("commitInstrMoveElim", ifCommit(PopCount(io.commits.commitValid zip commitMoveElim map { case (v, e) => v && e })))
  XSPerfAccumulate("commitInstrFused", ifCommitReg(fuseCommitCnt))
  val commitIsLoad = io.commits.info.map(_.commitType).map(_ === CommitType.LOAD)
  val commitLoadValid = io.commits.commitValid.zip(commitIsLoad).map { case (v, t) => v && t }
  XSPerfAccumulate("commitInstrLoad", ifCommit(PopCount(commitLoadValid)))
  val commitIsBranch = io.commits.info.map(_.commitType).map(_ === CommitType.BRANCH)
  val commitBranchValid = io.commits.commitValid.zip(commitIsBranch).map { case (v, t) => v && t }
  XSPerfAccumulate("commitInstrBranch", ifCommit(PopCount(commitBranchValid)))
  val commitLoadWaitBit = commitInfo.map(_.loadWaitBit)
  XSPerfAccumulate("commitInstrLoadWait", ifCommit(PopCount(commitLoadValid.zip(commitLoadWaitBit).map { case (v, w) => v && w })))
  val commitIsStore = io.commits.info.map(_.commitType).map(_ === CommitType.STORE)
  XSPerfAccumulate("commitInstrStore", ifCommit(PopCount(io.commits.commitValid.zip(commitIsStore).map { case (v, t) => v && t })))
  XSPerfAccumulate("writeback", PopCount((0 until RobSize).map(i => robEntries(i).valid && robEntries(i).isWritebacked)))
  // XSPerfAccumulate("enqInstr", PopCount(io.dp1Req.map(_.fire)))
  // XSPerfAccumulate("d2rVnR", PopCount(io.dp1Req.map(p => p.valid && !p.ready)))
  XSPerfAccumulate("walkInstr", Mux(io.commits.isWalk, PopCount(io.commits.walkValid), 0.U))
  XSPerfAccumulate("walkCycleTotal", state === s_walk)
  XSPerfAccumulate("waitRabWalkEnd", state === s_walk && walkFinished && !rab.io.status.walkEnd)
  private val walkCycle = RegInit(0.U(8.W))
  private val waitRabWalkCycle = RegInit(0.U(8.W))
  walkCycle := Mux(io.redirect.valid, 0.U, Mux(state === s_walk, walkCycle + 1.U, 0.U))
  waitRabWalkCycle := Mux(state === s_walk && walkFinished, 0.U, Mux(state === s_walk, walkCycle + 1.U, 0.U))

  XSPerfHistogram("walkRobCycleHist", walkCycle, state === s_walk && walkFinished, 0, 32)
  XSPerfHistogram("walkRabExtraCycleHist", waitRabWalkCycle, state === s_walk && walkFinished && rab.io.status.walkEnd, 0, 32)
  XSPerfHistogram("walkTotalCycleHist", walkCycle, state === s_walk && state_next === s_idle, 0, 32)

  private val deqNotWritebacked = robEntries(deqPtr.value).valid && !robEntries(deqPtr.value).isWritebacked
  private val deqStdNotWritebacked = robEntries(deqPtr.value).valid && !robEntries(deqPtr.value).stdWritebacked
  private val deqUopNotWritebacked = robEntries(deqPtr.value).valid && !robEntries(deqPtr.value).isUopWritebacked
  private val deqHeadInfo = debug_microOp(deqPtr.value)
  val deqUopCommitType = debug_microOp(deqPtr.value).commitType

  XSPerfAccumulate("waitAluCycle", deqNotWritebacked && deqHeadInfo.fuType === FuType.alu.U)
  XSPerfAccumulate("waitMulCycle", deqNotWritebacked && deqHeadInfo.fuType === FuType.mul.U)
  XSPerfAccumulate("waitDivCycle", deqNotWritebacked && deqHeadInfo.fuType === FuType.div.U)
  XSPerfAccumulate("waitBrhCycle", deqNotWritebacked && deqHeadInfo.fuType === FuType.brh.U)
  XSPerfAccumulate("waitJmpCycle", deqNotWritebacked && deqHeadInfo.fuType === FuType.jmp.U)
  XSPerfAccumulate("waitCsrCycle", deqNotWritebacked && deqHeadInfo.fuType === FuType.csr.U)
  XSPerfAccumulate("waitFenCycle", deqNotWritebacked && deqHeadInfo.fuType === FuType.fence.U)
  XSPerfAccumulate("waitBkuCycle", deqNotWritebacked && deqHeadInfo.fuType === FuType.bku.U)
  XSPerfAccumulate("waitLduCycle", deqNotWritebacked && deqHeadInfo.fuType === FuType.ldu.U)
  XSPerfAccumulate("waitStuCycle", deqNotWritebacked && deqHeadInfo.fuType === FuType.stu.U)
  XSPerfAccumulate("waitStaCycle", deqUopNotWritebacked && deqHeadInfo.fuType === FuType.stu.U)
  XSPerfAccumulate("waitStdCycle", deqStdNotWritebacked && deqHeadInfo.fuType === FuType.stu.U)
  XSPerfAccumulate("waitAtmCycle", deqStdNotWritebacked && deqHeadInfo.fuType === FuType.mou.U)

  XSPerfAccumulate("waitVfaluCycle", deqStdNotWritebacked && deqHeadInfo.fuType === FuType.vfalu.U)
  XSPerfAccumulate("waitVfmaCycle", deqStdNotWritebacked && deqHeadInfo.fuType === FuType.vfma.U)
  XSPerfAccumulate("waitVfdivCycle", deqStdNotWritebacked && deqHeadInfo.fuType === FuType.vfdiv.U)

  val vfalufuop = Seq(VfaluType.vfadd, VfaluType.vfwadd, VfaluType.vfwadd_w, VfaluType.vfsub, VfaluType.vfwsub, VfaluType.vfwsub_w, VfaluType.vfmin, VfaluType.vfmax,
    VfaluType.vfmerge, VfaluType.vfmv, VfaluType.vfsgnj, VfaluType.vfsgnjn, VfaluType.vfsgnjx, VfaluType.vfeq, VfaluType.vfne, VfaluType.vflt, VfaluType.vfle, VfaluType.vfgt,
    VfaluType.vfge, VfaluType.vfclass, VfaluType.vfmv_f_s, VfaluType.vfmv_s_f, VfaluType.vfredusum, VfaluType.vfredmax, VfaluType.vfredmin, VfaluType.vfredosum, VfaluType.vfwredosum)

  vfalufuop.zipWithIndex.map{
    case(fuoptype,i) =>  XSPerfAccumulate(s"waitVfalu_${i}Cycle", deqStdNotWritebacked && deqHeadInfo.fuOpType === fuoptype && deqHeadInfo.fuType === FuType.vfalu.U)
  }



  XSPerfAccumulate("waitNormalCycle", deqNotWritebacked && deqUopCommitType === CommitType.NORMAL)
  XSPerfAccumulate("waitBranchCycle", deqNotWritebacked && deqUopCommitType === CommitType.BRANCH)
  XSPerfAccumulate("waitLoadCycle", deqNotWritebacked && deqUopCommitType === CommitType.LOAD)
  XSPerfAccumulate("waitStoreCycle", deqNotWritebacked && deqUopCommitType === CommitType.STORE)
  XSPerfAccumulate("robHeadPC", io.commits.info(0).debug_pc.getOrElse(0.U))
  XSPerfAccumulate("commitCompressCntAll", PopCount(io.commits.commitValid.zip(io.commits.info).map { case (valid, info) => io.commits.isCommit && valid && info.instrSize > 1.U }))
  (2 to RenameWidth).foreach(i =>
    XSPerfAccumulate(s"commitCompressCnt${i}", PopCount(io.commits.commitValid.zip(io.commits.info).map { case (valid, info) => io.commits.isCommit && valid && info.instrSize === i.U }))
  )
  XSPerfAccumulate("compressSize", io.commits.commitValid.zip(io.commits.info).map { case (valid, info) => Mux(io.commits.isCommit && valid && info.instrSize > 1.U, info.instrSize, 0.U) }.reduce(_ +& _))
  val dispatchLatency = commitDebugUop.map(uop => uop.debugInfo.dispatchTime - uop.debugInfo.renameTime)
  val enqRsLatency = commitDebugUop.map(uop => uop.debugInfo.enqRsTime - uop.debugInfo.dispatchTime)
  val selectLatency = commitDebugUop.map(uop => uop.debugInfo.selectTime - uop.debugInfo.enqRsTime)
  val issueLatency = commitDebugUop.map(uop => uop.debugInfo.issueTime - uop.debugInfo.selectTime)
  val executeLatency = commitDebugUop.map(uop => uop.debugInfo.writebackTime - uop.debugInfo.issueTime)
  val rsFuLatency = commitDebugUop.map(uop => uop.debugInfo.writebackTime - uop.debugInfo.enqRsTime)
  val commitLatency = commitDebugUop.map(uop => timer - uop.debugInfo.writebackTime)

  def latencySum(cond: Seq[Bool], latency: Seq[UInt]): UInt = {
    cond.zip(latency).map(x => Mux(x._1, x._2, 0.U)).reduce(_ +& _)
  }

  for (fuType <- FuType.functionNameMap.keys) {
    val fuName = FuType.functionNameMap(fuType)
    val commitIsFuType = io.commits.commitValid.zip(commitDebugUop).map(x => x._1 && x._2.fuType === fuType.U)
    XSPerfRolling(s"ipc_futype_${fuName}", ifCommit(PopCount(commitIsFuType)), 1000, clock, reset)
    XSPerfAccumulate(s"${fuName}_instr_cnt", ifCommit(PopCount(commitIsFuType)))
    XSPerfAccumulate(s"${fuName}_latency_dispatch", ifCommit(latencySum(commitIsFuType, dispatchLatency)))
    XSPerfAccumulate(s"${fuName}_latency_enq_rs", ifCommit(latencySum(commitIsFuType, enqRsLatency)))
    XSPerfAccumulate(s"${fuName}_latency_select", ifCommit(latencySum(commitIsFuType, selectLatency)))
    XSPerfAccumulate(s"${fuName}_latency_issue", ifCommit(latencySum(commitIsFuType, issueLatency)))
    XSPerfAccumulate(s"${fuName}_latency_execute", ifCommit(latencySum(commitIsFuType, executeLatency)))
    XSPerfAccumulate(s"${fuName}_latency_enq_rs_execute", ifCommit(latencySum(commitIsFuType, rsFuLatency)))
    XSPerfAccumulate(s"${fuName}_latency_commit", ifCommit(latencySum(commitIsFuType, commitLatency)))
  }
  XSPerfAccumulate(s"redirect_use_snapshot", io.redirect.valid && io.snpt.useSnpt)

  // top-down info
  io.debugTopDown.toCore.robHeadVaddr.valid := debug_lsTopdownInfo(deqPtr.value).s1.vaddr_valid
  io.debugTopDown.toCore.robHeadVaddr.bits := debug_lsTopdownInfo(deqPtr.value).s1.vaddr_bits
  io.debugTopDown.toCore.robHeadPaddr.valid := debug_lsTopdownInfo(deqPtr.value).s2.paddr_valid
  io.debugTopDown.toCore.robHeadPaddr.bits := debug_lsTopdownInfo(deqPtr.value).s2.paddr_bits
  io.debugTopDown.toDispatch.robTrueCommit := ifCommitReg(trueCommitCnt)
  io.debugTopDown.toDispatch.robHeadLsIssue := debug_lsIssue(deqPtr.value)
  io.debugTopDown.robHeadLqIdx.valid := debug_lqIdxValid(deqPtr.value)
  io.debugTopDown.robHeadLqIdx.bits := debug_microOp(deqPtr.value).lqIdx

  // rolling
  io.debugRolling.robTrueCommit := ifCommitReg(trueCommitCnt)

  /**
   * DataBase info:
   * log trigger is at writeback valid
   * */

  /**
   * @todo add InstInfoEntry back
   * @author Maxpicca-Li
   */

  //difftest signals
  val firstValidCommit = (deqPtr + PriorityMux(io.commits.commitValid, VecInit(List.tabulate(CommitWidth)(_.U(log2Up(CommitWidth).W))))).value

  val wdata = Wire(Vec(CommitWidth, UInt(XLEN.W)))
  val wpc = Wire(Vec(CommitWidth, UInt(XLEN.W)))

  for (i <- 0 until CommitWidth) {
    val idx = deqPtrVec(i).value
    wdata(i) := debug_exuData(idx)
    wpc(i) := SignExt(commitDebugUop(i).pc, XLEN)
  }

  if (env.EnableDifftest || env.AlwaysBasicDiff) {
    // These are the structures used by difftest only and should be optimized after synthesis.
    val dt_eliminatedMove = Mem(RobSize, Bool())
    val dt_isRVC = Mem(RobSize, Bool())
    val dt_exuDebug = Reg(Vec(RobSize, new DebugBundle))
    for (i <- 0 until RenameWidth) {
      when(canEnqueue(i)) {
        dt_eliminatedMove(allocatePtrVec(i).value) := io.enq.req(i).bits.eliminatedMove
        dt_isRVC(allocatePtrVec(i).value) := io.enq.req(i).bits.preDecodeInfo.isRVC
      }
    }
    for (wb <- exuWBs) {
      when(wb.valid) {
        val wbIdx = wb.bits.robIdx.value
        dt_exuDebug(wbIdx) := wb.bits.debug
      }
    }
    // Always instantiate basic difftest modules.
    for (i <- 0 until CommitWidth) {
      val uop = commitDebugUop(i)
      val commitInfo = io.commits.info(i)
      val ptr = deqPtrVec(i).value
      val exuOut = dt_exuDebug(ptr)
      val eliminatedMove = dt_eliminatedMove(ptr)
      val isRVC = dt_isRVC(ptr)

      val difftest = DifftestModule(new DiffInstrCommit(MaxPhyPregs), delay = 3, dontCare = true)
      difftest.coreid := io.hartId
      difftest.index := i.U
      difftest.valid := io.commits.commitValid(i) && io.commits.isCommit
      difftest.skip := Mux(eliminatedMove, false.B, exuOut.isMMIO || exuOut.isPerfCnt)
      difftest.isRVC := isRVC
      difftest.rfwen := io.commits.commitValid(i) && commitInfo.rfWen && commitInfo.debug_ldest.get =/= 0.U
      difftest.fpwen := io.commits.commitValid(i) && uop.fpWen
      difftest.wpdest := commitInfo.debug_pdest.get
      difftest.wdest := commitInfo.debug_ldest.get
      difftest.nFused := CommitType.isFused(commitInfo.commitType).asUInt + commitInfo.instrSize - 1.U
      when(difftest.valid) {
        assert(CommitType.isFused(commitInfo.commitType).asUInt + commitInfo.instrSize >= 1.U)
      }
      if (env.EnableDifftest) {
        val uop = commitDebugUop(i)
        difftest.pc := SignExt(uop.pc, XLEN)
        difftest.instr := uop.instr
        difftest.robIdx := ZeroExt(ptr, 10)
        difftest.lqIdx := ZeroExt(uop.lqIdx.value, 7)
        difftest.sqIdx := ZeroExt(uop.sqIdx.value, 7)
        difftest.isLoad := io.commits.info(i).commitType === CommitType.LOAD
        difftest.isStore := io.commits.info(i).commitType === CommitType.STORE
      }
    }
  }

  if (env.EnableDifftest) {
    for (i <- 0 until CommitWidth) {
      val difftest = DifftestModule(new DiffLoadEvent, delay = 3)
      difftest.coreid := io.hartId
      difftest.index := i.U

      val ptr = deqPtrVec(i).value
      val uop = commitDebugUop(i)
      val exuOut = debug_exuDebug(ptr)
      difftest.valid    := io.commits.commitValid(i) && io.commits.isCommit
      difftest.paddr    := exuOut.paddr
      difftest.opType   := uop.fuOpType
      difftest.isAtomic := FuType.isAMO(uop.fuType)
      difftest.isLoad   := FuType.isLoad(uop.fuType)
    }
  }

  if (env.EnableDifftest || env.AlwaysBasicDiff) {
    val dt_isXSTrap = Mem(RobSize, Bool())
    for (i <- 0 until RenameWidth) {
      when(canEnqueue(i)) {
        dt_isXSTrap(allocatePtrVec(i).value) := io.enq.req(i).bits.isXSTrap
      }
    }
    val trapVec = io.commits.commitValid.zip(deqPtrVec).map { case (v, d) =>
      io.commits.isCommit && v && dt_isXSTrap(d.value)
    }
    val hitTrap = trapVec.reduce(_ || _)
    val difftest = DifftestModule(new DiffTrapEvent, dontCare = true)
    difftest.coreid := io.hartId
    difftest.hasTrap := hitTrap
    difftest.cycleCnt := timer
    difftest.instrCnt := instrCnt
    difftest.hasWFI := hasWFI

    if (env.EnableDifftest) {
      val trapCode = PriorityMux(wdata.zip(trapVec).map(x => x._2 -> x._1))
      val trapPC = SignExt(PriorityMux(wpc.zip(trapVec).map(x => x._2 -> x._1)), XLEN)
      difftest.code := trapCode
      difftest.pc := trapPC
    }
  }

  val validEntriesBanks = (0 until (RobSize + 31) / 32).map(i => RegNext(PopCount(robEntries.map(_.valid).drop(i * 32).take(32))))
  val validEntries = RegNext(VecInit(validEntriesBanks).reduceTree(_ +& _))
  val commitMoveVec = VecInit(io.commits.commitValid.zip(commitIsMove).map { case (v, m) => v && m })
  val commitLoadVec = VecInit(commitLoadValid)
  val commitBranchVec = VecInit(commitBranchValid)
  val commitLoadWaitVec = VecInit(commitLoadValid.zip(commitLoadWaitBit).map { case (v, w) => v && w })
  val commitStoreVec = VecInit(io.commits.commitValid.zip(commitIsStore).map { case (v, t) => v && t })
  val perfEvents = Seq(
    ("rob_interrupt_num      ", io.flushOut.valid && intrEnable),
    ("rob_exception_num      ", io.flushOut.valid && exceptionEnable),
    ("rob_flush_pipe_num     ", io.flushOut.valid && isFlushPipe),
    ("rob_replay_inst_num    ", io.flushOut.valid && isFlushPipe && deqHasReplayInst),
    ("rob_commitUop          ", ifCommit(commitCnt)),
    ("rob_commitInstr        ", ifCommitReg(trueCommitCnt)),
    ("rob_commitInstrMove    ", ifCommitReg(PopCount(RegNext(commitMoveVec)))),
    ("rob_commitInstrFused   ", ifCommitReg(fuseCommitCnt)),
    ("rob_commitInstrLoad    ", ifCommitReg(PopCount(RegNext(commitLoadVec)))),
    ("rob_commitInstrBranch  ", ifCommitReg(PopCount(RegNext(commitBranchVec)))),
    ("rob_commitInstrLoadWait", ifCommitReg(PopCount(RegNext(commitLoadWaitVec)))),
    ("rob_commitInstrStore   ", ifCommitReg(PopCount(RegNext(commitStoreVec)))),
    ("rob_walkInstr          ", Mux(io.commits.isWalk, PopCount(io.commits.walkValid), 0.U)),
    ("rob_walkCycle          ", (state === s_walk)),
    ("rob_1_4_valid          ", validEntries <= (RobSize / 4).U),
    ("rob_2_4_valid          ", validEntries > (RobSize / 4).U && validEntries <= (RobSize / 2).U),
    ("rob_3_4_valid          ", validEntries > (RobSize / 2).U && validEntries <= (RobSize * 3 / 4).U),
    ("rob_4_4_valid          ", validEntries > (RobSize * 3 / 4).U),
  )
  generatePerfEvent()

  // dontTouch for debug
  if (backendParams.debugEn) {
    dontTouch(enqPtrVec)
    dontTouch(deqPtrVec)
    dontTouch(robEntries)
    dontTouch(robDeqGroup)
    dontTouch(robBanks)
    dontTouch(robBanksRaddrThisLine)
    dontTouch(robBanksRaddrNextLine)
    dontTouch(robBanksRdataThisLine)
    dontTouch(robBanksRdataNextLine)
    dontTouch(robBanksRdataThisLineUpdate)
    dontTouch(robBanksRdataNextLineUpdate)
    dontTouch(commit_wDeqGroup)
    dontTouch(commit_vDeqGroup)
    dontTouch(commitSizeSumSeq)
    dontTouch(walkSizeSumSeq)
    dontTouch(commitSizeSumCond)
    dontTouch(walkSizeSumCond)
    dontTouch(commitSizeSum)
    dontTouch(walkSizeSum)
    dontTouch(realDestSizeSeq)
    dontTouch(walkDestSizeSeq)
    dontTouch(io.commits)
    dontTouch(commitIsVTypeVec)
    dontTouch(walkIsVTypeVec)
    dontTouch(commitValidThisLine)
    dontTouch(commitReadAddr_next)
    dontTouch(donotNeedWalk)
    dontTouch(walkPtrVec_next)
    dontTouch(walkPtrVec)
    dontTouch(deqPtrVec_next)
    dontTouch(deqPtrVecForWalk)
    dontTouch(snapPtrReadBank)
    dontTouch(snapPtrVecForWalk)
    dontTouch(shouldWalkVec)
    dontTouch(walkFinished)
    dontTouch(changeBankAddrToDeqPtr)
  }
  if (env.EnableDifftest) {
    io.commits.info.map(info => dontTouch(info.debug_pc.get))
  }
}<|MERGE_RESOLUTION|>--- conflicted
+++ resolved
@@ -33,316 +33,8 @@
 import xiangshan.backend.ctrlblock.{DebugLSIO, DebugLsInfo, LsTopdownInfo}
 import xiangshan.backend.fu.vector.Bundles.VType
 import xiangshan.backend.rename.SnapshotGenerator
-<<<<<<< HEAD
-
-
-class RobPtr(entries: Int) extends CircularQueuePtr[RobPtr](
-  entries
-) with HasCircularQueuePtrHelper {
-
-  def this()(implicit p: Parameters) = this(p(XSCoreParamsKey).RobSize)
-
-  def needFlush(redirect: Valid[Redirect]): Bool = {
-    val flushItself = redirect.bits.flushItself() && this === redirect.bits.robIdx
-    redirect.valid && (flushItself || isAfter(this, redirect.bits.robIdx))
-  }
-
-  def needFlush(redirect: Seq[Valid[Redirect]]): Bool = VecInit(redirect.map(needFlush)).asUInt.orR
-}
-
-object RobPtr {
-  def apply(f: Bool, v: UInt)(implicit p: Parameters): RobPtr = {
-    val ptr = Wire(new RobPtr)
-    ptr.flag := f
-    ptr.value := v
-    ptr
-  }
-}
-
-class RobCSRIO(implicit p: Parameters) extends XSBundle {
-  val intrBitSet = Input(Bool())
-  val trapTarget = Input(UInt(VAddrBits.W))
-  val isXRet     = Input(Bool())
-  val wfiEvent   = Input(Bool())
-
-  val fflags     = Output(Valid(UInt(5.W)))
-  val vxsat      = Output(Valid(Bool()))
-  val vstart     = Output(Valid(UInt(XLEN.W)))
-  val dirty_fs   = Output(Bool())
-  val perfinfo   = new Bundle {
-    val retiredInstr = Output(UInt(3.W))
-  }
-
-  val vcsrFlag   = Output(Bool())
-}
-
-class RobLsqIO(implicit p: Parameters) extends XSBundle {
-  val lcommit = Output(UInt(log2Up(CommitWidth + 1).W))
-  val scommit = Output(UInt(log2Up(CommitWidth + 1).W))
-  val pendingld = Output(Bool())
-  val pendingst = Output(Bool())
-  // set when vector store at the head of ROB
-  val pendingVst = Output(Bool())
-
-  val commit = Output(Bool())
-  val pendingPtr = Output(new RobPtr)
-  val pendingPtrNext = Output(new RobPtr)
-
-  val mmio = Input(Vec(LoadPipelineWidth, Bool()))
-  // Todo: what's this?
-  val uop = Input(Vec(LoadPipelineWidth, new DynInst))
-}
-
-class RobEnqIO(implicit p: Parameters) extends XSBundle {
-  val canAccept = Output(Bool())
-  val isEmpty = Output(Bool())
-  // valid vector, for robIdx gen and walk
-  val needAlloc = Vec(RenameWidth, Input(Bool()))
-  val req = Vec(RenameWidth, Flipped(ValidIO(new DynInst)))
-  val resp = Vec(RenameWidth, Output(new RobPtr))
-}
-
-class RobCoreTopDownIO(implicit p: Parameters) extends XSBundle {
-  val robHeadVaddr = Valid(UInt(VAddrBits.W))
-  val robHeadPaddr = Valid(UInt(PAddrBits.W))
-}
-
-class RobDispatchTopDownIO extends Bundle {
-  val robTrueCommit = Output(UInt(64.W))
-  val robHeadLsIssue = Output(Bool())
-}
-
-class RobDebugRollingIO extends Bundle {
-  val robTrueCommit = Output(UInt(64.W))
-}
-
-class RobDispatchData(implicit p: Parameters) extends RobCommitInfo {}
-
-class RobDeqPtrWrapper(implicit p: Parameters) extends XSModule with HasCircularQueuePtrHelper {
-  val io = IO(new Bundle {
-    // for commits/flush
-    val state = Input(UInt(2.W))
-    val deq_v = Vec(CommitWidth, Input(Bool()))
-    val deq_w = Vec(CommitWidth, Input(Bool()))
-    val exception_state = Flipped(ValidIO(new RobExceptionInfo))
-    // for flush: when exception occurs, reset deqPtrs to range(0, CommitWidth)
-    val intrBitSetReg = Input(Bool())
-    val hasNoSpecExec = Input(Bool())
-    val interrupt_safe = Input(Bool())
-    val blockCommit = Input(Bool())
-    // output: the CommitWidth deqPtr
-    val out = Vec(CommitWidth, Output(new RobPtr))
-    val next_out = Vec(CommitWidth, Output(new RobPtr))
-    val commitCnt = Output(UInt(log2Up(CommitWidth+1).W))
-    val canCommitPriorityCond = Output(Vec(CommitWidth+1,Bool()))
-    val commitEn = Output(Bool())
-  })
-
-  val deqPtrVec = RegInit(VecInit((0 until CommitWidth).map(_.U.asTypeOf(new RobPtr))))
-
-  // for exceptions (flushPipe included) and interrupts:
-  // only consider the first instruction
-  val intrEnable = io.intrBitSetReg && !io.hasNoSpecExec && io.interrupt_safe
-  val exceptionEnable = io.deq_w(0) && io.exception_state.valid && io.exception_state.bits.not_commit && io.exception_state.bits.robIdx === deqPtrVec(0)
-  val redirectOutValid = io.state === 0.U && io.deq_v(0) && (intrEnable || exceptionEnable)
-
-  // for normal commits: only to consider when there're no exceptions
-  // we don't need to consider whether the first instruction has exceptions since it wil trigger exceptions.
-  val commit_exception = io.exception_state.valid && !isAfter(io.exception_state.bits.robIdx, deqPtrVec.last)
-  val canCommit = VecInit((0 until CommitWidth).map(i => io.deq_v(i) && io.deq_w(i)))
-  val normalCommitCnt = PriorityEncoder(canCommit.map(c => !c) :+ true.B)
-  // when io.intrBitSetReg or there're possible exceptions in these instructions,
-  // only one instruction is allowed to commit
-  val allowOnlyOne = commit_exception || io.intrBitSetReg
-  val commitCnt = Mux(allowOnlyOne, canCommit(0), normalCommitCnt)
-  val allowOnlyOneCond = Wire(chiselTypeOf(io.canCommitPriorityCond))
-  allowOnlyOneCond.zipWithIndex.map{ case (value,i) => value := (if (i==0) !canCommit(0) else true.B)}
-  io.canCommitPriorityCond := Mux(allowOnlyOne, allowOnlyOneCond, VecInit(canCommit.map(c => !c) :+ true.B))
-
-  val commitDeqPtrAll = VecInit((0 until 2*CommitWidth).map{case i => deqPtrVec(0) + i.U})
-  val commitDeqPtrVec = Wire(chiselTypeOf(deqPtrVec))
-  for (i <- 0 until CommitWidth){
-    commitDeqPtrVec(i) := PriorityMuxDefault(io.canCommitPriorityCond.zip(commitDeqPtrAll.drop(i).take(CommitWidth+1)), deqPtrVec(i))
-  }
-  val deqPtrVec_next = Mux(io.state === 0.U && !redirectOutValid && !io.blockCommit, commitDeqPtrVec, deqPtrVec)
-
-  deqPtrVec := deqPtrVec_next
-
-  io.next_out := deqPtrVec_next
-  io.out      := deqPtrVec
-  io.commitCnt := commitCnt
-  io.commitEn := io.state === 0.U && !redirectOutValid && !io.blockCommit
-
-  when (io.state === 0.U) {
-    XSInfo(io.state === 0.U && commitCnt > 0.U, "retired %d insts\n", commitCnt)
-  }
-
-}
-
-class RobEnqPtrWrapper(implicit p: Parameters) extends XSModule with HasCircularQueuePtrHelper {
-  val io = IO(new Bundle {
-    // for input redirect
-    val redirect = Input(Valid(new Redirect))
-    // for enqueue
-    val allowEnqueue = Input(Bool())
-    val hasBlockBackward = Input(Bool())
-    val enq = Vec(RenameWidth, Input(Bool()))
-    val out = Output(Vec(RenameWidth, new RobPtr))
-  })
-
-  val enqPtrVec = RegInit(VecInit.tabulate(RenameWidth)(_.U.asTypeOf(new RobPtr)))
-
-  // enqueue
-  val canAccept = io.allowEnqueue && !io.hasBlockBackward
-  val dispatchNum = Mux(canAccept, PopCount(io.enq), 0.U)
-
-  for ((ptr, i) <- enqPtrVec.zipWithIndex) {
-    when(io.redirect.valid) {
-      ptr := Mux(io.redirect.bits.flushItself(), io.redirect.bits.robIdx + i.U, io.redirect.bits.robIdx + (i + 1).U)
-    }.otherwise {
-      ptr := ptr + dispatchNum
-    }
-  }
-
-  io.out := enqPtrVec
-
-}
-
-class RobExceptionInfo(implicit p: Parameters) extends XSBundle {
-  // val valid = Bool()
-  val robIdx = new RobPtr
-  val exceptionVec = ExceptionVec()
-  val flushPipe = Bool()
-  val isVset = Bool()
-  val replayInst = Bool() // redirect to that inst itself
-  val singleStep = Bool() // TODO add frontend hit beneath
-  val crossPageIPFFix = Bool()
-  val trigger = new TriggerCf
-  val vstartEn = Bool()
-  val vstart = UInt(XLEN.W)
-
-  def has_exception = exceptionVec.asUInt.orR || flushPipe || singleStep || replayInst || trigger.canFire
-  def not_commit = exceptionVec.asUInt.orR || singleStep || replayInst || trigger.canFire
-  // only exceptions are allowed to writeback when enqueue
-  def can_writeback = exceptionVec.asUInt.orR || singleStep || trigger.canFire
-}
-
-class ExceptionGen(params: BackendParams)(implicit p: Parameters) extends XSModule with HasCircularQueuePtrHelper {
-  val io = IO(new Bundle {
-    val redirect = Input(Valid(new Redirect))
-    val flush = Input(Bool())
-    val enq = Vec(RenameWidth, Flipped(ValidIO(new RobExceptionInfo)))
-    // csr + load + store + varith + vload + vstore
-    val wb = Vec(params.numException, Flipped(ValidIO(new RobExceptionInfo)))
-    val out = ValidIO(new RobExceptionInfo)
-    val state = ValidIO(new RobExceptionInfo)
-  })
-
-  val wbExuParams = params.allExuParams.filter(_.exceptionOut.nonEmpty)
-
-  def getOldest(valid: Seq[Bool], bits: Seq[RobExceptionInfo]): RobExceptionInfo = {
-    def getOldest_recursion(valid: Seq[Bool], bits: Seq[RobExceptionInfo]): (Seq[Bool], Seq[RobExceptionInfo]) = {
-      assert(valid.length == bits.length)
-      if (valid.length == 1) {
-        (valid, bits)
-      } else if (valid.length == 2) {
-        val res = Seq.fill(2)(Wire(ValidIO(chiselTypeOf(bits(0)))))
-        for (i <- res.indices) {
-          res(i).valid := valid(i)
-          res(i).bits := bits(i)
-        }
-        val oldest = Mux(!valid(1) || valid(0) && isAfter(bits(1).robIdx, bits(0).robIdx), res(0), res(1))
-        (Seq(oldest.valid), Seq(oldest.bits))
-      } else {
-        val left = getOldest_recursion(valid.take(valid.length / 2), bits.take(valid.length / 2))
-        val right = getOldest_recursion(valid.drop(valid.length / 2), bits.drop(valid.length / 2))
-        getOldest_recursion(left._1 ++ right._1, left._2 ++ right._2)
-      }
-    }
-    getOldest_recursion(valid, bits)._2.head
-  }
-
-
-  val currentValid = RegInit(false.B)
-  val current = Reg(new RobExceptionInfo)
-
-  // orR the exceptionVec
-  val lastCycleFlush = RegNext(io.flush)
-  val in_enq_valid = VecInit(io.enq.map(e => e.valid && e.bits.has_exception && !lastCycleFlush))
-
-  // s0: compare wb in 6 groups
-  val csr_wb = io.wb.zip(wbExuParams).filter(_._2.fuConfigs.filter(t => t.isCsr).nonEmpty).map(_._1)
-  val load_wb = io.wb.zip(wbExuParams).filter(_._2.fuConfigs.filter(_.fuType == FuType.ldu).nonEmpty).map(_._1)
-  val store_wb = io.wb.zip(wbExuParams).filter(_._2.fuConfigs.filter(t => t.isSta || t.fuType == FuType.mou).nonEmpty).map(_._1)
-  val varith_wb = io.wb.zip(wbExuParams).filter(_._2.fuConfigs.filter(_.isVecArith).nonEmpty).map(_._1)
-  val vload_wb = io.wb.zip(wbExuParams).filter(_._2.fuConfigs.filter(_.fuType == FuType.vldu).nonEmpty).map(_._1)
-  val vstore_wb = io.wb.zip(wbExuParams).filter(_._2.fuConfigs.filter(_.fuType == FuType.vstu).nonEmpty).map(_._1)
-
-  val writebacks = Seq(csr_wb, load_wb, store_wb, varith_wb, vload_wb, vstore_wb)
-  val in_wb_valids = writebacks.map(_.map(w => w.valid && w.bits.has_exception && !lastCycleFlush))
-  val wb_valid = in_wb_valids.zip(writebacks).map { case (valid, wb) =>
-    valid.zip(wb.map(_.bits)).map { case (v, bits) => v && !(bits.robIdx.needFlush(io.redirect) || io.flush) }.reduce(_ || _)
-  }
-  val wb_bits = in_wb_valids.zip(writebacks).map { case (valid, wb) => getOldest(valid, wb.map(_.bits))}
-
-  val s0_out_valid = wb_valid.map(x => RegNext(x))
-  val s0_out_bits = wb_bits.zip(wb_valid).map{ case(b, v) => RegEnable(b, v)}
-
-  // s1: compare last six and current flush
-  val s1_valid = VecInit(s0_out_valid.zip(s0_out_bits).map{ case (v, b) => v && !(b.robIdx.needFlush(io.redirect) || io.flush) })
-  val s1_out_bits = RegEnable(getOldest(s0_out_valid, s0_out_bits), s1_valid.asUInt.orR)
-  val s1_out_valid = RegNext(s1_valid.asUInt.orR)
-
-  val enq_valid = RegNext(in_enq_valid.asUInt.orR && !io.redirect.valid && !io.flush)
-  val enq_bits = RegEnable(ParallelPriorityMux(in_enq_valid, io.enq.map(_.bits)), in_enq_valid.asUInt.orR && !io.redirect.valid && !io.flush)
-
-  // s2: compare the input exception with the current one
-  // priorities:
-  // (1) system reset
-  // (2) current is valid: flush, remain, merge, update
-  // (3) current is not valid: s1 or enq
-  val current_flush = current.robIdx.needFlush(io.redirect) || io.flush
-  val s1_flush = s1_out_bits.robIdx.needFlush(io.redirect) || io.flush
-  when (currentValid) {
-    when (current_flush) {
-      currentValid := Mux(s1_flush, false.B, s1_out_valid)
-    }
-    when (s1_out_valid && !s1_flush) {
-      when (isAfter(current.robIdx, s1_out_bits.robIdx)) {
-        current := s1_out_bits
-      }.elsewhen (current.robIdx === s1_out_bits.robIdx) {
-        current.exceptionVec := (s1_out_bits.exceptionVec.asUInt | current.exceptionVec.asUInt).asTypeOf(ExceptionVec())
-        current.flushPipe := s1_out_bits.flushPipe || current.flushPipe
-        current.replayInst := s1_out_bits.replayInst || current.replayInst
-        current.singleStep := s1_out_bits.singleStep || current.singleStep
-        current.trigger := (s1_out_bits.trigger.asUInt | current.trigger.asUInt).asTypeOf(new TriggerCf)
-      }
-    }
-  }.elsewhen (s1_out_valid && !s1_flush) {
-    currentValid := true.B
-    current := s1_out_bits
-  }.elsewhen (enq_valid && !(io.redirect.valid || io.flush)) {
-    currentValid := true.B
-    current := enq_bits
-  }
-
-  io.out.valid   := s1_out_valid || enq_valid && enq_bits.can_writeback
-  io.out.bits    := Mux(s1_out_valid, s1_out_bits, enq_bits)
-  io.state.valid := currentValid
-  io.state.bits  := current
-
-}
-
-class RobFlushInfo(implicit p: Parameters) extends XSBundle {
-  val ftqIdx = new FtqPtr
-  val robIdx = new RobPtr
-  val ftqOffset = UInt(log2Up(PredictWidth).W)
-  val replayInst = Bool()
-}
-=======
 import yunsuan.VfaluType
 import xiangshan.backend.rob.RobBundles._
->>>>>>> 73900036
 
 class Rob(params: BackendParams)(implicit p: Parameters) extends LazyModule with HasXSParameter {
   override def shouldBeInlined: Boolean = false
@@ -961,21 +653,16 @@
   // commit load/store to lsq
   val ldCommitVec = VecInit((0 until CommitWidth).map(i => io.commits.commitValid(i) && io.commits.info(i).commitType === CommitType.LOAD))
   // TODO: Check if meet the require that only set scommit when commit scala store uop
-  val stCommitVec = VecInit((0 until CommitWidth).map(i => io.commits.commitValid(i) && io.commits.info(i).commitType === CommitType.STORE && !vls(deqPtrVec(i).value) ))
+  val stCommitVec = VecInit((0 until CommitWidth).map(i => io.commits.commitValid(i) && io.commits.info(i).commitType === CommitType.STORE && !robEntries(deqPtrVec(i).value).vls ))
   val deqPtrVec_next = Wire(Vec(CommitWidth, Output(new RobPtr)))
   io.lsq.lcommit := RegNext(Mux(io.commits.isCommit, PopCount(ldCommitVec), 0.U))
   io.lsq.scommit := RegNext(Mux(io.commits.isCommit, PopCount(stCommitVec), 0.U))
   // indicate a pending load or store
-<<<<<<< HEAD
-  io.lsq.pendingld := RegNext(io.commits.isCommit && io.commits.info(0).commitType === CommitType.LOAD && valid(deqPtr.value) && mmio(deqPtr.value))
+  io.lsq.pendingld := RegNext(io.commits.isCommit && io.commits.info(0).commitType === CommitType.LOAD && robEntries(deqPtr.value).valid && robEntries(deqPtr.value).mmio)
   // TODO: Check if need deassert pendingst when it is vst
-  io.lsq.pendingst := RegNext(io.commits.isCommit && io.commits.info(0).commitType === CommitType.STORE && valid(deqPtr.value))
+  io.lsq.pendingst := RegNext(io.commits.isCommit && io.commits.info(0).commitType === CommitType.STORE && robEntries(deqPtr.value).valid)
   // TODO: Check if set correctly when vector store is at the head of ROB
-  io.lsq.pendingVst := RegNext(io.commits.isCommit && io.commits.info(0).commitType === CommitType.STORE && valid(deqPtr.value) && vls(deqPtr.value))
-=======
-  io.lsq.pendingld := RegNext(io.commits.isCommit && io.commits.info(0).commitType === CommitType.LOAD && robEntries(deqPtr.value).valid && robEntries(deqPtr.value).mmio)
-  io.lsq.pendingst := RegNext(io.commits.isCommit && io.commits.info(0).commitType === CommitType.STORE && robEntries(deqPtr.value).valid)
->>>>>>> 73900036
+  io.lsq.pendingVst := RegNext(io.commits.isCommit && io.commits.info(0).commitType === CommitType.STORE && robEntries(deqPtr.value).valid && robEntries(deqPtr.value).vls)
   io.lsq.commit := RegNext(io.commits.isCommit && io.commits.commitValid(0))
   io.lsq.pendingPtr := RegNext(deqPtr)
   io.lsq.pendingPtrNext := RegNext(deqPtrVec_next.head)
