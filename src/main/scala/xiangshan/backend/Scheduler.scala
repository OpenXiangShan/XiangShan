--- conflicted
+++ resolved
@@ -538,10 +538,6 @@
   XSPerfAccumulate("issue_valid", PopCount(io.issue.map(_.valid)))
   XSPerfAccumulate("issue_fire", PopCount(io.issue.map(_.fire)))
 
-<<<<<<< HEAD
-  val lastCycleAllocate = RegNext(VecInit(allocate.map(_.fire)))
-  val lastCycleIssue = RegNext(VecInit(io.issue.map(_.fire)))
-=======
   if (env.EnableTopDown && rs_all.exists(_.params.isLoad)) {
     val stall_ls_dq = WireDefault(0.B)
     ExcitingUtils.addSink(stall_ls_dq, "stall_ls_dq", ExcitingUtils.Perf)
@@ -556,7 +552,8 @@
     XSPerfAccumulate("stall_ls_bandwidth_bound", stall_ls_bandwidth_bound)
   }
 
->>>>>>> 717585c5
+  val lastCycleAllocate = RegNext(VecInit(allocate.map(_.fire)))
+  val lastCycleIssue = RegNext(VecInit(io.issue.map(_.fire)))
   val schedulerPerf = Seq(
     ("sche_allocate_fire", PopCount(lastCycleAllocate)),
     ("sche_issue_fire",    PopCount(lastCycleIssue)   )
