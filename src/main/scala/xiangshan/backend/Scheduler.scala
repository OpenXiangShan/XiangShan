/***************************************************************************************
  * Copyright (c) 2020-2021 Institute of Computing Technology, Chinese Academy of Sciences
* Copyright (c) 2020-2021 Peng Cheng Laboratory
  *
  * XiangShan is licensed under Mulan PSL v2.
  * You can use this software according to the terms and conditions of the Mulan PSL v2.
  * You may obtain a copy of Mulan PSL v2 at:
  *          http://license.coscl.org.cn/MulanPSL2
  *
  * THIS SOFTWARE IS PROVIDED ON AN "AS IS" BASIS, WITHOUT WARRANTIES OF ANY KIND,
  * EITHER EXPRESS OR IMPLIED, INCLUDING BUT NOT LIMITED TO NON-INFRINGEMENT,
  * MERCHANTABILITY OR FIT FOR A PARTICULAR PURPOSE.
  *
  * See the Mulan PSL v2 for more details.
  ***************************************************************************************/

package xiangshan.backend

import chipsalliance.rocketchip.config.Parameters
import chisel3._
import chisel3.util._
import difftest.{DifftestArchFpRegState, DifftestArchIntRegState}
import freechips.rocketchip.diplomacy.{LazyModule, LazyModuleImp}
import utils._
import xiangshan._
import xiangshan.backend.dispatch.Dispatch2Rs
import xiangshan.backend.exu.ExuConfig
import xiangshan.backend.fu.fpu.FMAMidResultIO
import xiangshan.backend.issue.ReservationStationWrapper
import xiangshan.backend.regfile.{Regfile, RfReadPort}
import xiangshan.backend.rename.{BusyTable, BusyTableReadIO}
import xiangshan.mem.{LsqEnqCtrl, LsqEnqIO, MemWaitUpdateReq, SqPtr}
import chisel3.util.experimental.BoringUtils

class DispatchArbiter(func: Seq[MicroOp => Bool])(implicit p: Parameters) extends XSModule {
  val numTarget = func.length

  val io = IO(new Bundle {
    val in = Flipped(DecoupledIO(new MicroOp))
    val out = Vec(numTarget, DecoupledIO(new MicroOp))
  })

  io.out.zip(func).foreach{ case (o, f) =>
    o.valid := io.in.valid && f(io.in.bits)
    o.bits := io.in.bits
  }

  io.in.ready := VecInit(io.out.map(_.fire())).asUInt.orR
}

object DispatchArbiter {
  def apply(in: DecoupledIO[MicroOp], func: Seq[MicroOp => Bool])(implicit p: Parameters) = {
    val arbiter = Module(new DispatchArbiter(func))
    arbiter.io.in <> in
    arbiter.io.out
  }
}

trait HasExuWbHelper {
  def findInWbPorts(wb: Seq[Seq[ExuConfig]], target: ExuConfig) : Seq[Int] = {
    wb.zipWithIndex.filter(_._1.contains(target)).map(_._2)
  }

  def findInWbPorts(wb: Seq[Seq[ExuConfig]], targets: Seq[ExuConfig]) : Seq[Int] = {
    targets.map(findInWbPorts(wb, _)).fold(Seq())(_ ++ _)
  }

  def getFastWakeupIndex(cfg: ExuConfig, intSource: Seq[Int], fpSource: Seq[Int], offset: Int) : Seq[Int] = {
    val sources = Seq(
      (cfg.readIntRf, intSource),
      (cfg.readFpRf, fpSource.map(_ + offset))
    )
    sources.map(c => if (c._1) c._2 else Seq()).reduce(_ ++ _)
  }
  def fpUopValid(x: ValidIO[MicroOp]): ValidIO[MicroOp] = {
    val uop = WireInit(x)
    uop.valid := x.valid && x.bits.ctrl.fpWen
    uop
  }
  def fpOutValid(x: ValidIO[ExuOutput]): ValidIO[ExuOutput] = {
    val out = WireInit(x)
    out.valid := x.valid && x.bits.uop.ctrl.fpWen
    out
  }
  def fpOutValid(x: DecoupledIO[ExuOutput], connectReady: Boolean = false): DecoupledIO[ExuOutput] = {
    val out = WireInit(x)
    if(connectReady) x.ready := out.ready
    out.valid := x.valid && x.bits.uop.ctrl.fpWen
    out
  }
  def intUopValid(x: ValidIO[MicroOp]): ValidIO[MicroOp] = {
    val uop = WireInit(x)
    uop.valid := x.valid && x.bits.ctrl.rfWen
    uop
  }
  def intOutValid(x: ValidIO[ExuOutput]): ValidIO[ExuOutput] = {
    val out = WireInit(x)
    out.valid := x.valid && !x.bits.uop.ctrl.fpWen
    out
  }
  def intOutValid(x: DecoupledIO[ExuOutput], connectReady: Boolean = false): DecoupledIO[ExuOutput] = {
    val out = WireInit(x)
    if(connectReady) x.ready := out.ready
    out.valid := x.valid && !x.bits.uop.ctrl.fpWen
    out
  }
  def decoupledIOToValidIO[T <: Data](d: DecoupledIO[T]): Valid[T] = {
    val v = Wire(Valid(d.bits.cloneType))
    v.valid := d.valid
    v.bits := d.bits
    v
  }

  def validIOToDecoupledIO[T <: Data](v: Valid[T]): DecoupledIO[T] = {
    val d = Wire(DecoupledIO(v.bits.cloneType))
    d.valid := v.valid
    d.ready := true.B
    d.bits := v.bits
    d
  }
}

class Scheduler(
  val configs: Seq[(ExuConfig, Int, Seq[ExuConfig], Seq[ExuConfig])],
  val dpPorts: Seq[Seq[(Int, Int)]],
  val intRfWbPorts: Seq[Seq[ExuConfig]],
  val fpRfWbPorts: Seq[Seq[ExuConfig]],
  val outFastPorts: Seq[Seq[Int]],
  val outIntRfReadPorts: Int,
  val outFpRfReadPorts: Int,
  val hasIntRf: Boolean,
  val hasFpRf: Boolean
)(implicit p: Parameters) extends LazyModule with HasXSParameter with HasExuWbHelper {
  val numDpPorts = dpPorts.length
  val dpExuConfigs = dpPorts.map(port => port.map(_._1).map(configs(_)._1))
  def getDispatch2: Seq[Dispatch2Rs] = {
    if (dpExuConfigs.length > exuParameters.AluCnt) {
      val intDispatch = LazyModule(new Dispatch2Rs(dpExuConfigs.take(exuParameters.AluCnt)))
      val lsDispatch = LazyModule(new Dispatch2Rs(dpExuConfigs.drop(exuParameters.AluCnt)))
      Seq(intDispatch, lsDispatch)
    }
    else {
      val fpDispatch = LazyModule(new Dispatch2Rs(dpExuConfigs))
      Seq(fpDispatch)
    }
  }
  val dispatch2 = getDispatch2

  // regfile parameters: overall read and write ports
  val numIntRfWritePorts = intRfWbPorts.length
  val numFpRfWritePorts = fpRfWbPorts.length

  // reservation station parameters: dispatch, regfile, issue, wakeup, fastWakeup
  // instantiate reservation stations and connect the issue ports
  val wakeupPorts = configs.map(_._1).map(config => {
    val numInt = if (config.intSrcCnt > 0) numIntRfWritePorts else 0
    val numFp = if (config.fpSrcCnt > 0) numFpRfWritePorts else 0
    numInt + numFp
  })
  val innerIntFastSources = configs.map(_._1).map(cfg => configs.zipWithIndex.filter(c => c._1._3.contains(cfg) && c._1._1.wakeupFromRS))
  val innerFpFastSources = configs.map(_._1).map(cfg => configs.zipWithIndex.filter(c => c._1._4.contains(cfg) && c._1._1.wakeupFromRS))
  val innerFastPorts = configs.map(_._1).zipWithIndex.map{ case (config, i) =>
    val intSource = findInWbPorts(intRfWbPorts, innerIntFastSources(i).map(_._1._1))
    val fpSource = findInWbPorts(fpRfWbPorts, innerFpFastSources(i).map(_._1._1))
    getFastWakeupIndex(config, intSource, fpSource, numIntRfWritePorts)
  }
  println(s"inner fast: $innerFastPorts")
  val numAllFastPorts = innerFastPorts.zip(outFastPorts).map{ case (i, o) => i.length + o.length }
  val reservationStations = configs.zipWithIndex.map{ case ((config, numDeq, _, _), i) =>
    val rs = LazyModule(new ReservationStationWrapper())
    rs.addIssuePort(config, numDeq)
    rs.addWakeup(wakeupPorts(i))
    rs.addEarlyWakeup(numAllFastPorts(i))
    rs
  }
  // connect to dispatch
  val dpFuConfigs = dpPorts.map(_.map(p => reservationStations(p._1).addDispatchPort()).reduce(_ ++ _))

  val numIssuePorts = configs.map(_._2).sum
  val numReplayPorts = reservationStations.filter(_.params.hasFeedback == true).map(_.params.numDeq).sum
  val memRsEntries = reservationStations.filter(_.params.hasFeedback == true).map(_.params.numEntries)
  val memRsNum = reservationStations.filter(_.params.hasFeedback == true).map(_.numRS)
  val getMemRsEntries = {
    require(memRsEntries.isEmpty || memRsEntries.max == memRsEntries.min, "different indexes not supported")
    require(memRsNum.isEmpty || memRsNum.max == memRsNum.min, "different num not supported")
    require(memRsNum.isEmpty || memRsNum.min != 0, "at least 1 memRs required")
    if (memRsEntries.isEmpty) 0 else (memRsEntries.max / memRsNum.max)
  }
  val numSTDPorts = reservationStations.filter(_.params.exuCfg.get == StdExeUnitCfg).map(_.params.numDeq).sum

  val numDpPortIntRead = dpPorts.map(_.map(_._1).map(configs(_)._1.intSrcCnt).max)
  val numIntRfReadPorts = numDpPortIntRead.sum + outIntRfReadPorts
  val numDpPortFpRead = dpPorts.map(_.map(_._1).map(configs(_)._1.fpSrcCnt).max)
  val numFpRfReadPorts = numDpPortFpRead.sum + outFpRfReadPorts

  lazy val module = new SchedulerImp(this)

  def canAccept(fuType: UInt): Bool = VecInit(configs.map(_._1.canAccept(fuType))).asUInt.orR
  def numRs: Int = reservationStations.map(_.numRS).sum
}

class SchedulerImp(outer: Scheduler) extends LazyModuleImp(outer) with HasXSParameter with HasPerfEvents {
  val memRsEntries = outer.getMemRsEntries
  val updatedP = p.alter((site, here, up) => {
    case XSCoreParamsKey => up(XSCoreParamsKey).copy(
      IssQueSize = memRsEntries
    )
  })
  val intRfWritePorts = outer.numIntRfWritePorts
  val fpRfWritePorts = outer.numFpRfWritePorts
  val intRfConfig = (outer.numIntRfReadPorts > 0 && outer.hasIntRf, outer.numIntRfReadPorts, intRfWritePorts)
  val fpRfConfig = (outer.numFpRfReadPorts > 0 && outer.hasFpRf, outer.numFpRfReadPorts, fpRfWritePorts)

  val rs_all = outer.reservationStations

  // print rs info
  println("Scheduler: ")
  println(s"  number of issue ports: ${outer.numIssuePorts}")
  println(s"  number of replay ports: ${outer.numReplayPorts}")
  println(s"  size of load and store RSes: ${outer.getMemRsEntries}")
  println(s"  number of std ports: ${outer.numSTDPorts}")
  val numLoadPorts = outer.reservationStations.map(_.module.io.load).filter(_.isDefined).map(_.get.length).sum
  println(s"  number of load ports: ${numLoadPorts}")
  if (intRfConfig._1) {
    println(s"INT Regfile: ${intRfConfig._2}R${intRfConfig._3}W")
  }
  if (fpRfConfig._1) {
    println(s"FP  Regfile: ${fpRfConfig._2}R${fpRfConfig._3}W")
  }
  for ((rs, i) <- rs_all.zipWithIndex) {
    println(s"RS $i: $rs")
    println(s"  innerIntUop: ${outer.innerIntFastSources(i).map(_._2)}")
    println(s"  innerFpUop: ${outer.innerFpFastSources(i).map(_._2)}")
    println(s"  innerFastPorts: ${outer.innerFastPorts(i)}")
    println(s"  outFastPorts: ${outer.outFastPorts(i)}")
    println(s"  loadBalance: ${rs_all(i).params.needBalance}")
  }

  class SchedulerExtraIO extends XSBundle {
    // feedback to dispatch
    val rsReady = Vec(outer.dispatch2.map(_.module.io.out.length).sum, Output(Bool()))
    // feedback ports
    val feedback = if (outer.numReplayPorts > 0) Some(Vec(outer.numReplayPorts, Flipped(new MemRSFeedbackIO()(updatedP)))) else None
    // special ports for RS that needs to read from other schedulers
    // In: read response from other schedulers
    // Out: read request to other schedulers
    val intRfReadIn = if (!outer.hasIntRf && outer.numIntRfReadPorts > 0) Some(Vec(outer.numIntRfReadPorts, Flipped(new RfReadPort(XLEN)))) else None
    val intRfReadOut = if (outer.outIntRfReadPorts > 0) Some(Vec(outer.outIntRfReadPorts, new RfReadPort(XLEN))) else None
    val fpRfReadIn = if (!outer.hasFpRf && outer.numFpRfReadPorts > 0) Some(Vec(outer.numFpRfReadPorts, Flipped(new RfReadPort(XLEN)))) else None
    val fpStateReadIn = if (!outer.hasFpRf && outer.numFpRfReadPorts > 0) Some(Vec(outer.numFpRfReadPorts, Flipped(new BusyTableReadIO))) else None
    val fpRfReadOut = if (outer.outFpRfReadPorts > 0) Some(Vec(outer.outFpRfReadPorts, new RfReadPort(XLEN))) else None
    val fpStateReadOut = if (outer.outFpRfReadPorts > 0) Some(Vec(outer.outFpRfReadPorts, new BusyTableReadIO)) else None
    val loadFastMatch = if (numLoadPorts > 0) Some(Vec(numLoadPorts, Output(UInt(exuParameters.LduCnt.W)))) else None
    val loadFastImm = if (numLoadPorts > 0) Some(Vec(numLoadPorts, Output(UInt(12.W)))) else None
    // misc
    val jumpPc = Input(UInt(VAddrBits.W))
    val jalr_target = Input(UInt(VAddrBits.W))
    val stIssuePtr = Input(new SqPtr())
    // special ports for load / store rs
    val enqLsq = if (outer.numReplayPorts > 0) Some(Flipped(new LsqEnqIO)) else None
    val lcommit = Input(UInt(log2Up(CommitWidth + 1).W))
    val scommit = Input(UInt(log2Ceil(EnsbufferWidth + 1).W)) // connected to `memBlock.io.sqDeq` instead of ROB
    // from lsq
    val lqCancelCnt = Input(UInt(log2Up(LoadQueueSize + 1).W))
    val sqCancelCnt = Input(UInt(log2Up(StoreQueueSize + 1).W))
    val memWaitUpdateReq = Flipped(new MemWaitUpdateReq)
    // debug
    val debug_int_rat = Vec(32, Input(UInt(PhyRegIdxWidth.W)))
    val debug_fp_rat = Vec(32, Input(UInt(PhyRegIdxWidth.W)))
    // perf
    val sqFull = Input(Bool())
    val lqFull = Input(Bool())

  }

  val numFma = outer.reservationStations.map(_.module.io.fmaMid.getOrElse(Seq()).length).sum

  val io = IO(new Bundle {
    val hartId = Input(UInt(8.W))
    // global control
    val redirect = Flipped(ValidIO(new Redirect))
    // dispatch and issue ports
    // val allocate = Vec(outer.numDpPorts, Flipped(DecoupledIO(new MicroOp)))
    val allocPregs = Vec(RenameWidth, Input(new ResetPregStateReq))
    val in = Vec(dpParams.IntDqDeqWidth * outer.dispatch2.length, Flipped(DecoupledIO(new MicroOp)))
    val issue = Vec(outer.numIssuePorts, DecoupledIO(new ExuInput))
    val fastUopOut = Vec(outer.numIssuePorts, ValidIO(new MicroOp))
    // wakeup-related ports
    val writeback = Vec(intRfWritePorts + fpRfWritePorts, Flipped(ValidIO(new ExuOutput)))
    val fastUopIn = Vec(intRfWritePorts + fpRfWritePorts, Flipped(ValidIO(new MicroOp)))
    // misc ports
    val extra = new SchedulerExtraIO
    val fmaMid = if (numFma > 0) Some(Vec(numFma, Flipped(new FMAMidResultIO))) else None
  })

  // To reduce fanout, we add registers here for redirect.
  val redirect = RegNextWithEnable(io.redirect)

  val dispatch2 = outer.dispatch2.map(_.module)
  dispatch2.foreach(_.io.redirect := redirect)
  io.extra.rsReady := outer.dispatch2.flatMap(_.module.io.out.map(_.ready))

  // dirty code for ls dp
  dispatch2.foreach(dp => if (dp.io.enqLsq.isDefined) {
    val lsqCtrl = Module(new LsqEnqCtrl)
    lsqCtrl.io.redirect <> redirect
    lsqCtrl.io.enq <> dp.io.enqLsq.get
    lsqCtrl.io.lcommit := io.extra.lcommit
    lsqCtrl.io.scommit := io.extra.scommit
    lsqCtrl.io.lqCancelCnt := io.extra.lqCancelCnt
    lsqCtrl.io.sqCancelCnt := io.extra.sqCancelCnt
    io.extra.enqLsq.get <> lsqCtrl.io.enqLsq
  })

  io.in <> dispatch2.flatMap(_.io.in)
  val readIntState = dispatch2.flatMap(_.io.readIntState.getOrElse(Seq()))
  val intBusyTable = if (readIntState.nonEmpty) {
    val busyTable = Module(new BusyTable(readIntState.length, intRfWritePorts))
    busyTable.io.allocPregs.zip(io.allocPregs).foreach{ case (pregAlloc, allocReq) =>
      pregAlloc.valid := allocReq.isInt
      pregAlloc.bits := allocReq.preg
    }
    busyTable.io.wbPregs.zip(io.writeback.take(intRfWritePorts)).foreach{ case (pregWb, exuWb) =>
      pregWb.valid := exuWb.valid && exuWb.bits.uop.ctrl.rfWen
      pregWb.bits := exuWb.bits.uop.pdest
    }
    busyTable.io.read <> readIntState
    Some(busyTable)
  } else None
  val readFpState = io.extra.fpStateReadOut.getOrElse(Seq()) ++ dispatch2.flatMap(_.io.readFpState.getOrElse(Seq()))
  val fpBusyTable = if (readFpState.nonEmpty) {
    // Some fp states are read from outside
    val numInFpStateRead = 0//io.extra.fpStateReadIn.getOrElse(Seq()).length
    // The left read requests are serviced by internal busytable
    val numBusyTableRead = readFpState.length - numInFpStateRead
    val busyTable = if (numBusyTableRead > 0) {
      val busyTable = Module(new BusyTable(numBusyTableRead, fpRfWritePorts))
      busyTable.io.allocPregs.zip(io.allocPregs).foreach { case (pregAlloc, allocReq) =>
        pregAlloc.valid := allocReq.isFp
        pregAlloc.bits := allocReq.preg
      }
      busyTable.io.wbPregs.zip(io.writeback.drop(intRfWritePorts)).foreach { case (pregWb, exuWb) =>
        pregWb.valid := exuWb.valid && exuWb.bits.uop.ctrl.fpWen
        pregWb.bits := exuWb.bits.uop.pdest
      }
      busyTable.io.read <> readFpState.take(numBusyTableRead)
      busyTable.io.read <> readFpState
      Some(busyTable)
    } else None
    if (io.extra.fpStateReadIn.isDefined && numInFpStateRead > 0) {
      io.extra.fpStateReadIn.get <> readFpState.takeRight(numInFpStateRead)
    }
    busyTable
  } else None
  val allocate = dispatch2.flatMap(_.io.out)

  if (io.fmaMid.isDefined) {
    io.fmaMid.get <> outer.reservationStations.flatMap(_.module.io.fmaMid.getOrElse(Seq()))
  }

  def extraReadRf(numRead: Seq[Int]): Seq[UInt] = {
    require(numRead.length == allocate.length)
    allocate.map(_.bits.psrc).zip(numRead).flatMap{ case (src, num) => src.take(num) }
  }
  def readIntRf: Seq[UInt] = extraReadRf(outer.numDpPortIntRead) ++ io.extra.intRfReadOut.getOrElse(Seq()).map(_.addr)
  def readFpRf: Seq[UInt] = extraReadRf(outer.numDpPortFpRead) ++ io.extra.fpRfReadOut.getOrElse(Seq()).map(_.addr)

  def genRegfile(isInt: Boolean): Seq[UInt] = {
    val wbPorts = if (isInt) io.writeback.take(intRfWritePorts) else io.writeback.drop(intRfWritePorts)
    val waddr = wbPorts.map(_.bits.uop.pdest)
    val wdata = wbPorts.map(_.bits.data)
    val debugRead = if (isInt) io.extra.debug_int_rat else io.extra.debug_fp_rat
    if (isInt) {
      val wen = wbPorts.map(wb => wb.valid && wb.bits.uop.ctrl.rfWen)
      Regfile(NRPhyRegs, readIntRf, wen, waddr, wdata, true, debugRead = Some(debugRead))
    }
    else {
      // For floating-point function units, every instruction writes either int or fp regfile.
      val wen = wbPorts.map(_.valid)
      Regfile(NRPhyRegs, readFpRf, wen, waddr, wdata, false, debugRead = Some(debugRead))
    }
  }

  val intRfReadData = if (intRfConfig._1) genRegfile(true) else io.extra.intRfReadIn.getOrElse(Seq()).map(_.data)
  val fpRfReadData = if (fpRfConfig._1) genRegfile(false) else DelayN(VecInit(io.extra.fpRfReadIn.getOrElse(Seq()).map(_.data)), 1)

  if (io.extra.intRfReadIn.isDefined) {
    io.extra.intRfReadIn.get.map(_.addr).zip(readIntRf).foreach{ case (r, addr) => r := addr}
    require(io.extra.intRfReadIn.get.length == readIntRf.length)
  }

  if (io.extra.fpRfReadIn.isDefined) {
    // Due to distance issues, we RegNext the address for cross-block regfile read
    io.extra.fpRfReadIn.get.map(_.addr).zip(readFpRf).foreach{ case (r, addr) => r := RegNext(addr)}
    require(io.extra.fpRfReadIn.get.length == readFpRf.length)
  }

  if (io.extra.intRfReadOut.isDefined) {
    val extraIntReadData = intRfReadData.dropRight(32).takeRight(outer.outIntRfReadPorts)
    io.extra.intRfReadOut.get.map(_.data).zip(extraIntReadData).foreach{ case (a, b) => a := b }
    require(io.extra.intRfReadOut.get.length == extraIntReadData.length)
  }

  if (io.extra.fpRfReadOut.isDefined) {
    val extraFpReadData = fpRfReadData.dropRight(32).takeRight(outer.outFpRfReadPorts)
    io.extra.fpRfReadOut.get.map(_.data).zip(extraFpReadData).foreach{ case (a, b) => a := b }
    require(io.extra.fpRfReadOut.get.length == extraFpReadData.length)
  }

  var issueIdx = 0
  var feedbackIdx = 0
  var stDataIdx = 0
  var fastUopOutIdx = 0
  io.fastUopOut := DontCare
  for (((node, cfg), i) <- rs_all.zip(outer.configs.map(_._1)).zipWithIndex) {
    val rs = node.module

    rs.io.redirect <> io.redirect

    val issueWidth = rs.io.deq.length
    rs.io.deq <> io.issue.slice(issueIdx, issueIdx + issueWidth)
    if (rs.io.fastWakeup.isDefined) {
      rs.io.fastWakeup.get <> io.fastUopOut.slice(issueIdx, issueIdx + issueWidth)
    }
    issueIdx += issueWidth

    if (rs.io.jump.isDefined) {
      val jumpFire = VecInit(rs.io.fromDispatch.map(dp => dp.fire && dp.bits.isJump)).asUInt.orR
      rs.io.jump.get.jumpPc := RegEnable(io.extra.jumpPc, jumpFire)
      rs.io.jump.get.jalr_target := RegEnable(io.extra.jalr_target, jumpFire)
    }
    if (rs.io.checkwait.isDefined) {
      rs.io.checkwait.get.stIssuePtr <> io.extra.stIssuePtr
      rs.io.checkwait.get.memWaitUpdateReq <> io.extra.memWaitUpdateReq
    }
    if (rs.io.feedback.isDefined) {
      val width = rs.io.feedback.get.length
      val feedback = io.extra.feedback.get.slice(feedbackIdx, feedbackIdx + width)
      require(feedback(0).rsIdx.getWidth == rs.io.feedback.get(0).rsIdx.getWidth)
      rs.io.feedback.get.zip(feedback).foreach{ case (r, f) =>
        r.feedbackFast <> f.feedbackFast
        r.feedbackSlow <> f.feedbackSlow
        r.rsIdx <> f.rsIdx
        r.isFirstIssue <> f.isFirstIssue
      }
      feedbackIdx += width
    }

    val intWriteback = io.writeback.take(intRfWritePorts)
    val fpWriteback  = io.writeback.drop(intRfWritePorts)
    (cfg.intSrcCnt > 0, cfg.fpSrcCnt > 0) match {
      case (true,  false) => rs.io.slowPorts := intWriteback
      case (false, true) => rs.io.slowPorts := fpWriteback
      // delay fp for extra one cycle
      case (true,  true) => rs.io.slowPorts := intWriteback ++ RegNext(VecInit(fpWriteback))
      case _ => throw new RuntimeException("unknown wakeup source")
    }

    val innerIntUop = outer.innerIntFastSources(i).map(_._2).map(rs_all(_).module.io.fastWakeup.get).fold(Seq())(_ ++ _)
    val innerFpUop = outer.innerFpFastSources(i).map(_._2).map(rs_all(_).module.io.fastWakeup.get).fold(Seq())(_ ++ _)
    val innerUop = innerIntUop ++ innerFpUop
    val innerData = outer.innerFastPorts(i).map(io.writeback(_).bits.data)
    node.connectFastWakeup(innerUop, innerData)
    require(innerUop.length == innerData.length)

    val outerUop = outer.outFastPorts(i).map(io.fastUopIn(_))
    val outerData = outer.outFastPorts(i).map(io.writeback(_).bits.data)
    node.connectFastWakeup(outerUop, outerData)
    require(outerUop.length == outerData.length)
  }
  require(issueIdx == io.issue.length)
  if (io.extra.loadFastMatch.isDefined) {
    val allLoadRS = outer.reservationStations.map(_.module.io.load).filter(_.isDefined)
    io.extra.loadFastMatch.get := allLoadRS.map(_.get.map(_.fastMatch)).fold(Seq())(_ ++ _)
    io.extra.loadFastImm.get := allLoadRS.map(_.get.map(_.fastImm)).fold(Seq())(_ ++ _)
  }

  var intReadPort = 0
  var fpReadPort = 0
  for ((dp, i) <- outer.dpPorts.zipWithIndex) {
    // dp connects only one rs: don't use arbiter
    if (dp.length == 1) {
      rs_all(dp.head._1).module.io.fromDispatch(dp.head._2) <> allocate(i)
    }
    // dp connects more than one rs: use arbiter to route uop to the correct rs
    else {
      val func = dp.map(rs => (op: MicroOp) => rs_all(rs._1).canAccept(op.ctrl.fuType))
      val arbiterOut = DispatchArbiter(allocate(i), func)
      val rsIn = VecInit(dp.map(rs => rs_all(rs._1).module.io.fromDispatch(rs._2)))
      rsIn <> arbiterOut
    }

    val numIntRfPorts = dp.map(_._1).map(rs_all(_).intSrcCnt).max
    if (numIntRfPorts > 0) {
      val intRfPorts = VecInit(intRfReadData.slice(intReadPort, intReadPort + numIntRfPorts))
      for ((rs, idx) <- dp) {
        val target = rs_all(rs).module.io.srcRegValue(idx)
        target := intRfPorts.take(target.length)
      }
      intReadPort += numIntRfPorts
    }

    val numFpRfPorts = dp.map(_._1).map(rs_all(_).fpSrcCnt).max
    if (numFpRfPorts > 0) {
      val fpRfPorts = VecInit(fpRfReadData.slice(fpReadPort, fpReadPort + numFpRfPorts))
      for ((rs, idx) <- dp) {
        val mod = rs_all(rs).module
        if (numIntRfPorts > 0) {
          require(numFpRfPorts == 1 && numIntRfPorts == 1)
          // dirty code for store
          mod.io.fpRegValue.get(idx) := fpRfPorts.head
        }
        else {
          val target = mod.io.srcRegValue(idx)
          val isFp = RegNext(mod.io.fromDispatch(idx).bits.ctrl.srcType(0) === SrcType.fp)
          val fromFp = if (numIntRfPorts > 0) isFp else false.B
          when (fromFp) {
            target := fpRfPorts.take(target.length)
          }
        }
      }
      fpReadPort += numFpRfPorts
    }
  }

  if ((env.AlwaysBasicDiff || env.EnableDifftest) && intRfConfig._1) {
    val difftest = Module(new DifftestArchIntRegState)
    difftest.io.clock := clock
    difftest.io.coreid := io.hartId
    difftest.io.gpr := RegNext(RegNext(VecInit(intRfReadData.takeRight(32))))
  }
  if ((env.AlwaysBasicDiff || env.EnableDifftest) && fpRfConfig._1) {
    val difftest = Module(new DifftestArchFpRegState)
    difftest.io.clock := clock
    difftest.io.coreid := io.hartId
    difftest.io.fpr := RegNext(RegNext(VecInit(fpRfReadData.takeRight(32))))
  }

  XSPerfAccumulate("allocate_valid", PopCount(allocate.map(_.valid)))
  XSPerfAccumulate("allocate_fire", PopCount(allocate.map(_.fire)))
  XSPerfAccumulate("issue_valid", PopCount(io.issue.map(_.valid)))
  XSPerfAccumulate("issue_fire", PopCount(io.issue.map(_.fire)))

<<<<<<< HEAD
  val lastCycleAllocate = RegNext(VecInit(allocate.map(_.fire)))
  val lastCycleIssue = RegNext(VecInit(io.issue.map(_.fire)))
=======
  if (rs_all.exists(_.params.isLoad)) {
    val stall_ls_dq = WireDefault(0.B)
    BoringUtils.addSink(stall_ls_dq, "stall_ls_dq")
    val ld_rs_full = !rs_all.filter(_.params.isLoad).map(_.module.io.fromDispatch.map(_.ready).reduce(_ && _)).reduce(_ && _)
    val st_rs_full = !rs_all.filter(rs => rs.params.isStore || rs.params.isStoreData).map(_.module.io.fromDispatch.map(_.ready).reduce(_ && _)).reduce(_ && _)
    val stall_stores_bound = stall_ls_dq && (st_rs_full || io.extra.sqFull)
    val stall_loads_bound = stall_ls_dq && (ld_rs_full || io.extra.lqFull)
    val stall_ls_bandwidth_bound = stall_ls_dq && !(st_rs_full || io.extra.sqFull) && !(ld_rs_full || io.extra.lqFull)
    BoringUtils.addSource(stall_loads_bound, "stall_loads_bound")
    XSPerfAccumulate("stall_loads_bound", stall_loads_bound)
    XSPerfAccumulate("stall_stores_bound", stall_stores_bound)
    XSPerfAccumulate("stall_ls_bandwidth_bound", stall_ls_bandwidth_bound)
  }

>>>>>>> a1ad4885
  val schedulerPerf = Seq(
    ("sche_allocate_fire", PopCount(lastCycleAllocate)),
    ("sche_issue_fire",    PopCount(lastCycleIssue)   )
  )
  val intBtPerf = if (intBusyTable.isDefined) intBusyTable.get.getPerfEvents else Seq()
  val fpBtPerf = if (fpBusyTable.isDefined && !io.extra.fpStateReadIn.isDefined) fpBusyTable.get.getPerfEvents else Seq()
  val perfEvents = schedulerPerf ++ intBtPerf ++ fpBtPerf ++ rs_all.flatMap(_.module.getPerfEvents)
  generatePerfEvent()
}<|MERGE_RESOLUTION|>--- conflicted
+++ resolved
@@ -541,10 +541,6 @@
   XSPerfAccumulate("issue_valid", PopCount(io.issue.map(_.valid)))
   XSPerfAccumulate("issue_fire", PopCount(io.issue.map(_.fire)))
 
-<<<<<<< HEAD
-  val lastCycleAllocate = RegNext(VecInit(allocate.map(_.fire)))
-  val lastCycleIssue = RegNext(VecInit(io.issue.map(_.fire)))
-=======
   if (rs_all.exists(_.params.isLoad)) {
     val stall_ls_dq = WireDefault(0.B)
     BoringUtils.addSink(stall_ls_dq, "stall_ls_dq")
@@ -559,7 +555,8 @@
     XSPerfAccumulate("stall_ls_bandwidth_bound", stall_ls_bandwidth_bound)
   }
 
->>>>>>> a1ad4885
+  val lastCycleAllocate = RegNext(VecInit(allocate.map(_.fire)))
+  val lastCycleIssue = RegNext(VecInit(io.issue.map(_.fire)))
   val schedulerPerf = Seq(
     ("sche_allocate_fire", PopCount(lastCycleAllocate)),
     ("sche_issue_fire",    PopCount(lastCycleIssue)   )
