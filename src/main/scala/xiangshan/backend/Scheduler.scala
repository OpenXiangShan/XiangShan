/***************************************************************************************
  * Copyright (c) 2020-2021 Institute of Computing Technology, Chinese Academy of Sciences
  *
  * XiangShan is licensed under Mulan PSL v2.
  * You can use this software according to the terms and conditions of the Mulan PSL v2.
  * You may obtain a copy of Mulan PSL v2 at:
  *          http://license.coscl.org.cn/MulanPSL2
  *
  * THIS SOFTWARE IS PROVIDED ON AN "AS IS" BASIS, WITHOUT WARRANTIES OF ANY KIND,
  * EITHER EXPRESS OR IMPLIED, INCLUDING BUT NOT LIMITED TO NON-INFRINGEMENT,
  * MERCHANTABILITY OR FIT FOR A PARTICULAR PURPOSE.
  *
  * See the Mulan PSL v2 for more details.
  ***************************************************************************************/

package xiangshan.backend

import chisel3._
import chisel3.util._
import chipsalliance.rocketchip.config.Parameters
import difftest.{DifftestArchFpRegState, DifftestArchIntRegState}
import freechips.rocketchip.diplomacy.{LazyModule, LazyModuleImp}
import xiangshan._
import utils._
import xiangshan.backend.exu.ExuConfig
import xiangshan.backend.issue.ReservationStation
import xiangshan.backend.regfile.Regfile
import xiangshan.mem.{SqPtr, StoreDataBundle}

import scala.collection.mutable.ArrayBuffer

class DispatchArbiter(func: Seq[MicroOp => Bool])(implicit p: Parameters) extends XSModule {
  val numTarget = func.length

  val io = IO(new Bundle {
    val in = Flipped(DecoupledIO(new MicroOp))
    val out = Vec(numTarget, DecoupledIO(new MicroOp))
  })

  io.out.zip(func).foreach{ case (o, f) => {
    o.valid := io.in.valid && f(io.in.bits)
    o.bits := io.in.bits
  }}

  io.in.ready := VecInit(io.out.map(_.fire())).asUInt.orR
}

object DispatchArbiter {
  def apply(in: DecoupledIO[MicroOp], func: Seq[MicroOp => Bool])(implicit p: Parameters) = {
    val arbiter = Module(new DispatchArbiter(func))
    arbiter.io.in <> in
    arbiter.io.out
  }
}

class Scheduler(
  val configs: Seq[(ExuConfig, Int, Seq[Int], Seq[Int])],
  val dpPorts: Seq[Seq[(Int, Int)]]
)(implicit p: Parameters) extends LazyModule with HasXSParameter {
  val numDpPorts = dpPorts.length

  // instantiate reservation stations and connect the issue ports
  val reservationStations = configs.map{ case (config, numDeq, _, _) => {
    val rs = LazyModule(new ReservationStation())
    rs.addIssuePort(config, numDeq)
    rs
  }}

  // generate read and write ports for Regfile
  // per-rs information
  val rsIntRfWritePort = configs.indices.map(i => {
    val priority = reservationStations(i).wbIntPriority
    val higher = reservationStations.filter(_.wbIntPriority < priority).map(_.numIntWbPort).sum
    val same = reservationStations.take(i).filter(_.wbIntPriority == priority).map(_.numIntWbPort).sum
    higher + same
  })
  val rsFpRfWritePort = configs.indices.map(i => {
    val priority = reservationStations(i).wbFpPriority
    val higher = reservationStations.filter(_.wbFpPriority < priority).map(_.numFpWbPort).sum
    val same = reservationStations.take(i).filter(_.wbFpPriority == priority).map(_.numFpWbPort).sum
    higher + same
  })
  // overall read and write ports
  val intRfReadPorts = dpPorts.map(_.map(_._1).map(reservationStations(_).intSrcCnt).max).sum
  val fpRfReadPorts = dpPorts.map(_.map(_._1).map(reservationStations(_).fpSrcCnt).max).sum
  val intRfWritePorts = reservationStations.map(_.numIntWbPort).sum
  val fpRfWritePorts = reservationStations.map(_.numFpWbPort).sum
  println(s"INT Regfile: ${intRfReadPorts}R${intRfWritePorts}W")
  println(s"FP  Regfile: ${fpRfReadPorts}R${fpRfWritePorts}W")

  // connect to dispatch
  val dpFuConfigs = dpPorts.map(_.map(p => reservationStations(p._1).addDispatchPort()).reduce(_ ++ _))

  for (((_, _, fastIntPorts, fastFpPorts), rs) <- configs.zip(reservationStations)) {
    // connect fast wakeup ports to target rs
    fastIntPorts.map(reservationStations(_).addEarlyWakeup(rs.numAllFastWakeupPort))
    fastFpPorts.map(reservationStations(_).addEarlyWakeup(rs.numAllFastWakeupPort))

    // connect wakeup ports to itself
    if (rs.intSrcCnt > 0) {
      rs.addWakeup(intRfWritePorts)
    }
    if (rs.fpSrcCnt > 0) {
      rs.addWakeup(fpRfWritePorts)
    }
  }

  // print rs info
  for ((rs, i) <- reservationStations.zipWithIndex) {
    println(s"RS $i: $rs")
  }

  println("Scheduler: ")
  val numIssuePorts = configs.map(_._2).sum
  println(s"  number of issue ports: ${numIssuePorts}")
  val numReplayPorts = reservationStations.count(_.params.hasFeedback == true)
  println(s"  number of replay ports: ${numReplayPorts}")
  val numSTDPorts = reservationStations.count(_.params.isStore == true)
  println(s"  number of std ports: ${numSTDPorts}")
  val numOutsideWakeup = reservationStations.map(_.numExtFastWakeupPort).sum
  println(s"  number of outside fast wakeup ports: ${numOutsideWakeup}")

  lazy val module = new SchedulerImp(this)
}

class SchedulerImp(outer: Scheduler) extends LazyModuleImp(outer) with HasXSParameter {
  val io = IO(new Bundle {
    // global control
    val redirect = Flipped(ValidIO(new Redirect))
    val flush = Input(Bool())
    // dispatch and issue ports
    val allocate = Vec(outer.numDpPorts, Flipped(DecoupledIO(new MicroOp)))
    // read regfile
    val readIntRf = Vec(outer.intRfReadPorts, Input(UInt(PhyRegIdxWidth.W)))
    val readFpRf = Vec(outer.fpRfReadPorts, Input(UInt(PhyRegIdxWidth.W)))
    val issue = Vec(outer.numIssuePorts, DecoupledIO(new ExuInput))
    val writeback = Vec(outer.intRfWritePorts + outer.fpRfWritePorts, Flipped(ValidIO(new ExuOutput)))
    val replay = Vec(outer.numReplayPorts, Flipped(ValidIO(new RSFeedback)))
    val rsIdx = Vec(outer.numReplayPorts, Output(UInt(log2Up(IssQueSize).W)))
    val isFirstIssue = Vec(outer.numReplayPorts, Output(Bool()))
    val stData = Vec(outer.numSTDPorts, ValidIO(new StoreDataBundle))
    // 2LOAD, data is selected from writeback ports
    val otherFastWakeup = Vec(outer.numOutsideWakeup, Flipped(ValidIO(new MicroOp)))
    // misc
    val jumpPc = Input(UInt(VAddrBits.W))
    val jalr_target = Input(UInt(VAddrBits.W))
    val stIssuePtr = Input(new SqPtr())
    // debug
    val debug_int_rat = Vec(32, Input(UInt(PhyRegIdxWidth.W)))
    val debug_fp_rat = Vec(32, Input(UInt(PhyRegIdxWidth.W)))
  })

  val rs_all = outer.reservationStations

  // write ports: 0-3 ALU, 4-5 MUL, 6-7 LOAD
  val intRf = Module(new Regfile(
    numReadPorts = outer.intRfReadPorts,
    numWirtePorts = outer.intRfWritePorts,
    hasZero = true,
    len = XLEN
  ))
  // write ports: 0-3 FMA 4-5 FMISC, 6-7 LOAD
  val fpRf = Module(new Regfile(
    numReadPorts = outer.fpRfReadPorts,
    numWirtePorts = outer.fpRfWritePorts,
    hasZero = false,
    len = XLEN
  ))
  io.readIntRf <> intRf.io.readPorts.map(_.addr)
  io.readFpRf <> fpRf.io.readPorts.map(_.addr)

  var issueIdx = 0
  var feedbackIdx = 0
  var stDataIdx = 0
  var otherFastUopIdx = 0
  for ((rs, i) <- rs_all.zipWithIndex) {
    rs.module.io.redirect <> io.redirect
    rs.module.io.redirect <> io.redirect
    rs.module.io.flush <> io.flush

    val issueWidth = rs.module.io.deq.length
    rs.module.io.deq <> io.issue.slice(issueIdx, issueIdx + issueWidth)
    issueIdx += issueWidth
    if (rs.module.io_jump.isDefined) {
      rs.module.io_jump.get.jumpPc := io.jumpPc
      rs.module.io_jump.get.jalr_target := io.jalr_target
    }
    if (rs.module.io_checkwait.isDefined) {
      rs.module.io_checkwait.get.stIssuePtr <> io.stIssuePtr
    }
    if (rs.module.io_feedback.isDefined) {
      rs.module.io_feedback.get.memfeedback <> io.replay(feedbackIdx)
      rs.module.io_feedback.get.rsIdx <> io.rsIdx(feedbackIdx)
      rs.module.io_feedback.get.isFirstIssue <> io.isFirstIssue(feedbackIdx)
      feedbackIdx += 1
    }
    if (rs.module.io_store.isDefined) {
      rs.module.io_store.get.stData <> io.stData(stDataIdx)
      stDataIdx += 1
    }

    (rs.intSrcCnt > 0, rs.fpSrcCnt > 0) match {
<<<<<<< HEAD
      case (true,  false) => rs.module.io.slowPorts := io.writeback.take(outer.intRfWritePorts)
      case (false, true) => rs.module.io.slowPorts := io.writeback.drop(outer.intRfWritePorts)
=======
      case (true,  false) => rs.module.io.slowPorts := io.writeback.take(8)
      case (false, true) => rs.module.io.slowPorts := io.writeback.drop(8)
>>>>>>> ce5555fa
      case (true,  true) => rs.module.io.slowPorts := io.writeback
      case _ => throw new RuntimeException("unknown wakeup source")
    }

    if (rs.numAllFastWakeupPort > 0) {
      // currently only support either fast from RS or fast from pipeline
      val fromRS = rs.numOutFastWakeupPort != 0
      val fromOther = rs.numExtFastWakeupPort != 0
      require(!(fromRS && fromOther))
      val otherUop = io.otherFastWakeup.drop(otherFastUopIdx).take(rs.numAllFastWakeupPort)
      val uop = if (fromOther) otherUop else rs.module.io_fastWakeup.get
      val allData = io.writeback.map(_.bits.data)
      if (rs.numIntWbPort > 0 && outer.configs(i)._3.nonEmpty) {
        val dataBegin = outer.rsIntRfWritePort(i)
        val dataEnd = dataBegin + rs.numAllFastWakeupPort
        val data = allData.slice(dataBegin, dataEnd)
        outer.configs(i)._3.foreach(rs_all(_).connectFastWakeup(uop, data))
        println(s"Fast wakeup: RS ${i} -> ${outer.configs(i)._3}, source: [$dataBegin,$dataEnd)")
        if (fromOther) {
          otherFastUopIdx += rs.numIntWbPort
        }
      }
      if (rs.numFpWbPort > 0 && outer.configs(i)._4.nonEmpty) {
        val dataBegin = outer.intRfWritePorts + outer.rsFpRfWritePort(i)
        val dataEnd = dataBegin + rs.numAllFastWakeupPort
        val data = allData.slice(dataBegin, dataEnd)
        outer.configs(i)._4.foreach(rs_all(_).connectFastWakeup(uop, data))
        println(s"Fast wakeup: RS ${i} -> ${outer.configs(i)._4}, source [$dataBegin, $dataEnd)")
        if (fromOther) {
          otherFastUopIdx += rs.numFpWbPort
        }
      }
    }
  }
  require(issueIdx == io.issue.length)

  var intReadPort = 0
  var fpReadPort = 0
  for ((dp, i) <- outer.dpPorts.zipWithIndex) {
    // dp connects only one rs: don't use arbiter
    if (dp.length == 1) {
      rs_all(dp.head._1).module.io.fromDispatch(dp.head._2) <> io.allocate(i)
    }
    // dp connects more than one rs: use arbiter to route uop to the correct rs
    else {
      val func = dp.map(rs => (op: MicroOp) => rs_all(rs._1).canAccept(op.ctrl.fuType))
      val arbiterOut = DispatchArbiter(io.allocate(i), func)
      val rsIn = VecInit(dp.map(rs => rs_all(rs._1).module.io.fromDispatch(rs._2)))
      rsIn <> arbiterOut
    }

    val numIntRfPorts = dp.map(_._1).map(rs_all(_).intSrcCnt).max
    if (numIntRfPorts > 0) {
      val intRfPorts = VecInit(intRf.io.readPorts.slice(intReadPort, intReadPort + numIntRfPorts).map(_.data))
      for ((rs, idx) <- dp) {
        val target = rs_all(rs).module.io.srcRegValue(idx)
        target := intRfPorts.take(target.length)
      }
      intReadPort += numIntRfPorts
    }
    val numFpRfPorts = dp.map(_._1).map(rs_all(_).fpSrcCnt).max
    if (numFpRfPorts > 0) {
      val fpRfPorts = VecInit(fpRf.io.readPorts.slice(fpReadPort, fpReadPort + numFpRfPorts).map(_.data))
      for ((rs, idx) <- dp) {
        val mod = rs_all(rs).module
        val target = mod.io.srcRegValue(idx)
        // dirty code for store
        if (numIntRfPorts > 0) {
          require(numFpRfPorts == 1)
          require(numIntRfPorts == 2)
          when(RegNext(mod.io.fromDispatch(0).bits.ctrl.srcType(1) === SrcType.fp)) {
            target(1) := fpRfPorts(0)
          }
        }
        else {
          target := fpRfPorts.take(target.length)
        }
      }
      fpReadPort += numFpRfPorts
    }
  }


  // regfile write ports
  intRf.io.writePorts.zip(io.writeback.take(outer.intRfWritePorts)).foreach {
    case (rf, wb) =>
      rf.wen := wb.valid && wb.bits.uop.ctrl.rfWen
      rf.addr := wb.bits.uop.pdest
      rf.data := wb.bits.data
  }
  fpRf.io.writePorts.zip(io.writeback.drop(outer.intRfWritePorts)).foreach {
    case (rf, wb) =>
      rf.wen := wb.valid
      rf.addr := wb.bits.uop.pdest
      rf.data := wb.bits.data
  }

  intRf.io.debug_rports := DontCare
  fpRf.io.debug_rports := DontCare

  if (!env.FPGAPlatform) {
    for ((rport, rat) <- intRf.io.debug_rports.zip(io.debug_int_rat)) {
      rport.addr := rat
    }
    val difftest = Module(new DifftestArchIntRegState)
    difftest.io.clock := clock
    difftest.io.coreid := hardId.U
    difftest.io.gpr := VecInit(intRf.io.debug_rports.map(_.data))
  }
  if (!env.FPGAPlatform) {
    for ((rport, rat) <- fpRf.io.debug_rports.zip(io.debug_fp_rat)) {
      rport.addr := rat
    }
    val difftest = Module(new DifftestArchFpRegState)
    difftest.io.clock := clock
    difftest.io.coreid := hardId.U
    difftest.io.fpr := VecInit(fpRf.io.debug_rports.map(_.data))
  }
}<|MERGE_RESOLUTION|>--- conflicted
+++ resolved
@@ -200,13 +200,8 @@
     }
 
     (rs.intSrcCnt > 0, rs.fpSrcCnt > 0) match {
-<<<<<<< HEAD
       case (true,  false) => rs.module.io.slowPorts := io.writeback.take(outer.intRfWritePorts)
       case (false, true) => rs.module.io.slowPorts := io.writeback.drop(outer.intRfWritePorts)
-=======
-      case (true,  false) => rs.module.io.slowPorts := io.writeback.take(8)
-      case (false, true) => rs.module.io.slowPorts := io.writeback.drop(8)
->>>>>>> ce5555fa
       case (true,  true) => rs.module.io.slowPorts := io.writeback
       case _ => throw new RuntimeException("unknown wakeup source")
     }
