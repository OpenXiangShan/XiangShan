/***************************************************************************************
  * Copyright (c) 2020-2021 Institute of Computing Technology, Chinese Academy of Sciences
* Copyright (c) 2020-2021 Peng Cheng Laboratory
  *
  * XiangShan is licensed under Mulan PSL v2.
  * You can use this software according to the terms and conditions of the Mulan PSL v2.
  * You may obtain a copy of Mulan PSL v2 at:
  *          http://license.coscl.org.cn/MulanPSL2
  *
  * THIS SOFTWARE IS PROVIDED ON AN "AS IS" BASIS, WITHOUT WARRANTIES OF ANY KIND,
  * EITHER EXPRESS OR IMPLIED, INCLUDING BUT NOT LIMITED TO NON-INFRINGEMENT,
  * MERCHANTABILITY OR FIT FOR A PARTICULAR PURPOSE.
  *
  * See the Mulan PSL v2 for more details.
  ***************************************************************************************/

package xiangshan.backend

import chisel3._
import chisel3.util._
import chipsalliance.rocketchip.config.Parameters
import difftest.{DifftestArchFpRegState, DifftestArchIntRegState}
import freechips.rocketchip.diplomacy.{LazyModule, LazyModuleImp}
import xiangshan._
import utils._
import xiangshan.backend.dispatch.Dispatch2Rs
import xiangshan.backend.exu.ExuConfig
import xiangshan.backend.fu.fpu.FMAMidResultIO
import xiangshan.backend.issue.{ReservationStation, ReservationStationWrapper, RsPerfCounter}
import xiangshan.backend.regfile.{Regfile, RfReadPort, RfWritePort}
import xiangshan.backend.rename.{BusyTable, BusyTableReadIO}
import xiangshan.mem.{SqPtr, StoreDataBundle, MemWaitUpdateReq}

import scala.collection.mutable.ArrayBuffer

class DispatchArbiter(func: Seq[MicroOp => Bool])(implicit p: Parameters) extends XSModule {
  val numTarget = func.length

  val io = IO(new Bundle {
    val in = Flipped(DecoupledIO(new MicroOp))
    val out = Vec(numTarget, DecoupledIO(new MicroOp))
  })

  io.out.zip(func).foreach{ case (o, f) =>
    o.valid := io.in.valid && f(io.in.bits)
    o.bits := io.in.bits
  }

  io.in.ready := VecInit(io.out.map(_.fire())).asUInt.orR
}

object DispatchArbiter {
  def apply(in: DecoupledIO[MicroOp], func: Seq[MicroOp => Bool])(implicit p: Parameters) = {
    val arbiter = Module(new DispatchArbiter(func))
    arbiter.io.in <> in
    arbiter.io.out
  }
}

trait HasExuWbMappingHelper {
  def findInWbPorts(wb: Seq[Seq[ExuConfig]], target: ExuConfig) : Seq[Int] = {
    wb.zipWithIndex.filter(_._1.contains(target)).map(_._2)
  }
  def findInWbPorts(wb: Seq[Seq[ExuConfig]], targets: Seq[ExuConfig]) : Seq[Int] = {
    targets.map(findInWbPorts(wb, _)).fold(Seq())(_ ++ _)
  }
  def getFastWakeupIndex(cfg: ExuConfig, intSource: Seq[Int], fpSource: Seq[Int], offset: Int) : Seq[Int] = {
    val sources = Seq(
      (cfg.readIntRf, intSource),
      (cfg.readFpRf, fpSource.map(_ + offset))
    )
    sources.map(c => if (c._1) c._2 else Seq()).reduce(_ ++ _)
  }
}

class Scheduler(
  val configs: Seq[(ExuConfig, Int, Seq[ExuConfig], Seq[ExuConfig])],
  val dpPorts: Seq[Seq[(Int, Int)]],
  val intRfWbPorts: Seq[Seq[ExuConfig]],
  val fpRfWbPorts: Seq[Seq[ExuConfig]],
  val outFastPorts: Seq[Seq[Int]],
  val outIntRfReadPorts: Int,
  val outFpRfReadPorts: Int,
  val hasIntRf: Boolean,
  val hasFpRf: Boolean
)(implicit p: Parameters) extends LazyModule with HasXSParameter with HasExuWbMappingHelper {
  val numDpPorts = dpPorts.length
  val dpExuConfigs = dpPorts.map(port => port.map(_._1).map(configs(_)._1))
  def getDispatch2 = {
    if (dpExuConfigs.length > exuParameters.AluCnt) {
      val intDispatch = LazyModule(new Dispatch2Rs(dpExuConfigs.take(exuParameters.AluCnt)))
      val lsDispatch = LazyModule(new Dispatch2Rs(dpExuConfigs.drop(exuParameters.AluCnt)))
      Seq(intDispatch, lsDispatch)
    }
    else {
      val fpDispatch = LazyModule(new Dispatch2Rs(dpExuConfigs))
      Seq(fpDispatch)
    }
  }
  val dispatch2 = getDispatch2

  // regfile parameters: overall read and write ports
  val numIntRfWritePorts = intRfWbPorts.length
  val numFpRfWritePorts = fpRfWbPorts.length

  // reservation station parameters: dispatch, regfile, issue, wakeup, fastWakeup
  // instantiate reservation stations and connect the issue ports
  val wakeupPorts = configs.map(_._1).map(config => {
    val numInt = if (config.intSrcCnt > 0) numIntRfWritePorts else 0
    val numFp = if (config.fpSrcCnt > 0) numFpRfWritePorts else 0
    numInt + numFp
  })
  val innerIntFastSources = configs.map(_._1).map(cfg => configs.zipWithIndex.filter(c => c._1._3.contains(cfg) && c._1._1.wakeupFromRS))
  val innerFpFastSources = configs.map(_._1).map(cfg => configs.zipWithIndex.filter(c => c._1._4.contains(cfg) && c._1._1.wakeupFromRS))
  val innerFastPorts = configs.map(_._1).zipWithIndex.map{ case (config, i) =>
    val intSource = findInWbPorts(intRfWbPorts, innerIntFastSources(i).map(_._1._1))
    val fpSource = findInWbPorts(fpRfWbPorts, innerFpFastSources(i).map(_._1._1))
    getFastWakeupIndex(config, intSource, fpSource, numIntRfWritePorts)
  }
  println(s"inner fast: $innerFastPorts")
  val numAllFastPorts = innerFastPorts.zip(outFastPorts).map{ case (i, o) => i.length + o.length }
  val reservationStations = configs.zipWithIndex.map{ case ((config, numDeq, _, _), i) =>
    val rs = LazyModule(new ReservationStationWrapper())
    rs.addIssuePort(config, numDeq)
    rs.addWakeup(wakeupPorts(i))
    rs.addEarlyWakeup(numAllFastPorts(i))
    rs
  }
  // connect to dispatch
  val dpFuConfigs = dpPorts.map(_.map(p => reservationStations(p._1).addDispatchPort()).reduce(_ ++ _))

  val numIssuePorts = configs.map(_._2).sum
  val numReplayPorts = reservationStations.filter(_.params.hasFeedback == true).map(_.params.numDeq).sum
  val memRsEntries = reservationStations.filter(_.params.hasFeedback == true).map(_.params.numEntries)
  val getMemRsEntries = {
    require(memRsEntries.isEmpty || memRsEntries.max == memRsEntries.min, "different indexes not supported")
    if (memRsEntries.isEmpty) 0 else memRsEntries.max
  }
  val numSTDPorts = reservationStations.filter(_.params.exuCfg.get == StdExeUnitCfg).map(_.params.numDeq).sum

  val numDpPortIntRead = dpPorts.map(_.map(_._1).map(configs(_)._1.intSrcCnt).max)
  val numIntRfReadPorts = numDpPortIntRead.sum + outIntRfReadPorts
  val numDpPortFpRead = dpPorts.map(_.map(_._1).map(configs(_)._1.fpSrcCnt).max)
  val numFpRfReadPorts = numDpPortFpRead.sum + outFpRfReadPorts

  lazy val module = new SchedulerImp(this)

  def canAccept(fuType: UInt): Bool = {
    VecInit(configs.map(_._1.canAccept(fuType))).asUInt.orR
  }
}

class SchedulerImp(outer: Scheduler) extends LazyModuleImp(outer) with HasXSParameter {
  val memRsEntries = outer.getMemRsEntries
  val updatedP = p.alter((site, here, up) => {
    case XSCoreParamsKey => up(XSCoreParamsKey).copy(
      IssQueSize = memRsEntries
    )
  })
  val intRfWritePorts = outer.numIntRfWritePorts
  val fpRfWritePorts = outer.numFpRfWritePorts
  val intRfConfig = (outer.numIntRfReadPorts > 0 && outer.hasIntRf, outer.numIntRfReadPorts, intRfWritePorts)
  val fpRfConfig = (outer.numFpRfReadPorts > 0 && outer.hasFpRf, outer.numFpRfReadPorts, fpRfWritePorts)

  val rs_all = outer.reservationStations
  val numPerfPorts = outer.reservationStations.map(_.module.perf.length).sum

  // print rs info
  println("Scheduler: ")
  println(s"  number of issue ports: ${outer.numIssuePorts}")
  println(s"  number of replay ports: ${outer.numReplayPorts}")
  println(s"  size of load and store RSes: ${outer.getMemRsEntries}")
  println(s"  number of std ports: ${outer.numSTDPorts}")
  val numLoadPorts = outer.reservationStations.map(_.module.io.load).filter(_.isDefined).map(_.get.fastMatch.length).sum
  println(s"  number of load ports: ${numLoadPorts}")
  println(s"  number of perf ports: ${numPerfPorts}")
  if (intRfConfig._1) {
    println(s"INT Regfile: ${intRfConfig._2}R${intRfConfig._3}W")
  }
  if (fpRfConfig._1) {
    println(s"FP  Regfile: ${fpRfConfig._2}R${fpRfConfig._3}W")
  }
  for ((rs, i) <- rs_all.zipWithIndex) {
    println(s"RS $i: $rs")
    println(s"  innerIntUop: ${outer.innerIntFastSources(i).map(_._2)}")
    println(s"  innerFpUop: ${outer.innerFpFastSources(i).map(_._2)}")
    println(s"  innerFastPorts: ${outer.innerFastPorts(i)}")
    println(s"  outFastPorts: ${outer.outFastPorts(i)}")
    println(s"  loadBalance: ${rs_all(i).params.needBalance}")
  }

  class SchedulerExtraIO extends XSBundle {
    // feedback ports
    val feedback = if (outer.numReplayPorts > 0) Some(Vec(outer.numReplayPorts, Flipped(new MemRSFeedbackIO()(updatedP)))) else None
    // special ports for RS that needs to read from other schedulers
    // In: read response from other schedulers
    // Out: read request to other schedulers
    val intRfReadIn = if (!outer.hasIntRf && outer.numIntRfReadPorts > 0) Some(Vec(outer.numIntRfReadPorts, Flipped(new RfReadPort(XLEN)))) else None
    val intRfReadOut = if (outer.outIntRfReadPorts > 0) Some(Vec(outer.outIntRfReadPorts, new RfReadPort(XLEN))) else None
    val fpRfReadIn = if (!outer.hasFpRf && outer.numFpRfReadPorts > 0) Some(Vec(outer.numFpRfReadPorts, Flipped(new RfReadPort(XLEN)))) else None
    val fpStateReadIn = if (!outer.hasFpRf && outer.numFpRfReadPorts > 0) Some(Vec(outer.numFpRfReadPorts, Flipped(new BusyTableReadIO))) else None
    val fpRfReadOut = if (outer.outFpRfReadPorts > 0) Some(Vec(outer.outFpRfReadPorts, new RfReadPort(XLEN))) else None
    val fpStateReadOut = if (outer.outFpRfReadPorts > 0) Some(Vec(outer.outFpRfReadPorts, new BusyTableReadIO)) else None
    val loadFastMatch = if (numLoadPorts > 0) Some(Vec(numLoadPorts, Output(UInt(exuParameters.LduCnt.W)))) else None
    // misc
    val jumpPc = Input(UInt(VAddrBits.W))
    val jalr_target = Input(UInt(VAddrBits.W))
    val stIssuePtr = Input(new SqPtr())
    // special ports for load / store rs
    val memWaitUpdateReq = Flipped(new MemWaitUpdateReq)
    // debug
    val debug_int_rat = Vec(32, Input(UInt(PhyRegIdxWidth.W)))
    val debug_fp_rat = Vec(32, Input(UInt(PhyRegIdxWidth.W)))
    val perf = Vec(numPerfPorts, Output(new RsPerfCounter))

    override def cloneType: SchedulerExtraIO.this.type =
      new SchedulerExtraIO().asInstanceOf[this.type]
  }

  val numFma = outer.reservationStations.map(_.module.io.fmaMid.getOrElse(Seq()).length).sum

  val io = IO(new Bundle {
    // global control
    val redirect = Flipped(ValidIO(new Redirect))
    val flush = Input(Bool())
    // dispatch and issue ports
    // val allocate = Vec(outer.numDpPorts, Flipped(DecoupledIO(new MicroOp)))
    val allocPregs = Vec(RenameWidth, Input(new ResetPregStateReq))
    val in = Vec(dpParams.IntDqDeqWidth * outer.dispatch2.length, Flipped(DecoupledIO(new MicroOp)))
    val issue = Vec(outer.numIssuePorts, DecoupledIO(new ExuInput))
    val fastUopOut = Vec(outer.numIssuePorts, ValidIO(new MicroOp))
    // wakeup-related ports
    val writeback = Vec(intRfWritePorts + fpRfWritePorts, Flipped(ValidIO(new ExuOutput)))
    val fastUopIn = Vec(intRfWritePorts + fpRfWritePorts, Flipped(ValidIO(new MicroOp)))
    // misc ports
    val extra = new SchedulerExtraIO
    val fmaMid = if (numFma > 0) Some(Vec(numFma, Flipped(new FMAMidResultIO))) else None
    val perfEvents = Output(new PerfEventsBundle(numPCntCtrl))
  })

  val dispatch2 = outer.dispatch2.map(_.module)

  io.in <> dispatch2.flatMap(_.io.in)
  val readIntState = dispatch2.flatMap(_.io.readIntState.getOrElse(Seq()))
<<<<<<< HEAD
  val intbtperfEvents = Wire(new PerfEventsBundle(numPCntCtrl))
  val fpbtperfEvents = Wire(new PerfEventsBundle(numPCntCtrl))
  if (readIntState.length > 0) {
=======
  if (readIntState.nonEmpty) {
>>>>>>> 485648fa
    val busyTable = Module(new BusyTable(readIntState.length, intRfWritePorts))
    busyTable.io.flush := io.flush
    busyTable.io.allocPregs.zip(io.allocPregs).foreach{ case (pregAlloc, allocReq) =>
      pregAlloc.valid := allocReq.isInt
      pregAlloc.bits := allocReq.preg
    }
    busyTable.io.wbPregs.zip(io.writeback.take(intRfWritePorts)).foreach{ case (pregWb, exuWb) =>
      pregWb.valid := exuWb.valid && exuWb.bits.uop.ctrl.rfWen
      pregWb.bits := exuWb.bits.uop.pdest
    }
    intbtperfEvents <> busyTable.io.perfEvents
    busyTable.io.read <> readIntState
  }
  val readFpState = io.extra.fpStateReadOut.getOrElse(Seq()) ++ dispatch2.flatMap(_.io.readFpState.getOrElse(Seq()))
  if (readFpState.nonEmpty) {
    // Some fp states are read from outside
    val numInFpStateRead = io.extra.fpStateReadIn.getOrElse(Seq()).length
    // The left read requests are serviced by internal busytable
    val numBusyTableRead = readFpState.length - numInFpStateRead
    if (numBusyTableRead > 0) {
      val busyTable = Module(new BusyTable(numBusyTableRead, fpRfWritePorts))
      busyTable.io.flush := io.flush
      busyTable.io.allocPregs.zip(io.allocPregs).foreach { case (pregAlloc, allocReq) =>
        pregAlloc.valid := allocReq.isFp
        pregAlloc.bits := allocReq.preg
      }
      busyTable.io.wbPregs.zip(io.writeback.drop(intRfWritePorts)).foreach { case (pregWb, exuWb) =>
        pregWb.valid := exuWb.valid && exuWb.bits.uop.ctrl.fpWen
        pregWb.bits := exuWb.bits.uop.pdest
      }
      busyTable.io.read <> readFpState.take(numBusyTableRead)
    }
    if (io.extra.fpStateReadIn.isDefined) {
      io.extra.fpStateReadIn.get <> readFpState.takeRight(numInFpStateRead)
    }
<<<<<<< HEAD
    fpbtperfEvents <> busyTable.io.perfEvents
    busyTable.io.read <> readFpState
=======
>>>>>>> 485648fa
  }
  val allocate = dispatch2.flatMap(_.io.out)

  if (io.fmaMid.isDefined) {
    io.fmaMid.get <> outer.reservationStations.flatMap(_.module.io.fmaMid.getOrElse(Seq()))
  }

  def extraReadRf(numRead: Seq[Int]): Seq[UInt] = {
    require(numRead.length == allocate.length)
    allocate.map(_.bits.psrc).zip(numRead).flatMap{ case (src, num) => src.take(num) }
  }
  def readIntRf: Seq[UInt] = extraReadRf(outer.numDpPortIntRead) ++ io.extra.intRfReadOut.getOrElse(Seq()).map(_.addr)
  def readFpRf: Seq[UInt] = extraReadRf(outer.numDpPortFpRead) ++ io.extra.fpRfReadOut.getOrElse(Seq()).map(_.addr)

  def genRegfile(isInt: Boolean): Seq[UInt] = {
    val wbPorts = if (isInt) io.writeback.take(intRfWritePorts) else io.writeback.drop(intRfWritePorts)
    val waddr = wbPorts.map(_.bits.uop.pdest)
    val wdata = wbPorts.map(_.bits.data)
    val debugReadPorts = Some(if (isInt) io.extra.debug_int_rat else io.extra.debug_fp_rat)
    val debugRead = if (env.FPGAPlatform) None else debugReadPorts
    if (isInt) {
      val wen = wbPorts.map(wb => wb.valid && wb.bits.uop.ctrl.rfWen)
      Regfile(NRPhyRegs, readIntRf, wen, waddr, wdata, true, debugRead = debugRead)
    }
    else {
      // For floating-point function units, every instruction writes either int or fp regfile.
      val wen = wbPorts.map(_.valid)
      Regfile(NRPhyRegs, readFpRf, wen, waddr, wdata, false, debugRead = debugRead)
    }
  }

  val intRfReadData = if (intRfConfig._1) genRegfile(true) else io.extra.intRfReadIn.getOrElse(Seq()).map(_.data)
  val fpRfReadData = if (fpRfConfig._1) genRegfile(false) else io.extra.fpRfReadIn.getOrElse(Seq()).map(_.data)

  if (io.extra.intRfReadIn.isDefined) {
    io.extra.intRfReadIn.get.map(_.addr).zip(readIntRf).foreach{ case (r, addr) => r := addr}
  }

  if (io.extra.fpRfReadIn.isDefined) {
    io.extra.fpRfReadIn.get.map(_.addr).zip(readFpRf).foreach{ case (r, addr) => r := addr}
  }

  if (io.extra.intRfReadOut.isDefined) {
    val extraIntReadData = intRfReadData.dropRight(32).takeRight(outer.outIntRfReadPorts)
    io.extra.intRfReadOut.get.map(_.data).zip(extraIntReadData).foreach{ case (a, b) => a := b }
  }

  if (io.extra.fpRfReadOut.isDefined) {
    val extraFpReadData = fpRfReadData.dropRight(32).takeRight(outer.outFpRfReadPorts)
    io.extra.fpRfReadOut.get.map(_.data).zip(extraFpReadData).foreach{ case (a, b) => a := b }
  }

  var issueIdx = 0
  var feedbackIdx = 0
  var stDataIdx = 0
  var fastUopOutIdx = 0
  io.fastUopOut := DontCare
  for (((node, cfg), i) <- rs_all.zip(outer.configs.map(_._1)).zipWithIndex) {
    val rs = node.module

    rs.io.redirect <> io.redirect
    rs.io.redirect <> io.redirect
    rs.io.flush <> io.flush

    val issueWidth = rs.io.deq.length
    rs.io.deq <> io.issue.slice(issueIdx, issueIdx + issueWidth)
    if (rs.io.fastWakeup.isDefined) {
      rs.io.fastWakeup.get <> io.fastUopOut.slice(issueIdx, issueIdx + issueWidth)
    }
    issueIdx += issueWidth

    if (rs.io.jump.isDefined) {
      rs.io.jump.get.jumpPc := io.extra.jumpPc
      rs.io.jump.get.jalr_target := io.extra.jalr_target
    }
    if (rs.io.checkwait.isDefined) {
      rs.io.checkwait.get.stIssuePtr <> io.extra.stIssuePtr
      rs.io.checkwait.get.memWaitUpdateReq <> io.extra.memWaitUpdateReq
    }
    if (rs.io.feedback.isDefined) {
      val width = rs.io.feedback.get.length
      val feedback = io.extra.feedback.get.slice(feedbackIdx, feedbackIdx + width)
      require(feedback(0).rsIdx.getWidth == rs.io.feedback.get(0).rsIdx.getWidth)
      rs.io.feedback.get.zip(feedback).foreach{ case (r, f) =>
        r.feedbackFast <> f.feedbackFast
        r.feedbackSlow <> f.feedbackSlow
        r.rsIdx <> f.rsIdx
        r.isFirstIssue <> f.isFirstIssue
      }
      feedbackIdx += width
    }

    (cfg.intSrcCnt > 0, cfg.fpSrcCnt > 0) match {
      case (true,  false) => rs.io.slowPorts := io.writeback.take(intRfWritePorts)
      case (false, true) => rs.io.slowPorts := io.writeback.drop(intRfWritePorts)
      case (true,  true) => rs.io.slowPorts := io.writeback
      case _ => throw new RuntimeException("unknown wakeup source")
    }

    val innerIntUop = outer.innerIntFastSources(i).map(_._2).map(rs_all(_).module.io.fastWakeup.get).fold(Seq())(_ ++ _)
    val innerFpUop = outer.innerFpFastSources(i).map(_._2).map(rs_all(_).module.io.fastWakeup.get).fold(Seq())(_ ++ _)
    val innerUop = innerIntUop ++ innerFpUop
    val innerData = outer.innerFastPorts(i).map(io.writeback(_).bits.data)
    node.connectFastWakeup(innerUop, innerData)
    require(innerUop.length == innerData.length)

    val outerUop = outer.outFastPorts(i).map(io.fastUopIn(_))
    val outerData = outer.outFastPorts(i).map(io.writeback(_).bits.data)
    node.connectFastWakeup(outerUop, outerData)
    require(outerUop.length == outerData.length)
  }
  require(issueIdx == io.issue.length)
  if (io.extra.loadFastMatch.isDefined) {
    val allLoadRS = outer.reservationStations.map(_.module.io.load).filter(_.isDefined)
    io.extra.loadFastMatch.get := allLoadRS.map(_.get.fastMatch).fold(Seq())(_ ++ _)
  }
  io.extra.perf <> rs_all.flatMap(_.module.perf)

  var intReadPort = 0
  var fpReadPort = 0
  for ((dp, i) <- outer.dpPorts.zipWithIndex) {
    // dp connects only one rs: don't use arbiter
    if (dp.length == 1) {
      rs_all(dp.head._1).module.io.fromDispatch(dp.head._2) <> allocate(i)
    }
    // dp connects more than one rs: use arbiter to route uop to the correct rs
    else {
      val func = dp.map(rs => (op: MicroOp) => rs_all(rs._1).canAccept(op.ctrl.fuType))
      val arbiterOut = DispatchArbiter(allocate(i), func)
      val rsIn = VecInit(dp.map(rs => rs_all(rs._1).module.io.fromDispatch(rs._2)))
      rsIn <> arbiterOut
    }

    val numIntRfPorts = dp.map(_._1).map(rs_all(_).intSrcCnt).max
    if (numIntRfPorts > 0) {
      val intRfPorts = VecInit(intRfReadData.slice(intReadPort, intReadPort + numIntRfPorts))
      for ((rs, idx) <- dp) {
        val target = rs_all(rs).module.io.srcRegValue(idx)
        target := intRfPorts.take(target.length)
      }
      intReadPort += numIntRfPorts
    }

    val numFpRfPorts = dp.map(_._1).map(rs_all(_).fpSrcCnt).max
    if (numFpRfPorts > 0) {
      val fpRfPorts = VecInit(fpRfReadData.slice(fpReadPort, fpReadPort + numFpRfPorts))
      for ((rs, idx) <- dp) {
        val mod = rs_all(rs).module
        val target = mod.io.srcRegValue(idx)
        // dirty code for store
        val isFp = RegNext(mod.io.fromDispatch(idx).bits.ctrl.srcType(0) === SrcType.fp)
        val fromFp = if (numIntRfPorts > 0) isFp else false.B
        if (numIntRfPorts > 0) {
          require(numFpRfPorts == 1 && numIntRfPorts == 1)
        }
        when (fromFp) {
          target := fpRfPorts.take(target.length)
        }
      }
      fpReadPort += numFpRfPorts
    }
  }

  if (!env.FPGAPlatform && intRfConfig._1) {
    val difftest = Module(new DifftestArchIntRegState)
    difftest.io.clock := clock
    difftest.io.coreid := hardId.U
    difftest.io.gpr := intRfReadData.takeRight(32)
  }
  if (!env.FPGAPlatform && fpRfConfig._1) {
    val difftest = Module(new DifftestArchFpRegState)
    difftest.io.clock := clock
    difftest.io.coreid := hardId.U
    difftest.io.fpr := fpRfReadData.takeRight(32)
  }

  XSPerfAccumulate("allocate_valid", PopCount(allocate.map(_.valid)))
  XSPerfAccumulate("allocate_fire", PopCount(allocate.map(_.fire())))
  XSPerfAccumulate("issue_valid", PopCount(io.issue.map(_.valid)))
  XSPerfAccumulate("issue_fire", PopCount(io.issue.map(_.fire)))
  for(i <- 0 until numPCntCtrl ) {
    io.perfEvents.PerfEvents(i).incr_step := DontCare
    intbtperfEvents.PerfEvents(i ).incr_step  := DontCare
    fpbtperfEvents.PerfEvents(i ).incr_step  := DontCare
  }
  io.perfEvents.PerfEvents(20 ).incr_step   := PopCount(allocate.map(_.fire()))   
  io.perfEvents.PerfEvents(21 ).incr_step   := PopCount(io.issue.map(_.fire))   
  io.perfEvents.PerfEvents(22 ).incr_step   := intbtperfEvents.PerfEvents(0 ).incr_step   
  io.perfEvents.PerfEvents(23 ).incr_step   := intbtperfEvents.PerfEvents(1 ).incr_step   
  io.perfEvents.PerfEvents(24 ).incr_step   := intbtperfEvents.PerfEvents(2 ).incr_step   
  io.perfEvents.PerfEvents(25 ).incr_step   := intbtperfEvents.PerfEvents(3 ).incr_step   
  io.perfEvents.PerfEvents(26 ).incr_step   :=  fpbtperfEvents.PerfEvents(0 ).incr_step   
  io.perfEvents.PerfEvents(27 ).incr_step   :=  fpbtperfEvents.PerfEvents(1 ).incr_step   
  io.perfEvents.PerfEvents(28 ).incr_step   :=  fpbtperfEvents.PerfEvents(2 ).incr_step   
  io.perfEvents.PerfEvents(29 ).incr_step   :=  fpbtperfEvents.PerfEvents(3 ).incr_step   
}<|MERGE_RESOLUTION|>--- conflicted
+++ resolved
@@ -242,13 +242,9 @@
 
   io.in <> dispatch2.flatMap(_.io.in)
   val readIntState = dispatch2.flatMap(_.io.readIntState.getOrElse(Seq()))
-<<<<<<< HEAD
   val intbtperfEvents = Wire(new PerfEventsBundle(numPCntCtrl))
   val fpbtperfEvents = Wire(new PerfEventsBundle(numPCntCtrl))
-  if (readIntState.length > 0) {
-=======
   if (readIntState.nonEmpty) {
->>>>>>> 485648fa
     val busyTable = Module(new BusyTable(readIntState.length, intRfWritePorts))
     busyTable.io.flush := io.flush
     busyTable.io.allocPregs.zip(io.allocPregs).foreach{ case (pregAlloc, allocReq) =>
@@ -280,15 +276,12 @@
         pregWb.bits := exuWb.bits.uop.pdest
       }
       busyTable.io.read <> readFpState.take(numBusyTableRead)
+      fpbtperfEvents <> busyTable.io.perfEvents
+      busyTable.io.read <> readFpState
     }
     if (io.extra.fpStateReadIn.isDefined) {
       io.extra.fpStateReadIn.get <> readFpState.takeRight(numInFpStateRead)
     }
-<<<<<<< HEAD
-    fpbtperfEvents <> busyTable.io.perfEvents
-    busyTable.io.read <> readFpState
-=======
->>>>>>> 485648fa
   }
   val allocate = dispatch2.flatMap(_.io.out)
 
