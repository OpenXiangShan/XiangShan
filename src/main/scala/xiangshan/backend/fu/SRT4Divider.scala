/***************************************************************************************
* Copyright (c) 2020-2021 Institute of Computing Technology, Chinese Academy of Sciences
* Copyright (c) 2020-2021 Peng Cheng Laboratory
*
* XiangShan is licensed under Mulan PSL v2.
* You can use this software according to the terms and conditions of the Mulan PSL v2.
* You may obtain a copy of Mulan PSL v2 at:
*          http://license.coscl.org.cn/MulanPSL2
*
* THIS SOFTWARE IS PROVIDED ON AN "AS IS" BASIS, WITHOUT WARRANTIES OF ANY KIND,
* EITHER EXPRESS OR IMPLIED, INCLUDING BUT NOT LIMITED TO NON-INFRINGEMENT,
* MERCHANTABILITY OR FIT FOR A PARTICULAR PURPOSE.
*
* See the Mulan PSL v2 for more details.
***************************************************************************************/

// The "SRT4DividerDataModule" in this file is a scala rewrite of SRT4 divider by Yifei He, see
// https://github.com/OpenXiangShan/XS-Verilog-Library/tree/main/int_div_radix_4_v1
// Email of original author: hyf_sysu@qq.com

package xiangshan.backend.fu

import chipsalliance.rocketchip.config.Parameters
import chisel3._
import chisel3.util._
import utils.SignExt
import xiangshan.backend.fu.util.CSA3_2

/** A Radix-4 SRT Integer Divider
  *
  * 2 ~ (5 + (len+3)/2) cycles are needed for each division.
  */
class SRT4DividerDataModule(len: Int) extends Module {
  val io = IO(new Bundle() {
    val src = Vec(2, Input(UInt(len.W)))
    val valid, sign, kill_w, kill_r, isHi, isW = Input(Bool())
    val in_ready = Output(Bool())
    val out_valid = Output(Bool())
    val out_data = Output(UInt(len.W))
    val out_ready = Input(Bool())
  })

  // consts
  val lzc_width = log2Up(len)
  val itn_len = 1 + len + 2 + 1
  require(lzc_width == 6)

  val (a, d, sign, valid, kill_w, kill_r, isHi, isW) =
    (io.src(0), io.src(1), io.sign, io.valid, io.kill_w, io.kill_r, io.isHi, io.isW)
  val in_fire = valid && io.in_ready
  val out_fire = io.out_ready && io.out_valid
  val newReq = in_fire
  val startHandShake = io.in_ready && valid
  val s_idle :: s_pre_0 :: s_pre_1 :: s_iter :: s_post_0 :: s_post_1 :: s_finish :: Nil = Enum(7)

  val state = RegInit(UIntToOH(s_idle, 7))

  val quot_neg_2 :: quot_neg_1 :: quot_0 :: quot_pos_1 :: quot_pos_2 :: Nil = Enum(5)

  val finished = state(s_finish)

  // reused wire declarations
  val aIsZero = Wire(Bool())
  val dIsZero = Wire(Bool())
  val aTooSmall = Wire(Bool()) // this is output of reg!
  val noIter = Wire(Bool()) // this is output of reg!
  val finalIter = Wire(Bool())
  val aLZC = Wire(UInt((lzc_width + 1).W))
<<<<<<< HEAD
  val dLZC = Wire(UInt((lzc_width + 1).W))  
  val aNormAbs = Wire(UInt((len + 1).W))
  val dNormAbs = Wire(UInt((len + 1).W))  
=======
  val dLZC = Wire(UInt((lzc_width + 1).W))
  val aNormAbs = Wire(UInt((len + 1).W))
  val dNormAbs = Wire(UInt((len + 1).W))
>>>>>>> 6564f24d
  val aInverter = Wire(UInt(len.W)) // results of global inverter
  val dInverter = Wire(UInt(len.W))

  val rPreShifted = Wire(UInt((len + 1).W))

  val quotIter = Wire(UInt(len.W))
  val quotM1Iter = Wire(UInt(len.W))
  val qIterEnd = Wire(UInt(5.W))

  val rNext = Wire(UInt(itn_len.W))
  val rNextPd = Wire(UInt(itn_len.W)) // non-redundant remainder plus d, 68, 67
  //reused ctrl regs

  //reused other regs
  val aNormAbsReg = RegEnable(aNormAbs, startHandShake | state(s_pre_0) | state(s_post_0)) // reg for normalized a & d and rem & rem+d
  val dNormAbsReg = RegEnable(dNormAbs, startHandShake | state(s_pre_0) | state(s_post_0))
  val quotIterReg = RegEnable(quotIter, state(s_pre_1) | state(s_iter) | state(s_post_0))
  val quotM1IterReg = RegEnable(quotM1Iter, state(s_pre_1) | state(s_iter) | state(s_post_0))

  when(kill_r) {
    state := UIntToOH(s_idle, 7)
  } .elsewhen(state(s_idle) && in_fire && !kill_w) {
    state := UIntToOH(s_pre_0, 7)
  } .elsewhen(state(s_pre_0)) { // leading zero detection
    state := UIntToOH(s_pre_1, 7)
  } .elsewhen(state(s_pre_1)) { // shift a/b
    state := Mux(dIsZero | aTooSmall | noIter, UIntToOH(s_post_0, 7), UIntToOH(s_iter, 7))
  } .elsewhen(state(s_iter)) { // (ws[j+1], wc[j+1]) = 4(ws[j],wc[j]) - q(j+1)*d
    state := Mux(finalIter, UIntToOH(s_post_0, 7), UIntToOH(s_iter, 7))
  } .elsewhen(state(s_post_0)) { // if rem < 0, rem = rem + d
    state := UIntToOH(s_post_1, 7)
  } .elsewhen(state(s_post_1)) {
    state := UIntToOH(s_finish, 7)
  } .elsewhen(state(s_finish) && out_fire) {
    state := UIntToOH(s_idle, 7)
  } .otherwise {
    state := state
  }

<<<<<<< HEAD
  // First cycle: 
=======
  // First cycle:
>>>>>>> 6564f24d
  // State is idle, we gain absolute value of a and b, using global inverter

  io.in_ready := state(s_idle)

  aInverter := -Mux(state(s_idle), a, quotIterReg) // 64, 0
  dInverter := -Mux(state(s_idle), d, quotM1IterReg) // 64, 0

  val aSign = io.sign && a(len - 1) // 1
  val dSign = io.sign && d(len - 1)

  val aAbs = Mux(aSign, aInverter, a) // 64, 0
  val dAbs = Mux(dSign, dInverter, d)
  val aNorm = (aNormAbsReg(len - 1, 0) << aLZC(lzc_width - 1, 0))(len - 1, 0) // 64, 65
  val dNorm = (dNormAbsReg(len - 1, 0) << dLZC(lzc_width - 1, 0))(len - 1, 0)

  aNormAbs := Mux1H(Seq(
    state(s_idle) -> Cat(0.U(1.W), aAbs), // 65, 0
    state(s_pre_0) -> Cat(0.U(1.W), aNorm), // 65, 0
<<<<<<< HEAD
    state(s_post_0) -> rNext(len + 3, 3) // remainder 65, 64. highest is sign bit 
=======
    state(s_post_0) -> rNext(len + 3, 3) // remainder 65, 64. highest is sign bit
>>>>>>> 6564f24d
  ))
  dNormAbs := Mux1H(Seq(
    state(s_idle) -> Cat(0.U(1.W), dAbs),
    state(s_pre_0) -> Cat(0.U(1.W), dNorm),
    state(s_post_0) -> rNextPd(len + 3, 3)
    ))

  // Second cycle, state is pre_0
  // calculate lzc and move div* and lzc diff check if no_iter_needed

  aLZC := PriorityEncoder(aNormAbsReg(len - 1, 0).asBools().reverse)
  dLZC := PriorityEncoder(dNormAbsReg(len - 1, 0).asBools().reverse)
  val aLZCReg = RegEnable(aLZC, state(s_pre_0)) // 7, 0
  val dLZCReg = RegEnable(dLZC, state(s_pre_0))



  val lzcWireDiff = Cat(0.U(1.W), dLZC(lzc_width - 1, 0)) - Cat(0.U(1.W), aLZC(lzc_width - 1, 0)) // 7, 0
  val lzcRegDiff = Cat(0.U(1.W), dLZCReg(lzc_width - 1, 0)) - Cat(0.U(1.W), aLZCReg(lzc_width - 1, 0))
  val lzcDiff = Mux(state(s_pre_0), lzcWireDiff, lzcRegDiff)
  aIsZero := aLZC(lzc_width) // this is state pre_0
<<<<<<< HEAD
  dIsZero := dLZCReg(lzc_width) // this is pre_1 and all stages after 
=======
  dIsZero := dLZCReg(lzc_width) // this is pre_1 and all stages after
>>>>>>> 6564f24d
  val dIsOne = dLZC(lzc_width - 1, 0).andR() // this is pre_0
  val noIterReg = RegEnable(dIsOne & aNormAbsReg(len - 1), state(s_pre_0)) // This means dividend has lzc 0 so iter is 17
  noIter := noIterReg
  val aTooSmallReg = RegEnable(aIsZero | lzcDiff(lzc_width), state(s_pre_0)) // a is zero or a smaller than d
  aTooSmall := aTooSmallReg

<<<<<<< HEAD
  val quotSign = Mux(state(s_idle), aSign ^ dSign, true.B) // if not s_idle then must be s_pre_1 & dIsZero, and that we have 
  val rSign = aSign
  val quotSignReg = RegEnable(quotSign, startHandShake | (state(s_pre_1) & dIsZero))
  val rSignReg = RegEnable(rSign, startHandShake)
  
=======
  val quotSign = Mux(state(s_idle), aSign ^ dSign, true.B) // if not s_idle then must be s_pre_1 & dIsZero, and that we have
  val rSign = aSign
  val quotSignReg = RegEnable(quotSign, startHandShake | (state(s_pre_1) & dIsZero))
  val rSignReg = RegEnable(rSign, startHandShake)

>>>>>>> 6564f24d
  val rShift = lzcDiff(0) // odd lzc diff, for SRT4
  val rightShifted = Wire(UInt(len.W))
  val rSumInit = Mux(aTooSmallReg | aIsZero, Cat(0.U(1.W), rightShifted, 0.U(3.W)), // right shift the dividend (which is already l-shifted)
                    Mux(noIterReg, 0.U(itn_len.W), //
<<<<<<< HEAD
                      Cat(0.U(3.W), 
                          Mux(rShift, Cat(0.U(1.W), aNormAbsReg(len - 1, 0)), Cat(aNormAbsReg(len - 1, 0), 0.U(1.W)))
                        ) // Normal init value. 68, 67; For even lzcDiff, 0.001xxx0; for odd lzcDiff 0.0001xxx
                      )
                    ) // state is s_pre_1                     
=======
                      Cat(0.U(3.W),
                          Mux(rShift, Cat(0.U(1.W), aNormAbsReg(len - 1, 0)), Cat(aNormAbsReg(len - 1, 0), 0.U(1.W)))
                        ) // Normal init value. 68, 67; For even lzcDiff, 0.001xxx0; for odd lzcDiff 0.0001xxx
                      )
                    ) // state is s_pre_1
>>>>>>> 6564f24d
  val rCarryInit = 0.U(itn_len.W)

  val rightShifter = Module(new RightShifter(len, lzc_width))
  rightShifter.io.in := Mux(state(s_pre_1), aNormAbsReg(len - 1, 0), rPreShifted(len - 1, 0))
<<<<<<< HEAD
  rightShifter.io.shiftNum := Mux(state(s_pre_1), aLZCReg, 
=======
  rightShifter.io.shiftNum := Mux(state(s_pre_1), aLZCReg,
>>>>>>> 6564f24d
                                  Mux(aTooSmallReg | dIsZero, 0.U(lzc_width.W), dLZCReg))
  rightShifter.io.msb := state(s_post_1) & rSignReg & rPreShifted(len)
  rightShifted := rightShifter.io.out

  // obtaining 1st quotient
  val rSumInitTrunc = Cat(0.U(1.W), rSumInit(itn_len - 4, itn_len - 4 - 4 + 1)) // 0.00___
<<<<<<< HEAD
  val mInitPos1 = MuxLookup(dNormAbsReg(len - 2, len - 2 - 3 + 1), "b00100".U(5.W), 
=======
  val mInitPos1 = MuxLookup(dNormAbsReg(len - 2, len - 2 - 3 + 1), "b00100".U(5.W),
>>>>>>> 6564f24d
    Array(
      0.U -> "b00100".U(5.W),
      1.U -> "b00100".U(5.W),
      2.U -> "b00100".U(5.W),
      3.U -> "b00110".U(5.W),
      4.U -> "b00110".U(5.W),
      5.U -> "b00110".U(5.W),
      6.U -> "b00110".U(5.W),
      7.U -> "b01000".U(5.W),
    )
  )
<<<<<<< HEAD
  val mInitPos2 = MuxLookup(dNormAbsReg(len - 2, len - 2 - 3 + 1), "b01100".U(5.W), 
=======
  val mInitPos2 = MuxLookup(dNormAbsReg(len - 2, len - 2 - 3 + 1), "b01100".U(5.W),
>>>>>>> 6564f24d
    Array(
      0.U -> "b01100".U(5.W),
      1.U -> "b01110".U(5.W),
      2.U -> "b01111".U(5.W),
      3.U -> "b10000".U(5.W),
      4.U -> "b10010".U(5.W),
      5.U -> "b10100".U(5.W),
      6.U -> "b10110".U(5.W),
      7.U -> "b10110".U(5.W),
    )
  )
  val initCmpPos1 = rSumInitTrunc >= mInitPos1
  val initCmpPos2 = rSumInitTrunc >= mInitPos2
  val qInit = Mux(initCmpPos2, UIntToOH(quot_pos_2, 5), Mux(initCmpPos1, UIntToOH(quot_pos_1, 5), UIntToOH(quot_0, 5)))
  val qPrev = Mux(state(s_pre_1), qInit, qIterEnd)
  val qPrevReg = RegEnable(qPrev, state(s_pre_1) | state(s_iter))
  val specialDivisorReg = RegEnable(dNormAbsReg(len - 2, len - 2 - 3 + 1) === 0.U, state(s_pre_1)) // d=0.1000xxx
<<<<<<< HEAD
  
=======

>>>>>>> 6564f24d
  // rCarry and rSum in Iteration
  val qXd = Mux1H(Seq(
    qPrevReg(quot_neg_2) -> Cat(dNormAbsReg(len - 1, 0), 0.U(4.W)), // 68, 67 1.xxxxx0000
    qPrevReg(quot_neg_1) -> Cat(0.U(1.W), dNormAbsReg(len - 1, 0), 0.U(3.W)), // 0.1xxxxx000
    qPrevReg(quot_0)     -> 0.U(itn_len.W),
    qPrevReg(quot_pos_1) -> ~Cat(0.U(1.W), dNormAbsReg(len - 1, 0), 0.U(3.W)), // don't forget to plus 1 later
    qPrevReg(quot_pos_2) -> ~Cat(dNormAbsReg(len - 1, 0), 0.U(4.W))  // don't forget to plus 1 later
  ))
  val csa = Module(new CSA3_2(itn_len))

  val rSumIter = csa.io.out(0)
  val rCarryIter = Cat(csa.io.out(1)(itn_len - 2, 0), qPrevReg(quot_pos_1) | qPrevReg(quot_pos_2))
  val rSumReg = RegEnable(Mux(state(s_pre_1), rSumInit, rSumIter), state(s_pre_1) | state(s_iter)) // 68, 67
  val rCarryReg = RegEnable(Mux(state(s_pre_1), rCarryInit, rCarryIter), state(s_pre_1) | state(s_iter))
  csa.io.in(0) := rSumReg << 2
  csa.io.in(1) := rCarryReg << 2
  csa.io.in(2) := qXd

  val qds = Module(new SRT4QDS(len, itn_len))
  qds.io.remSum := rSumReg
  qds.io.remCarry := rCarryReg
  qds.io.d := dNormAbsReg(len - 1, 0) // Maybe optimize here to lower power consumption?
  qds.io.specialDivisor := specialDivisorReg
  qds.io.qPrev := qPrevReg
  qIterEnd := qds.io.qIterEnd

  //on the fly conversion
  val quotIterNext = Wire(UInt(len.W))
  val quotIterM1Next = Wire(UInt(len.W))
  quotIterNext := Mux1H(Seq(
    qPrevReg(quot_pos_2) -> (quotIterReg << 2 | "b10".U),
    qPrevReg(quot_pos_1) -> (quotIterReg << 2 | "b01".U),
    qPrevReg(quot_0)     -> (quotIterReg << 2 | "b00".U),
    qPrevReg(quot_neg_1) -> (quotM1IterReg << 2 | "b11".U),
    qPrevReg(quot_neg_2) -> (quotM1IterReg << 2 | "b10".U)
  ))
  quotIterM1Next := Mux1H(Seq(
    qPrevReg(quot_pos_2) -> (quotIterReg << 2 | "b01".U),
    qPrevReg(quot_pos_1) -> (quotIterReg << 2 | "b00".U),
    qPrevReg(quot_0)     -> (quotM1IterReg << 2 | "b11".U),
    qPrevReg(quot_neg_1) -> (quotM1IterReg << 2 | "b10".U),
    qPrevReg(quot_neg_2) -> (quotM1IterReg << 2 | "b01".U)
  ))


<<<<<<< HEAD
  quotIter := Mux(state(s_pre_1), 
                      Mux(dIsZero, VecInit(Seq.fill(len)(true.B)).asUInt, 
                        Mux(noIterReg, aNormAbsReg(len - 1, 0), 0.U(len.W))),
                      Mux(state(s_iter), quotIterNext, 
                        Mux(quotSignReg, aInverter, quotIterReg)))
  quotM1Iter := Mux(state(s_pre_1), 
=======
  quotIter := Mux(state(s_pre_1),
                      Mux(dIsZero, VecInit(Seq.fill(len)(true.B)).asUInt,
                        Mux(noIterReg, aNormAbsReg(len - 1, 0), 0.U(len.W))),
                      Mux(state(s_iter), quotIterNext,
                        Mux(quotSignReg, aInverter, quotIterReg)))
  quotM1Iter := Mux(state(s_pre_1),
>>>>>>> 6564f24d
                        0.U(len.W), Mux(state(s_iter), quotIterM1Next,
                          Mux(quotSignReg, dInverter, quotM1IterReg)))


  // iter num
<<<<<<< HEAD
  val iterNum = Wire(UInt((lzc_width - 1).W))  
=======
  val iterNum = Wire(UInt((lzc_width - 1).W))
>>>>>>> 6564f24d
  val iterNumReg = RegEnable(iterNum, state(s_pre_1) | state(s_iter))

  iterNum := Mux(state(s_pre_1), lzcDiff(lzc_width - 1, 1) +% lzcDiff(0), iterNumReg -% 1.U)
  finalIter := iterNumReg === 0.U

  // Post Process

  when(rSignReg) {
    rNext := ~rSumReg + ~rCarryReg + 2.U
    rNextPd := ~rSumReg + ~rCarryReg + ~Cat(0.U(1.W), dNormAbsReg(len - 1, 0), 0.U(3.W)) + 3.U
  } .otherwise {
    rNext := rSumReg + rCarryReg
    rNextPd := rSumReg + rCarryReg + Cat(0.U(1.W), dNormAbsReg(len - 1, 0), 0.U(3.W))
  }

  val r = aNormAbsReg
  val rPd = dNormAbsReg
  val rIsZero = ~(r.orR())
  val needCorr = (~dIsZero & ~noIterReg) & Mux(rSignReg, ~r(len) & ~rIsZero, r(len)) // when we get pos rem for d<0 or neg rem for d>0
  rPreShifted := Mux(needCorr, rPd, r)
  val rFinal = RegEnable(rightShifted, state(s_post_1))// right shifted remainder. shift by the number of bits divisor is shifted
  val qFinal = Mux(needCorr, quotM1IterReg, quotIterReg)
<<<<<<< HEAD
  
=======

>>>>>>> 6564f24d
  val res = Mux(isHi, rFinal, qFinal)
  io.out_data := Mux(isW,
    SignExt(res(31, 0), len),
    res
  )
  io.in_ready := state(s_idle)
  io.out_valid := state(s_finish) // state === s_finish
<<<<<<< HEAD
}

class RightShifter(len: Int, lzc_width: Int) extends Module {
  val io = IO(new Bundle() {
    val shiftNum = Input(UInt(lzc_width.W))
    val in = Input(UInt(len.W))
    val msb = Input(Bool())
    val out = Output(UInt(len.W))
  })
  require(len == 64 || len == 32)
  val shift = io.shiftNum
  val msb = io.msb
  val s0 = Mux(shift(0), Cat(VecInit(Seq.fill(1)(msb)).asUInt, io.in(len - 1, 1)), io.in)
  val s1 = Mux(shift(1), Cat(VecInit(Seq.fill(2)(msb)).asUInt, s0(len - 1, 2)), s0)
  val s2 = Mux(shift(2), Cat(VecInit(Seq.fill(4)(msb)).asUInt, s1(len - 1, 4)), s1)
  val s3 = Mux(shift(3), Cat(VecInit(Seq.fill(8)(msb)).asUInt, s2(len - 1, 8)), s2)
  val s4 = Mux(shift(4), Cat(VecInit(Seq.fill(16)(msb)).asUInt, s3(len - 1, 16)), s3)
  val s5 = Wire(UInt(len.W))
  if (len == 64) {
    s5 := Mux(shift(5), Cat(VecInit(Seq.fill(32)(msb)).asUInt, s4(len - 1, 32)), s4)
  } else if (len == 32) {
    s5 := s4
  } 
  io.out := s5
}

=======
}

class RightShifter(len: Int, lzc_width: Int) extends Module {
  val io = IO(new Bundle() {
    val shiftNum = Input(UInt(lzc_width.W))
    val in = Input(UInt(len.W))
    val msb = Input(Bool())
    val out = Output(UInt(len.W))
  })
  require(len == 64 || len == 32)
  val shift = io.shiftNum
  val msb = io.msb
  val s0 = Mux(shift(0), Cat(VecInit(Seq.fill(1)(msb)).asUInt, io.in(len - 1, 1)), io.in)
  val s1 = Mux(shift(1), Cat(VecInit(Seq.fill(2)(msb)).asUInt, s0(len - 1, 2)), s0)
  val s2 = Mux(shift(2), Cat(VecInit(Seq.fill(4)(msb)).asUInt, s1(len - 1, 4)), s1)
  val s3 = Mux(shift(3), Cat(VecInit(Seq.fill(8)(msb)).asUInt, s2(len - 1, 8)), s2)
  val s4 = Mux(shift(4), Cat(VecInit(Seq.fill(16)(msb)).asUInt, s3(len - 1, 16)), s3)
  val s5 = Wire(UInt(len.W))
  if (len == 64) {
    s5 := Mux(shift(5), Cat(VecInit(Seq.fill(32)(msb)).asUInt, s4(len - 1, 32)), s4)
  } else if (len == 32) {
    s5 := s4
  }
  io.out := s5
}

>>>>>>> 6564f24d
object mLookUpTable {
  // Usage :
  // result := decoder(QMCMinimizer, index, mLookupTable.xxx)
  val minus_m = Seq(
    Array( // -m[-1]
      0.U -> "b00_11010".U,
      1.U -> "b00_11110".U,
      2.U -> "b01_00000".U,
      3.U -> "b01_00100".U,
      4.U -> "b01_00110".U,
      5.U -> "b01_01010".U,
      6.U -> "b01_01100".U,
      7.U -> "b01_10000".U
    ),
    Array( // -m[0]
      0.U -> "b000_0101".U,
      1.U -> "b000_0110".U,
      2.U -> "b000_0110".U,
      3.U -> "b000_0110".U,
      4.U -> "b000_1001".U,
      5.U -> "b000_1000".U,
      6.U -> "b000_1000".U,
      7.U -> "b000_1000".U
    ),
    Array( //-m[1]
      0.U -> "b111_1101".U,
      1.U -> "b111_1100".U,
      2.U -> "b111_1100".U,
      3.U -> "b111_1100".U,
      4.U -> "b111_1011".U,
      5.U -> "b111_1010".U,
      6.U -> "b111_1010".U,
      7.U -> "b111_1010".U
    ),
    Array( //-m[2]
      0.U -> "b11_01000".U,
      1.U -> "b11_00100".U,
      2.U -> "b11_00010".U,
      3.U -> "b10_11110".U,
      4.U -> "b10_11100".U,
      5.U -> "b10_11000".U,
      6.U -> "b10_10110".U,
      7.U -> "b10_10010".U
    ))
}

class SRT4QDS(len: Int, itn_len: Int) extends Module {
  // srt4 quotientr digit selection
  val io = IO(new Bundle() {
    val remSum = Input(UInt(itn_len.W)) // 68, 67
    val remCarry = Input(UInt(itn_len.W))
    val d = Input(UInt(len.W)) // 64, 64
    val specialDivisor = Input(Bool())
    val qPrev = Input(UInt(5.W))
    val qIterEnd = Output(UInt(5.W))
  })
  val remSumX16 = io.remSum << 4 // 72, 67 Top 2 bits unused
  val remCarryX16 = io.remCarry << 4
  def trunc25(rem: UInt): UInt = {rem(itn_len, itn_len - 7 + 1)}
  def trunc34(rem: UInt): UInt = {rem(itn_len + 1, itn_len + 1 - 7 + 1)}

  val quot_neg_2 :: quot_neg_1 :: quot_0 :: quot_pos_1 :: quot_pos_2 :: Nil = Enum(5)

  val d = Cat(0.U(1.W), io.d, 0.U(3.W)) // 68, 67
  val (dX4, dX8, dXNeg4, dXNeg8) = (d << 2, d(itn_len - 2, 0) << 3, ~(d << 2), ~(d(itn_len - 2, 0) << 3)) // 70, 67
  val dForLookup = io.d(len - 2, len - 2 - 3 + 1)

  val dXq = Mux1H(Seq(
    io.qPrev(quot_neg_2) -> dX8,
    io.qPrev(quot_neg_1) -> dX4,
    io.qPrev(quot_0) -> 0.U((itn_len + 2).W),
    io.qPrev(quot_pos_1) -> dXNeg4,
    io.qPrev(quot_pos_2) -> dXNeg8
  ))
  val signs = VecInit(Seq.tabulate(4){ // -1 0 1 2
    i => {
      val csa1 = Module(new CSA3_2(7))
      val csa2 = Module(new CSA3_2(7))
      if (i == 1 || i == 2) {
        csa1.io.in(0) := trunc34(remSumX16)
<<<<<<< HEAD
        csa1.io.in(1) := trunc34(remCarryX16)        
        csa2.io.in(2) := trunc34(dXq)
      } else {
        csa1.io.in(0) := trunc25(remSumX16)
        csa1.io.in(1) := trunc25(remCarryX16)        
        csa2.io.in(2) := trunc25(dXq)
      }        
      csa1.io.in(2) := MuxLookup(dForLookup, "b0000000".U, mLookUpTable.minus_m(i))
      csa2.io.in(0) := csa1.io.out(0) 
      csa2.io.in(1) := csa1.io.out(1)(5, 0) << 1 
=======
        csa1.io.in(1) := trunc34(remCarryX16)
        csa2.io.in(2) := trunc34(dXq)
      } else {
        csa1.io.in(0) := trunc25(remSumX16)
        csa1.io.in(1) := trunc25(remCarryX16)
        csa2.io.in(2) := trunc25(dXq)
      }
      csa1.io.in(2) := MuxLookup(dForLookup, "b0000000".U, mLookUpTable.minus_m(i))
      csa2.io.in(0) := csa1.io.out(0)
      csa2.io.in(1) := csa1.io.out(1)(5, 0) << 1
>>>>>>> 6564f24d
      (csa2.io.out(0) + (csa2.io.out(1)(5, 0) << 1))(6)
    }
  })
  val qVec = Wire(Vec(5, Bool()))
  qVec(quot_neg_2) := signs(0) && signs(1) && signs(2)
<<<<<<< HEAD
  qVec(quot_neg_1) := ~signs(0) && signs(1) && signs(2) 
=======
  qVec(quot_neg_1) := ~signs(0) && signs(1) && signs(2)
>>>>>>> 6564f24d
  qVec(quot_0) := signs(2) && ~signs(1)
  qVec(quot_pos_1) := signs(3) && ~signs(2) && ~signs(1)
  qVec(quot_pos_2) := ~signs(3) && ~signs(2) && ~signs(1)
  io.qIterEnd := qVec.asUInt
  // assert(PopCount(qVec) === 1.U)
}


class SRT4Divider(len: Int)(implicit p: Parameters) extends AbstractDivider(len) {

  val newReq = io.in.fire()

  val uop = io.in.bits.uop
  val uopReg = RegEnable(uop, newReq)
  val ctrlReg = RegEnable(ctrl, newReq)

  val divDataModule = Module(new SRT4DividerDataModule(len))

  val kill_w = uop.robIdx.needFlush(io.redirectIn, io.flushIn)
  val kill_r = !divDataModule.io.in_ready && uopReg.robIdx.needFlush(io.redirectIn, io.flushIn)

  divDataModule.io.src(0) := io.in.bits.src(0)
  divDataModule.io.src(1) := io.in.bits.src(1)
  divDataModule.io.valid := io.in.valid
  divDataModule.io.sign := sign
  divDataModule.io.kill_w := kill_w
  divDataModule.io.kill_r := kill_r
  divDataModule.io.isHi := ctrlReg.isHi
  divDataModule.io.isW := ctrlReg.isW
  divDataModule.io.out_ready := io.out.ready

  io.in.ready := divDataModule.io.in_ready
  io.out.valid := divDataModule.io.out_valid
  io.out.bits.data := divDataModule.io.out_data
  io.out.bits.uop := uopReg
}<|MERGE_RESOLUTION|>--- conflicted
+++ resolved
@@ -66,15 +66,9 @@
   val noIter = Wire(Bool()) // this is output of reg!
   val finalIter = Wire(Bool())
   val aLZC = Wire(UInt((lzc_width + 1).W))
-<<<<<<< HEAD
-  val dLZC = Wire(UInt((lzc_width + 1).W))  
-  val aNormAbs = Wire(UInt((len + 1).W))
-  val dNormAbs = Wire(UInt((len + 1).W))  
-=======
   val dLZC = Wire(UInt((lzc_width + 1).W))
   val aNormAbs = Wire(UInt((len + 1).W))
   val dNormAbs = Wire(UInt((len + 1).W))
->>>>>>> 6564f24d
   val aInverter = Wire(UInt(len.W)) // results of global inverter
   val dInverter = Wire(UInt(len.W))
 
@@ -114,11 +108,7 @@
     state := state
   }
 
-<<<<<<< HEAD
-  // First cycle: 
-=======
   // First cycle:
->>>>>>> 6564f24d
   // State is idle, we gain absolute value of a and b, using global inverter
 
   io.in_ready := state(s_idle)
@@ -137,11 +127,7 @@
   aNormAbs := Mux1H(Seq(
     state(s_idle) -> Cat(0.U(1.W), aAbs), // 65, 0
     state(s_pre_0) -> Cat(0.U(1.W), aNorm), // 65, 0
-<<<<<<< HEAD
-    state(s_post_0) -> rNext(len + 3, 3) // remainder 65, 64. highest is sign bit 
-=======
     state(s_post_0) -> rNext(len + 3, 3) // remainder 65, 64. highest is sign bit
->>>>>>> 6564f24d
   ))
   dNormAbs := Mux1H(Seq(
     state(s_idle) -> Cat(0.U(1.W), dAbs),
@@ -163,67 +149,39 @@
   val lzcRegDiff = Cat(0.U(1.W), dLZCReg(lzc_width - 1, 0)) - Cat(0.U(1.W), aLZCReg(lzc_width - 1, 0))
   val lzcDiff = Mux(state(s_pre_0), lzcWireDiff, lzcRegDiff)
   aIsZero := aLZC(lzc_width) // this is state pre_0
-<<<<<<< HEAD
-  dIsZero := dLZCReg(lzc_width) // this is pre_1 and all stages after 
-=======
   dIsZero := dLZCReg(lzc_width) // this is pre_1 and all stages after
->>>>>>> 6564f24d
   val dIsOne = dLZC(lzc_width - 1, 0).andR() // this is pre_0
   val noIterReg = RegEnable(dIsOne & aNormAbsReg(len - 1), state(s_pre_0)) // This means dividend has lzc 0 so iter is 17
   noIter := noIterReg
   val aTooSmallReg = RegEnable(aIsZero | lzcDiff(lzc_width), state(s_pre_0)) // a is zero or a smaller than d
   aTooSmall := aTooSmallReg
 
-<<<<<<< HEAD
-  val quotSign = Mux(state(s_idle), aSign ^ dSign, true.B) // if not s_idle then must be s_pre_1 & dIsZero, and that we have 
-  val rSign = aSign
-  val quotSignReg = RegEnable(quotSign, startHandShake | (state(s_pre_1) & dIsZero))
-  val rSignReg = RegEnable(rSign, startHandShake)
-  
-=======
   val quotSign = Mux(state(s_idle), aSign ^ dSign, true.B) // if not s_idle then must be s_pre_1 & dIsZero, and that we have
   val rSign = aSign
   val quotSignReg = RegEnable(quotSign, startHandShake | (state(s_pre_1) & dIsZero))
   val rSignReg = RegEnable(rSign, startHandShake)
 
->>>>>>> 6564f24d
   val rShift = lzcDiff(0) // odd lzc diff, for SRT4
   val rightShifted = Wire(UInt(len.W))
   val rSumInit = Mux(aTooSmallReg | aIsZero, Cat(0.U(1.W), rightShifted, 0.U(3.W)), // right shift the dividend (which is already l-shifted)
                     Mux(noIterReg, 0.U(itn_len.W), //
-<<<<<<< HEAD
-                      Cat(0.U(3.W), 
-                          Mux(rShift, Cat(0.U(1.W), aNormAbsReg(len - 1, 0)), Cat(aNormAbsReg(len - 1, 0), 0.U(1.W)))
-                        ) // Normal init value. 68, 67; For even lzcDiff, 0.001xxx0; for odd lzcDiff 0.0001xxx
-                      )
-                    ) // state is s_pre_1                     
-=======
                       Cat(0.U(3.W),
                           Mux(rShift, Cat(0.U(1.W), aNormAbsReg(len - 1, 0)), Cat(aNormAbsReg(len - 1, 0), 0.U(1.W)))
                         ) // Normal init value. 68, 67; For even lzcDiff, 0.001xxx0; for odd lzcDiff 0.0001xxx
                       )
                     ) // state is s_pre_1
->>>>>>> 6564f24d
   val rCarryInit = 0.U(itn_len.W)
 
   val rightShifter = Module(new RightShifter(len, lzc_width))
   rightShifter.io.in := Mux(state(s_pre_1), aNormAbsReg(len - 1, 0), rPreShifted(len - 1, 0))
-<<<<<<< HEAD
-  rightShifter.io.shiftNum := Mux(state(s_pre_1), aLZCReg, 
-=======
   rightShifter.io.shiftNum := Mux(state(s_pre_1), aLZCReg,
->>>>>>> 6564f24d
                                   Mux(aTooSmallReg | dIsZero, 0.U(lzc_width.W), dLZCReg))
   rightShifter.io.msb := state(s_post_1) & rSignReg & rPreShifted(len)
   rightShifted := rightShifter.io.out
 
   // obtaining 1st quotient
   val rSumInitTrunc = Cat(0.U(1.W), rSumInit(itn_len - 4, itn_len - 4 - 4 + 1)) // 0.00___
-<<<<<<< HEAD
-  val mInitPos1 = MuxLookup(dNormAbsReg(len - 2, len - 2 - 3 + 1), "b00100".U(5.W), 
-=======
   val mInitPos1 = MuxLookup(dNormAbsReg(len - 2, len - 2 - 3 + 1), "b00100".U(5.W),
->>>>>>> 6564f24d
     Array(
       0.U -> "b00100".U(5.W),
       1.U -> "b00100".U(5.W),
@@ -235,11 +193,7 @@
       7.U -> "b01000".U(5.W),
     )
   )
-<<<<<<< HEAD
-  val mInitPos2 = MuxLookup(dNormAbsReg(len - 2, len - 2 - 3 + 1), "b01100".U(5.W), 
-=======
   val mInitPos2 = MuxLookup(dNormAbsReg(len - 2, len - 2 - 3 + 1), "b01100".U(5.W),
->>>>>>> 6564f24d
     Array(
       0.U -> "b01100".U(5.W),
       1.U -> "b01110".U(5.W),
@@ -257,11 +211,6 @@
   val qPrev = Mux(state(s_pre_1), qInit, qIterEnd)
   val qPrevReg = RegEnable(qPrev, state(s_pre_1) | state(s_iter))
   val specialDivisorReg = RegEnable(dNormAbsReg(len - 2, len - 2 - 3 + 1) === 0.U, state(s_pre_1)) // d=0.1000xxx
-<<<<<<< HEAD
-  
-=======
-
->>>>>>> 6564f24d
   // rCarry and rSum in Iteration
   val qXd = Mux1H(Seq(
     qPrevReg(quot_neg_2) -> Cat(dNormAbsReg(len - 1, 0), 0.U(4.W)), // 68, 67 1.xxxxx0000
@@ -307,31 +256,18 @@
   ))
 
 
-<<<<<<< HEAD
-  quotIter := Mux(state(s_pre_1), 
-                      Mux(dIsZero, VecInit(Seq.fill(len)(true.B)).asUInt, 
-                        Mux(noIterReg, aNormAbsReg(len - 1, 0), 0.U(len.W))),
-                      Mux(state(s_iter), quotIterNext, 
-                        Mux(quotSignReg, aInverter, quotIterReg)))
-  quotM1Iter := Mux(state(s_pre_1), 
-=======
   quotIter := Mux(state(s_pre_1),
                       Mux(dIsZero, VecInit(Seq.fill(len)(true.B)).asUInt,
                         Mux(noIterReg, aNormAbsReg(len - 1, 0), 0.U(len.W))),
                       Mux(state(s_iter), quotIterNext,
                         Mux(quotSignReg, aInverter, quotIterReg)))
   quotM1Iter := Mux(state(s_pre_1),
->>>>>>> 6564f24d
                         0.U(len.W), Mux(state(s_iter), quotIterM1Next,
                           Mux(quotSignReg, dInverter, quotM1IterReg)))
 
 
   // iter num
-<<<<<<< HEAD
-  val iterNum = Wire(UInt((lzc_width - 1).W))  
-=======
   val iterNum = Wire(UInt((lzc_width - 1).W))
->>>>>>> 6564f24d
   val iterNumReg = RegEnable(iterNum, state(s_pre_1) | state(s_iter))
 
   iterNum := Mux(state(s_pre_1), lzcDiff(lzc_width - 1, 1) +% lzcDiff(0), iterNumReg -% 1.U)
@@ -354,11 +290,6 @@
   rPreShifted := Mux(needCorr, rPd, r)
   val rFinal = RegEnable(rightShifted, state(s_post_1))// right shifted remainder. shift by the number of bits divisor is shifted
   val qFinal = Mux(needCorr, quotM1IterReg, quotIterReg)
-<<<<<<< HEAD
-  
-=======
-
->>>>>>> 6564f24d
   val res = Mux(isHi, rFinal, qFinal)
   io.out_data := Mux(isW,
     SignExt(res(31, 0), len),
@@ -366,34 +297,6 @@
   )
   io.in_ready := state(s_idle)
   io.out_valid := state(s_finish) // state === s_finish
-<<<<<<< HEAD
-}
-
-class RightShifter(len: Int, lzc_width: Int) extends Module {
-  val io = IO(new Bundle() {
-    val shiftNum = Input(UInt(lzc_width.W))
-    val in = Input(UInt(len.W))
-    val msb = Input(Bool())
-    val out = Output(UInt(len.W))
-  })
-  require(len == 64 || len == 32)
-  val shift = io.shiftNum
-  val msb = io.msb
-  val s0 = Mux(shift(0), Cat(VecInit(Seq.fill(1)(msb)).asUInt, io.in(len - 1, 1)), io.in)
-  val s1 = Mux(shift(1), Cat(VecInit(Seq.fill(2)(msb)).asUInt, s0(len - 1, 2)), s0)
-  val s2 = Mux(shift(2), Cat(VecInit(Seq.fill(4)(msb)).asUInt, s1(len - 1, 4)), s1)
-  val s3 = Mux(shift(3), Cat(VecInit(Seq.fill(8)(msb)).asUInt, s2(len - 1, 8)), s2)
-  val s4 = Mux(shift(4), Cat(VecInit(Seq.fill(16)(msb)).asUInt, s3(len - 1, 16)), s3)
-  val s5 = Wire(UInt(len.W))
-  if (len == 64) {
-    s5 := Mux(shift(5), Cat(VecInit(Seq.fill(32)(msb)).asUInt, s4(len - 1, 32)), s4)
-  } else if (len == 32) {
-    s5 := s4
-  } 
-  io.out := s5
-}
-
-=======
 }
 
 class RightShifter(len: Int, lzc_width: Int) extends Module {
@@ -420,7 +323,6 @@
   io.out := s5
 }
 
->>>>>>> 6564f24d
 object mLookUpTable {
   // Usage :
   // result := decoder(QMCMinimizer, index, mLookupTable.xxx)
@@ -501,18 +403,6 @@
       val csa2 = Module(new CSA3_2(7))
       if (i == 1 || i == 2) {
         csa1.io.in(0) := trunc34(remSumX16)
-<<<<<<< HEAD
-        csa1.io.in(1) := trunc34(remCarryX16)        
-        csa2.io.in(2) := trunc34(dXq)
-      } else {
-        csa1.io.in(0) := trunc25(remSumX16)
-        csa1.io.in(1) := trunc25(remCarryX16)        
-        csa2.io.in(2) := trunc25(dXq)
-      }        
-      csa1.io.in(2) := MuxLookup(dForLookup, "b0000000".U, mLookUpTable.minus_m(i))
-      csa2.io.in(0) := csa1.io.out(0) 
-      csa2.io.in(1) := csa1.io.out(1)(5, 0) << 1 
-=======
         csa1.io.in(1) := trunc34(remCarryX16)
         csa2.io.in(2) := trunc34(dXq)
       } else {
@@ -523,17 +413,12 @@
       csa1.io.in(2) := MuxLookup(dForLookup, "b0000000".U, mLookUpTable.minus_m(i))
       csa2.io.in(0) := csa1.io.out(0)
       csa2.io.in(1) := csa1.io.out(1)(5, 0) << 1
->>>>>>> 6564f24d
       (csa2.io.out(0) + (csa2.io.out(1)(5, 0) << 1))(6)
     }
   })
   val qVec = Wire(Vec(5, Bool()))
   qVec(quot_neg_2) := signs(0) && signs(1) && signs(2)
-<<<<<<< HEAD
-  qVec(quot_neg_1) := ~signs(0) && signs(1) && signs(2) 
-=======
   qVec(quot_neg_1) := ~signs(0) && signs(1) && signs(2)
->>>>>>> 6564f24d
   qVec(quot_0) := signs(2) && ~signs(1)
   qVec(quot_pos_1) := signs(3) && ~signs(2) && ~signs(1)
   qVec(quot_pos_2) := ~signs(3) && ~signs(2) && ~signs(1)
