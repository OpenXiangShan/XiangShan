/***************************************************************************************
* Copyright (c) 2020-2021 Institute of Computing Technology, Chinese Academy of Sciences
* Copyright (c) 2020-2021 Peng Cheng Laboratory
*
* XiangShan is licensed under Mulan PSL v2.
* You can use this software according to the terms and conditions of the Mulan PSL v2.
* You may obtain a copy of Mulan PSL v2 at:
*          http://license.coscl.org.cn/MulanPSL2
*
* THIS SOFTWARE IS PROVIDED ON AN "AS IS" BASIS, WITHOUT WARRANTIES OF ANY KIND,
* EITHER EXPRESS OR IMPLIED, INCLUDING BUT NOT LIMITED TO NON-INFRINGEMENT,
* MERCHANTABILITY OR FIT FOR A PARTICULAR PURPOSE.
*
* See the Mulan PSL v2 for more details.
***************************************************************************************/

package xiangshan.backend.fu.util

import chisel3._
import chisel3.util._
import utils._
import xiangshan._
import xiangshan.backend._
import utils.XSDebug

trait HasCSRConst {

  // User Trap Setup
  val Ustatus       = 0x000
  val Uie           = 0x004
  val Utvec         = 0x005

  // User Trap Handling
  val Uscratch      = 0x040
  val Uepc          = 0x041
  val Ucause        = 0x042
  val Utval         = 0x043
  val Uip           = 0x044

  // User Floating-Point CSRs (not implemented)
  val Fflags        = 0x001
  val Frm           = 0x002
  val Fcsr          = 0x003

  // User Counter/Timers
  val Cycle         = 0xC00
  val Time          = 0xC01
  val Instret       = 0xC02

  // Supervisor Trap Setup
  val Sstatus       = 0x100
  val Sedeleg       = 0x102
  val Sideleg       = 0x103
  val Sie           = 0x104
  val Stvec         = 0x105
  val Scounteren    = 0x106

  // Supervisor Trap Handling
  val Sscratch      = 0x140
  val Sepc          = 0x141
  val Scause        = 0x142
  val Stval         = 0x143
  val Sip           = 0x144

  // Supervisor Protection and Translation
  val Satp          = 0x180

  // Supervisor Custom Read/Write
  val Sbpctl        = 0x5C0
  val Spfctl        = 0x5C1
  val Slvpredctl    = 0x5C2
  val Smblockctl    = 0x5C3
  val Srnctl        = 0x5C4
<<<<<<< HEAD
  val Sinvalctl     = 0x5C5
=======
  val Scachebase    = 0x5C5
  /** 0x5C5-0x5E5 for cache instruction register*/
>>>>>>> 8646913a

  val Sdsid         = 0x9C0

  // Machine Information Registers
  val Mvendorid     = 0xF11
  val Marchid       = 0xF12
  val Mimpid        = 0xF13
  val Mhartid       = 0xF14

  // Machine Trap Setup
  val Mstatus       = 0x300
  val Misa          = 0x301
  val Medeleg       = 0x302
  val Mideleg       = 0x303
  val Mie           = 0x304
  val Mtvec         = 0x305
  val Mcounteren    = 0x306

  // Machine Trap Handling
  val Mscratch      = 0x340
  val Mepc          = 0x341
  val Mcause        = 0x342
  val Mtval         = 0x343
  val Mip           = 0x344

  // Machine Memory Protection
  // TBD
  val PmpcfgBase    = 0x3A0
  val PmpaddrBase   = 0x3B0

  // Machine Counter/Timers
  // Currently, we uses perfcnt csr set instead of standard Machine Counter/Timers
  // 0xB80 - 0x89F are also used as perfcnt csr
  val Mcycle   = 0xb00
  val Minstret = 0xb02

  val Mhpmcounter3  = 0xB03
  val Mhpmcounter4  = 0xB04
  val Mhpmcounter5  = 0xB05
  val Mhpmcounter6  = 0xB06
  val Mhpmcounter7  = 0xB07
  val Mhpmcounter8  = 0xB08
  val Mhpmcounter9  = 0xB09
  val Mhpmcounter10 = 0xB0A
  val Mhpmcounter11 = 0xB0B
  val Mhpmcounter12 = 0xB0C
  val Mhpmcounter13 = 0xB0D
  val Mhpmcounter14 = 0xB0E
  val Mhpmcounter15 = 0xB0F
  val Mhpmcounter16 = 0xB10
  val Mhpmcounter17 = 0xB11
  val Mhpmcounter18 = 0xB12
  val Mhpmcounter19 = 0xB13
  val Mhpmcounter20 = 0xB14
  val Mhpmcounter21 = 0xB15
  val Mhpmcounter22 = 0xB16
  val Mhpmcounter23 = 0xB17
  val Mhpmcounter24 = 0xB18
  val Mhpmcounter25 = 0xB19
  val Mhpmcounter26 = 0xB1A
  val Mhpmcounter27 = 0xB1B
  val Mhpmcounter28 = 0xB1C
  val Mhpmcounter29 = 0xB1D
  val Mhpmcounter30 = 0xB1E
  val Mhpmcounter31 = 0xB1F

  // Machine Counter Setup (not implemented)
  val Mcountinhibit = 0x320
  val Mhpmevent3    = 0x323
  val Mhpmevent4    = 0x324
  val Mhpmevent5    = 0x325
  val Mhpmevent6    = 0x326
  val Mhpmevent7    = 0x327
  val Mhpmevent8    = 0x328
  val Mhpmevent9    = 0x329
  val Mhpmevent10   = 0x32A
  val Mhpmevent11   = 0x32B
  val Mhpmevent12   = 0x32C
  val Mhpmevent13   = 0x32D
  val Mhpmevent14   = 0x32E
  val Mhpmevent15   = 0x32F
  val Mhpmevent16   = 0x330
  val Mhpmevent17   = 0x331
  val Mhpmevent18   = 0x332
  val Mhpmevent19   = 0x333
  val Mhpmevent20   = 0x334
  val Mhpmevent21   = 0x335
  val Mhpmevent22   = 0x336
  val Mhpmevent23   = 0x337
  val Mhpmevent24   = 0x338
  val Mhpmevent25   = 0x339
  val Mhpmevent26   = 0x33A
  val Mhpmevent27   = 0x33B
  val Mhpmevent28   = 0x33C
  val Mhpmevent29   = 0x33D
  val Mhpmevent30   = 0x33E
  val Mhpmevent31   = 0x33F

  // Debug/Trace Registers (shared with Debug Mode) (not implemented)
  // Debug Mode Registers
  val Dcsr          = 0x7B0
  val Dpc           = 0x7B1
  val Dscratch      = 0x7B2
  val Dscratch1     = 0x7B3

  def privEcall  = 0x000.U
  def privEbreak = 0x001.U
  def privMret   = 0x302.U
  def privSret   = 0x102.U
  def privUret   = 0x002.U
  def privDret   = 0x7b2.U

  def ModeM     = 0x3.U
  def ModeH     = 0x2.U
  def ModeS     = 0x1.U
  def ModeU     = 0x0.U

  def IRQ_UEIP  = 0
  def IRQ_SEIP  = 1
  def IRQ_MEIP  = 3

  def IRQ_UTIP  = 4
  def IRQ_STIP  = 5
  def IRQ_MTIP  = 7

  def IRQ_USIP  = 8
  def IRQ_SSIP  = 9
  def IRQ_MSIP  = 11

  def IRQ_DEBUG = 12

  val Asid_true_len = 16
  
  def Asid_true_mask(AsidLength : Int) : UInt = {
    val res = Wire(Vec(Asid_true_len,Bool()))
    (0 until Asid_true_len).map(i => {
      res(i) := (i <= AsidLength).B
  })
    Cat(res.reverse)
  // val zero = "h0".U(1.W)
  // val one = "h1".U(1.W)
  // val mask_high = Fill(Asid_true_len - AsidLength, zero)
  // val mask_low  = Fill(AsidLength, one)

  // Cat(mask_high, mask_low)
  }

  val IntPriority = Seq(
    IRQ_DEBUG,
    IRQ_MEIP, IRQ_MSIP, IRQ_MTIP,
    IRQ_SEIP, IRQ_SSIP, IRQ_STIP,
    IRQ_UEIP, IRQ_USIP, IRQ_UTIP
  )

  def csrAccessPermissionCheck(addr: UInt, wen: Bool, mode: UInt): Bool = {
    val readOnly = addr(11,10) === "b11".U
    val lowestAccessPrivilegeLevel = addr(9,8)
    mode >= lowestAccessPrivilegeLevel && !(wen && readOnly)
  }

  def perfcntPermissionCheck(addr: UInt, mode: UInt, mmask: UInt, smask: UInt): Bool = {
    val index = UIntToOH(addr & 31.U)
    Mux(mode === ModeM, true.B, Mux(mode === ModeS, (index & mmask) =/= 0.U, (index & mmask & smask) =/= 0.U))
  }
}<|MERGE_RESOLUTION|>--- conflicted
+++ resolved
@@ -71,12 +71,9 @@
   val Slvpredctl    = 0x5C2
   val Smblockctl    = 0x5C3
   val Srnctl        = 0x5C4
-<<<<<<< HEAD
-  val Sinvalctl     = 0x5C5
-=======
+  val Sinvalctl     = 0x5C7
   val Scachebase    = 0x5C5
   /** 0x5C5-0x5E5 for cache instruction register*/
->>>>>>> 8646913a
 
   val Sdsid         = 0x9C0
 
