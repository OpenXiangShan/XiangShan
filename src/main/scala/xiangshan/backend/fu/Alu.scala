/***************************************************************************************
* Copyright (c) 2020-2021 Institute of Computing Technology, Chinese Academy of Sciences
* Copyright (c) 2020-2021 Peng Cheng Laboratory
*
* XiangShan is licensed under Mulan PSL v2.
* You can use this software according to the terms and conditions of the Mulan PSL v2.
* You may obtain a copy of Mulan PSL v2 at:
*          http://license.coscl.org.cn/MulanPSL2
*
* THIS SOFTWARE IS PROVIDED ON AN "AS IS" BASIS, WITHOUT WARRANTIES OF ANY KIND,
* EITHER EXPRESS OR IMPLIED, INCLUDING BUT NOT LIMITED TO NON-INFRINGEMENT,
* MERCHANTABILITY OR FIT FOR A PARTICULAR PURPOSE.
*
* See the Mulan PSL v2 for more details.
***************************************************************************************/

package xiangshan.backend.fu

import chipsalliance.rocketchip.config.Parameters
import chisel3._
import chisel3.util._
import utils.{LookupTreeDefault, LookupTree, ParallelMux, SignExt, ZeroExt}
import xiangshan._

class AddModule(implicit p: Parameters) extends XSModule {
  val io = IO(new Bundle() {
    val src = Vec(2, Input(UInt(XLEN.W)))
    val add = Output(UInt((XLEN+1).W))
  })
  io.add := io.src(0) +& io.src(1)
}

class SubModule(implicit p: Parameters) extends XSModule {
  val io = IO(new Bundle() {
    val src = Vec(2, Input(UInt(XLEN.W)))
    val sub = Output(UInt((XLEN+1).W))
  })
  io.sub := (io.src(0) +& (~io.src(1)).asUInt()) + 1.U
}

class LeftShiftModule(implicit p: Parameters) extends XSModule {
  val io = IO(new Bundle() {
    val shamt = Input(UInt(6.W))
    val sllSrc = Input(UInt(XLEN.W))
    val sll = Output(UInt(XLEN.W))
  })
  io.sll := io.sllSrc << io.shamt
}

class LeftShiftWordModule(implicit p: Parameters) extends XSModule {
  val io = IO(new Bundle() {
    val shamt = Input(UInt(5.W))
    val sllSrc = Input(UInt((XLEN/2).W))
    val sllw = Output(UInt((XLEN/2).W))
  })
  io.sllw := io.sllSrc << io.shamt
}

class RightShiftModule(implicit p: Parameters) extends XSModule {
  val io = IO(new Bundle() {
    val shamt = Input(UInt(6.W))
    val srlSrc, sraSrc = Input(UInt(XLEN.W))
    val srl, sra = Output(UInt(XLEN.W))
  })
  io.srl  := io.srlSrc >> io.shamt
  io.sra  := (io.sraSrc.asSInt() >> io.shamt).asUInt()
}

<<<<<<< HEAD
class RightShiftWordModule(implicit p: Parameters) extends XSModule {
  val io = IO(new Bundle() {
    val shamt = Input(UInt(5.W))
    val srlSrc, sraSrc = Input(UInt((XLEN/2).W))
    val srlw, sraw = Output(UInt((XLEN/2).W))
  })

  io.srlw := io.srlSrc >> io.shamt
  io.sraw := (io.sraSrc.asSInt() >> io.shamt).asUInt()
}


class MiscResultSelect(implicit p: Parameters) extends XSModule {
  val io = IO(new Bundle() {
    val func = Input(UInt())
    val andn, orn, xnor, and, or, xor, sextb, sexth, zexth, rev8, orcb = Input(UInt(XLEN.W))
    val miscRes = Output(UInt(XLEN.W))
  })

  val miscRes = ParallelMux(List(
    ALUOpType.andn -> io.andn,
    ALUOpType.and  -> io.and,
    ALUOpType.orn  -> io.orn,
    ALUOpType.or   -> io.or,
    ALUOpType.xnor -> io.xnor,
    ALUOpType.xor  -> io.xor,
    ALUOpType.sext_b -> io.sextb,
    ALUOpType.sext_h -> io.sexth,
    ALUOpType.zext_h -> io.zexth,
    ALUOpType.orc_b  -> io.orcb,
    ALUOpType.rev8   -> io.rev8
  ).map(x => (x._1(3, 0) === io.func(3, 0), x._2)))

  io.miscRes := miscRes
}

class ShiftResultSelect(implicit p: Parameters) extends XSModule {
  val io = IO(new Bundle() {
    val func = Input(UInt())
    val sll, srl, sra, rot, bclr, bset, binv, bext = Input(UInt(XLEN.W))
    val shiftRes = Output(UInt(XLEN.W))
  })
  
  val leftBit  = Mux(io.func(1), io.binv, Mux(io.func(0), io.bset, io.bclr))
  val leftRes  = Mux(io.func(2), leftBit, io.sll)
  val rightRes = Mux(io.func(2), io.sra, Mux(io.func(1), io.bext, io.srl))

  io.shiftRes := Mux(io.func(4), io.rot, Mux(io.func(3), rightRes, leftRes))
}

class WordResultSelect(implicit p: Parameters) extends XSModule {
  val io = IO(new Bundle() {
    val func = Input(UInt())
    val sllw, srlw, sraw, rotw, addw, subw = Input(UInt((XLEN/2).W))
    val wordRes = Output(UInt(XLEN.W))
  })

  val addsubRes = Mux(io.func(6), io.subw, io.addw)
  val shiftRes = Mux(io.func(4), io.rotw, 
                  Mux(io.func(3), 
                    Mux(io.func(2), io.sraw, io.srlw), 
                    io.sllw))
  val wordRes = Mux(io.func(6,5) === 2.U, shiftRes, addsubRes)
  io.wordRes := SignExt(wordRes, XLEN)
=======
class RotateShiftModule(implicit p: Parameters) extends XSModule {
  val io = IO(new Bundle() {
    val shamt = Input(UInt(6.W))
    val roSrc = Input(UInt(XLEN.W))
    val rol_l, rol_w, ror_l, ror_w = Output(UInt(XLEN.W))
  })
  io.rol_l := io.roSrc << io.shamt | io.roSrc >> ((~io.shamt).asUInt()+&1.U)
  io.rol_w := (io.roSrc << io.shamt | io.roSrc >> (32.U-io.shamt))(31,0)
  io.ror_l := io.roSrc>>io.shamt | io.roSrc << ((~io.shamt).asUInt()+&1.U)
  io.ror_w := (io.roSrc>>io.shamt | io.roSrc << (32.U-io.shamt))(31,0)
}

class MiscResultSelect(implicit p: Parameters) extends XSModule {
  val io = IO(new Bundle() {
    val func = Input(UInt())
    val andn, orn, xnor, and, or, xor, sltu, slt, maxMin, maxMinU, sextb, sexth, zexth, rev8, orcb = Input(UInt(XLEN.W))
    val miscRes = Output(UInt(XLEN.W))
  })

  val (func, andn, orn, xnor, and, or, xor, sltu, slt, maxMin, maxMinU, sextb, sexth, zexth, rev8, orcb) =
    (io.func, io.andn, io.orn, io.xnor, io.and, io.or, io.xor, io.sltu, io.slt, io.maxMin, io.maxMinU, io.sextb, io.sexth, io.zexth, io.rev8, io.orcb)
  
  val baseMisc = ParallelMux(List(
    ALUOpType.andn -> andn,
    ALUOpType.and  -> and,
    ALUOpType.orn  -> orn,
    ALUOpType.or   -> or,
    ALUOpType.xnor -> xnor,
    ALUOpType.xor  -> xor
  ).map(x => (x._1(2, 0) === io.func(2, 0), x._2)))

  val bitMisc = ParallelMux(List(
    ALUOpType.sext_b -> sextb,
    ALUOpType.sext_h -> sexth,
    ALUOpType.zext_h -> zexth,
    ALUOpType.orc_b  -> orcb,
    ALUOpType.rev8   -> rev8
  ).map(x => (x._1(2, 0) === io.func(2, 0), x._2)))

  val compMisc = Mux(func(2), 
    Mux(func(1), maxMinU, maxMin), 
    Mux(func(1), sltu, slt))

  io.miscRes := Mux(func(4), compMisc, Mux(func(3), bitMisc, baseMisc))
}

class ShiftResultSelect(implicit p: Parameters) extends XSModule {
  val io = IO(new Bundle() {
    val func = Input(UInt())
    val sll, srl, sra, rol, ror, bclr, bset, binv, bext = Input(UInt(XLEN.W))
    val shiftRes = Output(UInt(XLEN.W))
  })

  val (func, sll, srl, sra, rol, ror, bclr, bset, binv, bext) = 
    (io.func, io.sll, io.srl, io.sra, io.rol, io.ror, io.bclr, io.bset, io.binv, io.bext)
  
  val singleBitRes = ParallelMux(List(
    ALUOpType.bclr -> bclr,
    ALUOpType.binv -> binv,
    ALUOpType.bset -> bset,
    ALUOpType.bext -> bext
  ).map(x => (x._1(1, 0) === io.func(1, 0), x._2)))

  val lrShiftRes = Mux(func(1), Mux(func(0), sra, srl), sll)
  val rotateShiftRes = Mux(func(3), ror, rol)

  io.shiftRes := Mux(func(4), rotateShiftRes, Mux(func(2), singleBitRes, lrShiftRes))
>>>>>>> 0a6329f1
}


class AluResSel(implicit p: Parameters) extends XSModule {
  val io = IO(new Bundle() {
    val func = Input(UInt())
<<<<<<< HEAD
    val addRes, shiftRes, miscRes, compareRes, wordRes = Input(UInt(XLEN.W))
    val aluRes = Output(UInt(XLEN.W))
  })
  
  val res = Mux(io.func(7), io.wordRes, Mux(io.func(6),
    Mux(io.func(5), io.compareRes, io.shiftRes),
    Mux(io.func(5), io.addRes, io.miscRes)
  ))
  io.aluRes := res
=======
    // val addSubRes, shiftRes, miscRes, countRes = Input(UInt(XLEN.W))
    val addSubRes, shiftRes, miscRes = Input(UInt(XLEN.W))
    val aluRes = Output(UInt(XLEN.W))
  })
  
  val res = Mux(io.func(6),
    io.shiftRes,
    Mux(io.func(5), io.addSubRes, io.miscRes)
  )
  val h32 = Mux(io.func(7), Fill(32, res(31)), res(63, 32))
  io.aluRes := Cat(h32, res(31, 0))
>>>>>>> 0a6329f1
}

class AluDataModule(implicit p: Parameters) extends XSModule {
  val io = IO(new Bundle() {
    val src = Vec(2, Input(UInt(XLEN.W)))
    val func = Input(FuOpType())
    val pred_taken, isBranch = Input(Bool())
    val result = Output(UInt(XLEN.W))
    val taken, mispredict = Output(Bool())
  })
  val (src1, src2, func) = (io.src(0), io.src(1), io.func)

<<<<<<< HEAD
  val isW = ALUOpType.isWordOp(func)

  val addModule = Module(new AddModule)
  val shaddShamt = func(2,1)
  val add  = addModule.io.add
  val addw = addModule.io.add
  addModule.io.src(0) := Mux(func(0),src1(31,0), src1) << shaddShamt
  addModule.io.src(1) := src2
=======
  val addModule = Module(new AddModule)
  addModule.io.src(1) := src2
  addModule.io.src(0) := ParallelMux(List(
    "b000".U -> src1,
    "b001".U -> src1(31,0),
    "b010".U -> Cat(src1(62,0), 0.U(1.W)),
    "b011".U -> Cat(src1(30,0), 0.U(1.W)),
    "b100".U -> Cat(src1(61,0), 0.U(2.W)),
    "b101".U -> Cat(src1(29,0), 0.U(2.W)),
    "b110".U -> Cat(src1(60,0), 0.U(3.W)),
    "b111".U -> Cat(src1(28,0), 0.U(3.W)),
  ).map(x => (x._1(2, 0) === func(2,0), x._2)))
  
>>>>>>> 0a6329f1

  val subModule = Module(new SubModule)
  val sub  = subModule.io.sub
  val subw = subModule.io.sub
  subModule.io.src(0) := src1
  subModule.io.src(1) := src2
<<<<<<< HEAD

  val shamt = src2(5, 0)
  val revShamt = ~src2(5,0) + 1.U

  val leftShiftModule = Module(new LeftShiftModule)
  val sll = leftShiftModule.io.sll
  leftShiftModule.io.sllSrc := Mux(func(0), src1(31,0), src1)
  leftShiftModule.io.shamt := Mux(func(3), revShamt, shamt)
  
  val leftShiftWordModule = Module(new LeftShiftWordModule)
  val sllw = leftShiftWordModule.io.sllw
  leftShiftWordModule.io.sllSrc := src1
  leftShiftWordModule.io.shamt := Mux(func(3), revShamt, shamt)
=======
  val add = addModule.io.out
  val sub = subModule.io.out


 // Misc
  val andn    = ~(src1 & src2)
  val orn     = ~(src1 | src2)
  val xnor    = ~(src1 ^ src2)
  val and     = ~andn
  val or      = ~orn
  val xor     = ~xnor
  val sltu    = !sub(XLEN)
  val slt     = xor(XLEN-1) ^ sltu
  val maxMin  = Mux(slt ^ func(0), src2, src1)
  val maxMinU = Mux(sltu^ func(0), src2, src1)
  val sextb   = SignExt(src1(7, 0), XLEN)
  val sexth   = SignExt(src1(15, 0), XLEN)
  val zexth   = ZeroExt(src1(15, 0), XLEN)
  val rev8    = Cat(src1(7,0), src1(15,8), src1(23,16), src1(31,24), 
                    src1(39,32), src1(47,40), src1(55,48), src1(63,56))
  val orcb    = Cat(Reverse(src1(63,56)), Reverse(src1(55,48)), Reverse(src1(47,40)), Reverse(src1(39,32)),
                    Reverse(src1(31,24)), Reverse(src1(23,16)), Reverse(src1(15,8)), Reverse(src1(7,0)))

  val branchOpTable = List(
    ALUOpType.getBranchType(ALUOpType.beq)  -> !xor.orR,
    ALUOpType.getBranchType(ALUOpType.blt)  -> slt,
    ALUOpType.getBranchType(ALUOpType.bltu) -> sltu
  )
  val taken = LookupTree(ALUOpType.getBranchType(func), branchOpTable) ^ ALUOpType.isBranchInvert(func)
  

  // Shift
  val isW = ALUOpType.isWordOp(func)
  val shamt = Cat(!isW && src2(5), src2(4, 0))

  val leftShiftModule = Module(new LeftShiftModule)
  leftShiftModule.io.sllSrc := Mux(func(2), 1.U, Mux(func(0), src1(31,0), src1))
  leftShiftModule.io.shamt := shamt
  val sll  = leftShiftModule.io.sll
  val bset = src1 | sll
  val bclr = src1 & ~sll
  val binv = src1 ^ sll

>>>>>>> 0a6329f1

  val rightShiftModule = Module(new RightShiftModule)
  val srl = rightShiftModule.io.srl
  val sra = rightShiftModule.io.sra
  rightShiftModule.io.shamt := Mux(func(3), shamt, revShamt)
  rightShiftModule.io.srlSrc := src1
<<<<<<< HEAD
  rightShiftModule.io.sraSrc := src1   // 这里可以优化成 不过Mux的src1

  val rightShiftWordModule = Module(new RightShiftWordModule)
  val srlw = rightShiftWordModule.io.srlw
  val sraw = rightShiftWordModule.io.sraw
  rightShiftWordModule.io.shamt := Mux(func(3), shamt, revShamt)
  rightShiftWordModule.io.srlSrc := src1
  rightShiftWordModule.io.sraSrc := src1

  val rot = srl | sll
  val rotw = srlw | sllw
  
  val bitShift = 1.U << src2(5, 0)
  val bset = src1 | bitShift
  val bclr = src1 & ~bitShift
  val binv = src1 ^ bitShift
  val bext = srl(0)

  val andn    = ~(src1 & src2)
  val orn     = ~(src1 | src2)
  val xnor    = ~(src1 ^ src2)
  val and     = ~andn
  val or      = ~orn
  val xor     = ~xnor
  val sgtu    = sub(XLEN)
  val sltu    = !sgtu
  val slt     = xor(XLEN-1) ^ sltu
  val maxMin  = Mux(slt ^ func(0), src2, src1)
  val maxMinU = Mux(sltu^ func(0), src2, src1)
  val sextb   = SignExt(src1(7, 0), XLEN)
  val sexth   = SignExt(src1(15, 0), XLEN)
  val zexth   = ZeroExt(src1(15, 0), XLEN)
  val rev8    = Cat(src1(7,0), src1(15,8), src1(23,16), src1(31,24), 
                    src1(39,32), src1(47,40), src1(55,48), src1(63,56))
  val orcb    = Cat(Reverse(src1(63,56)), Reverse(src1(55,48)), Reverse(src1(47,40)), Reverse(src1(39,32)),
                    Reverse(src1(31,24)), Reverse(src1(23,16)), Reverse(src1(15,8)), Reverse(src1(7,0)))

  val branchOpTable = List(
    ALUOpType.getBranchType(ALUOpType.beq)  -> !xor.orR,
    ALUOpType.getBranchType(ALUOpType.blt)  -> slt,
    ALUOpType.getBranchType(ALUOpType.bltu) -> sltu
  )
  val taken = LookupTree(ALUOpType.getBranchType(func), branchOpTable) ^ ALUOpType.isBranchInvert(func)


  // Result Select

  val compareRes = Mux(func(2), Mux(func(1), maxMin, maxMinU), Mux(func(1), slt, Mux(func(0), sltu, sub)))

  val shiftResSel = Module(new ShiftResultSelect)
  shiftResSel.io.func := func(4,0)
  shiftResSel.io.sll  := sll
  shiftResSel.io.srl  := srl
  shiftResSel.io.sra  := sra
  shiftResSel.io.rot  := rot
  shiftResSel.io.bclr := bclr
  shiftResSel.io.binv := binv
  shiftResSel.io.bset := bset
  shiftResSel.io.bext := bext
  val shiftRes = shiftResSel.io.shiftRes

  val miscResSel = Module(new MiscResultSelect)
  miscResSel.io.func    := func(3, 0)
=======
  rightShiftModule.io.sraSrc := src1
  val srl = Mux(isW, rightShiftModule.io.srl_w, rightShiftModule.io.srl_l)
  val sra = Mux(isW, rightShiftModule.io.sra_w, rightShiftModule.io.sra_l)
  val bext = srl(0)

  val rotateShiftModule = Module(new RotateShiftModule)
  rotateShiftModule.io.shamt := Mux(isW, src2(4,0), src2(5,0))
  rotateShiftModule.io.roSrc := Mux(isW, src1(31,0), src1)
  val rol = Mux(isW, rotateShiftModule.io.rol_w, rotateShiftModule.io.rol_l)
  val ror = Mux(isW, rotateShiftModule.io.ror_w, rotateShiftModule.io.ror_l)

  val miscResSel = Module(new MiscResultSelect)
  miscResSel.io.func    := func(4, 0)
>>>>>>> 0a6329f1
  miscResSel.io.andn    := andn
  miscResSel.io.orn     := orn
  miscResSel.io.xnor    := xnor
  miscResSel.io.and     := and
  miscResSel.io.or      := or
  miscResSel.io.xor     := xor
<<<<<<< HEAD
=======
  miscResSel.io.sltu    := sltu
  miscResSel.io.slt     := slt
  miscResSel.io.maxMin  := maxMin
  miscResSel.io.maxMinU := maxMinU
>>>>>>> 0a6329f1
  miscResSel.io.sextb   := sextb
  miscResSel.io.sexth   := sexth
  miscResSel.io.zexth   := zexth
  miscResSel.io.rev8    := rev8
  miscResSel.io.orcb    := orcb
  val miscRes = miscResSel.io.miscRes

<<<<<<< HEAD
  val wordResSel = Module(new WordResultSelect)
  wordResSel.io.func := func
  wordResSel.io.addw := addw
  wordResSel.io.subw := subw
  wordResSel.io.sllw := sllw
  wordResSel.io.srlw := srlw
  wordResSel.io.sraw := sraw
  wordResSel.io.rotw := rotw
  val wordRes = wordResSel.io.wordRes

  val aluResSel = Module(new AluResSel)
  aluResSel.io.func := func
  aluResSel.io.addRes := add
  aluResSel.io.compareRes := compareRes
  aluResSel.io.shiftRes := shiftRes
  aluResSel.io.miscRes := miscRes
  aluResSel.io.wordRes := wordRes
=======
  val addSubRes = Mux(func(3), sub, add)

  val shiftResSel = Module(new ShiftResultSelect)
  shiftResSel.io.func := func(4,0)
  shiftResSel.io.sll  := sll
  shiftResSel.io.srl  := srl
  shiftResSel.io.sra  := sra
  shiftResSel.io.rol  := rol
  shiftResSel.io.ror  := ror
  shiftResSel.io.bclr := bclr
  shiftResSel.io.binv := binv
  shiftResSel.io.bset := bset
  shiftResSel.io.bext := bext
  val shiftRes = shiftResSel.io.shiftRes

  val aluResSel = Module(new AluResSel)
  aluResSel.io.func := func
  aluResSel.io.addSubRes := addSubRes
  aluResSel.io.shiftRes := shiftRes
  aluResSel.io.miscRes := miscRes
>>>>>>> 0a6329f1
  val aluRes = aluResSel.io.aluRes
  
  io.result := aluRes
  io.taken := taken
  io.mispredict := (io.pred_taken ^ taken) && io.isBranch
}

class Alu(implicit p: Parameters) extends FUWithRedirect {

  val (src1, src2, func, pc, uop) = (
    io.in.bits.src(0),
    io.in.bits.src(1),
    io.in.bits.uop.ctrl.fuOpType,
    SignExt(io.in.bits.uop.cf.pc, AddrBits),
    io.in.bits.uop
  )

  val valid = io.in.valid
  val isBranch = ALUOpType.isBranch(func)
  val dataModule = Module(new AluDataModule)

  dataModule.io.src(0) := src1
  dataModule.io.src(1) := src2
  dataModule.io.func := func
  dataModule.io.pred_taken := uop.cf.pred_taken
  dataModule.io.isBranch := isBranch

  redirectOutValid := io.out.valid && isBranch
  redirectOut := DontCare
  redirectOut.level := RedirectLevel.flushAfter
  redirectOut.roqIdx := uop.roqIdx
  redirectOut.ftqIdx := uop.cf.ftqPtr
  redirectOut.ftqOffset := uop.cf.ftqOffset
  redirectOut.cfiUpdate.isMisPred := dataModule.io.mispredict
  redirectOut.cfiUpdate.taken := dataModule.io.taken
  redirectOut.cfiUpdate.predTaken := uop.cf.pred_taken

  io.in.ready := io.out.ready
  io.out.valid := valid
  io.out.bits.uop <> io.in.bits.uop
  io.out.bits.data := dataModule.io.result
}<|MERGE_RESOLUTION|>--- conflicted
+++ resolved
@@ -66,7 +66,6 @@
   io.sra  := (io.sraSrc.asSInt() >> io.shamt).asUInt()
 }
 
-<<<<<<< HEAD
 class RightShiftWordModule(implicit p: Parameters) extends XSModule {
   val io = IO(new Bundle() {
     val shamt = Input(UInt(5.W))
@@ -131,82 +130,12 @@
                     io.sllw))
   val wordRes = Mux(io.func(6,5) === 2.U, shiftRes, addsubRes)
   io.wordRes := SignExt(wordRes, XLEN)
-=======
-class RotateShiftModule(implicit p: Parameters) extends XSModule {
-  val io = IO(new Bundle() {
-    val shamt = Input(UInt(6.W))
-    val roSrc = Input(UInt(XLEN.W))
-    val rol_l, rol_w, ror_l, ror_w = Output(UInt(XLEN.W))
-  })
-  io.rol_l := io.roSrc << io.shamt | io.roSrc >> ((~io.shamt).asUInt()+&1.U)
-  io.rol_w := (io.roSrc << io.shamt | io.roSrc >> (32.U-io.shamt))(31,0)
-  io.ror_l := io.roSrc>>io.shamt | io.roSrc << ((~io.shamt).asUInt()+&1.U)
-  io.ror_w := (io.roSrc>>io.shamt | io.roSrc << (32.U-io.shamt))(31,0)
-}
-
-class MiscResultSelect(implicit p: Parameters) extends XSModule {
+}
+
+
+class AluResSel(implicit p: Parameters) extends XSModule {
   val io = IO(new Bundle() {
     val func = Input(UInt())
-    val andn, orn, xnor, and, or, xor, sltu, slt, maxMin, maxMinU, sextb, sexth, zexth, rev8, orcb = Input(UInt(XLEN.W))
-    val miscRes = Output(UInt(XLEN.W))
-  })
-
-  val (func, andn, orn, xnor, and, or, xor, sltu, slt, maxMin, maxMinU, sextb, sexth, zexth, rev8, orcb) =
-    (io.func, io.andn, io.orn, io.xnor, io.and, io.or, io.xor, io.sltu, io.slt, io.maxMin, io.maxMinU, io.sextb, io.sexth, io.zexth, io.rev8, io.orcb)
-  
-  val baseMisc = ParallelMux(List(
-    ALUOpType.andn -> andn,
-    ALUOpType.and  -> and,
-    ALUOpType.orn  -> orn,
-    ALUOpType.or   -> or,
-    ALUOpType.xnor -> xnor,
-    ALUOpType.xor  -> xor
-  ).map(x => (x._1(2, 0) === io.func(2, 0), x._2)))
-
-  val bitMisc = ParallelMux(List(
-    ALUOpType.sext_b -> sextb,
-    ALUOpType.sext_h -> sexth,
-    ALUOpType.zext_h -> zexth,
-    ALUOpType.orc_b  -> orcb,
-    ALUOpType.rev8   -> rev8
-  ).map(x => (x._1(2, 0) === io.func(2, 0), x._2)))
-
-  val compMisc = Mux(func(2), 
-    Mux(func(1), maxMinU, maxMin), 
-    Mux(func(1), sltu, slt))
-
-  io.miscRes := Mux(func(4), compMisc, Mux(func(3), bitMisc, baseMisc))
-}
-
-class ShiftResultSelect(implicit p: Parameters) extends XSModule {
-  val io = IO(new Bundle() {
-    val func = Input(UInt())
-    val sll, srl, sra, rol, ror, bclr, bset, binv, bext = Input(UInt(XLEN.W))
-    val shiftRes = Output(UInt(XLEN.W))
-  })
-
-  val (func, sll, srl, sra, rol, ror, bclr, bset, binv, bext) = 
-    (io.func, io.sll, io.srl, io.sra, io.rol, io.ror, io.bclr, io.bset, io.binv, io.bext)
-  
-  val singleBitRes = ParallelMux(List(
-    ALUOpType.bclr -> bclr,
-    ALUOpType.binv -> binv,
-    ALUOpType.bset -> bset,
-    ALUOpType.bext -> bext
-  ).map(x => (x._1(1, 0) === io.func(1, 0), x._2)))
-
-  val lrShiftRes = Mux(func(1), Mux(func(0), sra, srl), sll)
-  val rotateShiftRes = Mux(func(3), ror, rol)
-
-  io.shiftRes := Mux(func(4), rotateShiftRes, Mux(func(2), singleBitRes, lrShiftRes))
->>>>>>> 0a6329f1
-}
-
-
-class AluResSel(implicit p: Parameters) extends XSModule {
-  val io = IO(new Bundle() {
-    val func = Input(UInt())
-<<<<<<< HEAD
     val addRes, shiftRes, miscRes, compareRes, wordRes = Input(UInt(XLEN.W))
     val aluRes = Output(UInt(XLEN.W))
   })
@@ -216,19 +145,6 @@
     Mux(io.func(5), io.addRes, io.miscRes)
   ))
   io.aluRes := res
-=======
-    // val addSubRes, shiftRes, miscRes, countRes = Input(UInt(XLEN.W))
-    val addSubRes, shiftRes, miscRes = Input(UInt(XLEN.W))
-    val aluRes = Output(UInt(XLEN.W))
-  })
-  
-  val res = Mux(io.func(6),
-    io.shiftRes,
-    Mux(io.func(5), io.addSubRes, io.miscRes)
-  )
-  val h32 = Mux(io.func(7), Fill(32, res(31)), res(63, 32))
-  io.aluRes := Cat(h32, res(31, 0))
->>>>>>> 0a6329f1
 }
 
 class AluDataModule(implicit p: Parameters) extends XSModule {
@@ -241,7 +157,6 @@
   })
   val (src1, src2, func) = (io.src(0), io.src(1), io.func)
 
-<<<<<<< HEAD
   val isW = ALUOpType.isWordOp(func)
 
   val addModule = Module(new AddModule)
@@ -250,28 +165,12 @@
   val addw = addModule.io.add
   addModule.io.src(0) := Mux(func(0),src1(31,0), src1) << shaddShamt
   addModule.io.src(1) := src2
-=======
-  val addModule = Module(new AddModule)
-  addModule.io.src(1) := src2
-  addModule.io.src(0) := ParallelMux(List(
-    "b000".U -> src1,
-    "b001".U -> src1(31,0),
-    "b010".U -> Cat(src1(62,0), 0.U(1.W)),
-    "b011".U -> Cat(src1(30,0), 0.U(1.W)),
-    "b100".U -> Cat(src1(61,0), 0.U(2.W)),
-    "b101".U -> Cat(src1(29,0), 0.U(2.W)),
-    "b110".U -> Cat(src1(60,0), 0.U(3.W)),
-    "b111".U -> Cat(src1(28,0), 0.U(3.W)),
-  ).map(x => (x._1(2, 0) === func(2,0), x._2)))
-  
->>>>>>> 0a6329f1
 
   val subModule = Module(new SubModule)
   val sub  = subModule.io.sub
   val subw = subModule.io.sub
   subModule.io.src(0) := src1
   subModule.io.src(1) := src2
-<<<<<<< HEAD
 
   val shamt = src2(5, 0)
   val revShamt = ~src2(5,0) + 1.U
@@ -285,58 +184,12 @@
   val sllw = leftShiftWordModule.io.sllw
   leftShiftWordModule.io.sllSrc := src1
   leftShiftWordModule.io.shamt := Mux(func(3), revShamt, shamt)
-=======
-  val add = addModule.io.out
-  val sub = subModule.io.out
-
-
- // Misc
-  val andn    = ~(src1 & src2)
-  val orn     = ~(src1 | src2)
-  val xnor    = ~(src1 ^ src2)
-  val and     = ~andn
-  val or      = ~orn
-  val xor     = ~xnor
-  val sltu    = !sub(XLEN)
-  val slt     = xor(XLEN-1) ^ sltu
-  val maxMin  = Mux(slt ^ func(0), src2, src1)
-  val maxMinU = Mux(sltu^ func(0), src2, src1)
-  val sextb   = SignExt(src1(7, 0), XLEN)
-  val sexth   = SignExt(src1(15, 0), XLEN)
-  val zexth   = ZeroExt(src1(15, 0), XLEN)
-  val rev8    = Cat(src1(7,0), src1(15,8), src1(23,16), src1(31,24), 
-                    src1(39,32), src1(47,40), src1(55,48), src1(63,56))
-  val orcb    = Cat(Reverse(src1(63,56)), Reverse(src1(55,48)), Reverse(src1(47,40)), Reverse(src1(39,32)),
-                    Reverse(src1(31,24)), Reverse(src1(23,16)), Reverse(src1(15,8)), Reverse(src1(7,0)))
-
-  val branchOpTable = List(
-    ALUOpType.getBranchType(ALUOpType.beq)  -> !xor.orR,
-    ALUOpType.getBranchType(ALUOpType.blt)  -> slt,
-    ALUOpType.getBranchType(ALUOpType.bltu) -> sltu
-  )
-  val taken = LookupTree(ALUOpType.getBranchType(func), branchOpTable) ^ ALUOpType.isBranchInvert(func)
-  
-
-  // Shift
-  val isW = ALUOpType.isWordOp(func)
-  val shamt = Cat(!isW && src2(5), src2(4, 0))
-
-  val leftShiftModule = Module(new LeftShiftModule)
-  leftShiftModule.io.sllSrc := Mux(func(2), 1.U, Mux(func(0), src1(31,0), src1))
-  leftShiftModule.io.shamt := shamt
-  val sll  = leftShiftModule.io.sll
-  val bset = src1 | sll
-  val bclr = src1 & ~sll
-  val binv = src1 ^ sll
-
->>>>>>> 0a6329f1
 
   val rightShiftModule = Module(new RightShiftModule)
   val srl = rightShiftModule.io.srl
   val sra = rightShiftModule.io.sra
   rightShiftModule.io.shamt := Mux(func(3), shamt, revShamt)
   rightShiftModule.io.srlSrc := src1
-<<<<<<< HEAD
   rightShiftModule.io.sraSrc := src1   // 这里可以优化成 不过Mux的src1
 
   val rightShiftWordModule = Module(new RightShiftWordModule)
@@ -400,34 +253,12 @@
 
   val miscResSel = Module(new MiscResultSelect)
   miscResSel.io.func    := func(3, 0)
-=======
-  rightShiftModule.io.sraSrc := src1
-  val srl = Mux(isW, rightShiftModule.io.srl_w, rightShiftModule.io.srl_l)
-  val sra = Mux(isW, rightShiftModule.io.sra_w, rightShiftModule.io.sra_l)
-  val bext = srl(0)
-
-  val rotateShiftModule = Module(new RotateShiftModule)
-  rotateShiftModule.io.shamt := Mux(isW, src2(4,0), src2(5,0))
-  rotateShiftModule.io.roSrc := Mux(isW, src1(31,0), src1)
-  val rol = Mux(isW, rotateShiftModule.io.rol_w, rotateShiftModule.io.rol_l)
-  val ror = Mux(isW, rotateShiftModule.io.ror_w, rotateShiftModule.io.ror_l)
-
-  val miscResSel = Module(new MiscResultSelect)
-  miscResSel.io.func    := func(4, 0)
->>>>>>> 0a6329f1
   miscResSel.io.andn    := andn
   miscResSel.io.orn     := orn
   miscResSel.io.xnor    := xnor
   miscResSel.io.and     := and
   miscResSel.io.or      := or
   miscResSel.io.xor     := xor
-<<<<<<< HEAD
-=======
-  miscResSel.io.sltu    := sltu
-  miscResSel.io.slt     := slt
-  miscResSel.io.maxMin  := maxMin
-  miscResSel.io.maxMinU := maxMinU
->>>>>>> 0a6329f1
   miscResSel.io.sextb   := sextb
   miscResSel.io.sexth   := sexth
   miscResSel.io.zexth   := zexth
@@ -435,7 +266,6 @@
   miscResSel.io.orcb    := orcb
   val miscRes = miscResSel.io.miscRes
 
-<<<<<<< HEAD
   val wordResSel = Module(new WordResultSelect)
   wordResSel.io.func := func
   wordResSel.io.addw := addw
@@ -453,28 +283,6 @@
   aluResSel.io.shiftRes := shiftRes
   aluResSel.io.miscRes := miscRes
   aluResSel.io.wordRes := wordRes
-=======
-  val addSubRes = Mux(func(3), sub, add)
-
-  val shiftResSel = Module(new ShiftResultSelect)
-  shiftResSel.io.func := func(4,0)
-  shiftResSel.io.sll  := sll
-  shiftResSel.io.srl  := srl
-  shiftResSel.io.sra  := sra
-  shiftResSel.io.rol  := rol
-  shiftResSel.io.ror  := ror
-  shiftResSel.io.bclr := bclr
-  shiftResSel.io.binv := binv
-  shiftResSel.io.bset := bset
-  shiftResSel.io.bext := bext
-  val shiftRes = shiftResSel.io.shiftRes
-
-  val aluResSel = Module(new AluResSel)
-  aluResSel.io.func := func
-  aluResSel.io.addSubRes := addSubRes
-  aluResSel.io.shiftRes := shiftRes
-  aluResSel.io.miscRes := miscRes
->>>>>>> 0a6329f1
   val aluRes = aluResSel.io.aluRes
   
   io.result := aluRes
