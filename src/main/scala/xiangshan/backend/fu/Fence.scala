--- conflicted
+++ resolved
@@ -34,15 +34,6 @@
   val toSbuffer = IO(new FenceToSbuffer)
   val disableSfence = IO(Input(Bool()))
 
-<<<<<<< HEAD
-  val (valid, src1, src2) = (
-    io.in.valid,
-    io.in.bits.src(0),
-    io.in.bits.src(1)
-  )
-
-=======
->>>>>>> 7862ef9b
   val s_idle :: s_wait :: s_tlb :: s_icache :: s_fence :: Nil = Enum(5)
   val state = RegInit(s_idle)
   /* fsm
@@ -57,27 +48,17 @@
   val sbEmpty = toSbuffer.sbIsEmpty
   val uop = RegEnable(io.in.bits.uop, io.in.fire())
   val func = uop.ctrl.fuOpType
-  val src1Reg = RegEnable(src1, io.in.fire())
-  val src2Reg = RegEnable(src2, io.in.fire())
 
   // NOTE: icache & tlb & sbuffer must receive flush signal at any time
   sbuffer      := state === s_wait && !(func === FenceOpType.sfence && disableSfence)
   fencei       := state === s_icache
   sfence.valid := state === s_tlb && !disableSfence
-<<<<<<< HEAD
-  // sfence.bits.rs1  := uop.ctrl.lsrc(0) === 0.U
-  // sfence.bits.rs2  := uop.ctrl.lsrc(1) === 0.U
-  sfence.bits.rs1  := src1Reg === 0.U
-  sfence.bits.rs2  := src2Reg === 0.U
-  sfence.bits.addr := src1Reg
-  sfence.bits.asid := src2Reg
-=======
   sfence.bits.rs1  := uop.ctrl.imm(4, 0) === 0.U
   sfence.bits.rs2  := uop.ctrl.imm(9, 5) === 0.U
   XSError(sfence.valid && uop.ctrl.lsrc(0) =/= uop.ctrl.imm(4, 0), "lsrc0 is passed by imm\n")
   XSError(sfence.valid && uop.ctrl.lsrc(1) =/= uop.ctrl.imm(9, 5), "lsrc1 is passed by imm\n")
   sfence.bits.addr := RegEnable(io.in.bits.src(0), io.in.fire())
->>>>>>> 7862ef9b
+  sfence.bits.asid := RegEnable(io.in.bits.src(1), io.in.fire())
 
   when (state === s_idle && io.in.valid) { state := s_wait }
   when (state === s_wait && func === FenceOpType.fencei && sbEmpty) { state := s_icache }
