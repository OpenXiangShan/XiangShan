--- conflicted
+++ resolved
@@ -34,16 +34,13 @@
   val toSbuffer = IO(new FenceToSbuffer)
   val disableSfence = IO(Input(Bool()))
 
-<<<<<<< HEAD
   val (valid, src1) = (
     io.in.valid,
     io.in.bits.src(0)
   )
 
   val s_idle :: s_wait :: s_tlb :: s_icache :: s_fence :: s_nofence :: Nil = Enum(6)
-=======
-  val s_idle :: s_wait :: s_tlb :: s_icache :: s_fence :: Nil = Enum(5)
->>>>>>> 8646913a
+
   val state = RegInit(s_idle)
   /* fsm
    * s_idle    : init state, send sbflush
