--- conflicted
+++ resolved
@@ -80,10 +80,6 @@
       subIO.in.bits.mask        := mask
   }
 
-<<<<<<< HEAD
-  io.out.bits.res.data := Mux(RegEnable(isMvnr, io.in.valid), RegEnable(vs2, io.in.valid), vperms.io.out.vd)
-=======
   io.out.bits.res.data := vperms.io.out.vd
->>>>>>> f2380409
   io.out.bits.res.vxsat.foreach(_ := vperms.io.out.vxsat)
 }