--- conflicted
+++ resolved
@@ -10,24 +10,16 @@
 
 class AddrAddModule(implicit p: Parameters) extends XSModule {
   val io = IO(new Bundle {
-<<<<<<< HEAD
     val pc = Input(UInt(VAddrBits.W))
-=======
-    val pc = Input(UInt(len.W))
     val taken = Input(Bool())
     val isRVC = Input(Bool())
->>>>>>> a3dd7166
     val offset = Input(UInt(12.W)) // branch inst only support 12 bits immediate num
     val target = Output(UInt(XLEN.W))
   })
-<<<<<<< HEAD
-  io.target := SignExt(SignExt(io.pc, VAddrBits + 1) + SignExt(ImmUnion.B.toImm32(io.offset), VAddrBits + 1), XLEN)
-=======
-  io.target := io.pc + Mux(io.taken,
-    SignExt(ImmUnion.B.toImm32(io.offset), len),
+  io.target := SignExt(SignExt(io.pc, VAddrBits + 1) + Mux(io.taken,
+    SignExt(ImmUnion.B.toImm32(io.offset), VAddrBits + 1),
     Mux(io.isRVC, 2.U, 4.U)
-  )
->>>>>>> a3dd7166
+  ), XLEN)
 }
 
 class BranchUnit(cfg: FuConfig)(implicit p: Parameters) extends FuncUnit(cfg) {
@@ -59,13 +51,10 @@
       redirect.bits.cfiUpdate.taken := dataModule.io.taken
       redirect.bits.cfiUpdate.predTaken := dataModule.io.pred_taken
       redirect.bits.cfiUpdate.target := addModule.io.target
-<<<<<<< HEAD
+      redirect.bits.cfiUpdate.pc := io.in.bits.data.pc.get
       redirect.bits.cfiUpdate.backendIAF := io.instrAddrTransType.get.checkAccessFault(addModule.io.target)
       redirect.bits.cfiUpdate.backendIPF := io.instrAddrTransType.get.checkPageFault(addModule.io.target)
       redirect.bits.cfiUpdate.backendIGPF := io.instrAddrTransType.get.checkGuestPageFault(addModule.io.target)
-=======
-      redirect.bits.cfiUpdate.pc := io.in.bits.data.pc.get
->>>>>>> a3dd7166
   }
   connect0LatencyCtrlSingal
 }