package xiangshan.backend.fu

import chipsalliance.rocketchip.config.Parameters
import chisel3._
import chisel3.util._
import xiangshan._
import xiangshan.backend.fu.fpu._

trait HasFuLatency {
  val latencyVal: Option[Int]
}

case class CertainLatency(value: Int) extends HasFuLatency {
  override val latencyVal: Option[Int] = Some(value)
}

case class UncertainLatency() extends HasFuLatency {
  override val latencyVal: Option[Int] = None
}


case class FuConfig
(
  fuGen: Parameters => FunctionUnit,
  fuSel: FunctionUnit => Bool,
  fuType: UInt,
  numIntSrc: Int,
  numFpSrc: Int,
  writeIntRf: Boolean,
  writeFpRf: Boolean,
  hasRedirect: Boolean,
  latency: HasFuLatency = CertainLatency(0),
) {
  def srcCnt: Int = math.max(numIntSrc, numFpSrc)
}


class FuOutput(val len: Int)(implicit p: Parameters) extends XSBundle {
  val data = UInt(len.W)
  val uop = new MicroOp
}


class FunctionUnitIO(val len: Int)(implicit p: Parameters) extends XSBundle {
  val in = Flipped(DecoupledIO(new Bundle() {
    val src = Vec(3, UInt(len.W))
    val uop = new MicroOp
  }))

  val out = DecoupledIO(new FuOutput(len))

  val redirectIn = Flipped(ValidIO(new Redirect))
  val flushIn = Input(Bool())
}

abstract class FunctionUnit(len: Int = 64)(implicit p: Parameters) extends XSModule {

  val io = IO(new FunctionUnitIO(len))

}

trait HasPipelineReg {
  this: FunctionUnit =>

  def latency: Int

  require(latency > 0)

  val validVec = io.in.valid +: Array.fill(latency)(RegInit(false.B))
  val rdyVec = Array.fill(latency)(Wire(Bool())) :+ io.out.ready
  val uopVec = io.in.bits.uop +: Array.fill(latency)(Reg(new MicroOp))


  // if flush(0), valid 0 will not given, so set flushVec(0) to false.B
  val flushVec = validVec.zip(uopVec).map(x => x._1 && x._2.roqIdx.needFlush(io.redirectIn, io.flushIn))

  for (i <- 0 until latency) {
    rdyVec(i) := !validVec(i + 1) || rdyVec(i + 1)
  }

  for (i <- 1 to latency) {
    when(rdyVec(i - 1) && validVec(i - 1) && !flushVec(i - 1)){
      validVec(i) := validVec(i - 1)
      uopVec(i) := uopVec(i - 1)
    }.elsewhen(flushVec(i) || rdyVec(i)){
      validVec(i) := false.B
    }
  }

  io.in.ready := rdyVec(0)
  io.out.valid := validVec.last
  io.out.bits.uop := uopVec.last

  def regEnable(i: Int): Bool = validVec(i - 1) && rdyVec(i - 1) && !flushVec(i - 1)

  def PipelineReg[TT <: Data](i: Int)(next: TT) = RegEnable(
    next,
    enable = regEnable(i)
  )

  def S1Reg[TT <: Data](next: TT): TT = PipelineReg[TT](1)(next)

  def S2Reg[TT <: Data](next: TT): TT = PipelineReg[TT](2)(next)

  def S3Reg[TT <: Data](next: TT): TT = PipelineReg[TT](3)(next)

  def S4Reg[TT <: Data](next: TT): TT = PipelineReg[TT](4)(next)

  def S5Reg[TT <: Data](next: TT): TT = PipelineReg[TT](5)(next)
<<<<<<< HEAD
}

object FunctionUnit extends HasXSParameter {

  def divider = new SRT4Divider(XLEN)

  def multiplier = new ArrayMultiplier(XLEN + 1, Seq(0, 2))

  def alu = new Alu

  def jmp = new Jump

  def fence = new Fence

  def csr = new CSR

  def i2f = new IntToFP

  def fmac = new FMA

  def f2i = new FPToInt

  def f2f = new FPToFP

  def fdivSqrt = new FDivSqrt

  def f2iSel(x: FunctionUnit): Bool = {
    x.io.in.bits.uop.ctrl.rfWen
  }

  def i2fSel(x: FunctionUnit): Bool = {
    x.io.in.bits.uop.ctrl.fpu.fromInt
  }

  def f2fSel(x: FunctionUnit): Bool = {
    val ctrl = x.io.in.bits.uop.ctrl.fpu
    ctrl.fpWen && !ctrl.div && !ctrl.sqrt
  }

  def fdivSqrtSel(x: FunctionUnit): Bool = {
    val ctrl = x.io.in.bits.uop.ctrl.fpu
    ctrl.div || ctrl.sqrt
  }

  val aluCfg = FuConfig(
    fuGen = alu _,
    fuSel = _ => true.B,
    fuType = FuType.alu,
    numIntSrc = 2,
    numFpSrc = 0,
    writeIntRf = true,
    writeFpRf = false,
    hasRedirect = true,
  )

  val jmpCfg = FuConfig(
    fuGen = jmp _,
    fuSel = (x: FunctionUnit) => x.io.in.bits.uop.ctrl.fuType === FuType.jmp,
    fuType = FuType.jmp,
    numIntSrc = 1,
    numFpSrc = 0,
    writeIntRf = true,
    writeFpRf = false,
    hasRedirect = true,
  )

  val fenceCfg = FuConfig(
    fuGen = fence _,
    fuSel = (x: FunctionUnit) => x.io.in.bits.uop.ctrl.fuType === FuType.fence,
    FuType.fence, 1, 0, writeIntRf = false, writeFpRf = false, hasRedirect = false,
    UncertainLatency() // TODO: need rewrite latency structure, not just this value
  )

  val csrCfg = FuConfig(
    fuGen = csr _,
    fuSel = (x: FunctionUnit) => x.io.in.bits.uop.ctrl.fuType === FuType.csr,
    fuType = FuType.csr,
    numIntSrc = 1,
    numFpSrc = 0,
    writeIntRf = true,
    writeFpRf = false,
    hasRedirect = false
  )

  val i2fCfg = FuConfig(
    fuGen = i2f _,
    fuSel = i2fSel,
    FuType.i2f,
    numIntSrc = 1,
    numFpSrc = 0,
    writeIntRf = false,
    writeFpRf = true,
    hasRedirect = false,
    UncertainLatency()
  )

  val divCfg = FuConfig(
    fuGen = divider _,
    fuSel = (x: FunctionUnit) => MDUOpType.isDiv(x.io.in.bits.uop.ctrl.fuOpType),
    FuType.div,
    2,
    0,
    writeIntRf = true,
    writeFpRf = false,
    hasRedirect = false,
    UncertainLatency()
  )

  val mulCfg = FuConfig(
    fuGen = multiplier _,
    fuSel = (x: FunctionUnit) => MDUOpType.isMul(x.io.in.bits.uop.ctrl.fuOpType),
    FuType.mul,
    2,
    0,
    writeIntRf = true,
    writeFpRf = false,
    hasRedirect = false,
    CertainLatency(2)
  )

  val fmacCfg = FuConfig(
    fuGen = fmac _,
    fuSel = _ => true.B,
    FuType.fmac, 0, 3, writeIntRf = false, writeFpRf = true, hasRedirect = false, CertainLatency(4)
  )

  val f2iCfg = FuConfig(
    fuGen = f2i _,
    fuSel = f2iSel,
    FuType.fmisc, 0, 1, writeIntRf = true, writeFpRf = false, hasRedirect = false, CertainLatency(2)
  )

  val f2fCfg = FuConfig(
    fuGen = f2f _,
    fuSel = f2fSel,
    FuType.fmisc, 0, 1, writeIntRf = false, writeFpRf = true, hasRedirect = false, CertainLatency(2)
  )

  val fdivSqrtCfg = FuConfig(
    fuGen = fdivSqrt _,
    fuSel = fdivSqrtSel,
    FuType.fDivSqrt, 0, 2, writeIntRf = false, writeFpRf = true, hasRedirect = false, UncertainLatency()
  )

  val lduCfg = FuConfig(
    null, // DontCare
    null,
    FuType.ldu, 1, 0, writeIntRf = true, writeFpRf = true, hasRedirect = false,
    UncertainLatency()
  )

  val stuCfg = FuConfig(
    null,
    null,
    FuType.stu, 2, 1, writeIntRf = false, writeFpRf = false, hasRedirect = false,
    UncertainLatency()
  )

  val mouCfg = FuConfig(
    null,
    null,
    FuType.mou, 2, 0, writeIntRf = false, writeFpRf = false, hasRedirect = false,
    UncertainLatency()
  )
=======
>>>>>>> 2225d46e
}<|MERGE_RESOLUTION|>--- conflicted
+++ resolved
@@ -107,171 +107,4 @@
   def S4Reg[TT <: Data](next: TT): TT = PipelineReg[TT](4)(next)
 
   def S5Reg[TT <: Data](next: TT): TT = PipelineReg[TT](5)(next)
-<<<<<<< HEAD
-}
-
-object FunctionUnit extends HasXSParameter {
-
-  def divider = new SRT4Divider(XLEN)
-
-  def multiplier = new ArrayMultiplier(XLEN + 1, Seq(0, 2))
-
-  def alu = new Alu
-
-  def jmp = new Jump
-
-  def fence = new Fence
-
-  def csr = new CSR
-
-  def i2f = new IntToFP
-
-  def fmac = new FMA
-
-  def f2i = new FPToInt
-
-  def f2f = new FPToFP
-
-  def fdivSqrt = new FDivSqrt
-
-  def f2iSel(x: FunctionUnit): Bool = {
-    x.io.in.bits.uop.ctrl.rfWen
-  }
-
-  def i2fSel(x: FunctionUnit): Bool = {
-    x.io.in.bits.uop.ctrl.fpu.fromInt
-  }
-
-  def f2fSel(x: FunctionUnit): Bool = {
-    val ctrl = x.io.in.bits.uop.ctrl.fpu
-    ctrl.fpWen && !ctrl.div && !ctrl.sqrt
-  }
-
-  def fdivSqrtSel(x: FunctionUnit): Bool = {
-    val ctrl = x.io.in.bits.uop.ctrl.fpu
-    ctrl.div || ctrl.sqrt
-  }
-
-  val aluCfg = FuConfig(
-    fuGen = alu _,
-    fuSel = _ => true.B,
-    fuType = FuType.alu,
-    numIntSrc = 2,
-    numFpSrc = 0,
-    writeIntRf = true,
-    writeFpRf = false,
-    hasRedirect = true,
-  )
-
-  val jmpCfg = FuConfig(
-    fuGen = jmp _,
-    fuSel = (x: FunctionUnit) => x.io.in.bits.uop.ctrl.fuType === FuType.jmp,
-    fuType = FuType.jmp,
-    numIntSrc = 1,
-    numFpSrc = 0,
-    writeIntRf = true,
-    writeFpRf = false,
-    hasRedirect = true,
-  )
-
-  val fenceCfg = FuConfig(
-    fuGen = fence _,
-    fuSel = (x: FunctionUnit) => x.io.in.bits.uop.ctrl.fuType === FuType.fence,
-    FuType.fence, 1, 0, writeIntRf = false, writeFpRf = false, hasRedirect = false,
-    UncertainLatency() // TODO: need rewrite latency structure, not just this value
-  )
-
-  val csrCfg = FuConfig(
-    fuGen = csr _,
-    fuSel = (x: FunctionUnit) => x.io.in.bits.uop.ctrl.fuType === FuType.csr,
-    fuType = FuType.csr,
-    numIntSrc = 1,
-    numFpSrc = 0,
-    writeIntRf = true,
-    writeFpRf = false,
-    hasRedirect = false
-  )
-
-  val i2fCfg = FuConfig(
-    fuGen = i2f _,
-    fuSel = i2fSel,
-    FuType.i2f,
-    numIntSrc = 1,
-    numFpSrc = 0,
-    writeIntRf = false,
-    writeFpRf = true,
-    hasRedirect = false,
-    UncertainLatency()
-  )
-
-  val divCfg = FuConfig(
-    fuGen = divider _,
-    fuSel = (x: FunctionUnit) => MDUOpType.isDiv(x.io.in.bits.uop.ctrl.fuOpType),
-    FuType.div,
-    2,
-    0,
-    writeIntRf = true,
-    writeFpRf = false,
-    hasRedirect = false,
-    UncertainLatency()
-  )
-
-  val mulCfg = FuConfig(
-    fuGen = multiplier _,
-    fuSel = (x: FunctionUnit) => MDUOpType.isMul(x.io.in.bits.uop.ctrl.fuOpType),
-    FuType.mul,
-    2,
-    0,
-    writeIntRf = true,
-    writeFpRf = false,
-    hasRedirect = false,
-    CertainLatency(2)
-  )
-
-  val fmacCfg = FuConfig(
-    fuGen = fmac _,
-    fuSel = _ => true.B,
-    FuType.fmac, 0, 3, writeIntRf = false, writeFpRf = true, hasRedirect = false, CertainLatency(4)
-  )
-
-  val f2iCfg = FuConfig(
-    fuGen = f2i _,
-    fuSel = f2iSel,
-    FuType.fmisc, 0, 1, writeIntRf = true, writeFpRf = false, hasRedirect = false, CertainLatency(2)
-  )
-
-  val f2fCfg = FuConfig(
-    fuGen = f2f _,
-    fuSel = f2fSel,
-    FuType.fmisc, 0, 1, writeIntRf = false, writeFpRf = true, hasRedirect = false, CertainLatency(2)
-  )
-
-  val fdivSqrtCfg = FuConfig(
-    fuGen = fdivSqrt _,
-    fuSel = fdivSqrtSel,
-    FuType.fDivSqrt, 0, 2, writeIntRf = false, writeFpRf = true, hasRedirect = false, UncertainLatency()
-  )
-
-  val lduCfg = FuConfig(
-    null, // DontCare
-    null,
-    FuType.ldu, 1, 0, writeIntRf = true, writeFpRf = true, hasRedirect = false,
-    UncertainLatency()
-  )
-
-  val stuCfg = FuConfig(
-    null,
-    null,
-    FuType.stu, 2, 1, writeIntRf = false, writeFpRf = false, hasRedirect = false,
-    UncertainLatency()
-  )
-
-  val mouCfg = FuConfig(
-    null,
-    null,
-    FuType.mou, 2, 0, writeIntRf = false, writeFpRf = false, hasRedirect = false,
-    UncertainLatency()
-  )
-=======
->>>>>>> 2225d46e
 }