--- conflicted
+++ resolved
@@ -82,11 +82,8 @@
   private val isBpExcp       = isException && ExceptionNO.EX_BP.U === highPrioTrapNO
   private val isHlsExcp      = isException && in.isHls
   private val fetchCrossPage = in.isCrossPageIPF
-<<<<<<< HEAD
   private val isFetchMalAddr = in.isFetchMalAddr
-=======
   private val isIllegalInst  = isException && (ExceptionNO.EX_II.U === highPrioTrapNO || ExceptionNO.EX_VI.U === highPrioTrapNO)
->>>>>>> b395248d
 
   private val isLSGuestExcp    = isException && ExceptionNO.getLSGuestPageFault.map(_.U === highPrioTrapNO).reduce(_ || _)
   private val isFetchGuestExcp = isException && ExceptionNO.EX_IGPF.U === highPrioTrapNO
