--- conflicted
+++ resolved
@@ -63,10 +63,10 @@
   out.tcontrol .valid := valid
   out.targetPc .valid := valid
 
-<<<<<<< HEAD
   out.privState.bits.PRVM     := in.mstatus.MPP
   out.privState.bits.V        := Mux(in.mstatus.MPP === PrivMode.M, VirtMode.Off.asUInt, in.mstatus.MPV.asUInt)
   out.mstatus.bits.MPP        := PrivMode.U
+  out.mstatus.bits.MPV        := VirtMode.Off.asUInt
   out.mstatus.bits.MIE        := in.mstatus.MPIE
   out.mstatus.bits.MPIE       := 1.U
   out.mstatus.bits.MPRV       := Mux(in.mstatus.MPP =/= PrivMode.M, 0.U, in.mstatus.MPRV.asUInt)
@@ -75,17 +75,6 @@
   out.targetPc.bits.raiseIPF  := instrAddrTransType.checkPageFault(in.mepc.asUInt)
   out.targetPc.bits.raiseIAF  := instrAddrTransType.checkAccessFault(in.mepc.asUInt)
   out.targetPc.bits.raiseIGPF := instrAddrTransType.checkGuestPageFault(in.mepc.asUInt)
-=======
-  out.privState.bits.PRVM := in.mstatus.MPP
-  out.privState.bits.V    := Mux(in.mstatus.MPP === PrivMode.M, VirtMode.Off.asUInt, in.mstatus.MPV.asUInt)
-  out.mstatus.bits.MPP    := PrivMode.U
-  out.mstatus.bits.MPV    := VirtMode.Off.asUInt
-  out.mstatus.bits.MIE    := in.mstatus.MPIE
-  out.mstatus.bits.MPIE   := 1.U
-  out.mstatus.bits.MPRV   := Mux(in.mstatus.MPP =/= PrivMode.M, 0.U, in.mstatus.MPRV.asUInt)
-  out.tcontrol.bits.MTE   := in.tcontrol.MPTE
-  out.targetPc.bits       := in.mepc.asUInt
->>>>>>> e1d5ffc2
 }
 
 trait MretEventSinkBundle { self: CSRModule[_] =>
