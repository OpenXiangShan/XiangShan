package xiangshan.backend.fu.NewCSR.CSREvents

import chisel3._
import chisel3.util._
import org.chipsalliance.cde.config.Parameters
import utility.{SignExt, ZeroExt}
import xiangshan.ExceptionNO._
import xiangshan.backend.fu.NewCSR.CSRBundles.{CauseBundle, OneFieldBundle, PrivState}
import xiangshan.backend.fu.NewCSR.CSRConfig.{VaddrMaxWidth, XLEN}
import xiangshan.backend.fu.NewCSR.CSRDefines.{HgatpMode, SatpMode}
import xiangshan.backend.fu.NewCSR._
import xiangshan.AddrTransType


class TrapEntryVSEventOutput extends Bundle with EventUpdatePrivStateOutput with EventOutputBase  {

  val vsstatus = ValidIO((new SstatusBundle ).addInEvent(_.SPP, _.SPIE, _.SIE))
  val vsepc    = ValidIO((new Epc           ).addInEvent(_.epc))
  val vscause  = ValidIO((new CauseBundle   ).addInEvent(_.Interrupt, _.ExceptionCode))
  val vstval   = ValidIO((new OneFieldBundle).addInEvent(_.ALL))
  val targetPc = ValidIO(new TargetPCBundle)

  def getBundleByName(name: String): Valid[CSRBundle] = {
    name match {
      case "vsstatus" => this.vsstatus
      case "vsepc"    => this.vsepc
      case "vscause"  => this.vscause
      case "vstval"   => this.vstval
    }
  }
}

class TrapEntryVSEventModule(implicit val p: Parameters) extends Module with CSREventBase {
  val in = IO(new TrapEntryEventInput)
  val out = IO(new TrapEntryVSEventOutput)

  when (valid) {
    assert(in.privState.isVirtual, "The mode must be VU or VS when entry VS mode")
  }

  private val current = in
  private val iMode = current.iMode
  private val dMode = current.dMode
  private val satp = current.satp
  private val vsatp = current.vsatp
  private val hgatp = current.hgatp

  private val trapCode = in.causeNO.ExceptionCode.asUInt
  private val isException = !in.causeNO.Interrupt.asBool
  private val isInterrupt = in.causeNO.Interrupt.asBool
  private val virtualInterruptIsHvictlInject = in.virtualInterruptIsHvictlInject
  private val hvictlIID = in.hvictlIID

  when(valid && isInterrupt && !virtualInterruptIsHvictlInject) {
    assert(
      (InterruptNO.getVS ++ InterruptNO.getLocal).map(_.U === trapCode).reduce(_ || _),
      "The VS mode can only handle VSEI, VSTI, VSSI and local interrupts"
    )
  }

  private val highPrioTrapNO = Mux(
    InterruptNO.getVS.map(_.U === trapCode).reduce(_ || _) && isInterrupt,
    trapCode - 1.U, // map VSSIP, VSTIP, VSEIP to SSIP, STIP, SEIP
    trapCode,
  )

  private val trapPC = genTrapVA(
    iMode,
    satp,
    vsatp,
    hgatp,
    in.trapPc,
  )

  private val trapMemVA = genTrapVA(
    dMode,
    satp,
    vsatp,
    hgatp,
    in.memExceptionVAddr,
  )
  private val trapMemGPA = SignExt(in.memExceptionGPAddr, XLEN)

  private val trapInst = Mux(in.trapInst.valid, in.trapInst.bits, 0.U)

  private val fetchIsVirt = current.iMode.isVirtual
  private val memIsVirt   = current.dMode.isVirtual

  private val isFetchExcp    = isException && Seq(/*EX_IAM, */ EX_IAF, EX_IPF).map(_.U === highPrioTrapNO).reduce(_ || _)
  private val isMemExcp      = isException && Seq(EX_LAM, EX_LAF, EX_SAM, EX_SAF, EX_LPF, EX_SPF).map(_.U === highPrioTrapNO).reduce(_ || _)
  private val isBpExcp       = isException && EX_BP.U === highPrioTrapNO
  private val fetchCrossPage = in.isCrossPageIPF
  private val isFetchMalAddr = in.isFetchMalAddr
  private val isIllegalInst  = isException && (EX_II.U === highPrioTrapNO || EX_VI.U === highPrioTrapNO)

  // Software breakpoint exceptions are permitted to write either 0 or the pc to xtval
  // We fill pc here
  private val tvalFillPc       = isFetchExcp && !fetchCrossPage || isBpExcp
  private val tvalFillPcPlus2  = isFetchExcp && fetchCrossPage
  private val tvalFillMemVaddr = isMemExcp
  private val tvalFillGVA      =
    (isFetchExcp || isBpExcp) && fetchIsVirt ||
    isMemExcp && memIsVirt
  private val tvalFillInst     = isIllegalInst

  private val tval = Mux1H(Seq(
    (tvalFillPc                     ) -> trapPC,
    (tvalFillPcPlus2                ) -> (trapPC + 2.U),
    (tvalFillMemVaddr && !memIsVirt ) -> trapMemVA,
    (tvalFillMemVaddr &&  memIsVirt ) -> trapMemVA,
    (tvalFillInst                   ) -> trapInst,
  ))

  private val instrAddrTransType = AddrTransType(
    bare = vsatp.MODE === SatpMode.Bare && hgatp.MODE === HgatpMode.Bare,
    sv39 = vsatp.MODE === SatpMode.Sv39,
    sv48 = vsatp.MODE === SatpMode.Sv48,
    sv39x4 = vsatp.MODE === SatpMode.Bare && hgatp.MODE === HgatpMode.Sv39x4,
    sv48x4 = vsatp.MODE === SatpMode.Bare && hgatp.MODE === HgatpMode.Sv48x4
  )

  out := DontCare

  out.privState.valid := valid

  out.vsstatus .valid := valid
  out.vsepc    .valid := valid
  out.vscause  .valid := valid
  out.vstval   .valid := valid
  out.targetPc .valid := valid

  out.privState.bits             := PrivState.ModeVS
  // vsstatus
  out.vsstatus.bits.SPP          := current.privState.PRVM.asUInt(0, 0) // SPP is not PrivMode enum type, so asUInt and shrink the width
  out.vsstatus.bits.SPIE         := current.vsstatus.SIE
  out.vsstatus.bits.SIE          := 0.U
  // SPVP is not PrivMode enum type, so asUInt and shrink the width
  out.vsepc.bits.epc             := Mux(isFetchMalAddr, in.fetchMalTval(63, 1), trapPC(63, 1))
  out.vscause.bits.Interrupt     := isInterrupt
<<<<<<< HEAD
  out.vscause.bits.ExceptionCode := highPrioTrapNO
  out.vstval.bits.ALL            := Mux(isFetchMalAddr, in.fetchMalTval, tval)
  out.targetPc.bits.pc           := in.pcFromXtvec
  out.targetPc.bits.raiseIPF     := instrAddrTransType.checkPageFault(in.pcFromXtvec)
  out.targetPc.bits.raiseIAF     := instrAddrTransType.checkAccessFault(in.pcFromXtvec)
  out.targetPc.bits.raiseIGPF    := instrAddrTransType.checkGuestPageFault(in.pcFromXtvec)
=======
  out.vscause.bits.ExceptionCode := Mux(virtualInterruptIsHvictlInject, hvictlIID, highPrioTrapNO)
  out.vstval.bits.ALL            := tval
  out.targetPc.bits              := in.pcFromXtvec
>>>>>>> c8581ad6

  dontTouch(tvalFillGVA)
}

trait TrapEntryVSEventSinkBundle { self: CSRModule[_] =>
  val trapToVS = IO(Flipped(new TrapEntryVSEventOutput))

  private val updateBundle: ValidIO[CSRBundle] = trapToVS.getBundleByName(self.modName.toLowerCase())

  (reg.asInstanceOf[CSRBundle].getFields zip updateBundle.bits.getFields).foreach { case (sink, source) =>
    if (updateBundle.bits.eventFields.contains(source)) {
      when(updateBundle.valid) {
        sink := source
      }
    }
  }
}<|MERGE_RESOLUTION|>--- conflicted
+++ resolved
@@ -137,18 +137,12 @@
   // SPVP is not PrivMode enum type, so asUInt and shrink the width
   out.vsepc.bits.epc             := Mux(isFetchMalAddr, in.fetchMalTval(63, 1), trapPC(63, 1))
   out.vscause.bits.Interrupt     := isInterrupt
-<<<<<<< HEAD
-  out.vscause.bits.ExceptionCode := highPrioTrapNO
+  out.vscause.bits.ExceptionCode := Mux(virtualInterruptIsHvictlInject, hvictlIID, highPrioTrapNO)
   out.vstval.bits.ALL            := Mux(isFetchMalAddr, in.fetchMalTval, tval)
   out.targetPc.bits.pc           := in.pcFromXtvec
   out.targetPc.bits.raiseIPF     := instrAddrTransType.checkPageFault(in.pcFromXtvec)
   out.targetPc.bits.raiseIAF     := instrAddrTransType.checkAccessFault(in.pcFromXtvec)
   out.targetPc.bits.raiseIGPF    := instrAddrTransType.checkGuestPageFault(in.pcFromXtvec)
-=======
-  out.vscause.bits.ExceptionCode := Mux(virtualInterruptIsHvictlInject, hvictlIID, highPrioTrapNO)
-  out.vstval.bits.ALL            := tval
-  out.targetPc.bits              := in.pcFromXtvec
->>>>>>> c8581ad6
 
   dontTouch(tvalFillGVA)
 }
