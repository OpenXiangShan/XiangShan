--- conflicted
+++ resolved
@@ -373,10 +373,7 @@
   val marchid = RegInit(UInt(XLEN.W), 0.U) // return 0 to indicate the field is not implemented
   val mimpid = RegInit(UInt(XLEN.W), 0.U) // provides a unique encoding of the version of the processor implementation
   val mhartid = RegInit(UInt(XLEN.W), csrio.hartId) // the hardware thread running the code
-<<<<<<< HEAD
-=======
   val mconfigptr = RegInit(UInt(XLEN.W), 0.U) // the read-only pointer pointing to the platform config structure, 0 for not supported.
->>>>>>> cef5c4b4
   val mstatus = RegInit("ha00000000".U(XLEN.W))
 
   // mstatus Value Table
@@ -410,10 +407,7 @@
     GenMask(XLEN - 2, 36) | // WPRI
     GenMask(35, 32)       | // SXL and UXL cannot be changed
     GenMask(31, 23)       | // WPRI
-<<<<<<< HEAD
-=======
     GenMask(16, 15)       | // XS is read-only
->>>>>>> cef5c4b4
     GenMask(10, 9)        | // WPRI
     GenMask(6)            | // WPRI
     GenMask(2)              // WPRI
