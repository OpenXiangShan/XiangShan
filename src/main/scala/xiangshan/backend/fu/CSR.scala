--- conflicted
+++ resolved
@@ -680,29 +680,7 @@
   val hasLoadAccessFault = csrio.exception.bits.cf.exceptionVec(loadAccessFault) && raiseException
   val hasStoreAccessFault = csrio.exception.bits.cf.exceptionVec(storeAccessFault) && raiseException
 
-<<<<<<< HEAD
   val raiseExceptionVec = csrio.exception.bits.cf.exceptionVec
-=======
-  val csrExceptionVec = Wire(Vec(16, Bool()))
-  csrExceptionVec.map(_ := false.B)
-  csrExceptionVec(breakPoint) := io.in.valid && isEbreak
-  csrExceptionVec(ecallM) := priviledgeMode === ModeM && io.in.valid && isEcall
-  csrExceptionVec(ecallS) := priviledgeMode === ModeS && io.in.valid && isEcall
-  csrExceptionVec(ecallU) := priviledgeMode === ModeU && io.in.valid && isEcall
-  // Trigger an illegal instr exception when:
-  // * unimplemented csr is being read/written
-  // * csr access is illegal
-  csrExceptionVec(illegalInstr) := (isIllegalAddr || isIllegalAccess) && wen
-  csrExceptionVec(loadPageFault) := hasLoadPageFault
-  csrExceptionVec(storePageFault) := hasStorePageFault
-  csrExceptionVec(loadAccessFault) := hasLoadAccessFault
-  csrExceptionVec(storeAccessFault) := hasStoreAccessFault
-  val iduExceptionVec = cfIn.exceptionVec
-  val exceptionVec = csrExceptionVec.asUInt() | iduExceptionVec.asUInt()
-  cfOut.exceptionVec.zipWithIndex.map{case (e, i) => e := exceptionVec(i) }
-
-  val raiseExceptionVec = csrio.exception.bits.cf.exceptionVec.asUInt()
->>>>>>> 48553637
   val exceptionNO = ExcPriority.foldRight(0.U)((i: Int, sum: UInt) => Mux(raiseExceptionVec(i), i.U, sum))
   val causeNO = (raiseIntr << (XLEN-1)).asUInt() | Mux(raiseIntr, intrNO, exceptionNO)
 
