/***************************************************************************************
* Copyright (c) 2020-2021 Institute of Computing Technology, Chinese Academy of Sciences
* Copyright (c) 2020-2021 Peng Cheng Laboratory
*
* XiangShan is licensed under Mulan PSL v2.
* You can use this software according to the terms and conditions of the Mulan PSL v2.
* You may obtain a copy of Mulan PSL v2 at:
*          http://license.coscl.org.cn/MulanPSL2
*
* THIS SOFTWARE IS PROVIDED ON AN "AS IS" BASIS, WITHOUT WARRANTIES OF ANY KIND,
* EITHER EXPRESS OR IMPLIED, INCLUDING BUT NOT LIMITED TO NON-INFRINGEMENT,
* MERCHANTABILITY OR FIT FOR A PARTICULAR PURPOSE.
*
* See the Mulan PSL v2 for more details.
***************************************************************************************/

package xiangshan.backend.rename

import chipsalliance.rocketchip.config.Parameters
import chisel3._
import chisel3.util._
import xiangshan._
import utils._
import xiangshan.backend.decode.{Imm_I, Imm_LUI_LOAD, Imm_U}
import xiangshan.backend.rob.RobPtr
import xiangshan.backend.rename.freelist._
import xiangshan.mem.mdp._

class Rename(implicit p: Parameters) extends XSModule with HasPerfEvents {
  val io = IO(new Bundle() {
    val redirect = Flipped(ValidIO(new Redirect))
    val robCommits = Flipped(new RobCommitIO)
    // from decode
    val in = Vec(RenameWidth, Flipped(DecoupledIO(new CfCtrl)))
    // ssit read result
    val ssit = Flipped(Vec(RenameWidth, Output(new SSITEntry)))
    // waittable read result
    val waittable = Flipped(Vec(RenameWidth, Output(Bool())))
    // to rename table
    val intReadPorts = Vec(RenameWidth, Vec(3, Input(UInt(PhyRegIdxWidth.W))))
    val fpReadPorts = Vec(RenameWidth, Vec(4, Input(UInt(PhyRegIdxWidth.W))))
    val intRenamePorts = Vec(RenameWidth, Output(new RatWritePort))
    val fpRenamePorts = Vec(RenameWidth, Output(new RatWritePort))
    // to dispatch1
    val out = Vec(RenameWidth, DecoupledIO(new MicroOp))
  })

  // create free list and rat
  val intFreeList = Module(new MEFreeList(NRPhyRegs))
  val intRefCounter = Module(new RefCounter(NRPhyRegs))
  val fpFreeList = Module(new StdFreeList(NRPhyRegs - 32))

  // decide if given instruction needs allocating a new physical register (CfCtrl: from decode; RobCommitInfo: from rob)
  def needDestReg[T <: CfCtrl](fp: Boolean, x: T): Bool = {
    {if(fp) x.ctrl.fpWen else x.ctrl.rfWen && (x.ctrl.ldest =/= 0.U)}
  }
  def needDestRegCommit[T <: RobCommitInfo](fp: Boolean, x: T): Bool = {
    if(fp) x.fpWen else x.rfWen
  }

  // connect [redirect + walk] ports for __float point__ & __integer__ free list
  Seq((fpFreeList, true), (intFreeList, false)).foreach{ case (fl, isFp) =>
    fl.io.redirect := io.redirect.valid
    fl.io.walk := io.robCommits.isWalk
    // when isWalk, use stepBack to restore head pointer of free list
    // (if ME enabled, stepBack of intFreeList should be useless thus optimized out)
    fl.io.stepBack := PopCount(io.robCommits.valid.zip(io.robCommits.info).map{case (v, i) => v && needDestRegCommit(isFp, i)})
  }
  // walk has higher priority than allocation and thus we don't use isWalk here
  // only when both fp and int free list and dispatch1 has enough space can we do allocation
  intFreeList.io.doAllocate := fpFreeList.io.canAllocate && io.out(0).ready
  fpFreeList.io.doAllocate := intFreeList.io.canAllocate && io.out(0).ready

  //           dispatch1 ready ++ float point free list ready ++ int free list ready      ++ not walk
  val canOut = io.out(0).ready && fpFreeList.io.canAllocate && intFreeList.io.canAllocate && !io.robCommits.isWalk


  // speculatively assign the instruction with an robIdx
  val validCount = PopCount(io.in.map(_.valid)) // number of instructions waiting to enter rob (from decode)
  val robIdxHead = RegInit(0.U.asTypeOf(new RobPtr))
  val lastCycleMisprediction = RegNext(io.redirect.valid && !io.redirect.bits.flushItself())
  val robIdxHeadNext = Mux(io.redirect.valid, io.redirect.bits.robIdx, // redirect: move ptr to given rob index
         Mux(lastCycleMisprediction, robIdxHead + 1.U, // mis-predict: not flush robIdx itself
                         Mux(canOut, robIdxHead + validCount, // instructions successfully entered next stage: increase robIdx
                      /* default */  robIdxHead))) // no instructions passed by this cycle: stick to old value
  robIdxHead := robIdxHeadNext

  /**
    * Rename: allocate free physical register and update rename table
    */
  val uops = Wire(Vec(RenameWidth, new MicroOp))
  uops.foreach( uop => {
    uop.srcState(0) := DontCare
    uop.srcState(1) := DontCare
    uop.srcState(2) := DontCare
    uop.robIdx := DontCare
    uop.debugInfo := DontCare
    uop.lqIdx := DontCare
    uop.sqIdx := DontCare
  })

  val needFpDest = Wire(Vec(RenameWidth, Bool()))
  val needIntDest = Wire(Vec(RenameWidth, Bool()))
  val hasValid = Cat(io.in.map(_.valid)).orR

  val isMove = io.in.map(_.bits.ctrl.isMove)
  val intPsrc = Wire(Vec(RenameWidth, UInt()))

  val intSpecWen = Wire(Vec(RenameWidth, Bool()))
  val fpSpecWen = Wire(Vec(RenameWidth, Bool()))

  // uop calculation
  for (i <- 0 until RenameWidth) {
    uops(i).cf := io.in(i).bits.cf
    uops(i).ctrl := io.in(i).bits.ctrl

    // update cf according to ssit result
    uops(i).cf.storeSetHit := io.ssit(i).valid
    uops(i).cf.loadWaitStrict := io.ssit(i).strict && io.ssit(i).valid
    uops(i).cf.ssid := io.ssit(i).ssid

    // update cf according to waittable result
    uops(i).cf.loadWaitBit := io.waittable(i)

    val inValid = io.in(i).valid

    // alloc a new phy reg
    needFpDest(i) := inValid && needDestReg(fp = true, io.in(i).bits)
    needIntDest(i) := inValid && needDestReg(fp = false, io.in(i).bits)
    fpFreeList.io.allocateReq(i) := needFpDest(i)
    intFreeList.io.allocateReq(i) := needIntDest(i) && !isMove(i)

    // no valid instruction from decode stage || all resources (dispatch1 + both free lists) ready
    io.in(i).ready := !hasValid || canOut

    uops(i).robIdx := robIdxHead + PopCount(io.in.take(i).map(_.valid))

    val intPhySrcVec = io.intReadPorts(i).take(2)
    val intOldPdest = io.intReadPorts(i).last
    intPsrc(i) := intPhySrcVec(0)
    val fpPhySrcVec = io.fpReadPorts(i).take(3)
    val fpOldPdest = io.fpReadPorts(i).last
    uops(i).psrc(0) := Mux(uops(i).ctrl.srcType(0) === SrcType.reg, intPhySrcVec(0), fpPhySrcVec(0))
    uops(i).psrc(1) := Mux(uops(i).ctrl.srcType(1) === SrcType.reg, intPhySrcVec(1), fpPhySrcVec(1))
    uops(i).psrc(2) := fpPhySrcVec(2)
    uops(i).old_pdest := Mux(uops(i).ctrl.rfWen, intOldPdest, fpOldPdest)
    uops(i).eliminatedMove := isMove(i)

    // update pdest
    uops(i).pdest := Mux(needIntDest(i), intFreeList.io.allocatePhyReg(i), // normal int inst
      // normal fp inst
      Mux(needFpDest(i), fpFreeList.io.allocatePhyReg(i),
        /* default */0.U))

    // Assign performance counters
    uops(i).debugInfo.renameTime := GTimer()

    io.out(i).valid := io.in(i).valid && intFreeList.io.canAllocate && fpFreeList.io.canAllocate && !io.robCommits.isWalk
    io.out(i).bits := uops(i)
    when (io.out(i).bits.ctrl.fuType === FuType.fence) {
      io.out(i).bits.ctrl.imm := Cat(io.in(i).bits.ctrl.lsrc(1), io.in(i).bits.ctrl.lsrc(0))
    }

    // write speculative rename table
    // we update rat later inside commit code
    intSpecWen(i) := needIntDest(i) && intFreeList.io.canAllocate && intFreeList.io.doAllocate && !io.robCommits.isWalk && !io.redirect.valid
    fpSpecWen(i) := needFpDest(i) && fpFreeList.io.canAllocate && fpFreeList.io.doAllocate && !io.robCommits.isWalk && !io.redirect.valid

    intRefCounter.io.allocate(i).valid := intSpecWen(i)
    intRefCounter.io.allocate(i).bits := io.out(i).bits.pdest
  }

  /**
    * How to set psrc:
    * - bypass the pdest to psrc if previous instructions write to the same ldest as lsrc
    * - default: psrc from RAT
    * How to set pdest:
    * - Mux(isMove, psrc, pdest_from_freelist).
    *
    * The critical path of rename lies here:
    * When move elimination is enabled, we need to update the rat with psrc.
    * However, psrc maybe comes from previous instructions' pdest, which comes from freelist.
    *
    * If we expand these logic for pdest(N):
    * pdest(N) = Mux(isMove(N), psrc(N), freelist_out(N))
    *          = Mux(isMove(N), Mux(bypass(N, N - 1), pdest(N - 1),
    *                           Mux(bypass(N, N - 2), pdest(N - 2),
    *                           ...
    *                           Mux(bypass(N, 0),     pdest(0),
    *                                                 rat_out(N))...)),
    *                           freelist_out(N))
    */
  // a simple functional model for now
  io.out(0).bits.pdest := Mux(isMove(0), uops(0).psrc.head, uops(0).pdest)
  val bypassCond = Wire(Vec(4, MixedVec(List.tabulate(RenameWidth-1)(i => UInt((i+1).W)))))
  for (i <- 1 until RenameWidth) {
    val fpCond = io.in(i).bits.ctrl.srcType.map(_ === SrcType.fp) :+ needFpDest(i)
    val intCond = io.in(i).bits.ctrl.srcType.map(_ === SrcType.reg) :+ needIntDest(i)
    val target = io.in(i).bits.ctrl.lsrc :+ io.in(i).bits.ctrl.ldest
    for ((((cond1, cond2), t), j) <- fpCond.zip(intCond).zip(target).zipWithIndex) {
      val destToSrc = io.in.take(i).zipWithIndex.map { case (in, j) =>
        val indexMatch = in.bits.ctrl.ldest === t
        val writeMatch =  cond2 && needIntDest(j) || cond1 && needFpDest(j)
        indexMatch && writeMatch
      }
      bypassCond(j)(i - 1) := VecInit(destToSrc).asUInt
    }
    io.out(i).bits.psrc(0) := io.out.take(i).map(_.bits.pdest).zip(bypassCond(0)(i-1).asBools).foldLeft(uops(i).psrc(0)) {
      (z, next) => Mux(next._2, next._1, z)
    }
    io.out(i).bits.psrc(1) := io.out.take(i).map(_.bits.pdest).zip(bypassCond(1)(i-1).asBools).foldLeft(uops(i).psrc(1)) {
      (z, next) => Mux(next._2, next._1, z)
    }
    io.out(i).bits.psrc(2) := io.out.take(i).map(_.bits.pdest).zip(bypassCond(2)(i-1).asBools).foldLeft(uops(i).psrc(2)) {
      (z, next) => Mux(next._2, next._1, z)
    }
    io.out(i).bits.old_pdest := io.out.take(i).map(_.bits.pdest).zip(bypassCond(3)(i-1).asBools).foldLeft(uops(i).old_pdest) {
      (z, next) => Mux(next._2, next._1, z)
    }
    io.out(i).bits.pdest := Mux(isMove(i), io.out(i).bits.psrc(0), uops(i).pdest)

    // For fused-lui-load, load.src(0) is replaced by the imm.
    val last_is_lui = io.in(i - 1).bits.ctrl.selImm === SelImm.IMM_U && io.in(i - 1).bits.ctrl.srcType(0) =/= SrcType.pc
    val this_is_load = io.in(i).bits.ctrl.fuType === FuType.ldu && !LSUOpType.isPrefetch(io.in(i).bits.ctrl.fuOpType)
    val lui_to_load = io.in(i - 1).bits.ctrl.ldest === io.in(i).bits.ctrl.lsrc(0)
    val fused_lui_load = last_is_lui && this_is_load && lui_to_load
    when (fused_lui_load) {
      // The first LOAD operand (base address) is replaced by LUI-imm and stored in {psrc, imm}
      val lui_imm = io.in(i - 1).bits.ctrl.imm
      val ld_imm = io.in(i).bits.ctrl.imm
      io.out(i).bits.ctrl.srcType(0) := SrcType.imm
      io.out(i).bits.ctrl.imm := Imm_LUI_LOAD().immFromLuiLoad(lui_imm, ld_imm)
      val psrcWidth = uops(i).psrc.head.getWidth
      val lui_imm_in_imm = uops(i).ctrl.imm.getWidth - Imm_I().len
      val left_lui_imm = Imm_U().len - lui_imm_in_imm
      require(2 * psrcWidth >= left_lui_imm, "cannot fused lui and load with psrc")
      io.out(i).bits.psrc(0) := lui_imm(lui_imm_in_imm + psrcWidth - 1, lui_imm_in_imm)
      io.out(i).bits.psrc(1) := lui_imm(lui_imm.getWidth - 1, lui_imm_in_imm + psrcWidth)
    }

  }

  /**
    * Instructions commit: update freelist and rename table
    */
  for (i <- 0 until CommitWidth) {

    Seq((io.intRenamePorts, false), (io.fpRenamePorts, true)) foreach { case (rat, fp) =>
      // is valid commit req and given instruction has destination register
      val commitDestValid = io.robCommits.valid(i) && needDestRegCommit(fp, io.robCommits.info(i))
      XSDebug(p"isFp[${fp}]index[$i]-commitDestValid:$commitDestValid,isWalk:${io.robCommits.isWalk}\n")

      /*
      I. RAT Update
       */

      // walk back write - restore spec state : ldest => old_pdest
      if (fp && i < RenameWidth) {
        // When redirect happens (mis-prediction), don't update the rename table
        rat(i).wen := fpSpecWen(i)
        rat(i).addr := uops(i).ctrl.ldest
        rat(i).data := fpFreeList.io.allocatePhyReg(i)
      } else if (!fp && i < RenameWidth) {
        rat(i).wen := intSpecWen(i)
        rat(i).addr := uops(i).ctrl.ldest
        rat(i).data := io.out(i).bits.pdest
      }

      /*
      II. Free List Update
       */
      if (fp) { // Float Point free list
        fpFreeList.io.freeReq(i)  := commitDestValid && !io.robCommits.isWalk
        fpFreeList.io.freePhyReg(i) := io.robCommits.info(i).old_pdest
      } else { // Integer free list
        intFreeList.io.freeReq(i) := intRefCounter.io.freeRegs(i).valid
        intFreeList.io.freePhyReg(i) := intRefCounter.io.freeRegs(i).bits
      }
    }
    intRefCounter.io.deallocate(i).valid := io.robCommits.valid(i) && needDestRegCommit(false, io.robCommits.info(i))
    intRefCounter.io.deallocate(i).bits := Mux(io.robCommits.isWalk, io.robCommits.info(i).pdest, io.robCommits.info(i).old_pdest)
  }

  /*
  Debug and performance counters
   */
  def printRenameInfo(in: DecoupledIO[CfCtrl], out: DecoupledIO[MicroOp]) = {
    XSInfo(out.fire, p"pc:${Hexadecimal(in.bits.cf.pc)} in(${in.valid},${in.ready}) " +
      p"lsrc(0):${in.bits.ctrl.lsrc(0)} -> psrc(0):${out.bits.psrc(0)} " +
      p"lsrc(1):${in.bits.ctrl.lsrc(1)} -> psrc(1):${out.bits.psrc(1)} " +
      p"lsrc(2):${in.bits.ctrl.lsrc(2)} -> psrc(2):${out.bits.psrc(2)} " +
      p"ldest:${in.bits.ctrl.ldest} -> pdest:${out.bits.pdest} " +
      p"old_pdest:${out.bits.old_pdest}\n"
    )
  }

  for((x,y) <- io.in.zip(io.out)){
    printRenameInfo(x, y)
  }

  XSDebug(io.robCommits.isWalk, p"Walk Recovery Enabled\n")
  XSDebug(io.robCommits.isWalk, p"validVec:${Binary(io.robCommits.valid.asUInt)}\n")
  for (i <- 0 until CommitWidth) {
    val info = io.robCommits.info(i)
    XSDebug(io.robCommits.isWalk && io.robCommits.valid(i), p"[#$i walk info] pc:${Hexadecimal(info.pc)} " +
      p"ldest:${info.ldest} rfWen:${info.rfWen} fpWen:${info.fpWen} " +
      p"pdest:${info.pdest} old_pdest:${info.old_pdest}\n")
  }

  XSDebug(p"inValidVec: ${Binary(Cat(io.in.map(_.valid)))}\n")

  XSPerfAccumulate("in", Mux(RegNext(io.in(0).ready), PopCount(io.in.map(_.valid)), 0.U))
  XSPerfAccumulate("utilization", PopCount(io.in.map(_.valid)))
  XSPerfAccumulate("waitInstr", PopCount((0 until RenameWidth).map(i => io.in(i).valid && !io.in(i).ready)))
  XSPerfAccumulate("stall_cycle_dispatch", hasValid && !io.out(0).ready && fpFreeList.io.canAllocate && intFreeList.io.canAllocate && !io.robCommits.isWalk)
  XSPerfAccumulate("stall_cycle_fp", hasValid && io.out(0).ready && !fpFreeList.io.canAllocate && intFreeList.io.canAllocate && !io.robCommits.isWalk)
  XSPerfAccumulate("stall_cycle_int", hasValid && io.out(0).ready && fpFreeList.io.canAllocate && !intFreeList.io.canAllocate && !io.robCommits.isWalk)
  XSPerfAccumulate("stall_cycle_walk", hasValid && io.out(0).ready && fpFreeList.io.canAllocate && intFreeList.io.canAllocate && io.robCommits.isWalk)

  XSPerfAccumulate("move_instr_count", PopCount(io.out.map(out => out.fire() && out.bits.ctrl.isMove)))
  val is_fused_lui_load = io.out.map(o => o.fire() && o.bits.ctrl.fuType === FuType.ldu && o.bits.ctrl.srcType(0) === SrcType.imm)
  XSPerfAccumulate("fused_lui_load_instr_count", PopCount(is_fused_lui_load))


<<<<<<< HEAD
  val intfl_perf     = intFreeList.perfEvents.map(_._1).zip(intFreeList.perfinfo.perfEvents.perf_events)
  val fpfl_perf      = fpFreeList.perfEvents.map(_._1).zip(fpFreeList.perfinfo.perfEvents.perf_events)
  val perf_list = Wire(new PerfEventsBundle(6))
  val perf_seq = Seq(
    ("rename_in                   ", PopCount(io.in.map(_.valid & io.in(0).ready ))                                                               ),
    ("rename_waitinstr            ", PopCount((0 until RenameWidth).map(i => io.in(i).valid && !io.in(i).ready))                                  ),
    ("rename_stall_cycle_dispatch ", hasValid && !io.out(0).ready &&  fpFreeList.io.canAllocate &&  intFreeList.io.canAllocate && !io.robCommits.isWalk ),
    ("rename_stall_cycle_fp       ", hasValid &&  io.out(0).ready && !fpFreeList.io.canAllocate &&  intFreeList.io.canAllocate && !io.robCommits.isWalk ),
    ("rename_stall_cycle_int      ", hasValid &&  io.out(0).ready &&  fpFreeList.io.canAllocate && !intFreeList.io.canAllocate && !io.robCommits.isWalk ),
    ("rename_stall_cycle_walk     ", hasValid &&  io.out(0).ready &&  fpFreeList.io.canAllocate &&  intFreeList.io.canAllocate &&  io.robCommits.isWalk ),
  ) 
  for (((perf_out,(perf_name,perf)),i) <- perf_list.perf_events.zip(perf_seq).zipWithIndex) {
    perf_out.incr_step := RegNext(perf)
  }

  val perfEvents_list = perf_list.perf_events ++
                        intFreeList.asInstanceOf[freelist.MEFreeList].perfinfo.perfEvents.perf_events ++
                        fpFreeList.perfinfo.perfEvents.perf_events

  val perfEvents = perf_seq ++ intfl_perf ++ fpfl_perf
  val perfinfo = IO(new Bundle(){
    val perfEvents = Output(new PerfEventsBundle(perfEvents_list.length))
  })
  perfinfo.perfEvents.perf_events := perfEvents_list
=======
  val renamePerf = Seq(
    ("rename_in                  ", PopCount(io.in.map(_.valid & io.in(0).ready ))                                                               ),
    ("rename_waitinstr           ", PopCount((0 until RenameWidth).map(i => io.in(i).valid && !io.in(i).ready))                                  ),
    ("rename_stall_cycle_dispatch", hasValid && !io.out(0).ready &&  fpFreeList.io.canAllocate &&  intFreeList.io.canAllocate && !io.robCommits.isWalk),
    ("rename_stall_cycle_fp      ", hasValid &&  io.out(0).ready && !fpFreeList.io.canAllocate &&  intFreeList.io.canAllocate && !io.robCommits.isWalk),
    ("rename_stall_cycle_int     ", hasValid &&  io.out(0).ready &&  fpFreeList.io.canAllocate && !intFreeList.io.canAllocate && !io.robCommits.isWalk),
    ("rename_stall_cycle_walk    ", hasValid &&  io.out(0).ready &&  fpFreeList.io.canAllocate &&  intFreeList.io.canAllocate &&  io.robCommits.isWalk)
  )
  val intFlPerf = intFreeList.getPerfEvents
  val fpFlPerf = fpFreeList.getPerfEvents
  val perfEvents = renamePerf ++ intFlPerf ++ fpFlPerf
  generatePerfEvent()
>>>>>>> cef5c4b4
}<|MERGE_RESOLUTION|>--- conflicted
+++ resolved
@@ -321,33 +321,7 @@
   val is_fused_lui_load = io.out.map(o => o.fire() && o.bits.ctrl.fuType === FuType.ldu && o.bits.ctrl.srcType(0) === SrcType.imm)
   XSPerfAccumulate("fused_lui_load_instr_count", PopCount(is_fused_lui_load))
 
-
-<<<<<<< HEAD
-  val intfl_perf     = intFreeList.perfEvents.map(_._1).zip(intFreeList.perfinfo.perfEvents.perf_events)
-  val fpfl_perf      = fpFreeList.perfEvents.map(_._1).zip(fpFreeList.perfinfo.perfEvents.perf_events)
-  val perf_list = Wire(new PerfEventsBundle(6))
-  val perf_seq = Seq(
-    ("rename_in                   ", PopCount(io.in.map(_.valid & io.in(0).ready ))                                                               ),
-    ("rename_waitinstr            ", PopCount((0 until RenameWidth).map(i => io.in(i).valid && !io.in(i).ready))                                  ),
-    ("rename_stall_cycle_dispatch ", hasValid && !io.out(0).ready &&  fpFreeList.io.canAllocate &&  intFreeList.io.canAllocate && !io.robCommits.isWalk ),
-    ("rename_stall_cycle_fp       ", hasValid &&  io.out(0).ready && !fpFreeList.io.canAllocate &&  intFreeList.io.canAllocate && !io.robCommits.isWalk ),
-    ("rename_stall_cycle_int      ", hasValid &&  io.out(0).ready &&  fpFreeList.io.canAllocate && !intFreeList.io.canAllocate && !io.robCommits.isWalk ),
-    ("rename_stall_cycle_walk     ", hasValid &&  io.out(0).ready &&  fpFreeList.io.canAllocate &&  intFreeList.io.canAllocate &&  io.robCommits.isWalk ),
-  ) 
-  for (((perf_out,(perf_name,perf)),i) <- perf_list.perf_events.zip(perf_seq).zipWithIndex) {
-    perf_out.incr_step := RegNext(perf)
-  }
-
-  val perfEvents_list = perf_list.perf_events ++
-                        intFreeList.asInstanceOf[freelist.MEFreeList].perfinfo.perfEvents.perf_events ++
-                        fpFreeList.perfinfo.perfEvents.perf_events
-
-  val perfEvents = perf_seq ++ intfl_perf ++ fpfl_perf
-  val perfinfo = IO(new Bundle(){
-    val perfEvents = Output(new PerfEventsBundle(perfEvents_list.length))
-  })
-  perfinfo.perfEvents.perf_events := perfEvents_list
-=======
+  
   val renamePerf = Seq(
     ("rename_in                  ", PopCount(io.in.map(_.valid & io.in(0).ready ))                                                               ),
     ("rename_waitinstr           ", PopCount((0 until RenameWidth).map(i => io.in(i).valid && !io.in(i).ready))                                  ),
@@ -360,5 +334,4 @@
   val fpFlPerf = fpFreeList.getPerfEvents
   val perfEvents = renamePerf ++ intFlPerf ++ fpFlPerf
   generatePerfEvent()
->>>>>>> cef5c4b4
 }