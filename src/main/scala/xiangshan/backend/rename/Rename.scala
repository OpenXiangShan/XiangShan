/***************************************************************************************
* Copyright (c) 2020-2021 Institute of Computing Technology, Chinese Academy of Sciences
* Copyright (c) 2020-2021 Peng Cheng Laboratory
*
* XiangShan is licensed under Mulan PSL v2.
* You can use this software according to the terms and conditions of the Mulan PSL v2.
* You may obtain a copy of Mulan PSL v2 at:
*          http://license.coscl.org.cn/MulanPSL2
*
* THIS SOFTWARE IS PROVIDED ON AN "AS IS" BASIS, WITHOUT WARRANTIES OF ANY KIND,
* EITHER EXPRESS OR IMPLIED, INCLUDING BUT NOT LIMITED TO NON-INFRINGEMENT,
* MERCHANTABILITY OR FIT FOR A PARTICULAR PURPOSE.
*
* See the Mulan PSL v2 for more details.
***************************************************************************************/

package xiangshan.backend.rename

import chipsalliance.rocketchip.config.Parameters
import chisel3._
import chisel3.util._
import xiangshan._
import utils._
import xiangshan.backend.rob.RobPtr
import xiangshan.backend.dispatch.PreDispatchInfo

class RenameBypassInfo(implicit p: Parameters) extends XSBundle {
  val lsrc1_bypass = MixedVec(List.tabulate(RenameWidth-1)(i => UInt((i+1).W)))
  val lsrc2_bypass = MixedVec(List.tabulate(RenameWidth-1)(i => UInt((i+1).W)))
  val lsrc3_bypass = MixedVec(List.tabulate(RenameWidth-1)(i => UInt((i+1).W)))
  val ldest_bypass = MixedVec(List.tabulate(RenameWidth-1)(i => UInt((i+1).W)))
}

class Rename(implicit p: Parameters) extends XSModule {
  val io = IO(new Bundle() {
    val redirect = Flipped(ValidIO(new Redirect))
    val flush = Input(Bool())
    val robCommits = Flipped(new RobCommitIO)
    // from decode
    val in = Vec(RenameWidth, Flipped(DecoupledIO(new CfCtrl)))
    // to rename table
    val intReadPorts = Vec(RenameWidth, Vec(3, Input(UInt(PhyRegIdxWidth.W))))
    val fpReadPorts = Vec(RenameWidth, Vec(4, Input(UInt(PhyRegIdxWidth.W))))
    val intRenamePorts = Vec(RenameWidth, Output(new RatWritePort))
    val fpRenamePorts = Vec(RenameWidth, Output(new RatWritePort))
    // to dispatch1
    val out = Vec(RenameWidth, DecoupledIO(new MicroOp))
    val renameBypass = Output(new RenameBypassInfo)
    val dispatchInfo = Output(new PreDispatchInfo)
<<<<<<< HEAD
    // for debug printing
    val debug_int_rat = Vec(32, Output(UInt(PhyRegIdxWidth.W)))
    val debug_fp_rat = Vec(32, Output(UInt(PhyRegIdxWidth.W)))
    val perfEvents = Output(new PerfEventsBundle(numPCntCtrl))
=======
>>>>>>> 485648fa
  })

  // create free list and rat
  val intFreeList = Module(new freelist.MEFreeList)
  val fpFreeList = Module(new freelist.StdFreeList)

  // decide if given instruction needs allocating a new physical register (CfCtrl: from decode; RobCommitInfo: from rob)
  def needDestReg[T <: CfCtrl](fp: Boolean, x: T): Bool = {
    {if(fp) x.ctrl.fpWen else x.ctrl.rfWen && (x.ctrl.ldest =/= 0.U)}
  }
  def needDestRegCommit[T <: RobCommitInfo](fp: Boolean, x: T): Bool = {
    {if(fp) x.fpWen else x.rfWen && (x.ldest =/= 0.U)}
  }

  // connect [flush + redirect + walk] ports for __float point__ & __integer__ free list
  Seq((fpFreeList, true), (intFreeList, false)).foreach{ case (fl, isFp) =>
    fl.flush := io.flush
    fl.redirect := io.redirect.valid
    fl.walk := io.robCommits.isWalk
    // when isWalk, use stepBack to restore head pointer of free list
    // (if ME enabled, stepBack of intFreeList should be useless thus optimized out)
    fl.stepBack := PopCount(io.robCommits.valid.zip(io.robCommits.info).map{case (v, i) => v && needDestRegCommit(isFp, i)})
  }
  // walk has higher priority than allocation and thus we don't use isWalk here
  // only when both fp and int free list and dispatch1 has enough space can we do allocation
  intFreeList.doAllocate := fpFreeList.canAllocate && io.out(0).ready
  fpFreeList.doAllocate := intFreeList.canAllocate && io.out(0).ready

  //           dispatch1 ready ++ float point free list ready ++ int free list ready      ++ not walk
  val canOut = io.out(0).ready && fpFreeList.canAllocate && intFreeList.canAllocate && !io.robCommits.isWalk


  // speculatively assign the instruction with an robIdx
  val validCount = PopCount(io.in.map(_.valid)) // number of instructions waiting to enter rob (from decode)
  val robIdxHead = RegInit(0.U.asTypeOf(new RobPtr))
  val lastCycleMisprediction = RegNext(io.redirect.valid && !io.redirect.bits.flushItself())
  val robIdxHeadNext = Mux(io.flush, 0.U.asTypeOf(new RobPtr), // flush: clear rob
              Mux(io.redirect.valid, io.redirect.bits.robIdx, // redirect: move ptr to given rob index (flush itself)
         Mux(lastCycleMisprediction, robIdxHead + 1.U, // mis-predict: not flush robIdx itself
                         Mux(canOut, robIdxHead + validCount, // instructions successfully entered next stage: increase robIdx
                      /* default */  robIdxHead)))) // no instructions passed by this cycle: stick to old value
  robIdxHead := robIdxHeadNext

  /**
    * Rename: allocate free physical register and update rename table
    */
  val uops = Wire(Vec(RenameWidth, new MicroOp))
  uops.foreach( uop => {
    uop.srcState(0) := DontCare
    uop.srcState(1) := DontCare
    uop.srcState(2) := DontCare
    uop.robIdx := DontCare
    uop.diffTestDebugLrScValid := DontCare
    uop.debugInfo := DontCare
    uop.lqIdx := DontCare
    uop.sqIdx := DontCare
  })

  val needFpDest = Wire(Vec(RenameWidth, Bool()))
  val needIntDest = Wire(Vec(RenameWidth, Bool()))
  val hasValid = Cat(io.in.map(_.valid)).orR

  val isMove = io.in.map(_.bits.ctrl.isMove)
  val isMax = intFreeList.maxVec
  val meEnable = WireInit(VecInit(Seq.fill(RenameWidth)(false.B)))
  val psrc_cmp = Wire(MixedVec(List.tabulate(RenameWidth-1)(i => UInt((i+1).W))))
  val intPsrc = Wire(Vec(RenameWidth, UInt()))

  val intSpecWen = Wire(Vec(RenameWidth, Bool()))
  val fpSpecWen = Wire(Vec(RenameWidth, Bool()))

  // uop calculation
  for (i <- 0 until RenameWidth) {
    uops(i).cf := io.in(i).bits.cf
    uops(i).ctrl := io.in(i).bits.ctrl

    val inValid = io.in(i).valid

    // alloc a new phy reg
    needFpDest(i) := inValid && needDestReg(fp = true, io.in(i).bits)
    needIntDest(i) := inValid && needDestReg(fp = false, io.in(i).bits)
    fpFreeList.allocateReq(i) := needFpDest(i)
    intFreeList.allocateReq(i) := needIntDest(i)

    // no valid instruction from decode stage || all resources (dispatch1 + both free lists) ready
    io.in(i).ready := !hasValid || canOut

    // do checkpoints when a branch inst come
    // for(fl <- Seq(fpFreeList, intFreeList)){
    //   fl.cpReqs(i).valid := inValid
    //   fl.cpReqs(i).bits := io.in(i).bits.brTag
    // }

    uops(i).robIdx := robIdxHead + PopCount(io.in.take(i).map(_.valid))

    val intPhySrcVec = io.intReadPorts(i).take(2)
    val intOldPdest = io.intReadPorts(i).last
    intPsrc(i) := intPhySrcVec(0)
    val fpPhySrcVec = io.fpReadPorts(i).take(3)
    val fpOldPdest = io.fpReadPorts(i).last
    uops(i).psrc(0) := Mux(uops(i).ctrl.srcType(0) === SrcType.reg, intPhySrcVec(0), fpPhySrcVec(0))
    uops(i).psrc(1) := Mux(uops(i).ctrl.srcType(1) === SrcType.reg, intPhySrcVec(1), fpPhySrcVec(1))
    uops(i).psrc(2) := fpPhySrcVec(2)
    uops(i).old_pdest := Mux(uops(i).ctrl.rfWen, intOldPdest, fpOldPdest)

    if (i == 0) {
      // calculate meEnable
      meEnable(i) := isMove(i) && (!isMax(intPsrc(i)) || uops(i).ctrl.lsrc(0) === 0.U)
    } else {
      // compare psrc0
      psrc_cmp(i-1) := Cat((0 until i).map(j => {
        intPsrc(i) === intPsrc(j) && io.in(i).bits.ctrl.isMove && io.in(j).bits.ctrl.isMove
      }) /* reverse is not necessary here */)

      // calculate meEnable
      meEnable(i) := isMove(i) && (!(io.renameBypass.lsrc1_bypass(i-1).orR | psrc_cmp(i-1).orR | isMax(intPsrc(i))) || uops(i).ctrl.lsrc(0) === 0.U)
    }
    uops(i).eliminatedMove := meEnable(i) || (uops(i).ctrl.isMove && uops(i).ctrl.ldest === 0.U)

    // send psrc of eliminated move instructions to free list and label them as eliminated
    intFreeList.psrcOfMove(i).valid := meEnable(i)
    intFreeList.psrcOfMove(i).bits := intPsrc(i)

    // update pdest
    uops(i).pdest := Mux(meEnable(i), intPsrc(i), // move eliminated
                     Mux(needIntDest(i), intFreeList.allocatePhyReg(i), // normal int inst
                     Mux(uops(i).ctrl.ldest===0.U && uops(i).ctrl.rfWen, 0.U // int inst with dst=r0
                     /* default */, fpFreeList.allocatePhyReg(i)))) // normal fp inst

    // Assign performance counters
    uops(i).debugInfo.renameTime := GTimer()

    io.out(i).valid := io.in(i).valid && intFreeList.canAllocate && fpFreeList.canAllocate && !io.robCommits.isWalk
    io.out(i).bits := uops(i)

    // write speculative rename table
    // we update rat later inside commit code
    intSpecWen(i) := intFreeList.allocateReq(i) && intFreeList.canAllocate && intFreeList.doAllocate && !io.robCommits.isWalk
    fpSpecWen(i) := fpFreeList.allocateReq(i) && fpFreeList.canAllocate && fpFreeList.doAllocate && !io.robCommits.isWalk
  }

  // We don't bypass the old_pdest from valid instructions with the same ldest currently in rename stage.
  // Instead, we determine whether there're some dependencies between the valid instructions.
  for (i <- 1 until RenameWidth) {
    io.renameBypass.lsrc1_bypass(i-1) := Cat((0 until i).map(j => {
      val fpMatch  = needFpDest(j) && io.in(i).bits.ctrl.srcType(0) === SrcType.fp
      val intMatch = needIntDest(j) && io.in(i).bits.ctrl.srcType(0) === SrcType.reg
      (fpMatch || intMatch) && io.in(j).bits.ctrl.ldest === io.in(i).bits.ctrl.lsrc(0)
    }).reverse)
    io.renameBypass.lsrc2_bypass(i-1) := Cat((0 until i).map(j => {
      val fpMatch  = needFpDest(j) && io.in(i).bits.ctrl.srcType(1) === SrcType.fp
      val intMatch = needIntDest(j) && io.in(i).bits.ctrl.srcType(1) === SrcType.reg
      (fpMatch || intMatch) && io.in(j).bits.ctrl.ldest === io.in(i).bits.ctrl.lsrc(1)
    }).reverse)
    io.renameBypass.lsrc3_bypass(i-1) := Cat((0 until i).map(j => {
      val fpMatch  = needFpDest(j) && io.in(i).bits.ctrl.srcType(2) === SrcType.fp
      val intMatch = needIntDest(j) && io.in(i).bits.ctrl.srcType(2) === SrcType.reg
      (fpMatch || intMatch) && io.in(j).bits.ctrl.ldest === io.in(i).bits.ctrl.lsrc(2)
    }).reverse)
    io.renameBypass.ldest_bypass(i-1) := Cat((0 until i).map(j => {
      val fpMatch  = needFpDest(j) && needFpDest(i)
      val intMatch = needIntDest(j) && needIntDest(i)
      (fpMatch || intMatch) && io.in(j).bits.ctrl.ldest === io.in(i).bits.ctrl.ldest
    }).reverse)
  }

  // calculate lsq space requirement
  val isLs    = VecInit(uops.map(uop => FuType.isLoadStore(uop.ctrl.fuType)))
  val isStore = VecInit(uops.map(uop => FuType.isStoreExu(uop.ctrl.fuType)))
  val isAMO   = VecInit(uops.map(uop => FuType.isAMO(uop.ctrl.fuType)))
  io.dispatchInfo.lsqNeedAlloc := VecInit((0 until RenameWidth).map(i =>
    Mux(isLs(i), Mux(isStore(i) && !isAMO(i), 2.U, 1.U), 0.U)))

  /**
    * Instructions commit: update freelist and rename table
    */
  for (i <- 0 until CommitWidth) {

    Seq((io.intRenamePorts, false), (io.fpRenamePorts, true)) foreach { case (rat, fp) =>
      // is valid commit req and given instruction has destination register
      val commitDestValid = io.robCommits.valid(i) && needDestRegCommit(fp, io.robCommits.info(i))
      XSDebug(p"isFp[${fp}]index[$i]-commitDestValid:$commitDestValid,isWalk:${io.robCommits.isWalk}\n")

      /*
      I. RAT Update
       */

      // walk back write - restore spec state : ldest => old_pdest
      if (fp && i < RenameWidth) {
        // When redirect happens (mis-prediction), don't update the rename table
        rat(i).wen := fpSpecWen(i) && !io.flush && !io.redirect.valid
        rat(i).addr := uops(i).ctrl.ldest
        rat(i).data := fpFreeList.allocatePhyReg(i)
      } else if (!fp && i < RenameWidth) {
        rat(i).wen := intSpecWen(i) && !io.flush && !io.redirect.valid
        rat(i).addr := uops(i).ctrl.ldest
        rat(i).data := Mux(meEnable(i), intPsrc(i), intFreeList.allocatePhyReg(i))
      }

      /*
      II. Free List Update
       */
      if (fp) { // Float Point free list
        fpFreeList.freeReq(i)  := commitDestValid && !io.robCommits.isWalk
        fpFreeList.freePhyReg(i) := io.robCommits.info(i).old_pdest
      } else { // Integer free list

        // during walk process:
        // 1. for normal inst, free pdest + revert rat from ldest->pdest to ldest->old_pdest
        // 2. for ME inst, free pdest(commit counter++) + revert rat

        // conclusion:
        // a. rat recovery has nothing to do with ME or not
        // b. treat walk as normal commit except replace old_pdests with pdests and set io.walk to true
        // c. ignore pdests port when walking

        intFreeList.freeReq(i) := commitDestValid // walk or not walk
        intFreeList.freePhyReg(i)  := Mux(io.robCommits.isWalk, io.robCommits.info(i).pdest, io.robCommits.info(i).old_pdest)
        intFreeList.eliminatedMove(i) := io.robCommits.info(i).eliminatedMove
        intFreeList.multiRefPhyReg(i) := io.robCommits.info(i).pdest
      }
    }
  }


  /*
  Debug and performance counter
   */

  def printRenameInfo(in: DecoupledIO[CfCtrl], out: DecoupledIO[MicroOp]) = {
    XSInfo(
      in.valid && in.ready,
      p"pc:${Hexadecimal(in.bits.cf.pc)} in v:${in.valid} in rdy:${in.ready} " +
        p"lsrc(0):${in.bits.ctrl.lsrc(0)} -> psrc(0):${out.bits.psrc(0)} " +
        p"lsrc(1):${in.bits.ctrl.lsrc(1)} -> psrc(1):${out.bits.psrc(1)} " +
        p"lsrc(2):${in.bits.ctrl.lsrc(2)} -> psrc(2):${out.bits.psrc(2)} " +
        p"ldest:${in.bits.ctrl.ldest} -> pdest:${out.bits.pdest} " +
        p"old_pdest:${out.bits.old_pdest} " +
        p"out v:${out.valid} r:${out.ready}\n"
    )
  }

  for((x,y) <- io.in.zip(io.out)){
    printRenameInfo(x, y)
  }

  XSDebug(io.robCommits.isWalk, p"Walk Recovery Enabled\n")
  XSDebug(io.robCommits.isWalk, p"validVec:${Binary(io.robCommits.valid.asUInt)}\n")
  for (i <- 0 until CommitWidth) {
    val info = io.robCommits.info(i)
    XSDebug(io.robCommits.isWalk && io.robCommits.valid(i), p"[#$i walk info] pc:${Hexadecimal(info.pc)} " +
      p"ldest:${info.ldest} rfWen:${info.rfWen} fpWen:${info.fpWen} " + p"eliminatedMove:${info.eliminatedMove} " +
      p"pdest:${info.pdest} old_pdest:${info.old_pdest}\n")
  }

  XSDebug(p"inValidVec: ${Binary(Cat(io.in.map(_.valid)))}\n")
  XSInfo(!canOut, p"stall at rename, hasValid:${hasValid}, fpCanAlloc:${fpFreeList.canAllocate}, intCanAlloc:${intFreeList.canAllocate} dispatch1ready:${io.out(0).ready}, isWalk:${io.robCommits.isWalk}\n")

  XSPerfAccumulate("in", Mux(RegNext(io.in(0).ready), PopCount(io.in.map(_.valid)), 0.U))
  XSPerfAccumulate("utilization", PopCount(io.in.map(_.valid)))
  XSPerfAccumulate("waitInstr", PopCount((0 until RenameWidth).map(i => io.in(i).valid && !io.in(i).ready)))
  XSPerfAccumulate("stall_cycle_dispatch", hasValid && !io.out(0).ready && fpFreeList.canAllocate && intFreeList.canAllocate && !io.robCommits.isWalk)
  XSPerfAccumulate("stall_cycle_fp", hasValid && io.out(0).ready && !fpFreeList.canAllocate && intFreeList.canAllocate && !io.robCommits.isWalk)
  XSPerfAccumulate("stall_cycle_int", hasValid && io.out(0).ready && fpFreeList.canAllocate && !intFreeList.canAllocate && !io.robCommits.isWalk)
  XSPerfAccumulate("stall_cycle_walk", hasValid && io.out(0).ready && fpFreeList.canAllocate && intFreeList.canAllocate && io.robCommits.isWalk)

<<<<<<< HEAD
  if (EnableIntMoveElim) {
    XSPerfAccumulate("move_instr_count", PopCount(Seq.tabulate(RenameWidth)(i => io.out(i).fire() && io.in(i).bits.ctrl.isMove))) 
    XSPerfAccumulate("move_elim_enabled", PopCount(Seq.tabulate(RenameWidth)(i => io.out(i).fire() && meEnable(i))))
    XSPerfAccumulate("move_elim_cancelled", PopCount(Seq.tabulate(RenameWidth)(i => io.out(i).fire() && io.in(i).bits.ctrl.isMove && !meEnable(i))))
    XSPerfAccumulate("move_elim_cancelled_psrc_bypass", PopCount(Seq.tabulate(RenameWidth)(i => io.out(i).fire() && io.in(i).bits.ctrl.isMove && !meEnable(i) && { if (i == 0) false.B else io.renameBypass.lsrc1_bypass(i-1).orR })))
    XSPerfAccumulate("move_elim_cancelled_cnt_limit", PopCount(Seq.tabulate(RenameWidth)(i => io.out(i).fire() && io.in(i).bits.ctrl.isMove && !meEnable(i) && isMax.get(io.out(i).bits.psrc(0)))))
    XSPerfAccumulate("move_elim_cancelled_inc_more_than_one", PopCount(Seq.tabulate(RenameWidth)(i => io.out(i).fire() && io.in(i).bits.ctrl.isMove && !meEnable(i) && { if (i == 0) false.B else psrc_cmp(i-1).orR })))

    // to make sure meEnable functions as expected
    for (i <- 0 until RenameWidth) {
      XSDebug(io.out(i).fire() && io.in(i).bits.ctrl.isMove && !meEnable(i) && isMax.get(io.out(i).bits.psrc(0)),
        p"ME_CANCELLED: ref counter hits max value (pc:0x${Hexadecimal(io.in(i).bits.cf.pc)})\n")
      XSDebug(io.out(i).fire() && io.in(i).bits.ctrl.isMove && !meEnable(i) && { if (i == 0) false.B else io.renameBypass.lsrc1_bypass(i-1).orR },
        p"ME_CANCELLED: RAW dependency (pc:0x${Hexadecimal(io.in(i).bits.cf.pc)})\n")
      XSDebug(io.out(i).fire() && io.in(i).bits.ctrl.isMove && !meEnable(i) && { if (i == 0) false.B else psrc_cmp(i-1).orR },
        p"ME_CANCELLED: psrc duplicates with former instruction (pc:0x${Hexadecimal(io.in(i).bits.cf.pc)})\n")
    }
    XSDebug(VecInit(Seq.tabulate(RenameWidth)(i => io.out(i).fire() && io.in(i).bits.ctrl.isMove && !meEnable(i))).asUInt().orR,
      p"ME_CANCELLED: pc group [ " + (0 until RenameWidth).map(i => p"fire:${io.out(i).fire()},pc:0x${Hexadecimal(io.in(i).bits.cf.pc)} ").reduceLeft(_ + _) + p"]\n")
    XSInfo(meEnable.asUInt().orR(), p"meEnableVec:${Binary(meEnable.asUInt)}\n")
  }
  for(i <- 0 until numPCntCtrl ) {
    io.perfEvents.PerfEvents(i).incr_step := DontCare
  }
///  io.perfEvents.PerfEvents(6).incr_valid := io.in(0).ready 
  io.perfEvents.PerfEvents(6).incr_step  := PopCount(io.in.map(_.valid & io.in(0).ready ))

  io.perfEvents.PerfEvents(7).incr_step  := PopCount((0 until RenameWidth).map(i => io.in(i).valid && !io.in(i).ready))

  io.perfEvents.PerfEvents(8 ).incr_step  := hasValid && !io.out(0).ready &&  fpFreeList.canAllocate &&  intFreeList.canAllocate && !io.robCommits.isWalk
  io.perfEvents.PerfEvents(9 ).incr_step  := hasValid &&  io.out(0).ready && !fpFreeList.canAllocate &&  intFreeList.canAllocate && !io.robCommits.isWalk
  io.perfEvents.PerfEvents(10).incr_step  := hasValid &&  io.out(0).ready &&  fpFreeList.canAllocate && !intFreeList.canAllocate && !io.robCommits.isWalk
  io.perfEvents.PerfEvents(11).incr_step  := hasValid &&  io.out(0).ready &&  fpFreeList.canAllocate &&  intFreeList.canAllocate &&  io.robCommits.isWalk
  io.perfEvents.PerfEvents(12).incr_step  := intFreeList.asInstanceOf[freelist.MEFreeList].perfEvents.PerfEvents(0 ).incr_step 
  io.perfEvents.PerfEvents(13).incr_step  := intFreeList.asInstanceOf[freelist.MEFreeList].perfEvents.PerfEvents(1 ).incr_step 
  io.perfEvents.PerfEvents(14).incr_step  := intFreeList.asInstanceOf[freelist.MEFreeList].perfEvents.PerfEvents(2 ).incr_step 
  io.perfEvents.PerfEvents(15).incr_step  := intFreeList.asInstanceOf[freelist.MEFreeList].perfEvents.PerfEvents(3 ).incr_step 
  io.perfEvents.PerfEvents(16).incr_step  :=  fpFreeList.perfEvents.PerfEvents(0 ).incr_step 
  io.perfEvents.PerfEvents(17).incr_step  :=  fpFreeList.perfEvents.PerfEvents(1 ).incr_step 
  io.perfEvents.PerfEvents(18).incr_step  :=  fpFreeList.perfEvents.PerfEvents(2 ).incr_step 
  io.perfEvents.PerfEvents(19).incr_step  :=  fpFreeList.perfEvents.PerfEvents(3 ).incr_step 

=======
  XSPerfAccumulate("move_instr_count", PopCount(Seq.tabulate(RenameWidth)(i => io.out(i).fire() && io.in(i).bits.ctrl.isMove)))
  XSPerfAccumulate("move_elim_enabled", PopCount(Seq.tabulate(RenameWidth)(i => io.out(i).fire() && meEnable(i))))
  XSPerfAccumulate("move_elim_cancelled", PopCount(Seq.tabulate(RenameWidth)(i => io.out(i).fire() && io.in(i).bits.ctrl.isMove && !meEnable(i))))
  XSPerfAccumulate("move_elim_cancelled_psrc_bypass", PopCount(Seq.tabulate(RenameWidth)(i => io.out(i).fire() && io.in(i).bits.ctrl.isMove && !meEnable(i) && { if (i == 0) false.B else io.renameBypass.lsrc1_bypass(i-1).orR })))
  XSPerfAccumulate("move_elim_cancelled_cnt_limit", PopCount(Seq.tabulate(RenameWidth)(i => io.out(i).fire() && io.in(i).bits.ctrl.isMove && !meEnable(i) && isMax(io.out(i).bits.psrc(0)))))
  XSPerfAccumulate("move_elim_cancelled_inc_more_than_one", PopCount(Seq.tabulate(RenameWidth)(i => io.out(i).fire() && io.in(i).bits.ctrl.isMove && !meEnable(i) && { if (i == 0) false.B else psrc_cmp(i-1).orR })))

  // to make sure meEnable functions as expected
  for (i <- 0 until RenameWidth) {
    XSDebug(io.out(i).fire() && io.in(i).bits.ctrl.isMove && !meEnable(i) && isMax(io.out(i).bits.psrc(0)),
      p"ME_CANCELLED: ref counter hits max value (pc:0x${Hexadecimal(io.in(i).bits.cf.pc)})\n")
    XSDebug(io.out(i).fire() && io.in(i).bits.ctrl.isMove && !meEnable(i) && { if (i == 0) false.B else io.renameBypass.lsrc1_bypass(i-1).orR },
      p"ME_CANCELLED: RAW dependency (pc:0x${Hexadecimal(io.in(i).bits.cf.pc)})\n")
    XSDebug(io.out(i).fire() && io.in(i).bits.ctrl.isMove && !meEnable(i) && { if (i == 0) false.B else psrc_cmp(i-1).orR },
      p"ME_CANCELLED: psrc duplicates with former instruction (pc:0x${Hexadecimal(io.in(i).bits.cf.pc)})\n")
  }
  XSDebug(VecInit(Seq.tabulate(RenameWidth)(i => io.out(i).fire() && io.in(i).bits.ctrl.isMove && !meEnable(i))).asUInt().orR,
    p"ME_CANCELLED: pc group [ " + (0 until RenameWidth).map(i => p"fire:${io.out(i).fire()},pc:0x${Hexadecimal(io.in(i).bits.cf.pc)} ").reduceLeft(_ + _) + p"]\n")
  XSInfo(meEnable.asUInt().orR(), p"meEnableVec:${Binary(meEnable.asUInt)}\n")
>>>>>>> 485648fa
}<|MERGE_RESOLUTION|>--- conflicted
+++ resolved
@@ -47,13 +47,7 @@
     val out = Vec(RenameWidth, DecoupledIO(new MicroOp))
     val renameBypass = Output(new RenameBypassInfo)
     val dispatchInfo = Output(new PreDispatchInfo)
-<<<<<<< HEAD
-    // for debug printing
-    val debug_int_rat = Vec(32, Output(UInt(PhyRegIdxWidth.W)))
-    val debug_fp_rat = Vec(32, Output(UInt(PhyRegIdxWidth.W)))
     val perfEvents = Output(new PerfEventsBundle(numPCntCtrl))
-=======
->>>>>>> 485648fa
   })
 
   // create free list and rat
@@ -320,28 +314,25 @@
   XSPerfAccumulate("stall_cycle_int", hasValid && io.out(0).ready && fpFreeList.canAllocate && !intFreeList.canAllocate && !io.robCommits.isWalk)
   XSPerfAccumulate("stall_cycle_walk", hasValid && io.out(0).ready && fpFreeList.canAllocate && intFreeList.canAllocate && io.robCommits.isWalk)
 
-<<<<<<< HEAD
-  if (EnableIntMoveElim) {
-    XSPerfAccumulate("move_instr_count", PopCount(Seq.tabulate(RenameWidth)(i => io.out(i).fire() && io.in(i).bits.ctrl.isMove))) 
-    XSPerfAccumulate("move_elim_enabled", PopCount(Seq.tabulate(RenameWidth)(i => io.out(i).fire() && meEnable(i))))
-    XSPerfAccumulate("move_elim_cancelled", PopCount(Seq.tabulate(RenameWidth)(i => io.out(i).fire() && io.in(i).bits.ctrl.isMove && !meEnable(i))))
-    XSPerfAccumulate("move_elim_cancelled_psrc_bypass", PopCount(Seq.tabulate(RenameWidth)(i => io.out(i).fire() && io.in(i).bits.ctrl.isMove && !meEnable(i) && { if (i == 0) false.B else io.renameBypass.lsrc1_bypass(i-1).orR })))
-    XSPerfAccumulate("move_elim_cancelled_cnt_limit", PopCount(Seq.tabulate(RenameWidth)(i => io.out(i).fire() && io.in(i).bits.ctrl.isMove && !meEnable(i) && isMax.get(io.out(i).bits.psrc(0)))))
-    XSPerfAccumulate("move_elim_cancelled_inc_more_than_one", PopCount(Seq.tabulate(RenameWidth)(i => io.out(i).fire() && io.in(i).bits.ctrl.isMove && !meEnable(i) && { if (i == 0) false.B else psrc_cmp(i-1).orR })))
-
-    // to make sure meEnable functions as expected
-    for (i <- 0 until RenameWidth) {
-      XSDebug(io.out(i).fire() && io.in(i).bits.ctrl.isMove && !meEnable(i) && isMax.get(io.out(i).bits.psrc(0)),
-        p"ME_CANCELLED: ref counter hits max value (pc:0x${Hexadecimal(io.in(i).bits.cf.pc)})\n")
-      XSDebug(io.out(i).fire() && io.in(i).bits.ctrl.isMove && !meEnable(i) && { if (i == 0) false.B else io.renameBypass.lsrc1_bypass(i-1).orR },
-        p"ME_CANCELLED: RAW dependency (pc:0x${Hexadecimal(io.in(i).bits.cf.pc)})\n")
-      XSDebug(io.out(i).fire() && io.in(i).bits.ctrl.isMove && !meEnable(i) && { if (i == 0) false.B else psrc_cmp(i-1).orR },
-        p"ME_CANCELLED: psrc duplicates with former instruction (pc:0x${Hexadecimal(io.in(i).bits.cf.pc)})\n")
-    }
-    XSDebug(VecInit(Seq.tabulate(RenameWidth)(i => io.out(i).fire() && io.in(i).bits.ctrl.isMove && !meEnable(i))).asUInt().orR,
-      p"ME_CANCELLED: pc group [ " + (0 until RenameWidth).map(i => p"fire:${io.out(i).fire()},pc:0x${Hexadecimal(io.in(i).bits.cf.pc)} ").reduceLeft(_ + _) + p"]\n")
-    XSInfo(meEnable.asUInt().orR(), p"meEnableVec:${Binary(meEnable.asUInt)}\n")
-  }
+  XSPerfAccumulate("move_instr_count", PopCount(Seq.tabulate(RenameWidth)(i => io.out(i).fire() && io.in(i).bits.ctrl.isMove)))
+  XSPerfAccumulate("move_elim_enabled", PopCount(Seq.tabulate(RenameWidth)(i => io.out(i).fire() && meEnable(i))))
+  XSPerfAccumulate("move_elim_cancelled", PopCount(Seq.tabulate(RenameWidth)(i => io.out(i).fire() && io.in(i).bits.ctrl.isMove && !meEnable(i))))
+  XSPerfAccumulate("move_elim_cancelled_psrc_bypass", PopCount(Seq.tabulate(RenameWidth)(i => io.out(i).fire() && io.in(i).bits.ctrl.isMove && !meEnable(i) && { if (i == 0) false.B else io.renameBypass.lsrc1_bypass(i-1).orR })))
+  XSPerfAccumulate("move_elim_cancelled_cnt_limit", PopCount(Seq.tabulate(RenameWidth)(i => io.out(i).fire() && io.in(i).bits.ctrl.isMove && !meEnable(i) && isMax(io.out(i).bits.psrc(0)))))
+  XSPerfAccumulate("move_elim_cancelled_inc_more_than_one", PopCount(Seq.tabulate(RenameWidth)(i => io.out(i).fire() && io.in(i).bits.ctrl.isMove && !meEnable(i) && { if (i == 0) false.B else psrc_cmp(i-1).orR })))
+
+  // to make sure meEnable functions as expected
+  for (i <- 0 until RenameWidth) {
+    XSDebug(io.out(i).fire() && io.in(i).bits.ctrl.isMove && !meEnable(i) && isMax(io.out(i).bits.psrc(0)),
+      p"ME_CANCELLED: ref counter hits max value (pc:0x${Hexadecimal(io.in(i).bits.cf.pc)})\n")
+    XSDebug(io.out(i).fire() && io.in(i).bits.ctrl.isMove && !meEnable(i) && { if (i == 0) false.B else io.renameBypass.lsrc1_bypass(i-1).orR },
+      p"ME_CANCELLED: RAW dependency (pc:0x${Hexadecimal(io.in(i).bits.cf.pc)})\n")
+    XSDebug(io.out(i).fire() && io.in(i).bits.ctrl.isMove && !meEnable(i) && { if (i == 0) false.B else psrc_cmp(i-1).orR },
+      p"ME_CANCELLED: psrc duplicates with former instruction (pc:0x${Hexadecimal(io.in(i).bits.cf.pc)})\n")
+  }
+  XSDebug(VecInit(Seq.tabulate(RenameWidth)(i => io.out(i).fire() && io.in(i).bits.ctrl.isMove && !meEnable(i))).asUInt().orR,
+    p"ME_CANCELLED: pc group [ " + (0 until RenameWidth).map(i => p"fire:${io.out(i).fire()},pc:0x${Hexadecimal(io.in(i).bits.cf.pc)} ").reduceLeft(_ + _) + p"]\n")
+  XSInfo(meEnable.asUInt().orR(), p"meEnableVec:${Binary(meEnable.asUInt)}\n")
   for(i <- 0 until numPCntCtrl ) {
     io.perfEvents.PerfEvents(i).incr_step := DontCare
   }
@@ -362,26 +353,4 @@
   io.perfEvents.PerfEvents(17).incr_step  :=  fpFreeList.perfEvents.PerfEvents(1 ).incr_step 
   io.perfEvents.PerfEvents(18).incr_step  :=  fpFreeList.perfEvents.PerfEvents(2 ).incr_step 
   io.perfEvents.PerfEvents(19).incr_step  :=  fpFreeList.perfEvents.PerfEvents(3 ).incr_step 
-
-=======
-  XSPerfAccumulate("move_instr_count", PopCount(Seq.tabulate(RenameWidth)(i => io.out(i).fire() && io.in(i).bits.ctrl.isMove)))
-  XSPerfAccumulate("move_elim_enabled", PopCount(Seq.tabulate(RenameWidth)(i => io.out(i).fire() && meEnable(i))))
-  XSPerfAccumulate("move_elim_cancelled", PopCount(Seq.tabulate(RenameWidth)(i => io.out(i).fire() && io.in(i).bits.ctrl.isMove && !meEnable(i))))
-  XSPerfAccumulate("move_elim_cancelled_psrc_bypass", PopCount(Seq.tabulate(RenameWidth)(i => io.out(i).fire() && io.in(i).bits.ctrl.isMove && !meEnable(i) && { if (i == 0) false.B else io.renameBypass.lsrc1_bypass(i-1).orR })))
-  XSPerfAccumulate("move_elim_cancelled_cnt_limit", PopCount(Seq.tabulate(RenameWidth)(i => io.out(i).fire() && io.in(i).bits.ctrl.isMove && !meEnable(i) && isMax(io.out(i).bits.psrc(0)))))
-  XSPerfAccumulate("move_elim_cancelled_inc_more_than_one", PopCount(Seq.tabulate(RenameWidth)(i => io.out(i).fire() && io.in(i).bits.ctrl.isMove && !meEnable(i) && { if (i == 0) false.B else psrc_cmp(i-1).orR })))
-
-  // to make sure meEnable functions as expected
-  for (i <- 0 until RenameWidth) {
-    XSDebug(io.out(i).fire() && io.in(i).bits.ctrl.isMove && !meEnable(i) && isMax(io.out(i).bits.psrc(0)),
-      p"ME_CANCELLED: ref counter hits max value (pc:0x${Hexadecimal(io.in(i).bits.cf.pc)})\n")
-    XSDebug(io.out(i).fire() && io.in(i).bits.ctrl.isMove && !meEnable(i) && { if (i == 0) false.B else io.renameBypass.lsrc1_bypass(i-1).orR },
-      p"ME_CANCELLED: RAW dependency (pc:0x${Hexadecimal(io.in(i).bits.cf.pc)})\n")
-    XSDebug(io.out(i).fire() && io.in(i).bits.ctrl.isMove && !meEnable(i) && { if (i == 0) false.B else psrc_cmp(i-1).orR },
-      p"ME_CANCELLED: psrc duplicates with former instruction (pc:0x${Hexadecimal(io.in(i).bits.cf.pc)})\n")
-  }
-  XSDebug(VecInit(Seq.tabulate(RenameWidth)(i => io.out(i).fire() && io.in(i).bits.ctrl.isMove && !meEnable(i))).asUInt().orR,
-    p"ME_CANCELLED: pc group [ " + (0 until RenameWidth).map(i => p"fire:${io.out(i).fire()},pc:0x${Hexadecimal(io.in(i).bits.cf.pc)} ").reduceLeft(_ + _) + p"]\n")
-  XSInfo(meEnable.asUInt().orR(), p"meEnableVec:${Binary(meEnable.asUInt)}\n")
->>>>>>> 485648fa
 }