/***************************************************************************************
* Copyright (c) 2020-2021 Institute of Computing Technology, Chinese Academy of Sciences
* Copyright (c) 2020-2021 Peng Cheng Laboratory
*
* XiangShan is licensed under Mulan PSL v2.
* You can use this software according to the terms and conditions of the Mulan PSL v2.
* You may obtain a copy of Mulan PSL v2 at:
*          http://license.coscl.org.cn/MulanPSL2
*
* THIS SOFTWARE IS PROVIDED ON AN "AS IS" BASIS, WITHOUT WARRANTIES OF ANY KIND,
* EITHER EXPRESS OR IMPLIED, INCLUDING BUT NOT LIMITED TO NON-INFRINGEMENT,
* MERCHANTABILITY OR FIT FOR A PARTICULAR PURPOSE.
*
* See the Mulan PSL v2 for more details.
***************************************************************************************/

package xiangshan.backend.rename

import chipsalliance.rocketchip.config.Parameters
import chisel3._
import chisel3.util._
import xiangshan._
import utils._
import utility._
import xiangshan.backend.decode.{FusionDecodeInfo, Imm_I, Imm_LUI_LOAD, Imm_U}
import xiangshan.backend.rob.RobPtr
import xiangshan.backend.rename.freelist._
import xiangshan.mem.mdp._

class Rename(implicit p: Parameters) extends XSModule with HasCircularQueuePtrHelper with HasPerfEvents {
  val io = IO(new Bundle() {
    val redirect = Flipped(ValidIO(new Redirect))
    val robCommits = Input(new RobCommitIO)
    // from decode
    val in = Vec(RenameWidth, Flipped(DecoupledIO(new CfCtrl)))
    val fusionInfo = Vec(DecodeWidth - 1, Flipped(new FusionDecodeInfo))
    // ssit read result
    val ssit = Flipped(Vec(RenameWidth, Output(new SSITEntry)))
    // waittable read result
    val waittable = Flipped(Vec(RenameWidth, Output(Bool())))
    // to rename table
    val intReadPorts = Vec(RenameWidth, Vec(3, Input(UInt(PhyRegIdxWidth.W))))
    val fpReadPorts = Vec(RenameWidth, Vec(4, Input(UInt(PhyRegIdxWidth.W))))
    val intRenamePorts = Vec(RenameWidth, Output(new RatWritePort))
    val fpRenamePorts = Vec(RenameWidth, Output(new RatWritePort))
    // to dispatch1
    val out = Vec(RenameWidth, DecoupledIO(new MicroOp))
    // debug arch ports
    val debug_int_rat = Vec(32, Input(UInt(PhyRegIdxWidth.W)))
    val debug_fp_rat = Vec(32, Input(UInt(PhyRegIdxWidth.W)))
    // perf only
    val stallReason = new Bundle {
      val in = Flipped(new StallReasonIO(RenameWidth))
      val out = new StallReasonIO(RenameWidth)
    }
  })

  // create free list and rat
  val intFreeList = Module(new MEFreeList(NRPhyRegs))
  val intRefCounter = Module(new RefCounter(NRPhyRegs))
  val fpFreeList = Module(new StdFreeList(NRPhyRegs - 32))

  intRefCounter.io.commit        <> io.robCommits
  intRefCounter.io.redirect      := io.redirect.valid
  intRefCounter.io.debug_int_rat <> io.debug_int_rat
  intFreeList.io.commit    <> io.robCommits
  intFreeList.io.debug_rat <> io.debug_int_rat
  fpFreeList.io.commit     <> io.robCommits
  fpFreeList.io.debug_rat  <> io.debug_fp_rat

  // decide if given instruction needs allocating a new physical register (CfCtrl: from decode; RobCommitInfo: from rob)
  def needDestReg[T <: CfCtrl](fp: Boolean, x: T): Bool = {
    {if(fp) x.ctrl.fpWen else x.ctrl.rfWen && (x.ctrl.ldest =/= 0.U)}
  }
  def needDestRegCommit[T <: RobCommitInfo](fp: Boolean, x: T): Bool = {
    if(fp) x.fpWen else x.rfWen
  }
  def needDestRegWalk[T <: RobCommitInfo](fp: Boolean, x: T): Bool = {
    if(fp) x.fpWen else x.rfWen && x.ldest =/= 0.U
  }

  // connect [redirect + walk] ports for __float point__ & __integer__ free list
  Seq((fpFreeList, true), (intFreeList, false)).foreach{ case (fl, isFp) =>
    fl.io.redirect := io.redirect.valid
    fl.io.walk := io.robCommits.isWalk
  }
  // only when both fp and int free list and dispatch1 has enough space can we do allocation
  // when isWalk, freelist can definitely allocate
  intFreeList.io.doAllocate := fpFreeList.io.canAllocate && io.out(0).ready || io.robCommits.isWalk
  fpFreeList.io.doAllocate := intFreeList.io.canAllocate && io.out(0).ready || io.robCommits.isWalk

  //           dispatch1 ready ++ float point free list ready ++ int free list ready      ++ not walk
  val canOut = io.out(0).ready && fpFreeList.io.canAllocate && intFreeList.io.canAllocate && !io.robCommits.isWalk


  // speculatively assign the instruction with an robIdx
  val validCount = PopCount(io.in.map(_.valid)) // number of instructions waiting to enter rob (from decode)
  val robIdxHead = RegInit(0.U.asTypeOf(new RobPtr))
  val lastCycleMisprediction = RegNext(io.redirect.valid && !io.redirect.bits.flushItself())
  val robIdxHeadNext = Mux(io.redirect.valid, io.redirect.bits.robIdx, // redirect: move ptr to given rob index
         Mux(lastCycleMisprediction, robIdxHead + 1.U, // mis-predict: not flush robIdx itself
                         Mux(canOut, robIdxHead + validCount, // instructions successfully entered next stage: increase robIdx
                      /* default */  robIdxHead))) // no instructions passed by this cycle: stick to old value
  robIdxHead := robIdxHeadNext

  /**
    * Rename: allocate free physical register and update rename table
    */
  val uops = Wire(Vec(RenameWidth, new MicroOp))
  uops.foreach( uop => {
    uop.srcState(0) := DontCare
    uop.srcState(1) := DontCare
    uop.srcState(2) := DontCare
    uop.robIdx := DontCare
    uop.debugInfo := DontCare
    uop.lqIdx := DontCare
    uop.sqIdx := DontCare
  })

  require(RenameWidth >= CommitWidth)

  val needFpDest = Wire(Vec(RenameWidth, Bool()))
  val needIntDest = Wire(Vec(RenameWidth, Bool()))
  val hasValid = Cat(io.in.map(_.valid)).orR

  val isMove = io.in.map(_.bits.ctrl.isMove)

  val walkNeedFpDest = WireDefault(VecInit(Seq.fill(RenameWidth)(false.B)))
  val walkNeedIntDest = WireDefault(VecInit(Seq.fill(RenameWidth)(false.B)))
  val walkIsMove = WireDefault(VecInit(Seq.fill(RenameWidth)(false.B)))

  val intSpecWen = Wire(Vec(RenameWidth, Bool()))
  val fpSpecWen = Wire(Vec(RenameWidth, Bool()))

  val walkIntSpecWen = WireDefault(VecInit(Seq.fill(RenameWidth)(false.B)))

  val walkPdest = Wire(Vec(RenameWidth, UInt(PhyRegIdxWidth.W)))

  // uop calculation
  for (i <- 0 until RenameWidth) {
    uops(i).cf := io.in(i).bits.cf
    uops(i).ctrl := io.in(i).bits.ctrl

    // update cf according to ssit result
    uops(i).cf.storeSetHit := io.ssit(i).valid
    uops(i).cf.loadWaitStrict := io.ssit(i).strict && io.ssit(i).valid
    uops(i).cf.ssid := io.ssit(i).ssid

    // update cf according to waittable result
    uops(i).cf.loadWaitBit := io.waittable(i)

    // alloc a new phy reg
    needFpDest(i) := io.in(i).valid && needDestReg(fp = true, io.in(i).bits)
    needIntDest(i) := io.in(i).valid && needDestReg(fp = false, io.in(i).bits)
    if (i < CommitWidth) {
      walkNeedFpDest(i) := io.robCommits.walkValid(i) && needDestRegWalk(fp = true, io.robCommits.info(i))
      walkNeedIntDest(i) := io.robCommits.walkValid(i) && needDestRegWalk(fp = false, io.robCommits.info(i))
      walkIsMove(i) := io.robCommits.info(i).isMove
    }
    fpFreeList.io.allocateReq(i) := Mux(io.robCommits.isWalk, walkNeedFpDest(i), needFpDest(i))
    intFreeList.io.allocateReq(i) := Mux(io.robCommits.isWalk, walkNeedIntDest(i) && !walkIsMove(i), needIntDest(i) && !isMove(i))

    // no valid instruction from decode stage || all resources (dispatch1 + both free lists) ready
    io.in(i).ready := !hasValid || canOut

    uops(i).robIdx := robIdxHead + PopCount(io.in.take(i).map(_.valid))

    uops(i).psrc(0) := Mux(uops(i).ctrl.srcType(0) === SrcType.reg, io.intReadPorts(i)(0), io.fpReadPorts(i)(0))
    uops(i).psrc(1) := Mux(uops(i).ctrl.srcType(1) === SrcType.reg, io.intReadPorts(i)(1), io.fpReadPorts(i)(1))
    // int psrc2 should be bypassed from next instruction if it is fused
    if (i < RenameWidth - 1) {
      when (io.fusionInfo(i).rs2FromRs2 || io.fusionInfo(i).rs2FromRs1) {
        uops(i).psrc(1) := Mux(io.fusionInfo(i).rs2FromRs2, io.intReadPorts(i + 1)(1), io.intReadPorts(i + 1)(0))
      }.elsewhen(io.fusionInfo(i).rs2FromZero) {
        uops(i).psrc(1) := 0.U
      }
    }
    uops(i).psrc(2) := io.fpReadPorts(i)(2)
    uops(i).old_pdest := Mux(uops(i).ctrl.rfWen, io.intReadPorts(i).last, io.fpReadPorts(i).last)
    uops(i).eliminatedMove := isMove(i)

    // update pdest
    uops(i).pdest := Mux(needIntDest(i), intFreeList.io.allocatePhyReg(i), // normal int inst
      // normal fp inst
      Mux(needFpDest(i), fpFreeList.io.allocatePhyReg(i),
        /* default */0.U))

    // Assign performance counters
    uops(i).debugInfo.renameTime := GTimer()

    io.out(i).valid := io.in(i).valid && intFreeList.io.canAllocate && fpFreeList.io.canAllocate && !io.robCommits.isWalk
    io.out(i).bits := uops(i)
    // dirty code for fence. The lsrc is passed by imm.
    when (io.out(i).bits.ctrl.fuType === FuType.fence) {
      io.out(i).bits.ctrl.imm := Cat(io.in(i).bits.ctrl.lsrc(1), io.in(i).bits.ctrl.lsrc(0))
    }
    // dirty code for SoftPrefetch (prefetch.r/prefetch.w)
    when (io.in(i).bits.ctrl.isSoftPrefetch) {
      io.out(i).bits.ctrl.fuType := FuType.ldu
      io.out(i).bits.ctrl.fuOpType := Mux(io.in(i).bits.ctrl.lsrc(1) === 1.U, LSUOpType.prefetch_r, LSUOpType.prefetch_w)
      io.out(i).bits.ctrl.selImm := SelImm.IMM_S
      io.out(i).bits.ctrl.imm := Cat(io.in(i).bits.ctrl.imm(io.in(i).bits.ctrl.imm.getWidth - 1, 5), 0.U(5.W))
    }

    // write speculative rename table
    // we update rat later inside commit code
    intSpecWen(i) := needIntDest(i) && intFreeList.io.canAllocate && intFreeList.io.doAllocate && !io.robCommits.isWalk && !io.redirect.valid
    fpSpecWen(i) := needFpDest(i) && fpFreeList.io.canAllocate && fpFreeList.io.doAllocate && !io.robCommits.isWalk && !io.redirect.valid

    if (i < CommitWidth) {
      walkIntSpecWen(i) := walkNeedIntDest(i) && !io.redirect.valid
      walkPdest(i) := io.robCommits.info(i).pdest
    } else {
      walkPdest(i) := io.out(i).bits.pdest
    }

    intRefCounter.io.allocate(i).valid := Mux(io.robCommits.isWalk, walkIntSpecWen(i), intSpecWen(i))
    intRefCounter.io.allocate(i).bits := Mux(io.robCommits.isWalk, walkPdest(i), io.out(i).bits.pdest)
  }

  /**
    * How to set psrc:
    * - bypass the pdest to psrc if previous instructions write to the same ldest as lsrc
    * - default: psrc from RAT
    * How to set pdest:
    * - Mux(isMove, psrc, pdest_from_freelist).
    *
    * The critical path of rename lies here:
    * When move elimination is enabled, we need to update the rat with psrc.
    * However, psrc maybe comes from previous instructions' pdest, which comes from freelist.
    *
    * If we expand these logic for pdest(N):
    * pdest(N) = Mux(isMove(N), psrc(N), freelist_out(N))
    *          = Mux(isMove(N), Mux(bypass(N, N - 1), pdest(N - 1),
    *                           Mux(bypass(N, N - 2), pdest(N - 2),
    *                           ...
    *                           Mux(bypass(N, 0),     pdest(0),
    *                                                 rat_out(N))...)),
    *                           freelist_out(N))
    */
  // a simple functional model for now
  io.out(0).bits.pdest := Mux(isMove(0), uops(0).psrc.head, uops(0).pdest)
  val bypassCond = Wire(Vec(4, MixedVec(List.tabulate(RenameWidth-1)(i => UInt((i+1).W)))))
  for (i <- 1 until RenameWidth) {
    val fpCond = io.in(i).bits.ctrl.srcType.map(_ === SrcType.fp) :+ needFpDest(i)
    val intCond = io.in(i).bits.ctrl.srcType.map(_ === SrcType.reg) :+ needIntDest(i)
    val target = io.in(i).bits.ctrl.lsrc :+ io.in(i).bits.ctrl.ldest
    for ((((cond1, cond2), t), j) <- fpCond.zip(intCond).zip(target).zipWithIndex) {
      val destToSrc = io.in.take(i).zipWithIndex.map { case (in, j) =>
        val indexMatch = in.bits.ctrl.ldest === t
        val writeMatch =  cond2 && needIntDest(j) || cond1 && needFpDest(j)
        indexMatch && writeMatch
      }
      bypassCond(j)(i - 1) := VecInit(destToSrc).asUInt
    }
    io.out(i).bits.psrc(0) := io.out.take(i).map(_.bits.pdest).zip(bypassCond(0)(i-1).asBools).foldLeft(uops(i).psrc(0)) {
      (z, next) => Mux(next._2, next._1, z)
    }
    io.out(i).bits.psrc(1) := io.out.take(i).map(_.bits.pdest).zip(bypassCond(1)(i-1).asBools).foldLeft(uops(i).psrc(1)) {
      (z, next) => Mux(next._2, next._1, z)
    }
    io.out(i).bits.psrc(2) := io.out.take(i).map(_.bits.pdest).zip(bypassCond(2)(i-1).asBools).foldLeft(uops(i).psrc(2)) {
      (z, next) => Mux(next._2, next._1, z)
    }
    io.out(i).bits.old_pdest := io.out.take(i).map(_.bits.pdest).zip(bypassCond(3)(i-1).asBools).foldLeft(uops(i).old_pdest) {
      (z, next) => Mux(next._2, next._1, z)
    }
    io.out(i).bits.pdest := Mux(isMove(i), io.out(i).bits.psrc(0), uops(i).pdest)

    // For fused-lui-load, load.src(0) is replaced by the imm.
    val last_is_lui = io.in(i - 1).bits.ctrl.selImm === SelImm.IMM_U && io.in(i - 1).bits.ctrl.srcType(0) =/= SrcType.pc
    val this_is_load = io.in(i).bits.ctrl.fuType === FuType.ldu
    val lui_to_load = io.in(i - 1).valid && io.in(i - 1).bits.ctrl.ldest === io.in(i).bits.ctrl.lsrc(0)
    val fused_lui_load = last_is_lui && this_is_load && lui_to_load
    when (fused_lui_load) {
      // The first LOAD operand (base address) is replaced by LUI-imm and stored in {psrc, imm}
      val lui_imm = io.in(i - 1).bits.ctrl.imm
      val ld_imm = io.in(i).bits.ctrl.imm
      io.out(i).bits.ctrl.srcType(0) := SrcType.imm
      io.out(i).bits.ctrl.imm := Imm_LUI_LOAD().immFromLuiLoad(lui_imm, ld_imm)
      val psrcWidth = uops(i).psrc.head.getWidth
      val lui_imm_in_imm = uops(i).ctrl.imm.getWidth - Imm_I().len
      val left_lui_imm = Imm_U().len - lui_imm_in_imm
      require(2 * psrcWidth >= left_lui_imm, "cannot fused lui and load with psrc")
      io.out(i).bits.psrc(0) := lui_imm(lui_imm_in_imm + psrcWidth - 1, lui_imm_in_imm)
      io.out(i).bits.psrc(1) := lui_imm(lui_imm.getWidth - 1, lui_imm_in_imm + psrcWidth)
    }

  }

  /**
    * Instructions commit: update freelist and rename table
    */
  for (i <- 0 until CommitWidth) {
    val commitValid = io.robCommits.isCommit && io.robCommits.commitValid(i)
    val walkValid = io.robCommits.isWalk && io.robCommits.walkValid(i)

    Seq((io.intRenamePorts, false), (io.fpRenamePorts, true)) foreach { case (rat, fp) =>
      /*
      I. RAT Update
       */

      // walk back write - restore spec state : ldest => old_pdest
      if (fp && i < RenameWidth) {
        // When redirect happens (mis-prediction), don't update the rename table
        rat(i).wen := fpSpecWen(i)
        rat(i).addr := uops(i).ctrl.ldest
        rat(i).data := fpFreeList.io.allocatePhyReg(i)
      } else if (!fp && i < RenameWidth) {
        rat(i).wen := intSpecWen(i)
        rat(i).addr := uops(i).ctrl.ldest
        rat(i).data := io.out(i).bits.pdest
      }

      /*
      II. Free List Update
       */
      if (fp) { // Float Point free list
        fpFreeList.io.freeReq(i)  := commitValid && needDestRegCommit(fp, io.robCommits.info(i))
        fpFreeList.io.freePhyReg(i) := io.robCommits.info(i).old_pdest
      } else { // Integer free list
        intFreeList.io.freeReq(i) := intRefCounter.io.freeRegs(i).valid
        intFreeList.io.freePhyReg(i) := intRefCounter.io.freeRegs(i).bits
      }
    }
    intRefCounter.io.deallocate(i).valid := commitValid && needDestRegCommit(false, io.robCommits.info(i)) && !io.robCommits.isWalk
    intRefCounter.io.deallocate(i).bits := io.robCommits.info(i).old_pdest
  }

  when(io.robCommits.isWalk) {
    (intFreeList.io.allocateReq zip intFreeList.io.allocatePhyReg).take(CommitWidth) zip io.robCommits.info foreach {
      case ((reqValid, allocReg), commitInfo) => when(reqValid) {
        XSError(allocReg =/= commitInfo.pdest, "walk alloc reg =/= rob reg\n")
      }
    }
    (fpFreeList.io.allocateReq zip fpFreeList.io.allocatePhyReg).take(CommitWidth) zip io.robCommits.info foreach {
      case ((reqValid, allocReg), commitInfo) => when(reqValid) {
        XSError(allocReg =/= commitInfo.pdest, "walk alloc reg =/= rob reg\n")
      }
    }
  }

  /*
  Debug and performance counters
   */
  def printRenameInfo(in: DecoupledIO[CfCtrl], out: DecoupledIO[MicroOp]) = {
    XSInfo(out.fire, p"pc:${Hexadecimal(in.bits.cf.pc)} in(${in.valid},${in.ready}) " +
      p"lsrc(0):${in.bits.ctrl.lsrc(0)} -> psrc(0):${out.bits.psrc(0)} " +
      p"lsrc(1):${in.bits.ctrl.lsrc(1)} -> psrc(1):${out.bits.psrc(1)} " +
      p"lsrc(2):${in.bits.ctrl.lsrc(2)} -> psrc(2):${out.bits.psrc(2)} " +
      p"ldest:${in.bits.ctrl.ldest} -> pdest:${out.bits.pdest} " +
      p"old_pdest:${out.bits.old_pdest}\n"
    )
  }

  for((x,y) <- io.in.zip(io.out)){
    printRenameInfo(x, y)
  }

  val debugRedirect = RegEnable(io.redirect.bits, io.redirect.valid)
  // bad speculation
  val recStall = io.redirect.valid || io.robCommits.isWalk
  val ctrlRecStall = Mux(io.redirect.valid, io.redirect.bits.debugIsCtrl, io.robCommits.isWalk && debugRedirect.debugIsCtrl)
  val mvioRecStall = Mux(io.redirect.valid, io.redirect.bits.debugIsMemVio, io.robCommits.isWalk && debugRedirect.debugIsMemVio)
  val otherRecStall = recStall && !(ctrlRecStall || mvioRecStall)
  XSPerfAccumulate("recovery_stall", recStall)
  XSPerfAccumulate("control_recovery_stall", ctrlRecStall)
  XSPerfAccumulate("mem_violation_recovery_stall", mvioRecStall)
  XSPerfAccumulate("other_recovery_stall", otherRecStall)
<<<<<<< HEAD
  // other stall
  val otherStall = !io.out.head.valid && !recStall

  io.stallReason.in.backReason.valid := io.stallReason.out.backReason.valid || !io.in.head.ready
  io.stallReason.in.backReason.bits := Mux(io.stallReason.out.backReason.valid, io.stallReason.out.backReason.bits, Mux1H(Seq(
    ctrlRecStall  -> TopDownCounters.ControlRecoveryStall.id.U,
    mvioRecStall  -> TopDownCounters.MemVioRecoveryStall.id.U,
    otherRecStall -> TopDownCounters.OtherRecoveryStall.id.U,
    otherStall    -> TopDownCounters.OtherCoreStall.id.U // will be analyzed in dispatch stage
  )))
=======
  // freelist stall
  val notRecStall = !io.out.head.valid && !recStall
  val intFlStall = notRecStall && hasValid && !intFreeList.io.canAllocate
  val fpFlStall = notRecStall && hasValid && !fpFreeList.io.canAllocate
  // other stall
  val otherStall = notRecStall && !intFlStall && !fpFlStall

  io.stallReason.in.backReason.valid := io.stallReason.out.backReason.valid || !io.in.head.ready
  io.stallReason.in.backReason.bits := Mux(io.stallReason.out.backReason.valid, io.stallReason.out.backReason.bits,
    MuxCase(TopDownCounters.OtherCoreStall.id.U, Seq(
      ctrlRecStall  -> TopDownCounters.ControlRecoveryStall.id.U,
      mvioRecStall  -> TopDownCounters.MemVioRecoveryStall.id.U,
      otherRecStall -> TopDownCounters.OtherRecoveryStall.id.U,
      intFlStall    -> TopDownCounters.IntFlStall.id.U,
      fpFlStall     -> TopDownCounters.FpFlStall.id.U
    )
  ))
>>>>>>> 8a610956
  io.stallReason.out.reason.zip(io.stallReason.in.reason).zip(io.in.map(_.valid)).foreach { case ((out, in), valid) =>
    out := Mux(io.stallReason.in.backReason.valid,
               io.stallReason.in.backReason.bits,
               Mux(valid, TopDownCounters.NoStall.id.U, in))
  }

  XSDebug(io.robCommits.isWalk, p"Walk Recovery Enabled\n")
  XSDebug(io.robCommits.isWalk, p"validVec:${Binary(io.robCommits.walkValid.asUInt)}\n")
  for (i <- 0 until CommitWidth) {
    val info = io.robCommits.info(i)
    XSDebug(io.robCommits.isWalk && io.robCommits.walkValid(i), p"[#$i walk info] pc:${Hexadecimal(info.pc)} " +
      p"ldest:${info.ldest} rfWen:${info.rfWen} fpWen:${info.fpWen} " +
      p"pdest:${info.pdest} old_pdest:${info.old_pdest}\n")
  }

  XSDebug(p"inValidVec: ${Binary(Cat(io.in.map(_.valid)))}\n")

  XSPerfAccumulate("in", Mux(RegNext(io.in(0).ready), PopCount(io.in.map(_.valid)), 0.U))
  XSPerfAccumulate("utilization", PopCount(io.in.map(_.valid)))
  XSPerfAccumulate("waitInstr", PopCount((0 until RenameWidth).map(i => io.in(i).valid && !io.in(i).ready)))
  XSPerfAccumulate("stall_cycle_dispatch", hasValid && !io.out(0).ready && fpFreeList.io.canAllocate && intFreeList.io.canAllocate && !io.robCommits.isWalk)
  XSPerfAccumulate("stall_cycle_fp", hasValid && io.out(0).ready && !fpFreeList.io.canAllocate && intFreeList.io.canAllocate && !io.robCommits.isWalk)
  XSPerfAccumulate("stall_cycle_int", hasValid && io.out(0).ready && fpFreeList.io.canAllocate && !intFreeList.io.canAllocate && !io.robCommits.isWalk)
  XSPerfAccumulate("stall_cycle_walk", hasValid && io.out(0).ready && fpFreeList.io.canAllocate && intFreeList.io.canAllocate && io.robCommits.isWalk)
<<<<<<< HEAD
=======

  XSPerfHistogram("slots_fire", PopCount(io.out.map(_.fire)), true.B, 0, RenameWidth+1, 1)
  // Explaination: when out(0) not fire, PopCount(valid) is not meaningfull
  XSPerfHistogram("slots_valid_pure", PopCount(io.in.map(_.valid)), io.out(0).fire, 0, RenameWidth+1, 1)
  XSPerfHistogram("slots_valid_rough", PopCount(io.in.map(_.valid)), true.B, 0, RenameWidth+1, 1)
>>>>>>> 8a610956

  XSPerfAccumulate("move_instr_count", PopCount(io.out.map(out => out.fire && out.bits.ctrl.isMove)))
  val is_fused_lui_load = io.out.map(o => o.fire && o.bits.ctrl.fuType === FuType.ldu && o.bits.ctrl.srcType(0) === SrcType.imm)
  XSPerfAccumulate("fused_lui_load_instr_count", PopCount(is_fused_lui_load))


  val renamePerf = Seq(
    ("rename_in                  ", PopCount(io.in.map(_.valid & io.in(0).ready ))                                                               ),
    ("rename_waitinstr           ", PopCount((0 until RenameWidth).map(i => io.in(i).valid && !io.in(i).ready))                                  ),
    ("rename_stall_cycle_dispatch", hasValid && !io.out(0).ready &&  fpFreeList.io.canAllocate &&  intFreeList.io.canAllocate && !io.robCommits.isWalk),
    ("rename_stall_cycle_fp      ", hasValid &&  io.out(0).ready && !fpFreeList.io.canAllocate &&  intFreeList.io.canAllocate && !io.robCommits.isWalk),
    ("rename_stall_cycle_int     ", hasValid &&  io.out(0).ready &&  fpFreeList.io.canAllocate && !intFreeList.io.canAllocate && !io.robCommits.isWalk),
    ("rename_stall_cycle_walk    ", hasValid &&  io.out(0).ready &&  fpFreeList.io.canAllocate &&  intFreeList.io.canAllocate &&  io.robCommits.isWalk)
  )
  val intFlPerf = intFreeList.getPerfEvents
  val fpFlPerf = fpFreeList.getPerfEvents
  val perfEvents = renamePerf ++ intFlPerf ++ fpFlPerf
  generatePerfEvent()
}<|MERGE_RESOLUTION|>--- conflicted
+++ resolved
@@ -367,18 +367,6 @@
   XSPerfAccumulate("control_recovery_stall", ctrlRecStall)
   XSPerfAccumulate("mem_violation_recovery_stall", mvioRecStall)
   XSPerfAccumulate("other_recovery_stall", otherRecStall)
-<<<<<<< HEAD
-  // other stall
-  val otherStall = !io.out.head.valid && !recStall
-
-  io.stallReason.in.backReason.valid := io.stallReason.out.backReason.valid || !io.in.head.ready
-  io.stallReason.in.backReason.bits := Mux(io.stallReason.out.backReason.valid, io.stallReason.out.backReason.bits, Mux1H(Seq(
-    ctrlRecStall  -> TopDownCounters.ControlRecoveryStall.id.U,
-    mvioRecStall  -> TopDownCounters.MemVioRecoveryStall.id.U,
-    otherRecStall -> TopDownCounters.OtherRecoveryStall.id.U,
-    otherStall    -> TopDownCounters.OtherCoreStall.id.U // will be analyzed in dispatch stage
-  )))
-=======
   // freelist stall
   val notRecStall = !io.out.head.valid && !recStall
   val intFlStall = notRecStall && hasValid && !intFreeList.io.canAllocate
@@ -396,7 +384,6 @@
       fpFlStall     -> TopDownCounters.FpFlStall.id.U
     )
   ))
->>>>>>> 8a610956
   io.stallReason.out.reason.zip(io.stallReason.in.reason).zip(io.in.map(_.valid)).foreach { case ((out, in), valid) =>
     out := Mux(io.stallReason.in.backReason.valid,
                io.stallReason.in.backReason.bits,
@@ -421,14 +408,11 @@
   XSPerfAccumulate("stall_cycle_fp", hasValid && io.out(0).ready && !fpFreeList.io.canAllocate && intFreeList.io.canAllocate && !io.robCommits.isWalk)
   XSPerfAccumulate("stall_cycle_int", hasValid && io.out(0).ready && fpFreeList.io.canAllocate && !intFreeList.io.canAllocate && !io.robCommits.isWalk)
   XSPerfAccumulate("stall_cycle_walk", hasValid && io.out(0).ready && fpFreeList.io.canAllocate && intFreeList.io.canAllocate && io.robCommits.isWalk)
-<<<<<<< HEAD
-=======
 
   XSPerfHistogram("slots_fire", PopCount(io.out.map(_.fire)), true.B, 0, RenameWidth+1, 1)
   // Explaination: when out(0) not fire, PopCount(valid) is not meaningfull
   XSPerfHistogram("slots_valid_pure", PopCount(io.in.map(_.valid)), io.out(0).fire, 0, RenameWidth+1, 1)
   XSPerfHistogram("slots_valid_rough", PopCount(io.in.map(_.valid)), true.B, 0, RenameWidth+1, 1)
->>>>>>> 8a610956
 
   XSPerfAccumulate("move_instr_count", PopCount(io.out.map(out => out.fire && out.bits.ctrl.isMove)))
   val is_fused_lui_load = io.out.map(o => o.fire && o.bits.ctrl.fuType === FuType.ldu && o.bits.ctrl.srcType(0) === SrcType.imm)
