/***************************************************************************************
* Copyright (c) 2020-2021 Institute of Computing Technology, Chinese Academy of Sciences
* Copyright (c) 2020-2021 Peng Cheng Laboratory
*
* XiangShan is licensed under Mulan PSL v2.
* You can use this software according to the terms and conditions of the Mulan PSL v2.
* You may obtain a copy of Mulan PSL v2 at:
*          http://license.coscl.org.cn/MulanPSL2
*
* THIS SOFTWARE IS PROVIDED ON AN "AS IS" BASIS, WITHOUT WARRANTIES OF ANY KIND,
* EITHER EXPRESS OR IMPLIED, INCLUDING BUT NOT LIMITED TO NON-INFRINGEMENT,
* MERCHANTABILITY OR FIT FOR A PARTICULAR PURPOSE.
*
* See the Mulan PSL v2 for more details.
***************************************************************************************/

package xiangshan.backend.rename

import chipsalliance.rocketchip.config.Parameters
import chisel3._
import chisel3.util._
import utility.HasCircularQueuePtrHelper
import utility.ParallelPriorityMux
import utils.XSError
import xiangshan._
import xiangshan.backend.SnapshotGenerator

abstract class RegType
case object Reg_I extends RegType
case object Reg_F extends RegType
case object Reg_V extends RegType

class RatReadPort(implicit p: Parameters) extends XSBundle {
  val hold = Input(Bool())
  val addr = Input(UInt(6.W))
  val data = Output(UInt(PhyRegIdxWidth.W))
}

class RatWritePort(implicit p: Parameters) extends XSBundle {
  val wen = Bool()
  val addr = UInt(6.W)
  val data = UInt(PhyRegIdxWidth.W)
}

<<<<<<< HEAD
class RenameTable(reg_t: RegType)(implicit p: Parameters) extends XSModule {

  // params alias
  private val numVecRegSrc = backendParams.numVecRegSrc
  private val numVecRatPorts = numVecRegSrc + 1 // +1 dst

  val readPortsNum = reg_t match {
    case Reg_I => 3
    case Reg_F => 4
    case Reg_V => numVecRatPorts // +1 ldest
  }
=======
class RenameTable(float: Boolean)(implicit p: Parameters) extends XSModule with HasCircularQueuePtrHelper {
>>>>>>> 1a718038
  val io = IO(new Bundle {
    val redirect = Input(Bool())
    val readPorts = Vec(readPortsNum * RenameWidth, new RatReadPort)
    val specWritePorts = Vec(CommitWidth, Input(new RatWritePort))
    val archWritePorts = Vec(CommitWidth, Input(new RatWritePort))
<<<<<<< HEAD
    val diffWritePorts = Vec(CommitWidth * MaxUopSize, Input(new RatWritePort))
=======
    val old_pdest = Vec(CommitWidth, Output(UInt(PhyRegIdxWidth.W)))
    val need_free = Vec(CommitWidth, Output(Bool()))
    val snpt = Input(new SnapshotPort)
>>>>>>> 1a718038
    val debug_rdata = Vec(32, Output(UInt(PhyRegIdxWidth.W)))
    val debug_vconfig = reg_t match { // vconfig is implemented as int reg[32]
      case Reg_V => Some(Output(UInt(PhyRegIdxWidth.W)))
      case _     => None
    }
    val diff_rdata = Vec(32, Output(UInt(PhyRegIdxWidth.W)))
    val diff_vconfig = reg_t match {
      case Reg_V => Some(Output(UInt(PhyRegIdxWidth.W)))
      case _ => None
    }
  })

  // speculative rename table
  // fp and vec share the same free list, so the first init value of vecRAT is 32
  val rename_table_init = reg_t match {
    case Reg_I => VecInit.fill    (IntLogicRegs)(0.U(PhyRegIdxWidth.W))
    case Reg_F => VecInit.tabulate(FpLogicRegs)(_.U(PhyRegIdxWidth.W))
    case Reg_V => VecInit.tabulate(VecLogicRegs)(x => (x + FpLogicRegs).U(PhyRegIdxWidth.W))
  }
  val spec_table = RegInit(rename_table_init)
  val spec_table_next = WireInit(spec_table)
  // arch state rename table
  val arch_table = RegInit(rename_table_init)
  val arch_table_next = WireDefault(arch_table)
  // old_pdest
  val old_pdest = RegInit(VecInit.fill(CommitWidth)(0.U(PhyRegIdxWidth.W)))
  val need_free = RegInit(VecInit.fill(CommitWidth)(false.B))

  // For better timing, we optimize reading and writing to RenameTable as follows:
  // (1) Writing at T0 will be actually processed at T1.
  // (2) Reading is synchronous now.
  // (3) RAddr at T0 will be used to access the table and get data at T0.
  // (4) WData at T0 is bypassed to RData at T1.
  val t1_redirect = RegNext(io.redirect, false.B)
  val t1_rdata = io.readPorts.map(p => RegNext(Mux(p.hold, p.data, spec_table_next(p.addr))))
  val t1_raddr = io.readPorts.map(p => RegEnable(p.addr, !p.hold))
  val t1_wSpec = RegNext(Mux(io.redirect, 0.U.asTypeOf(io.specWritePorts), io.specWritePorts))

  val t1_snpt = RegNext(io.snpt, 0.U.asTypeOf(io.snpt))

  val snapshots = SnapshotGenerator(spec_table, t1_snpt.snptEnq, t1_snpt.snptDeq, t1_redirect)

  // WRITE: when instruction commits or walking
  val t1_wSpec_addr = t1_wSpec.map(w => Mux(w.wen, UIntToOH(w.addr), 0.U))
  for ((next, i) <- spec_table_next.zipWithIndex) {
    val matchVec = t1_wSpec_addr.map(w => w(i))
    val wMatch = ParallelPriorityMux(matchVec.reverse, t1_wSpec.map(_.data).reverse)
    // When there's a flush, we use arch_table to update spec_table.
    next := Mux(
      t1_redirect,
      Mux(t1_snpt.useSnpt, snapshots(t1_snpt.snptSelect)(i), arch_table(i)),
      Mux(VecInit(matchVec).asUInt.orR, wMatch, spec_table(i))
    )
  }
  spec_table := spec_table_next

  // READ: decode-rename stage
  for ((r, i) <- io.readPorts.zipWithIndex) {
    // We use two comparisons here because r.hold has bad timing but addrs have better timing.
    val t0_bypass = io.specWritePorts.map(w => w.wen && Mux(r.hold, w.addr === t1_raddr(i), w.addr === r.addr))
    val t1_bypass = RegNext(Mux(io.redirect, 0.U.asTypeOf(VecInit(t0_bypass)), VecInit(t0_bypass)))
    val bypass_data = ParallelPriorityMux(t1_bypass.reverse, t1_wSpec.map(_.data).reverse)
    r.data := Mux(t1_bypass.asUInt.orR, bypass_data, t1_rdata(i))
  }

  for ((w, i) <- io.archWritePorts.zipWithIndex) {
    when (w.wen) {
      arch_table_next(w.addr) := w.data
    }
    val arch_mask = VecInit.fill(PhyRegIdxWidth)(w.wen).asUInt
    old_pdest(i) :=
      MuxCase(arch_table(w.addr) & arch_mask,
              io.archWritePorts.take(i).reverse.map(x => (x.wen && x.addr === w.addr, x.data & arch_mask)))
  }
  arch_table := arch_table_next

<<<<<<< HEAD
  io.debug_rdata := arch_table.take(32)
  io.debug_vconfig match {
    case None => Unit
    case x => x.get := arch_table.last
  }
  if (env.EnableDifftest || env.AlwaysBasicDiff) {
    val difftest_table = RegInit(rename_table_init)
    val difftest_table_next = WireDefault(difftest_table)

    for (w <- io.diffWritePorts) {
      when(w.wen) {
        difftest_table_next(w.addr) := w.data
      }
    }
    difftest_table := difftest_table_next

    io.diff_rdata := difftest_table.take(32)
    io.diff_vconfig match {
      case None => Unit
      case x => x.get := difftest_table(VCONFIG_IDX)
    }
  }
  else {
    io.diff_rdata := 0.U.asTypeOf(io.debug_rdata)
    io.diff_vconfig match {
      case None => Unit
      case x => x.get := 0.U
    }
  }
=======
  for (((old, free), i) <- (old_pdest zip need_free).zipWithIndex) {
    val hasDuplicate = old_pdest.take(i).map(_ === old)
    val blockedByDup = if (i == 0) false.B else VecInit(hasDuplicate).asUInt.orR
    free := VecInit(arch_table.map(_ =/= old)).asUInt.andR && !blockedByDup
  }

  io.old_pdest := old_pdest
  io.need_free := need_free
  io.debug_rdata := arch_table
>>>>>>> 1a718038
}

class RenameTableWrapper(implicit p: Parameters) extends XSModule {

  // params alias
  private val numVecRegSrc = backendParams.numVecRegSrc
  private val numVecRatPorts = numVecRegSrc + 1 // +1 dst

  val io = IO(new Bundle() {
    val redirect = Input(Bool())
    val robCommits = Input(new RobCommitIO)
    val diffCommits = Input(new DiffCommitIO)
    val intReadPorts = Vec(RenameWidth, Vec(3, new RatReadPort))
    val intRenamePorts = Vec(RenameWidth, Input(new RatWritePort))
    val fpReadPorts = Vec(RenameWidth, Vec(4, new RatReadPort))
    val fpRenamePorts = Vec(RenameWidth, Input(new RatWritePort))
<<<<<<< HEAD
    val vecReadPorts = Vec(RenameWidth, Vec(numVecRatPorts, new RatReadPort))
    val vecRenamePorts = Vec(RenameWidth, Input(new RatWritePort))
=======
    val int_old_pdest = Vec(CommitWidth, Output(UInt(PhyRegIdxWidth.W)))
    val fp_old_pdest = Vec(CommitWidth, Output(UInt(PhyRegIdxWidth.W)))
    val int_need_free = Vec(CommitWidth, Output(Bool()))
    val snpt = Input(new SnapshotPort)
>>>>>>> 1a718038
    // for debug printing
    val debug_int_rat = Vec(32, Output(UInt(PhyRegIdxWidth.W)))
    val debug_fp_rat = Vec(32, Output(UInt(PhyRegIdxWidth.W)))
    val debug_vec_rat = Vec(32, Output(UInt(PhyRegIdxWidth.W)))
    val debug_vconfig_rat = Output(UInt(PhyRegIdxWidth.W))

    val diff_int_rat = Vec(32, Output(UInt(PhyRegIdxWidth.W)))
    val diff_fp_rat = Vec(32, Output(UInt(PhyRegIdxWidth.W)))
    val diff_vec_rat = Vec(32, Output(UInt(PhyRegIdxWidth.W)))
    val diff_vconfig_rat = Output(UInt(PhyRegIdxWidth.W))
  })

  val intRat = Module(new RenameTable(Reg_I))
  val fpRat  = Module(new RenameTable(Reg_F))
  val vecRat = Module(new RenameTable(Reg_V))

  io.debug_int_rat := intRat.io.debug_rdata
  io.diff_int_rat := intRat.io.diff_rdata
  intRat.io.readPorts <> io.intReadPorts.flatten
  intRat.io.redirect := io.redirect
<<<<<<< HEAD
=======
  fpRat.io.redirect := io.redirect
  intRat.io.snpt := io.snpt
  fpRat.io.snpt := io.snpt
  io.int_old_pdest := intRat.io.old_pdest
  io.fp_old_pdest := fpRat.io.old_pdest
  io.int_need_free := intRat.io.need_free
>>>>>>> 1a718038
  val intDestValid = io.robCommits.info.map(_.rfWen)
  for ((arch, i) <- intRat.io.archWritePorts.zipWithIndex) {
    arch.wen  := io.robCommits.isCommit && io.robCommits.commitValid(i) && intDestValid(i)
    arch.addr := io.robCommits.info(i).ldest
    arch.data := io.robCommits.info(i).pdest
    XSError(arch.wen && arch.addr === 0.U && arch.data =/= 0.U, "pdest for $0 should be 0\n")
  }
  for ((spec, i) <- intRat.io.specWritePorts.zipWithIndex) {
    spec.wen  := io.robCommits.isWalk && io.robCommits.walkValid(i) && intDestValid(i)
    spec.addr := io.robCommits.info(i).ldest
    spec.data := io.robCommits.info(i).pdest
    XSError(spec.wen && spec.addr === 0.U && spec.data =/= 0.U, "pdest for $0 should be 0\n")
  }
  for ((spec, rename) <- intRat.io.specWritePorts.zip(io.intRenamePorts)) {
    when (rename.wen) {
      spec.wen  := true.B
      spec.addr := rename.addr
      spec.data := rename.data
    }
  }
  for ((diff, i) <- intRat.io.diffWritePorts.zipWithIndex) {
    diff.wen := io.diffCommits.isCommit && io.diffCommits.commitValid(i) && io.diffCommits.info(i).rfWen
    diff.addr := io.diffCommits.info(i).ldest
    diff.data := io.diffCommits.info(i).pdest
  }

  // debug read ports for difftest
  io.debug_fp_rat := fpRat.io.debug_rdata
  io.diff_fp_rat := fpRat.io.diff_rdata
  fpRat.io.readPorts <> io.fpReadPorts.flatten
  fpRat.io.redirect := io.redirect
  for ((arch, i) <- fpRat.io.archWritePorts.zipWithIndex) {
    arch.wen  := io.robCommits.isCommit && io.robCommits.commitValid(i) && io.robCommits.info(i).fpWen
    arch.addr := io.robCommits.info(i).ldest
    arch.data := io.robCommits.info(i).pdest
  }
  for ((spec, i) <- fpRat.io.specWritePorts.zipWithIndex) {
    spec.wen  := io.robCommits.isWalk && io.robCommits.walkValid(i) && io.robCommits.info(i).fpWen
    spec.addr := io.robCommits.info(i).ldest
    spec.data := io.robCommits.info(i).pdest
  }
  for ((spec, rename) <- fpRat.io.specWritePorts.zip(io.fpRenamePorts)) {
    when (rename.wen) {
      spec.wen  := true.B
      spec.addr := rename.addr
      spec.data := rename.data
    }
  }
  for ((diff, i) <- fpRat.io.diffWritePorts.zipWithIndex) {
    diff.wen := io.diffCommits.isCommit && io.diffCommits.commitValid(i) && io.diffCommits.info(i).fpWen
    diff.addr := io.diffCommits.info(i).ldest
    diff.data := io.diffCommits.info(i).pdest
  }

  // debug read ports for difftest
  io.debug_vec_rat := vecRat.io.debug_rdata
  io.debug_vconfig_rat := vecRat.io.debug_vconfig.get
  io.diff_vec_rat := vecRat.io.diff_rdata
  io.diff_vconfig_rat := vecRat.io.diff_vconfig.get
  vecRat.io.readPorts <> io.vecReadPorts.flatten
  vecRat.io.redirect := io.redirect
  //TODO: RM the donTouch
  dontTouch(vecRat.io)
  for ((arch, i) <- vecRat.io.archWritePorts.zipWithIndex) {
    arch.wen  := io.robCommits.isCommit && io.robCommits.commitValid(i) && io.robCommits.info(i).vecWen
    arch.addr := io.robCommits.info(i).ldest
    arch.data := io.robCommits.info(i).pdest
  }
  for ((spec, i) <- vecRat.io.specWritePorts.zipWithIndex) {
    spec.wen  := io.robCommits.isWalk && io.robCommits.walkValid(i) && io.robCommits.info(i).vecWen
    spec.addr := io.robCommits.info(i).ldest
    spec.data := io.robCommits.info(i).pdest
  }
  for ((spec, rename) <- vecRat.io.specWritePorts.zip(io.vecRenamePorts)) {
    when (rename.wen) {
      spec.wen  := true.B
      spec.addr := rename.addr
      spec.data := rename.data
    }
  }
  for ((diff, i) <- vecRat.io.diffWritePorts.zipWithIndex) {
    diff.wen := io.diffCommits.isCommit && io.diffCommits.commitValid(i) && io.diffCommits.info(i).vecWen
    diff.addr := io.diffCommits.info(i).ldest
    diff.data := io.diffCommits.info(i).pdest
  }

}<|MERGE_RESOLUTION|>--- conflicted
+++ resolved
@@ -42,8 +42,7 @@
   val data = UInt(PhyRegIdxWidth.W)
 }
 
-<<<<<<< HEAD
-class RenameTable(reg_t: RegType)(implicit p: Parameters) extends XSModule {
+class RenameTable(reg_t: RegType)(implicit p: Parameters) extends XSModule with HasCircularQueuePtrHelper {
 
   // params alias
   private val numVecRegSrc = backendParams.numVecRegSrc
@@ -54,21 +53,15 @@
     case Reg_F => 4
     case Reg_V => numVecRatPorts // +1 ldest
   }
-=======
-class RenameTable(float: Boolean)(implicit p: Parameters) extends XSModule with HasCircularQueuePtrHelper {
->>>>>>> 1a718038
   val io = IO(new Bundle {
     val redirect = Input(Bool())
     val readPorts = Vec(readPortsNum * RenameWidth, new RatReadPort)
     val specWritePorts = Vec(CommitWidth, Input(new RatWritePort))
     val archWritePorts = Vec(CommitWidth, Input(new RatWritePort))
-<<<<<<< HEAD
-    val diffWritePorts = Vec(CommitWidth * MaxUopSize, Input(new RatWritePort))
-=======
     val old_pdest = Vec(CommitWidth, Output(UInt(PhyRegIdxWidth.W)))
     val need_free = Vec(CommitWidth, Output(Bool()))
     val snpt = Input(new SnapshotPort)
->>>>>>> 1a718038
+    val diffWritePorts = Vec(CommitWidth * MaxUopSize, Input(new RatWritePort))
     val debug_rdata = Vec(32, Output(UInt(PhyRegIdxWidth.W)))
     val debug_vconfig = reg_t match { // vconfig is implemented as int reg[32]
       case Reg_V => Some(Output(UInt(PhyRegIdxWidth.W)))
@@ -145,7 +138,14 @@
   }
   arch_table := arch_table_next
 
-<<<<<<< HEAD
+  for (((old, free), i) <- (old_pdest zip need_free).zipWithIndex) {
+    val hasDuplicate = old_pdest.take(i).map(_ === old)
+    val blockedByDup = if (i == 0) false.B else VecInit(hasDuplicate).asUInt.orR
+    free := VecInit(arch_table.map(_ =/= old)).asUInt.andR && !blockedByDup
+  }
+
+  io.old_pdest := old_pdest
+  io.need_free := need_free
   io.debug_rdata := arch_table.take(32)
   io.debug_vconfig match {
     case None => Unit
@@ -175,17 +175,6 @@
       case x => x.get := 0.U
     }
   }
-=======
-  for (((old, free), i) <- (old_pdest zip need_free).zipWithIndex) {
-    val hasDuplicate = old_pdest.take(i).map(_ === old)
-    val blockedByDup = if (i == 0) false.B else VecInit(hasDuplicate).asUInt.orR
-    free := VecInit(arch_table.map(_ =/= old)).asUInt.andR && !blockedByDup
-  }
-
-  io.old_pdest := old_pdest
-  io.need_free := need_free
-  io.debug_rdata := arch_table
->>>>>>> 1a718038
 }
 
 class RenameTableWrapper(implicit p: Parameters) extends XSModule {
@@ -202,15 +191,14 @@
     val intRenamePorts = Vec(RenameWidth, Input(new RatWritePort))
     val fpReadPorts = Vec(RenameWidth, Vec(4, new RatReadPort))
     val fpRenamePorts = Vec(RenameWidth, Input(new RatWritePort))
-<<<<<<< HEAD
     val vecReadPorts = Vec(RenameWidth, Vec(numVecRatPorts, new RatReadPort))
     val vecRenamePorts = Vec(RenameWidth, Input(new RatWritePort))
-=======
+
     val int_old_pdest = Vec(CommitWidth, Output(UInt(PhyRegIdxWidth.W)))
     val fp_old_pdest = Vec(CommitWidth, Output(UInt(PhyRegIdxWidth.W)))
     val int_need_free = Vec(CommitWidth, Output(Bool()))
     val snpt = Input(new SnapshotPort)
->>>>>>> 1a718038
+
     // for debug printing
     val debug_int_rat = Vec(32, Output(UInt(PhyRegIdxWidth.W)))
     val debug_fp_rat = Vec(32, Output(UInt(PhyRegIdxWidth.W)))
@@ -231,15 +219,9 @@
   io.diff_int_rat := intRat.io.diff_rdata
   intRat.io.readPorts <> io.intReadPorts.flatten
   intRat.io.redirect := io.redirect
-<<<<<<< HEAD
-=======
-  fpRat.io.redirect := io.redirect
   intRat.io.snpt := io.snpt
-  fpRat.io.snpt := io.snpt
   io.int_old_pdest := intRat.io.old_pdest
-  io.fp_old_pdest := fpRat.io.old_pdest
   io.int_need_free := intRat.io.need_free
->>>>>>> 1a718038
   val intDestValid = io.robCommits.info.map(_.rfWen)
   for ((arch, i) <- intRat.io.archWritePorts.zipWithIndex) {
     arch.wen  := io.robCommits.isCommit && io.robCommits.commitValid(i) && intDestValid(i)
@@ -271,6 +253,9 @@
   io.diff_fp_rat := fpRat.io.diff_rdata
   fpRat.io.readPorts <> io.fpReadPorts.flatten
   fpRat.io.redirect := io.redirect
+  fpRat.io.snpt := io.snpt
+  io.fp_old_pdest := fpRat.io.old_pdest
+
   for ((arch, i) <- fpRat.io.archWritePorts.zipWithIndex) {
     arch.wen  := io.robCommits.isCommit && io.robCommits.commitValid(i) && io.robCommits.info(i).fpWen
     arch.addr := io.robCommits.info(i).ldest
