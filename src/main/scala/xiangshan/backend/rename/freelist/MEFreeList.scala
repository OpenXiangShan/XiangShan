/***************************************************************************************
* Copyright (c) 2020-2021 Institute of Computing Technology, Chinese Academy of Sciences
* Copyright (c) 2020-2021 Peng Cheng Laboratory
*
* XiangShan is licensed under Mulan PSL v2.
* You can use this software according to the terms and conditions of the Mulan PSL v2.
* You may obtain a copy of Mulan PSL v2 at:
*          http://license.coscl.org.cn/MulanPSL2
*
* THIS SOFTWARE IS PROVIDED ON AN "AS IS" BASIS, WITHOUT WARRANTIES OF ANY KIND,
* EITHER EXPRESS OR IMPLIED, INCLUDING BUT NOT LIMITED TO NON-INFRINGEMENT,
* MERCHANTABILITY OR FIT FOR A PARTICULAR PURPOSE.
*
* See the Mulan PSL v2 for more details.
***************************************************************************************/

package xiangshan.backend.rename.freelist

import chipsalliance.rocketchip.config.Parameters
import chisel3._
import chisel3.util._
import xiangshan._
import utils._


class MEFreeList(size: Int)(implicit p: Parameters) extends BaseFreeList(size) {
  val freeList = RegInit(VecInit(Seq.tabulate(size){
    case n if (n >= 0 && n < NRPhyRegs - 32) => (n + 32).U
    case _ => DontCare
  }))

  // head and tail pointer
  val headPtr = RegInit(FreeListPtr(false.B, 0.U))
  val tailPtr = RegInit(FreeListPtr(false.B, (NRPhyRegs - 32).U))

  val doRename = io.canAllocate && io.doAllocate && !io.redirect && !io.walk

  /**
    * Allocation: from freelist (same as StdFreelist)
    */
  val allocatePtr = (0 until RenameWidth).map(i => headPtr + i.U)
  val phyRegCandidates = VecInit(allocatePtr.map(ptr => freeList(ptr.value)))
  for (i <- 0 until RenameWidth) {
    // enqueue instr, is move elimination
    io.allocatePhyReg(i) := phyRegCandidates(PopCount(io.allocateReq.take(i)))
  }
  // update head pointer
  val headPtrNext = headPtr + PopCount(io.allocateReq)
  headPtr := Mux(doRename, headPtrNext, headPtr)


  /**
    * Deallocation: when refCounter becomes zero, the register can be released to freelist
    */
  for (i <- 0 until CommitWidth) {
    when (io.freeReq(i)) {
      val freePtr = tailPtr + PopCount(io.freeReq.take(i))
      freeList(freePtr.value) := io.freePhyReg(i)
    }
  }
  // update tail pointer
  val tailPtrNext = tailPtr + PopCount(io.freeReq)
  tailPtr := tailPtrNext

<<<<<<< HEAD
  // update reg counter
  for (i <- 1 until NRPhyRegs) {
    specRefCounter(i) := Mux(flush, archRefCounter(i),
                           Mux(clearSpecRefCounter(i), 0.U, Mux(updateSpecRefCounter(i), specRefCounterNext(i), specRefCounter(i))))
    archRefCounter(i) :=   Mux(clearArchRefCounter(i), 0.U, Mux(updateArchRefCounter(i), archRefCounterNext(i), archRefCounter(i) ))
    cmtCounter(i)     :=   Mux(clearCmtCounter(i),     0.U, Mux(updateCmtCounter(i),     cmtCounterNext(i),     cmtCounter(i)     ))
  }
  val perfinfo = IO(new Bundle(){
    val perfEvents = Output(new PerfEventsBundle(4))
  })
  val perfEvents = Seq(
    ("me_freelist_1/4_valid          ", (freeRegCnt < ((NRPhyRegs-32).U/4.U))                                             ),
    ("me_freelist_2/4_valid          ", (freeRegCnt > ((NRPhyRegs-32).U/4.U)) & (freeRegCnt <= ((NRPhyRegs-32).U/2.U))    ),
    ("me_freelist_3/4_valid          ", (freeRegCnt > ((NRPhyRegs-32).U/2.U)) & (freeRegCnt <= ((NRPhyRegs-32).U*3.U/4.U))),
    ("me_freelist_4/4_valid          ", (freeRegCnt > ((NRPhyRegs-32).U*3.U/4.U))                                         ),
  )

  for (((perf_out,(perf_name,perf)),i) <- perfinfo.perfEvents.perf_events.zip(perfEvents).zipWithIndex) {
    perf_out.incr_step := perf
  }
=======
  val freeRegCnt = Mux(doRename, distanceBetween(tailPtrNext, headPtrNext), distanceBetween(tailPtrNext, headPtr))
  io.canAllocate := RegNext(freeRegCnt) >= RenameWidth.U
>>>>>>> b8085d7c
}<|MERGE_RESOLUTION|>--- conflicted
+++ resolved
@@ -62,14 +62,9 @@
   val tailPtrNext = tailPtr + PopCount(io.freeReq)
   tailPtr := tailPtrNext
 
-<<<<<<< HEAD
-  // update reg counter
-  for (i <- 1 until NRPhyRegs) {
-    specRefCounter(i) := Mux(flush, archRefCounter(i),
-                           Mux(clearSpecRefCounter(i), 0.U, Mux(updateSpecRefCounter(i), specRefCounterNext(i), specRefCounter(i))))
-    archRefCounter(i) :=   Mux(clearArchRefCounter(i), 0.U, Mux(updateArchRefCounter(i), archRefCounterNext(i), archRefCounter(i) ))
-    cmtCounter(i)     :=   Mux(clearCmtCounter(i),     0.U, Mux(updateCmtCounter(i),     cmtCounterNext(i),     cmtCounter(i)     ))
-  }
+  val freeRegCnt = Mux(doRename, distanceBetween(tailPtrNext, headPtrNext), distanceBetween(tailPtrNext, headPtr))
+  io.canAllocate := RegNext(freeRegCnt) >= RenameWidth.U
+
   val perfinfo = IO(new Bundle(){
     val perfEvents = Output(new PerfEventsBundle(4))
   })
@@ -83,8 +78,4 @@
   for (((perf_out,(perf_name,perf)),i) <- perfinfo.perfEvents.perf_events.zip(perfEvents).zipWithIndex) {
     perf_out.incr_step := perf
   }
-=======
-  val freeRegCnt = Mux(doRename, distanceBetween(tailPtrNext, headPtrNext), distanceBetween(tailPtrNext, headPtr))
-  io.canAllocate := RegNext(freeRegCnt) >= RenameWidth.U
->>>>>>> b8085d7c
 }