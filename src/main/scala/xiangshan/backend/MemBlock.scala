--- conflicted
+++ resolved
@@ -16,12 +16,8 @@
 import xiangshan.backend.regfile.RfReadPort
 import utils._
 
-<<<<<<< HEAD
-class LsBlockToCtrlIO extends XSBundle {
+class LsBlockToCtrlIO(implicit p: Parameters) extends XSBundle {
   val stIn = Vec(exuParameters.StuCnt, ValidIO(new ExuInput))
-=======
-class LsBlockToCtrlIO(implicit p: Parameters) extends XSBundle {
->>>>>>> 672098b7
   val stOut = Vec(exuParameters.StuCnt, ValidIO(new ExuOutput))
   val numExist = Vec(exuParameters.LsExuCnt, Output(UInt(log2Ceil(IssQueSize).W)))
   val replay = ValidIO(new Redirect)
