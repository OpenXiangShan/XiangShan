package xiangshan.backend

import chisel3._
import chisel3.util._
import chipsalliance.rocketchip.config.Parameters
import freechips.rocketchip.diplomacy.{LazyModule, LazyModuleImp}
import freechips.rocketchip.tile.HasFPUParameters
import system.L1CacheErrorInfo
import xiangshan._
import xiangshan.backend.roq.{RoqLsqIO, RoqPtr}
import xiangshan.backend.exu._
import xiangshan.cache._
import xiangshan.mem._
import xiangshan.backend.fu.{FenceToSbuffer, HasExceptionNO}
import xiangshan.backend.issue.{ReservationStation, SleepQueue}
import xiangshan.backend.regfile.RfReadPort
import utils._

class LsBlockToCtrlIO(implicit p: Parameters) extends XSBundle {
  val stOut = Vec(exuParameters.StuCnt, ValidIO(new ExuOutput))
  val numExist = Vec(exuParameters.LsExuCnt, Output(UInt(log2Ceil(IssQueSize).W)))
  val replay = ValidIO(new Redirect)
}

class IntBlockToMemBlockIO(implicit p: Parameters) extends XSBundle {
  val readIntRf = Vec(NRMemReadPorts, new RfReadPort(XLEN))
}

class FpBlockToMemBlockIO(implicit p: Parameters) extends XSBundle {
  val readFpRf = Vec(exuParameters.StuCnt, new RfReadPort(XLEN + 1))
}

class MemBlock(
  val fastWakeUpIn: Seq[ExuConfig],
  val slowWakeUpIn: Seq[ExuConfig],
  val fastWakeUpOut: Seq[ExuConfig],
  val slowWakeUpOut: Seq[ExuConfig],
  val numIntWakeUpFp: Int
)(implicit p: Parameters) extends LazyModule {

  val dcache = LazyModule(new DCacheWrapper())
  val uncache = LazyModule(new Uncache())

  lazy val module = new MemBlockImp(this)
}

class MemBlockImp(outer: MemBlock) extends LazyModuleImp(outer)
  with HasXSParameter
  with HasExceptionNO
  with HasFPUParameters
  with HasExeBlockHelper
  with HasFpLoadHelper
{

  val fastWakeUpIn = outer.fastWakeUpIn
  val slowWakeUpIn = outer.slowWakeUpIn
  val fastWakeUpOut = outer.fastWakeUpOut
  val slowWakeUpOut = outer.slowWakeUpOut
  val numIntWakeUpFp = outer.numIntWakeUpFp

  val io = IO(new Bundle {
    val fromCtrlBlock = Flipped(new CtrlToLsBlockIO)
    val fromIntBlock = Flipped(new IntBlockToMemBlockIO)
    val fromFpBlock = Flipped(new FpBlockToMemBlockIO)
    val toCtrlBlock = new LsBlockToCtrlIO

    val wakeUpIn = new WakeUpBundle(fastWakeUpIn.size, slowWakeUpIn.size)
    val intWakeUpFp = Vec(numIntWakeUpFp, Flipped(DecoupledIO(new ExuOutput)))
    val wakeUpOutInt = Flipped(new WakeUpBundle(fastWakeUpOut.size, slowWakeUpOut.size))
    val wakeUpOutFp = Flipped(new WakeUpBundle(fastWakeUpOut.size, slowWakeUpOut.size))

    val ldFastWakeUpInt = Flipped(new WakeUpBundle(exuParameters.LduCnt, 0))

    val ptw = new TlbPtwIO
    val sfence = Input(new SfenceBundle)
    val tlbCsr = Input(new TlbCsrBundle)
    val fenceToSbuffer = Flipped(new FenceToSbuffer)

    val lsqio = new Bundle {
      val exceptionAddr = new ExceptionAddrIO // to csr
      val roq = Flipped(new RoqLsqIO) // roq to lsq
    }

    val csrCtrl = Flipped(new CustomCSRCtrlIO)
    val error = new L1CacheErrorInfo
    val memInfo = new Bundle {
      val sqFull = Output(Bool())
      val lqFull = Output(Bool())
      val dcacheMSHRFull = Output(Bool())
    }
  })

  val dcache = outer.dcache.module
  val uncache = outer.uncache.module

  io.error <> RegNext(RegNext(dcache.io.error))

  val redirect = io.fromCtrlBlock.redirect

  val loadUnits = Seq.fill(exuParameters.LduCnt)(Module(new LoadUnit))
  val storeUnits = Seq.fill(exuParameters.StuCnt)(Module(new StoreUnit))
  val exeUnits = loadUnits ++ storeUnits

  loadUnits.zipWithIndex.map(x => x._1.suggestName("LoadUnit_"+x._2))
  storeUnits.zipWithIndex.map(x => x._1.suggestName("StoreUnit_"+x._2))

  val atomicsUnit = Module(new AtomicsUnit)

  val loadWritebackOverride  = Mux(atomicsUnit.io.out.valid, atomicsUnit.io.out.bits, loadUnits.head.io.ldout.bits)
  val ldOut0 = Wire(Decoupled(new ExuOutput))
  ldOut0.valid := atomicsUnit.io.out.valid || loadUnits.head.io.ldout.valid
  ldOut0.bits  := loadWritebackOverride
  atomicsUnit.io.out.ready := ldOut0.ready
  loadUnits.head.io.ldout.ready := ldOut0.ready

  val exeWbReqs = ldOut0 +: loadUnits.tail.map(_.io.ldout)
  // 'wakeUpFp' is 1 cycle later than 'exeWbReqs'
  val wakeUpFp = Wire(Vec(exuParameters.LduCnt, Decoupled(new ExuOutput)))

  val readPortIndex = Seq(0, 1, 2, 4)
  io.fromIntBlock.readIntRf.foreach(_.addr := DontCare)
  io.fromFpBlock.readFpRf.foreach(_.addr := DontCare)

  val reservationStations = (loadExuConfigs ++ storeExuConfigs).zipWithIndex.map({ case (cfg, i) =>
    var certainLatency = -1
    if (cfg.hasCertainLatency) {
      certainLatency = cfg.latency.latencyVal.get
    }

    val readIntRf = cfg.readIntRf
    val readFpRf = cfg.readFpRf

    // load has uncertain latency, so only use external wake up data
    val fastDatas = fastWakeUpIn.zip(io.wakeUpIn.fast)
      .filter(x => (x._1.writeIntRf && readIntRf) || (x._1.writeFpRf && readFpRf))
      .map(a => (a._1, a._2.bits.data)) ++
      (if (cfg == LdExeUnitCfg && EnableLoadFastWakeUp) loadExuConfigs.zip(loadUnits.map(_.io.ldout.bits.data)) else Seq())

    val fastPortsCnt = fastDatas.length

    val slowPorts = (
      (loadExuConfigs.zip(if(cfg == StExeUnitCfg) wakeUpFp else exeWbReqs)) ++
      slowWakeUpIn.zip(io.wakeUpIn.slow)
        .filter(x => (x._1.writeIntRf && readIntRf) || (x._1.writeFpRf && readFpRf))
        .map{
          case (JumpExeUnitCfg, _) if cfg == StExeUnitCfg =>
            (JumpExeUnitCfg, io.intWakeUpFp.head)
          case (config, value) => (config, value)
        }
    ).map(a => (a._1, decoupledIOToValidIO(a._2)))

    val slowPortsCnt = slowPorts.length

    // If tlb miss, replay
    // Now we use an extra replay queue SleepQueue, so reservation station 
    // feedback is no longer needed
    // TODO: parameterize
    val feedback = !EnableSleepQueue

    println(s"${i}: exu:${cfg.name} fastPortsCnt: ${fastPortsCnt} slowPorts: ${slowPortsCnt} delay:${certainLatency} feedback:${feedback}")

    val rs = Module(new ReservationStation(s"rs_${cfg.name}", cfg, IssQueSize, XLEN,
      fastDatas.map(_._1),
      slowPorts.map(_._1),
      fixedDelay = certainLatency,
      fastWakeup = certainLatency >= 0,
      feedback = feedback)
    )

    rs.io.redirect <> redirect // TODO: remove it
    rs.io.flush    <> io.fromCtrlBlock.flush // TODO: remove it
    rs.io.numExist <> io.toCtrlBlock.numExist(i)
    rs.io.fromDispatch  <> io.fromCtrlBlock.enqIqCtrl(i)

    rs.io.srcRegValue(0) := io.fromIntBlock.readIntRf(readPortIndex(i)).data
    if (i >= exuParameters.LduCnt) {
      rs.io.srcRegValue(1) := io.fromIntBlock.readIntRf(readPortIndex(i) + 1).data
      rs.io.fpRegValue := io.fromFpBlock.readFpRf(i - exuParameters.LduCnt).data
    }

    rs.io.fastDatas <> fastDatas.map(_._2)
    rs.io.slowPorts <> slowPorts.map(_._2)

    // exeUnits(i).io.redirect <> redirect
    // exeUnits(i).io.fromInt <> rs.io.deq
    if(!EnableSleepQueue){
      rs.io.memfeedback := DontCare
    }

    rs.suggestName(s"rs_${cfg.name}")

    rs
  })

  for(rs <- reservationStations){
    rs.io.fastUopsIn <> fastWakeUpIn.zip(io.wakeUpIn.fastUops)
      .filter(x => (x._1.writeIntRf && rs.exuCfg.readIntRf) || (x._1.writeFpRf && rs.exuCfg.readFpRf))
      .map(_._2) ++
      (if (rs.exuCfg == LdExeUnitCfg && EnableLoadFastWakeUp) loadUnits.map(_.io.fastUop) else Seq())
  }

  wakeUpFp.zip(exeWbReqs).foreach{
    case(w, e) =>
      val r = RegNext(e.bits)
      w.bits := r
      w.valid := RegNext(e.valid && !e.bits.uop.roqIdx.needFlush(redirect, io.fromCtrlBlock.flush))
      e.ready := true.B
      assert(w.ready === true.B)
  }

  io.ldFastWakeUpInt.fastUops <> loadUnits.map(_.io.fastUop)
  io.ldFastWakeUpInt.fast <> loadUnits.map(_.io.ldout).map(decoupledIOToValidIO)
  io.wakeUpOutInt.slow <> exeWbReqs
  io.wakeUpOutFp.slow <> wakeUpFp
  io.wakeUpIn.slow.foreach(_.ready := true.B)
  io.intWakeUpFp.foreach(_.ready := true.B)

  val sleepQueues = if (EnableSleepQueue) {
    (loadExuConfigs ++ storeExuConfigs).zipWithIndex.map({ case (cfg, i) =>
      val sleepQueue = Module(new SleepQueue(s"sleepq_${cfg.name}", SleepQueueSize))
      sleepQueue.io.enq.bits := reservationStations(i).io.deq.bits
      sleepQueue.io.redirect <> redirect
      sleepQueue.io.flush    <> io.fromCtrlBlock.flush
      sleepQueue
    })
  } else {
    null
  }

  val dtlb    = Module(new TLB(Width = DTLBWidth, isDtlb = true))
  val lsq     = Module(new LsqWrappper)
  val sbuffer = Module(new NewSbuffer)
  // if you wants to stress test dcache store, use FakeSbuffer
  // val sbuffer = Module(new FakeSbuffer)

  // dtlb
  io.ptw         <> dtlb.io.ptw
  dtlb.io.sfence <> RegNext(io.sfence)
  dtlb.io.csr    <> RegNext(io.tlbCsr)

  // LoadUnit
  for (i <- 0 until exuParameters.LduCnt) {
    loadUnits(i).io.redirect      <> io.fromCtrlBlock.redirect
    loadUnits(i).io.flush         <> io.fromCtrlBlock.flush
<<<<<<< HEAD
=======
    loadUnits(i).io.rsFeedback    <> reservationStations(i).io.memfeedback
    loadUnits(i).io.rsIdx         := reservationStations(i).io.rsIdx // TODO: beautify it
    loadUnits(i).io.isFirstIssue  := reservationStations(i).io.isFirstIssue // NOTE: just for dtlb's perf cnt
>>>>>>> 22deac3a
    loadUnits(i).io.dtlb          <> dtlb.io.requestor(i)
    // get input form rs/sleepqueue
    if(!EnableSleepQueue){
      loadUnits(i).io.ldin        <> reservationStations(i).io.deq
      loadUnits(i).io.feedbackIdx := reservationStations(i).io.feedbackIdx
    }else{
      // fixme
      loadUnits(i).io.ldin.valid := reservationStations(i).io.deq.valid && sleepQueues(i).io.enq.ready || sleepQueues(i).io.deq.valid
      // TODO: priority
      // Current strategy: sleeped inst first
      loadUnits(i).io.ldin.bits := Mux(sleepQueues(i).io.deq.valid,
        sleepQueues(i).io.deq.bits,
        reservationStations(i).io.deq.bits
      )
      loadUnits(i).io.feedbackIdx := Mux(sleepQueues(i).io.deq.valid,
        sleepQueues(i).io.deqIdx,
        sleepQueues(i).io.enqIdx
      )
      // fixme
      reservationStations(i).io.deq.ready := loadUnits(i).io.ldin.ready && !sleepQueues(i).io.deq.valid && sleepQueues(i).io.enq.ready
      sleepQueues(i).io.deq.ready := loadUnits(i).io.ldin.ready
      sleepQueues(i).io.enq.valid := loadUnits(i).io.ldin.ready && !sleepQueues(i).io.deq.valid && reservationStations(i).io.deq.valid
    }
    // dcache access
    loadUnits(i).io.dcache        <> dcache.io.lsu.load(i)
    // forward
    loadUnits(i).io.lsq.forward   <> lsq.io.forward(i)
    loadUnits(i).io.sbuffer       <> sbuffer.io.forward(i)

    // Lsq to load unit's rs
    reservationStations(i).io.stIssuePtr := lsq.io.issuePtrExt

    // passdown to lsq
    lsq.io.loadIn(i)              <> loadUnits(i).io.lsq.loadIn
    lsq.io.ldout(i)               <> loadUnits(i).io.lsq.ldout
    lsq.io.loadDataForwarded(i)   <> loadUnits(i).io.lsq.loadDataForwarded

    // Inst state feedback
    if(!EnableSleepQueue){
      loadUnits(i).io.rsFeedback <> reservationStations(i).io.memfeedback
      loadUnits(i).io.isFirstIssue:= reservationStations(i).io.isFirstIssue // NOTE: just for dtlb's perf cnt
    }else{
      loadUnits(i).io.rsFeedback <> sleepQueues(i).io.memfeedback
      loadUnits(i).io.isFirstIssue := sleepQueues(i).io.isFirstIssue // NOTE: just for dtlb's perf cnt
    }

    // update waittable
    // TODO: read pc
    io.fromCtrlBlock.waitTableUpdate(i) := DontCare
    lsq.io.needReplayFromRS(i)    <> loadUnits(i).io.lsq.needReplayFromRS
  }

  // StoreUnit
  for (i <- 0 until exuParameters.StuCnt) {
    val stu = storeUnits(i)
    val rs = reservationStations(exuParameters.LduCnt + i)
    val sleepq = sleepQueues(exuParameters.LduCnt + i)
    val dtlbReq = dtlb.io.requestor(exuParameters.LduCnt + i)

    stu.io.redirect    <> io.fromCtrlBlock.redirect
    stu.io.flush       <> io.fromCtrlBlock.flush
<<<<<<< HEAD
=======
    stu.io.rsFeedback <> rs.io.memfeedback
    stu.io.rsIdx       <> rs.io.rsIdx
    stu.io.isFirstIssue <> rs.io.isFirstIssue // NOTE: just for dtlb's perf cnt
>>>>>>> 22deac3a
    stu.io.dtlb        <> dtlbReq
    // get input form rs/sleepqueue
    if(!EnableSleepQueue){
      stu.io.stin        <> rs.io.deq
      stu.io.feedbackIdx := rs.io.feedbackIdx
    }else{
      // fixme
      stu.io.stin.valid := rs.io.deq.valid && sleepq.io.enq.ready || sleepq.io.deq.valid
      // TODO: priority
      // Current strategy: sleeped inst first
      stu.io.stin.bits := Mux(sleepq.io.deq.valid,
        sleepq.io.deq.bits,
        rs.io.deq.bits
      )
      stu.io.feedbackIdx := Mux(sleepq.io.deq.valid,
        sleepq.io.deqIdx,
        sleepq.io.enqIdx
      )
      // fixme
      rs.io.deq.ready := stu.io.stin.ready && !sleepq.io.deq.valid && sleepq.io.enq.ready
      sleepq.io.deq.ready := stu.io.stin.ready
      sleepq.io.enq.valid := stu.io.stin.ready && !sleepq.io.deq.valid && rs.io.deq.valid
    }
    stu.io.lsq         <> lsq.io.storeIn(i)

    // rs.io.storeData <> lsq.io.storeDataIn(i)
    lsq.io.storeDataIn(i) := rs.io.stData

    // sync issue info to rs
    lsq.io.storeIssue(i).valid := rs.io.deq.valid
    lsq.io.storeIssue(i).bits := rs.io.deq.bits

    // Inst state feedback
    if(!EnableSleepQueue){
      stu.io.rsFeedback <> rs.io.memfeedback
      stu.io.isFirstIssue := rs.io.isFirstIssue // NOTE: just for dtlb's perf cnt
    }else{
      stu.io.rsFeedback <> sleepq.io.memfeedback
      stu.io.isFirstIssue := sleepq.io.isFirstIssue // NOTE: just for dtlb's perf cnt
    }

    io.toCtrlBlock.stOut(i).valid := stu.io.stout.valid
    io.toCtrlBlock.stOut(i).bits  := stu.io.stout.bits
    stu.io.stout.ready := true.B
  }

  // mmio store writeback will use store writeback port 0
  lsq.io.mmioStout.ready := false.B
  when (lsq.io.mmioStout.valid && !storeUnits(0).io.stout.valid) {
    io.toCtrlBlock.stOut(0).valid := true.B
    io.toCtrlBlock.stOut(0).bits  := lsq.io.mmioStout.bits
    lsq.io.mmioStout.ready := true.B
  }

  // Lsq
  lsq.io.roq            <> io.lsqio.roq
  lsq.io.enq            <> io.fromCtrlBlock.enqLsq
  lsq.io.brqRedirect    <> io.fromCtrlBlock.redirect
  lsq.io.flush          <> io.fromCtrlBlock.flush
  io.toCtrlBlock.replay <> lsq.io.rollback
  lsq.io.uncache        <> uncache.io.lsq
  // delay dcache refill for 1 cycle for better timing
  // TODO: remove RegNext after fixing refill paddr timing
  // lsq.io.dcache         <> dcache.io.lsu.lsq
  lsq.io.dcache         := RegNext(dcache.io.lsu.lsq)

  // LSQ to store buffer
  lsq.io.sbuffer        <> sbuffer.io.in
  lsq.io.sqempty        <> sbuffer.io.sqempty

  // Sbuffer
  sbuffer.io.csrCtrl    <> RegNext(io.csrCtrl)
  sbuffer.io.dcache     <> dcache.io.lsu.store
  sbuffer.io.dcache.resp.valid := RegNext(dcache.io.lsu.store.resp.valid)
  sbuffer.io.dcache.resp.bits := RegNext(dcache.io.lsu.store.resp.bits)
  assert(sbuffer.io.dcache.resp.ready === true.B)

  // flush sbuffer
  val fenceFlush = io.fenceToSbuffer.flushSb
  val atomicsFlush = atomicsUnit.io.flush_sbuffer.valid
  io.fenceToSbuffer.sbIsEmpty := RegNext(sbuffer.io.flush.empty)
  // if both of them tries to flush sbuffer at the same time
  // something must have gone wrong
  assert(!(fenceFlush && atomicsFlush))
  sbuffer.io.flush.valid := RegNext(fenceFlush || atomicsFlush)

  // AtomicsUnit: AtomicsUnit will override other control signials,
  // as atomics insts (LR/SC/AMO) will block the pipeline
  val s_normal :: s_atomics_0 :: s_atomics_1 :: Nil = Enum(3)
  val state = RegInit(s_normal)

  val atomic_rs0  = exuParameters.LduCnt + 0
  val atomic_rs1  = exuParameters.LduCnt + 1
  val st0_atomics = reservationStations(atomic_rs0).io.deq.valid && FuType.storeIsAMO(reservationStations(atomic_rs0).io.deq.bits.uop.ctrl.fuType)
  val st1_atomics = reservationStations(atomic_rs1).io.deq.valid && FuType.storeIsAMO(reservationStations(atomic_rs1).io.deq.bits.uop.ctrl.fuType)

  val st0_data_atomics = reservationStations(atomic_rs0).io.stData.valid && FuType.storeIsAMO(reservationStations(atomic_rs0).io.stData.bits.uop.ctrl.fuType)
  val st1_data_atomics = reservationStations(atomic_rs1).io.stData.valid && FuType.storeIsAMO(reservationStations(atomic_rs1).io.stData.bits.uop.ctrl.fuType)

  when (st0_atomics) {
    reservationStations(atomic_rs0).io.deq.ready := atomicsUnit.io.in.ready
    storeUnits(0).io.stin.valid := false.B

    state := s_atomics_0
    assert(!st1_atomics)
  }
  when (st1_atomics) {
    reservationStations(atomic_rs1).io.deq.ready := atomicsUnit.io.in.ready
    storeUnits(1).io.stin.valid := false.B

    state := s_atomics_1
    assert(!st0_atomics)
  }
  when (atomicsUnit.io.out.valid) {
    assert(state === s_atomics_0 || state === s_atomics_1)
    state := s_normal
  }

  atomicsUnit.io.in.valid := st0_atomics || st1_atomics
  atomicsUnit.io.in.bits  := Mux(st0_atomics, reservationStations(atomic_rs0).io.deq.bits, reservationStations(atomic_rs1).io.deq.bits)
  atomicsUnit.io.storeDataIn.valid := st0_data_atomics || st1_data_atomics
  atomicsUnit.io.storeDataIn.bits  := Mux(st0_data_atomics, reservationStations(atomic_rs0).io.stData.bits, reservationStations(atomic_rs1).io.stData.bits)
<<<<<<< HEAD
=======
  atomicsUnit.io.rsIdx    := Mux(st0_atomics, reservationStations(atomic_rs0).io.rsIdx, reservationStations(atomic_rs1).io.rsIdx)
>>>>>>> 22deac3a
  atomicsUnit.io.redirect <> io.fromCtrlBlock.redirect
  atomicsUnit.io.flush <> io.fromCtrlBlock.flush
  if(!EnableSleepQueue){
    atomicsUnit.io.feedbackIdx := Mux(st0_atomics, reservationStations(atomic_rs0).io.feedbackIdx, reservationStations(atomic_rs1).io.feedbackIdx)
  }else{
    atomicsUnit.io.feedbackIdx := Mux(st0_atomics, sleepQueues(atomic_rs0).io.deqIdx, sleepQueues(atomic_rs1).io.deqIdx)
  }

  atomicsUnit.io.dtlb.resp.valid := false.B
  atomicsUnit.io.dtlb.resp.bits  := DontCare
  atomicsUnit.io.dtlb.req.ready  := dtlb.io.requestor(0).req.ready

  atomicsUnit.io.dcache <> dcache.io.lsu.atomics
  atomicsUnit.io.flush_sbuffer.empty := sbuffer.io.flush.empty

  // for atomicsUnit, it uses loadUnit(0)'s TLB port
  when (state === s_atomics_0 || state === s_atomics_1) {
    atomicsUnit.io.dtlb <> dtlb.io.requestor(0)

    loadUnits(0).io.dtlb.resp.valid := false.B
    loadUnits(0).io.ldout.ready := false.B

    // make sure there's no in-flight uops in load unit
    assert(!loadUnits(0).io.dtlb.req.valid)
    assert(!loadUnits(0).io.ldout.valid)
  }

  when (state === s_atomics_0) {
<<<<<<< HEAD
    if(!EnableSleepQueue){
      atomicsUnit.io.rsFeedback <> reservationStations(atomic_rs0).io.memfeedback
    }else{
      atomicsUnit.io.rsFeedback <> sleepQueues(atomic_rs0).io.memfeedback
    }
=======
    atomicsUnit.io.rsFeedback <> reservationStations(atomic_rs0).io.memfeedback
>>>>>>> 22deac3a

    assert(!storeUnits(0).io.rsFeedback.valid)
  }
  when (state === s_atomics_1) {
<<<<<<< HEAD
    if(!EnableSleepQueue){
      atomicsUnit.io.rsFeedback <> reservationStations(atomic_rs1).io.memfeedback
    }else{
      atomicsUnit.io.rsFeedback <> sleepQueues(atomic_rs1).io.memfeedback
    }
=======
    atomicsUnit.io.rsFeedback <> reservationStations(atomic_rs1).io.memfeedback
>>>>>>> 22deac3a

    assert(!storeUnits(1).io.rsFeedback.valid)
  }

  lsq.io.exceptionAddr.lsIdx  := io.lsqio.exceptionAddr.lsIdx
  lsq.io.exceptionAddr.isStore := io.lsqio.exceptionAddr.isStore
  io.lsqio.exceptionAddr.vaddr := Mux(atomicsUnit.io.exceptionAddr.valid, atomicsUnit.io.exceptionAddr.bits, lsq.io.exceptionAddr.vaddr)

  io.memInfo.sqFull := RegNext(lsq.io.sqFull)
  io.memInfo.lqFull := RegNext(lsq.io.lqFull)
  io.memInfo.dcacheMSHRFull := RegNext(dcache.io.mshrFull)

  val ldDeqCount = PopCount(reservationStations.take(2).map(_.io.deq.valid))
  val stDeqCount = PopCount(reservationStations.drop(2).map(_.io.deq.valid))
  val rsDeqCount = ldDeqCount + stDeqCount
  XSPerfAccumulate("load_rs_deq_count", ldDeqCount)
  XSPerfHistogram("load_rs_deq_count", ldDeqCount, true.B, 1, 2, 1)
  XSPerfAccumulate("store_rs_deq_count", stDeqCount)
  XSPerfHistogram("store_rs_deq_count", stDeqCount, true.B, 1, 2, 1)
  XSPerfAccumulate("ls_rs_deq_count", rsDeqCount)
}<|MERGE_RESOLUTION|>--- conflicted
+++ resolved
@@ -242,12 +242,6 @@
   for (i <- 0 until exuParameters.LduCnt) {
     loadUnits(i).io.redirect      <> io.fromCtrlBlock.redirect
     loadUnits(i).io.flush         <> io.fromCtrlBlock.flush
-<<<<<<< HEAD
-=======
-    loadUnits(i).io.rsFeedback    <> reservationStations(i).io.memfeedback
-    loadUnits(i).io.rsIdx         := reservationStations(i).io.rsIdx // TODO: beautify it
-    loadUnits(i).io.isFirstIssue  := reservationStations(i).io.isFirstIssue // NOTE: just for dtlb's perf cnt
->>>>>>> 22deac3a
     loadUnits(i).io.dtlb          <> dtlb.io.requestor(i)
     // get input form rs/sleepqueue
     if(!EnableSleepQueue){
@@ -309,12 +303,6 @@
 
     stu.io.redirect    <> io.fromCtrlBlock.redirect
     stu.io.flush       <> io.fromCtrlBlock.flush
-<<<<<<< HEAD
-=======
-    stu.io.rsFeedback <> rs.io.memfeedback
-    stu.io.rsIdx       <> rs.io.rsIdx
-    stu.io.isFirstIssue <> rs.io.isFirstIssue // NOTE: just for dtlb's perf cnt
->>>>>>> 22deac3a
     stu.io.dtlb        <> dtlbReq
     // get input form rs/sleepqueue
     if(!EnableSleepQueue){
@@ -437,10 +425,6 @@
   atomicsUnit.io.in.bits  := Mux(st0_atomics, reservationStations(atomic_rs0).io.deq.bits, reservationStations(atomic_rs1).io.deq.bits)
   atomicsUnit.io.storeDataIn.valid := st0_data_atomics || st1_data_atomics
   atomicsUnit.io.storeDataIn.bits  := Mux(st0_data_atomics, reservationStations(atomic_rs0).io.stData.bits, reservationStations(atomic_rs1).io.stData.bits)
-<<<<<<< HEAD
-=======
-  atomicsUnit.io.rsIdx    := Mux(st0_atomics, reservationStations(atomic_rs0).io.rsIdx, reservationStations(atomic_rs1).io.rsIdx)
->>>>>>> 22deac3a
   atomicsUnit.io.redirect <> io.fromCtrlBlock.redirect
   atomicsUnit.io.flush <> io.fromCtrlBlock.flush
   if(!EnableSleepQueue){
@@ -469,28 +453,20 @@
   }
 
   when (state === s_atomics_0) {
-<<<<<<< HEAD
     if(!EnableSleepQueue){
       atomicsUnit.io.rsFeedback <> reservationStations(atomic_rs0).io.memfeedback
     }else{
       atomicsUnit.io.rsFeedback <> sleepQueues(atomic_rs0).io.memfeedback
     }
-=======
-    atomicsUnit.io.rsFeedback <> reservationStations(atomic_rs0).io.memfeedback
->>>>>>> 22deac3a
 
     assert(!storeUnits(0).io.rsFeedback.valid)
   }
   when (state === s_atomics_1) {
-<<<<<<< HEAD
     if(!EnableSleepQueue){
       atomicsUnit.io.rsFeedback <> reservationStations(atomic_rs1).io.memfeedback
     }else{
       atomicsUnit.io.rsFeedback <> sleepQueues(atomic_rs1).io.memfeedback
     }
-=======
-    atomicsUnit.io.rsFeedback <> reservationStations(atomic_rs1).io.memfeedback
->>>>>>> 22deac3a
 
     assert(!storeUnits(1).io.rsFeedback.valid)
   }
