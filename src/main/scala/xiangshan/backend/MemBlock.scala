package xiangshan.backend

import chisel3._
import chisel3.util._
import xiangshan._
import xiangshan.backend.exu.Exu.{loadExuConfigs, storeExuConfigs}
import xiangshan.backend.roq.RoqPtr
import xiangshan.backend.exu._
import xiangshan.cache._
import xiangshan.mem._
import xiangshan.backend.fu.FenceToSbuffer
import xiangshan.backend.issue.{ReservationStationCtrl, ReservationStationData}
import xiangshan.backend.fu.FunctionUnit.{lduCfg, mouCfg, stuCfg}

class LsBlockToCtrlIO extends XSBundle {
  val stOut = Vec(exuParameters.StuCnt, ValidIO(new ExuOutput)) // write to roq
  val numExist = Vec(exuParameters.LsExuCnt, Output(UInt(log2Ceil(IssQueSize).W)))
  val replay = ValidIO(new Redirect)
}

class MemBlockToDcacheIO extends XSBundle {
  val loadUnitToDcacheVec = Vec(exuParameters.LduCnt, new DCacheLoadIO)
  val loadMiss = new DCacheLineIO
  val atomics  = new DCacheWordIO
  val sbufferToDcache = new DCacheLineIO
  val uncache = new DCacheWordIO
}

class MemBlock
(
  fastWakeUpIn: Seq[ExuConfig],
  slowWakeUpIn: Seq[ExuConfig],
  fastFpOut: Seq[ExuConfig],
  slowFpOut: Seq[ExuConfig],
  fastIntOut: Seq[ExuConfig],
  slowIntOut: Seq[ExuConfig]
) extends XSModule with HasExeBlockHelper {

  val io = IO(new Bundle {
    val fromCtrlBlock = Flipped(new CtrlToLsBlockIO)
    val toCtrlBlock = new LsBlockToCtrlIO

    val wakeUpIn = new WakeUpBundle(fastWakeUpIn.size, slowWakeUpIn.size)
    val wakeUpFpOut = Flipped(new WakeUpBundle(fastFpOut.size, slowFpOut.size))
    val wakeUpIntOut = Flipped(new WakeUpBundle(fastIntOut.size, slowIntOut.size))

    val ptw = new TlbPtwIO
    // TODO: dcache should be inside MemBlock
    val dcache = new MemBlockToDcacheIO
    val sfence = Input(new SfenceBundle)
    val tlbCsr = Input(new TlbCsrBundle)
    val fenceToSbuffer = Flipped(new FenceToSbuffer)

    val lsqio = new Bundle {
      val exceptionAddr = new ExceptionAddrIO // to csr
      val commits = Flipped(Vec(CommitWidth, Valid(new RoqCommit))) // to lsq
      val roqDeqPtr = Input(new RoqPtr) // to lsq
      val oldestStore = Output(Valid(new RoqPtr)) // to dispatch
    }
  })

  val redirect = io.fromCtrlBlock.redirect

  val loadUnits = Seq.fill(exuParameters.LduCnt)(Module(new LoadUnit))
  val storeUnits = Seq.fill(exuParameters.StuCnt)(Module(new StoreUnit))
  val exeUnits = loadUnits ++ storeUnits

  val atomicsUnit = Module(new AtomicsUnit)

  val loadWritebackOverride  = Mux(atomicsUnit.io.out.valid, atomicsUnit.io.out.bits, loadUnits.head.io.ldout.bits)
  val ldOut0 = Wire(Decoupled(new ExuOutput))
  ldOut0.valid := atomicsUnit.io.out.valid || loadUnits.head.io.ldout.valid
  ldOut0.bits  := loadWritebackOverride
  atomicsUnit.io.out.ready := ldOut0.ready
  loadUnits.head.io.ldout.ready := ldOut0.ready

  val exeWbReqs = ldOut0 +: loadUnits.tail.map(_.io.ldout)

  val reservationStations = (loadExuConfigs ++ storeExuConfigs).zipWithIndex.map({ case (cfg, i) =>
    var certainLatency = -1
    if (cfg.hasCertainLatency) {
      certainLatency = cfg.latency.latencyVal.get
    }

    val readIntRf = cfg.readIntRf
    val readFpRf = cfg.readFpRf

    // load has uncertain latency, so only use external wake up data
    val writeBackData = fastWakeUpIn.zip(io.wakeUpIn.fast)
      .filter(x => (x._1.writeIntRf && readIntRf) || (x._1.writeFpRf && readFpRf))
      .map(_._2.bits.data)
    val wakeupCnt = writeBackData.length

    val inBlockListenPorts = exeWbReqs
    val extraListenPorts = inBlockListenPorts ++
      slowWakeUpIn.zip(io.wakeUpIn.slow)
        .filter(x => (x._1.writeIntRf && readIntRf) || (x._1.writeFpRf && readFpRf))
        .map(_._2)

    val extraListenPortsCnt = extraListenPorts.length

    // if tlb miss, replay
    val feedback = true

    println(s"${i}: exu:${cfg.name} wakeupCnt: ${wakeupCnt} extraListenPorts: ${extraListenPortsCnt} delay:${certainLatency} feedback:${feedback}")

    val rsCtrl = Module(new ReservationStationCtrl(cfg, wakeupCnt, extraListenPortsCnt, fixedDelay = certainLatency, feedback = feedback))
    val rsData = Module(new ReservationStationData(cfg, wakeupCnt, extraListenPortsCnt, fixedDelay = certainLatency, feedback = feedback))

    rsCtrl.io.data <> rsData.io.ctrl
    rsCtrl.io.redirect <> redirect // TODO: remove it
    rsCtrl.io.numExist <> io.toCtrlBlock.numExist(i)
    rsCtrl.io.enqCtrl <> io.fromCtrlBlock.enqIqCtrl(i)
    rsData.io.enqData <> io.fromCtrlBlock.enqIqData(i)
    rsData.io.redirect <> redirect

    rsData.io.writeBackedData <> writeBackData
    for ((x, y) <- rsData.io.extraListenPorts.zip(extraListenPorts)) {
      x.valid := y.fire()
      x.bits := y.bits
    }

    // exeUnits(i).io.redirect <> redirect
    // exeUnits(i).io.fromInt <> rsData.io.deq
    rsData.io.feedback := DontCare

    rsCtrl.suggestName(s"rsc_${cfg.name}")
    rsData.suggestName(s"rsd_${cfg.name}")

    rsData
  })

  for(rs <- reservationStations){
    rs.io.broadcastedUops <> fastWakeUpIn.zip(io.wakeUpIn.fastUops)
      .filter(x => (x._1.writeIntRf && rs.exuCfg.readIntRf) || (x._1.writeFpRf && rs.exuCfg.readFpRf))
      .map(_._2)
  }

  // TODO: make this better
  io.wakeUpIn.fast.foreach(_.ready := true.B)
  io.wakeUpIn.slow.foreach(_.ready := true.B)

  io.wakeUpFpOut.slow <> exeWbReqs.map(x => {
    val raw = WireInit(x)
    raw.valid := x.valid && x.bits.uop.ctrl.fpWen
    raw
  })

  io.wakeUpIntOut.slow <> exeWbReqs.map(x => {
    val raw = WireInit(x)
    raw.valid := x.valid && x.bits.uop.ctrl.rfWen
    raw
  })

  // load always ready
  exeWbReqs.foreach(_.ready := true.B)

  val dtlb = Module(new TLB(Width = DTLBWidth, isDtlb = true))
  val lsq = Module(new LsqWrappper)
  val sbuffer = Module(new NewSbuffer)
  // if you wants to stress test dcache store, use FakeSbuffer
  // val sbuffer = Module(new FakeSbuffer)

  // dtlb
  io.ptw <> dtlb.io.ptw
  dtlb.io.sfence <> io.sfence
  dtlb.io.csr <> io.tlbCsr

  // LoadUnit
  for (i <- 0 until exuParameters.LduCnt) {
    loadUnits(i).io.redirect      <> io.fromCtrlBlock.redirect
    loadUnits(i).io.tlbFeedback   <> reservationStations(i).io.feedback
    loadUnits(i).io.dtlb          <> dtlb.io.requestor(i)
    // get input form dispatch
    loadUnits(i).io.ldin          <> reservationStations(i).io.deq
    // dcache access
    loadUnits(i).io.dcache        <> io.dcache.loadUnitToDcacheVec(i)
    // forward
    loadUnits(i).io.lsq.forward   <> lsq.io.forward(i)
    loadUnits(i).io.sbuffer       <> sbuffer.io.forward(i)

    // passdown to lsq
    lsq.io.loadIn(i)              <> loadUnits(i).io.lsq.loadIn
    lsq.io.ldout(i)               <> loadUnits(i).io.lsq.ldout
  }

  // StoreUnit
  for (i <- 0 until exuParameters.StuCnt) {
    storeUnits(i).io.redirect     <> io.fromCtrlBlock.redirect
    storeUnits(i).io.tlbFeedback  <> reservationStations(exuParameters.LduCnt + i).io.feedback
    storeUnits(i).io.dtlb         <> dtlb.io.requestor(exuParameters.LduCnt + i)
    // get input form dispatch
    storeUnits(i).io.stin         <> reservationStations(exuParameters.LduCnt + i).io.deq
    // passdown to lsq
    storeUnits(i).io.lsq          <> lsq.io.storeIn(i)
<<<<<<< HEAD
    io.toCtrlBlock.stOut(i).valid := storeUnits(i).io.stout.valid
    io.toCtrlBlock.stOut(i).bits  := storeUnits(i).io.stout.bits
	  storeUnits(i).io.stout.ready := true.B
  }

  // mmio store writeback will use store writeback port 0
  lsq.io.mmioStout.ready := false.B
  when(lsq.io.mmioStout.valid && !storeUnits(0).io.stout.valid) {
    io.toCtrlBlock.stOut(0).valid := true.B
    lsq.io.mmioStout.ready := true.B
    io.toCtrlBlock.stOut(0).bits  := lsq.io.mmioStout.bits
=======
    io.toCtrlBlock.stOut(i).valid := lsq.io.stout(i).valid
    io.toCtrlBlock.stOut(i).bits  := lsq.io.stout(i).bits
    lsq.io.stout(i).ready         := true.B
>>>>>>> 70faa31d
  }

  // Lsq
  lsq.io.commits     <> io.lsqio.commits
  lsq.io.enq         <> io.fromCtrlBlock.enqLsq
  lsq.io.oldestStore <> io.lsqio.oldestStore
  lsq.io.brqRedirect := io.fromCtrlBlock.redirect
  lsq.io.roqDeqPtr   := io.lsqio.roqDeqPtr
  io.toCtrlBlock.replay <> lsq.io.rollback
  lsq.io.dcache      <> io.dcache.loadMiss
  lsq.io.uncache     <> io.dcache.uncache

  // LSQ to store buffer
  lsq.io.sbuffer     <> sbuffer.io.in

  // Sbuffer
  sbuffer.io.dcache    <> io.dcache.sbufferToDcache

  // flush sbuffer
  val fenceFlush = io.fenceToSbuffer.flushSb
  val atomicsFlush = atomicsUnit.io.flush_sbuffer.valid
  io.fenceToSbuffer.sbIsEmpty := sbuffer.io.flush.empty
  // if both of them tries to flush sbuffer at the same time
  // something must have gone wrong
  assert(!(fenceFlush && atomicsFlush))
  sbuffer.io.flush.valid := fenceFlush || atomicsFlush

  // TODO: make 0/1 configurable
  // AtomicsUnit
  // AtomicsUnit will override other control signials,
  // as atomics insts (LR/SC/AMO) will block the pipeline
  val st0_atomics = reservationStations(2).io.deq.valid && reservationStations(2).io.deq.bits.uop.ctrl.fuType === FuType.mou
  val st1_atomics = reservationStations(3).io.deq.valid && reservationStations(3).io.deq.bits.uop.ctrl.fuType === FuType.mou
  // amo should always go through store issue queue 0
  assert(!st1_atomics)

  atomicsUnit.io.dtlb.resp.valid := false.B
  atomicsUnit.io.dtlb.resp.bits  := DontCare
  atomicsUnit.io.dtlb.req.ready := dtlb.io.requestor(0).req.ready

  // dispatch 0 takes priority
  atomicsUnit.io.in.valid := st0_atomics
  atomicsUnit.io.in.bits  := reservationStations(2).io.deq.bits
  when (st0_atomics) {
    reservationStations(0).io.deq.ready := atomicsUnit.io.in.ready
    storeUnits(0).io.stin.valid := false.B
  }

  when(atomicsUnit.io.dtlb.req.valid) {
    dtlb.io.requestor(0) <> atomicsUnit.io.dtlb
    // take load unit 0's tlb port
    // make sure not to disturb loadUnit
    assert(!loadUnits(0).io.dtlb.req.valid)
    loadUnits(0).io.dtlb.resp.valid := false.B
  }

  when(atomicsUnit.io.tlbFeedback.valid) {
    assert(!storeUnits(0).io.tlbFeedback.valid)
    atomicsUnit.io.tlbFeedback <> reservationStations(exuParameters.LduCnt + 0).io.feedback
  }

  atomicsUnit.io.dcache        <> io.dcache.atomics
  atomicsUnit.io.flush_sbuffer.empty := sbuffer.io.flush.empty

  atomicsUnit.io.redirect <> io.fromCtrlBlock.redirect

  when(atomicsUnit.io.out.valid){
    // take load unit 0's write back port
    assert(!loadUnits(0).io.ldout.valid)
    loadUnits(0).io.ldout.ready := false.B
  }

  lsq.io.exceptionAddr.lsIdx := io.lsqio.exceptionAddr.lsIdx
  lsq.io.exceptionAddr.isStore := io.lsqio.exceptionAddr.isStore
  io.lsqio.exceptionAddr.vaddr := Mux(atomicsUnit.io.exceptionAddr.valid, atomicsUnit.io.exceptionAddr.bits, lsq.io.exceptionAddr.vaddr)

}<|MERGE_RESOLUTION|>--- conflicted
+++ resolved
@@ -193,7 +193,6 @@
     storeUnits(i).io.stin         <> reservationStations(exuParameters.LduCnt + i).io.deq
     // passdown to lsq
     storeUnits(i).io.lsq          <> lsq.io.storeIn(i)
-<<<<<<< HEAD
     io.toCtrlBlock.stOut(i).valid := storeUnits(i).io.stout.valid
     io.toCtrlBlock.stOut(i).bits  := storeUnits(i).io.stout.bits
 	  storeUnits(i).io.stout.ready := true.B
@@ -205,11 +204,6 @@
     io.toCtrlBlock.stOut(0).valid := true.B
     lsq.io.mmioStout.ready := true.B
     io.toCtrlBlock.stOut(0).bits  := lsq.io.mmioStout.bits
-=======
-    io.toCtrlBlock.stOut(i).valid := lsq.io.stout(i).valid
-    io.toCtrlBlock.stOut(i).bits  := lsq.io.stout(i).bits
-    lsq.io.stout(i).ready         := true.B
->>>>>>> 70faa31d
   }
 
   // Lsq
