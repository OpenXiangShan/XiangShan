package xiangshan.backend

import chisel3._
import chisel3.util._
import chipsalliance.rocketchip.config.Parameters
import freechips.rocketchip.diplomacy.{LazyModule, LazyModuleImp}
import freechips.rocketchip.tile.HasFPUParameters
import xiangshan._
import xiangshan.backend.exu.Exu.{loadExuConfigs, storeExuConfigs}
import xiangshan.backend.roq.{RoqPtr, RoqLsqIO}
import xiangshan.backend.exu._
import xiangshan.cache._
import xiangshan.mem._
import xiangshan.backend.fu.{HasExceptionNO, FenceToSbuffer}
import xiangshan.backend.issue.{ReservationStation}
import xiangshan.backend.regfile.RfReadPort

class LsBlockToCtrlIO extends XSBundle {
  val stOut = Vec(exuParameters.StuCnt, ValidIO(new ExuOutput)) // write to roq
  val numExist = Vec(exuParameters.LsExuCnt, Output(UInt(log2Ceil(IssQueSize).W)))
  val replay = ValidIO(new Redirect)
}

class IntBlockToMemBlockIO extends XSBundle {
  val readIntRf = Vec(NRMemReadPorts, new RfReadPort(XLEN))
}

class FpBlockToMemBlockIO extends XSBundle {
  val readFpRf = Vec(exuParameters.StuCnt, new RfReadPort(XLEN + 1))
}

class MemBlock(
  fastWakeUpIn: Seq[ExuConfig],
  slowWakeUpIn: Seq[ExuConfig],
  fastFpOut: Seq[ExuConfig],
  slowFpOut: Seq[ExuConfig],
  fastIntOut: Seq[ExuConfig],
  slowIntOut: Seq[ExuConfig]
)(implicit p: Parameters) extends LazyModule {

  val dcache = LazyModule(new DCache())
  val uncache = LazyModule(new Uncache())

  lazy val module = new MemBlockImp(fastWakeUpIn, slowWakeUpIn, fastFpOut, slowFpOut, fastIntOut, slowIntOut)(this)
}

class MemBlockImp
(
  fastWakeUpIn: Seq[ExuConfig],
  slowWakeUpIn: Seq[ExuConfig],
  fastFpOut: Seq[ExuConfig],
  slowFpOut: Seq[ExuConfig],
  fastIntOut: Seq[ExuConfig],
  slowIntOut: Seq[ExuConfig]
) (outer: MemBlock) extends LazyModuleImp(outer)
  with HasXSParameter
  with HasExceptionNO
  with HasXSLog
  with HasFPUParameters
  with HasExeBlockHelper
{

  val io = IO(new Bundle {
    val fromCtrlBlock = Flipped(new CtrlToLsBlockIO)
    val fromIntBlock = Flipped(new IntBlockToMemBlockIO)
    val fromFpBlock = Flipped(new FpBlockToMemBlockIO)
    val toCtrlBlock = new LsBlockToCtrlIO

    val wakeUpIn = new WakeUpBundle(fastWakeUpIn.size, slowWakeUpIn.size)
    val wakeUpFpOut = Flipped(new WakeUpBundle(fastFpOut.size, slowFpOut.size))
    val wakeUpIntOut = Flipped(new WakeUpBundle(fastIntOut.size, slowIntOut.size))

    val ptw = new TlbPtwIO
    val sfence = Input(new SfenceBundle)
    val tlbCsr = Input(new TlbCsrBundle)
    val fenceToSbuffer = Flipped(new FenceToSbuffer)

    val lsqio = new Bundle {
      val exceptionAddr = new ExceptionAddrIO // to csr
      val roq = Flipped(new RoqLsqIO) // roq to lsq
    }

    val toDCachePrefetch = DecoupledIO(new MissReq)
  })
  val difftestIO = IO(new Bundle() {
    val fromSbuffer = new Bundle() {
      val sbufferResp = Output(Bool())
      val sbufferAddr = Output(UInt(64.W))
      val sbufferData = Output(Vec(64, UInt(8.W)))
      val sbufferMask = Output(UInt(64.W))
    }
    val fromSQ = new Bundle() {
      val storeCommit = Output(UInt(2.W))
      val storeAddr   = Output(Vec(2, UInt(64.W)))
      val storeData   = Output(Vec(2, UInt(64.W)))
      val storeMask   = Output(Vec(2, UInt(8.W)))
    }
    val fromAtomic = new Bundle() {
      val atomicResp = Output(Bool())
      val atomicAddr = Output(UInt(64.W))
      val atomicData = Output(UInt(64.W))
      val atomicMask = Output(UInt(8.W))
      val atomicFuop = Output(UInt(8.W))
      val atomicOut  = Output(UInt(64.W))
    }
  })
  difftestIO <> DontCare

  val dcache = outer.dcache.module
  val uncache = outer.uncache.module

  val redirect = io.fromCtrlBlock.redirect

  val loadUnits = Seq.fill(exuParameters.LduCnt)(Module(new LoadUnit))
  val storeUnits = Seq.fill(exuParameters.StuCnt)(Module(new StoreUnit))
  val exeUnits = loadUnits ++ storeUnits

  val atomicsUnit = Module(new AtomicsUnit)

  val loadWritebackOverride  = Mux(atomicsUnit.io.out.valid, atomicsUnit.io.out.bits, loadUnits.head.io.ldout.bits)
  val ldOut0 = Wire(Decoupled(new ExuOutput))
  ldOut0.valid := atomicsUnit.io.out.valid || loadUnits.head.io.ldout.valid
  ldOut0.bits  := loadWritebackOverride
  atomicsUnit.io.out.ready := ldOut0.ready
  loadUnits.head.io.ldout.ready := ldOut0.ready

  val intExeWbReqs = ldOut0 +: loadUnits.tail.map(_.io.ldout)
  val fpExeWbReqs = loadUnits.map(_.io.fpout)

  val readPortIndex = Seq(0, 1, 2, 4)
  io.fromIntBlock.readIntRf.foreach(_.addr := DontCare)
  io.fromFpBlock.readFpRf.foreach(_.addr := DontCare)
  val reservationStations = (loadExuConfigs ++ storeExuConfigs).zipWithIndex.map({ case (cfg, i) =>
    var certainLatency = -1
    if (cfg.hasCertainLatency) {
      certainLatency = cfg.latency.latencyVal.get
    }

    val readIntRf = cfg.readIntRf
    val readFpRf = cfg.readFpRf

    // load has uncertain latency, so only use external wake up data
    val fastDatas = fastWakeUpIn.zip(io.wakeUpIn.fast)
      .filter(x => (x._1.writeIntRf && readIntRf) || (x._1.writeFpRf && readFpRf))
      .map(_._2.bits.data)
    val wakeupCnt = fastDatas.length

    val inBlockListenPorts = intExeWbReqs ++ fpExeWbReqs
    val slowPorts = inBlockListenPorts ++
      slowWakeUpIn.zip(io.wakeUpIn.slow)
        .filter(x => (x._1.writeIntRf && readIntRf) || (x._1.writeFpRf && readFpRf))
        .map(_._2)

    val slowPortsCnt = slowPorts.length

    // if tlb miss, replay
    val feedback = true

    println(s"${i}: exu:${cfg.name} wakeupCnt: ${wakeupCnt} slowPorts: ${slowPortsCnt} delay:${certainLatency} feedback:${feedback}")

    val rs = Module(new ReservationStation(cfg, XLEN + 1, wakeupCnt, slowPortsCnt, fixedDelay = certainLatency, fastWakeup = certainLatency >= 0, feedback = feedback))

    rs.io.redirect <> redirect // TODO: remove it
    rs.io.flush    <> io.fromCtrlBlock.flush // TODO: remove it
    rs.io.numExist <> io.toCtrlBlock.numExist(i)
    rs.io.fromDispatch  <> io.fromCtrlBlock.enqIqCtrl(i)

    val src2IsFp = RegNext(io.fromCtrlBlock.enqIqCtrl(i).bits.ctrl.src2Type === SrcType.fp)
    rs.io.srcRegValue := DontCare
    rs.io.srcRegValue(0) := io.fromIntBlock.readIntRf(readPortIndex(i)).data
    if (i >= exuParameters.LduCnt) {
      rs.io.srcRegValue(1) := Mux(src2IsFp, io.fromFpBlock.readFpRf(i - exuParameters.LduCnt).data, io.fromIntBlock.readIntRf(readPortIndex(i) + 1).data)
    }

    rs.io.fastDatas <> fastDatas
    for ((x, y) <- rs.io.slowPorts.zip(slowPorts)) {
      x.valid := y.fire()
      x.bits  := y.bits
    }

    // exeUnits(i).io.redirect <> redirect
    // exeUnits(i).io.fromInt <> rs.io.deq
    rs.io.memfeedback := DontCare

    rs.suggestName(s"rsd_${cfg.name}")

    rs
  })

  for(rs <- reservationStations){
    rs.io.fastUopsIn <> fastWakeUpIn.zip(io.wakeUpIn.fastUops)
      .filter(x => (x._1.writeIntRf && rs.exuCfg.readIntRf) || (x._1.writeFpRf && rs.exuCfg.readFpRf))
      .map(_._2)
  }

  // TODO: make this better
  io.wakeUpIn.fast.foreach(_.ready := true.B)
  io.wakeUpIn.slow.foreach(_.ready := true.B)

  io.wakeUpFpOut.slow  <> fpExeWbReqs
  io.wakeUpIntOut.slow <> intExeWbReqs

  // load always ready
  fpExeWbReqs.foreach(_.ready := true.B)
  intExeWbReqs.foreach(_.ready := true.B)

  val dtlb    = Module(new TLB(Width = DTLBWidth, isDtlb = true))
  val lsq     = Module(new LsqWrappper)
  val sbuffer = Module(new NewSbuffer)
  // if you wants to stress test dcache store, use FakeSbuffer
  // val sbuffer = Module(new FakeSbuffer)

  // dtlb
  io.ptw         <> dtlb.io.ptw
  dtlb.io.sfence <> io.sfence
  dtlb.io.csr    <> io.tlbCsr
  if (!env.FPGAPlatform) {
    difftestIO.fromSbuffer <> sbuffer.difftestIO
    difftestIO.fromSQ <> lsq.difftestIO.fromSQ
    difftestIO.fromAtomic <> atomicsUnit.difftestIO
  }

  // LoadUnit
  for (i <- 0 until exuParameters.LduCnt) {
    loadUnits(i).io.redirect      <> io.fromCtrlBlock.redirect
    loadUnits(i).io.flush         <> io.fromCtrlBlock.flush
    loadUnits(i).io.tlbFeedback   <> reservationStations(i).io.memfeedback
    loadUnits(i).io.rsIdx         := reservationStations(i).io.rsIdx // TODO: beautify it
    loadUnits(i).io.dtlb          <> dtlb.io.requestor(i)
    // get input form dispatch
    loadUnits(i).io.ldin          <> reservationStations(i).io.deq
    // dcache access
    loadUnits(i).io.dcache        <> dcache.io.lsu.load(i)
    // forward
    loadUnits(i).io.lsq.forward   <> lsq.io.forward(i)
    loadUnits(i).io.sbuffer       <> sbuffer.io.forward(i)
 
    // Lsq to load unit's rs
    reservationStations(i).io.stIssuePtr := lsq.io.issuePtrExt

    // passdown to lsq
    lsq.io.loadIn(i)              <> loadUnits(i).io.lsq.loadIn
    lsq.io.ldout(i)               <> loadUnits(i).io.lsq.ldout
    lsq.io.loadDataForwarded(i)   <> loadUnits(i).io.lsq.loadDataForwarded
<<<<<<< HEAD

    // update waittable
    // TODO: read pc
    io.fromCtrlBlock.waitTableUpdate(i) := DontCare
=======
    lsq.io.needReplayFromRS(i)    <> loadUnits(i).io.lsq.needReplayFromRS
>>>>>>> 61c3923a
  }

  // StoreUnit
  for (i <- 0 until exuParameters.StuCnt) {
    val stu = storeUnits(i)
    val rs = reservationStations(exuParameters.LduCnt + i)
    val dtlbReq = dtlb.io.requestor(exuParameters.LduCnt + i)

    stu.io.redirect    <> io.fromCtrlBlock.redirect
    stu.io.flush       <> io.fromCtrlBlock.flush
    stu.io.tlbFeedback <> rs.io.memfeedback
    stu.io.rsIdx       <> rs.io.rsIdx
    stu.io.dtlb        <> dtlbReq
    stu.io.stin        <> rs.io.deq
    stu.io.lsq         <> lsq.io.storeIn(i)

    // sync issue info to rs 
    lsq.io.storeIssue(i).valid := rs.io.deq.valid
    lsq.io.storeIssue(i).bits := rs.io.deq.bits

    io.toCtrlBlock.stOut(i).valid := stu.io.stout.valid
    io.toCtrlBlock.stOut(i).bits  := stu.io.stout.bits
    stu.io.stout.ready := true.B
  }

  // mmio store writeback will use store writeback port 0
  lsq.io.mmioStout.ready := false.B
  when (lsq.io.mmioStout.valid && !storeUnits(0).io.stout.valid) {
    io.toCtrlBlock.stOut(0).valid := true.B
    lsq.io.mmioStout.ready := true.B
    io.toCtrlBlock.stOut(0).bits  := lsq.io.mmioStout.bits
  }

  // Lsq
  lsq.io.roq            <> io.lsqio.roq
  lsq.io.enq            <> io.fromCtrlBlock.enqLsq
  lsq.io.brqRedirect    <> io.fromCtrlBlock.redirect
  lsq.io.flush          <> io.fromCtrlBlock.flush
  io.toCtrlBlock.replay <> lsq.io.rollback
  lsq.io.uncache        <> uncache.io.lsq
  // delay dcache refill for 1 cycle for better timing
  // TODO: remove RegNext after fixing refill paddr timing
  // lsq.io.dcache         <> dcache.io.lsu.lsq 
  lsq.io.dcache         := RegNext(dcache.io.lsu.lsq) 

  // LSQ to store buffer
  lsq.io.sbuffer        <> sbuffer.io.in
  lsq.io.sqempty        <> sbuffer.io.sqempty

  // Sbuffer
  sbuffer.io.dcache     <> dcache.io.lsu.store
  sbuffer.io.dcache.resp.valid := RegNext(dcache.io.lsu.store.resp.valid)
  sbuffer.io.dcache.resp.bits := RegNext(dcache.io.lsu.store.resp.bits)
  assert(sbuffer.io.dcache.resp.ready === true.B)

  // flush sbuffer
  val fenceFlush = io.fenceToSbuffer.flushSb
  val atomicsFlush = atomicsUnit.io.flush_sbuffer.valid
  io.fenceToSbuffer.sbIsEmpty := sbuffer.io.flush.empty
  // if both of them tries to flush sbuffer at the same time
  // something must have gone wrong
  assert(!(fenceFlush && atomicsFlush))
  sbuffer.io.flush.valid := fenceFlush || atomicsFlush

  // AtomicsUnit: AtomicsUnit will override other control signials,
  // as atomics insts (LR/SC/AMO) will block the pipeline
  val s_normal :: s_atomics_0 :: s_atomics_1 :: Nil = Enum(3)
  val state = RegInit(s_normal)

  val atomic_rs0  = exuParameters.LduCnt + 0
  val atomic_rs1  = exuParameters.LduCnt + 1
  val st0_atomics = reservationStations(atomic_rs0).io.deq.valid && FuType.storeIsAMO(reservationStations(atomic_rs0).io.deq.bits.uop.ctrl.fuType)
  val st1_atomics = reservationStations(atomic_rs1).io.deq.valid && FuType.storeIsAMO(reservationStations(atomic_rs1).io.deq.bits.uop.ctrl.fuType)

  when (st0_atomics) {
    reservationStations(atomic_rs0).io.deq.ready := atomicsUnit.io.in.ready
    storeUnits(0).io.stin.valid := false.B

    state := s_atomics_0
    assert(!st1_atomics)
  }
  when (st1_atomics) {
    reservationStations(atomic_rs1).io.deq.ready := atomicsUnit.io.in.ready
    storeUnits(1).io.stin.valid := false.B

    state := s_atomics_1
    assert(!st0_atomics)
  }
  when (atomicsUnit.io.out.valid) {
    assert(state === s_atomics_0 || state === s_atomics_1)
    state := s_normal
  }

  atomicsUnit.io.in.valid := st0_atomics || st1_atomics
  atomicsUnit.io.in.bits  := Mux(st0_atomics, reservationStations(atomic_rs0).io.deq.bits, reservationStations(atomic_rs1).io.deq.bits)
  atomicsUnit.io.rsIdx    := Mux(st0_atomics, reservationStations(atomic_rs0).io.rsIdx, reservationStations(atomic_rs1).io.rsIdx)
  atomicsUnit.io.redirect <> io.fromCtrlBlock.redirect
  atomicsUnit.io.flush <> io.fromCtrlBlock.flush

  atomicsUnit.io.dtlb.resp.valid := false.B
  atomicsUnit.io.dtlb.resp.bits  := DontCare
  atomicsUnit.io.dtlb.req.ready  := dtlb.io.requestor(0).req.ready

  atomicsUnit.io.dcache <> dcache.io.lsu.atomics
  atomicsUnit.io.flush_sbuffer.empty := sbuffer.io.flush.empty

  // for atomicsUnit, it uses loadUnit(0)'s TLB port
  when (state === s_atomics_0 || state === s_atomics_1) {
    atomicsUnit.io.dtlb <> dtlb.io.requestor(0)

    loadUnits(0).io.dtlb.resp.valid := false.B
    loadUnits(0).io.ldout.ready := false.B

    // make sure there's no in-flight uops in load unit
    assert(!loadUnits(0).io.dtlb.req.valid)
    assert(!loadUnits(0).io.ldout.valid)
  }

  when (state === s_atomics_0) {
    atomicsUnit.io.tlbFeedback <> reservationStations(atomic_rs0).io.memfeedback

    assert(!storeUnits(0).io.tlbFeedback.valid)
  }
  when (state === s_atomics_1) {
    atomicsUnit.io.tlbFeedback <> reservationStations(atomic_rs1).io.memfeedback

    assert(!storeUnits(1).io.tlbFeedback.valid)
  }

  lsq.io.exceptionAddr.lsIdx  := io.lsqio.exceptionAddr.lsIdx
  lsq.io.exceptionAddr.isStore := io.lsqio.exceptionAddr.isStore
  io.lsqio.exceptionAddr.vaddr := Mux(atomicsUnit.io.exceptionAddr.valid, atomicsUnit.io.exceptionAddr.bits, lsq.io.exceptionAddr.vaddr)

  io.toDCachePrefetch <> dcache.io.prefetch
}<|MERGE_RESOLUTION|>--- conflicted
+++ resolved
@@ -242,14 +242,11 @@
     lsq.io.loadIn(i)              <> loadUnits(i).io.lsq.loadIn
     lsq.io.ldout(i)               <> loadUnits(i).io.lsq.ldout
     lsq.io.loadDataForwarded(i)   <> loadUnits(i).io.lsq.loadDataForwarded
-<<<<<<< HEAD
 
     // update waittable
     // TODO: read pc
     io.fromCtrlBlock.waitTableUpdate(i) := DontCare
-=======
     lsq.io.needReplayFromRS(i)    <> loadUnits(i).io.lsq.needReplayFromRS
->>>>>>> 61c3923a
   }
 
   // StoreUnit
