/***************************************************************************************
* Copyright (c) 2020-2021 Institute of Computing Technology, Chinese Academy of Sciences
* Copyright (c) 2020-2021 Peng Cheng Laboratory
*
* XiangShan is licensed under Mulan PSL v2.
* You can use this software according to the terms and conditions of the Mulan PSL v2.
* You may obtain a copy of Mulan PSL v2 at:
*          http://license.coscl.org.cn/MulanPSL2
*
* THIS SOFTWARE IS PROVIDED ON AN "AS IS" BASIS, WITHOUT WARRANTIES OF ANY KIND,
* EITHER EXPRESS OR IMPLIED, INCLUDING BUT NOT LIMITED TO NON-INFRINGEMENT,
* MERCHANTABILITY OR FIT FOR A PARTICULAR PURPOSE.
*
* See the Mulan PSL v2 for more details.
***************************************************************************************/

package xiangshan.backend

import chipsalliance.rocketchip.config.Parameters
import chisel3._
import chisel3.util._
import freechips.rocketchip.diplomacy.{BundleBridgeSource, LazyModule, LazyModuleImp}
import freechips.rocketchip.interrupts.{IntSinkNode, IntSinkPortSimple}
import freechips.rocketchip.tile.HasFPUParameters
import freechips.rocketchip.tilelink.{TLBuffer, TLIdentityNode}
import coupledL2.PrefetchRecv
import utils._
import utility._
import xiangshan._
import xiangshan.backend.exu.StdExeUnit
import xiangshan.backend.fu._
import xiangshan.backend.rob.{DebugLSIO, LsTopdownInfo, RobLsqIO, RobPtr}
import xiangshan.cache._
import xiangshan.cache.mmu._
import xiangshan.mem._
import xiangshan.mem.mdp._
import xiangshan.mem.prefetch.{BasePrefecher, SMSParams, SMSPrefetcher, L1Prefetcher}

class Std(implicit p: Parameters) extends FunctionUnit {
  io.in.ready := true.B
  io.out.valid := io.in.valid
  io.out.bits.uop := io.in.bits.uop
  io.out.bits.data := io.in.bits.src(0)
}

<<<<<<< HEAD
// Frontend bus goes through MemBlock
class FrontendBridge()(implicit p: Parameters) extends LazyModule {
  val icache_node = TLIdentityNode()
  val instr_uncache_node = TLIdentityNode()
  lazy val module = new LazyModuleImp(this) {
    // Nothing
  }
}
class ooo_to_mem(implicit p: Parameters) extends XSBundle{
=======
class ooo_to_mem(implicit p: Parameters) extends XSBundle {
>>>>>>> 2c35601c
  val loadFastMatch = Vec(exuParameters.LduCnt, Input(UInt(exuParameters.LduCnt.W)))
  val loadFastFuOpType = Vec(exuParameters.LduCnt, Input(FuOpType()))
  val loadFastImm = Vec(exuParameters.LduCnt, Input(UInt(12.W)))
  val sfence = Input(new SfenceBundle)
  val tlbCsr = Input(new TlbCsrBundle)
  val lsqio = new Bundle {
   val lcommit = Input(UInt(log2Up(CommitWidth + 1).W))
   val scommit = Input(UInt(log2Up(CommitWidth + 1).W))
   val pendingld = Input(Bool())
   val pendingst = Input(Bool())
   val commit = Input(Bool())
   val pendingPtr = Input(new RobPtr)
  }

  val isStore = Input(Bool())
  val csrCtrl = Flipped(new CustomCSRCtrlIO)
  val enqLsq = new LsqEnqIO
  val flushSb = Input(Bool())
  val loadPc = Vec(exuParameters.LduCnt, Input(UInt(VAddrBits.W))) // for hw prefetch
  val storePc = Vec(exuParameters.StuCnt, Input(UInt(VAddrBits.W))) // for hw prefetch
  val issue = Vec(exuParameters.LsExuCnt + exuParameters.StuCnt, Flipped(DecoupledIO(new ExuInput)))
}

class mem_to_ooo(implicit p: Parameters ) extends XSBundle {
  val otherFastWakeup = Vec(exuParameters.LduCnt + 2 * exuParameters.StuCnt, ValidIO(new MicroOp))
  val csrUpdate = new DistributedCSRUpdateReq
  val lqCancelCnt = Output(UInt(log2Up(VirtualLoadQueueSize + 1).W))
  val sqCancelCnt = Output(UInt(log2Up(StoreQueueSize + 1).W))
  val sqDeq = Output(UInt(log2Ceil(EnsbufferWidth + 1).W))
  val lqDeq = Output(UInt(log2Up(CommitWidth + 1).W))
  val stIn = Vec(exuParameters.StuCnt, ValidIO(new ExuInput))
  val stIssuePtr = Output(new SqPtr())

  val memoryViolation = ValidIO(new Redirect)
  val sbIsEmpty = Output(Bool())

  val lsTopdownInfo = Vec(exuParameters.LduCnt, Output(new LsTopdownInfo))

  val lsqio = new Bundle {
    val vaddr = Output(UInt(VAddrBits.W))
    val mmio = Output(Vec(LoadPipelineWidth, Bool()))
    val uop = Output(Vec(LoadPipelineWidth, new MicroOp))
    val lqCanAccept = Output(Bool())
    val sqCanAccept = Output(Bool())
  }
  val writeback = Vec(exuParameters.LsExuCnt + exuParameters.StuCnt, DecoupledIO(new ExuOutput))
}

class MemCoreTopDownIO extends Bundle {
  val robHeadMissInDCache = Output(Bool())
  val robHeadTlbReplay = Output(Bool())
  val robHeadTlbMiss = Output(Bool())
  val robHeadLoadVio = Output(Bool())
  val robHeadLoadMSHR = Output(Bool())
}

class fetch_to_mem(implicit p: Parameters) extends XSBundle{
  val itlb = Flipped(new TlbPtwIO())
}


class MemBlock()(implicit p: Parameters) extends LazyModule
  with HasXSParameter with HasWritebackSource {
  override def shouldBeInlined: Boolean = false

  val dcache = LazyModule(new DCacheWrapper())
  val uncache = LazyModule(new Uncache())
  val ptw = LazyModule(new L2TLBWrapper())
  val ptw_to_l2_buffer = if (!coreParams.softPTW) LazyModule(new TLBuffer) else null
  val l2_pf_sender_opt = coreParams.prefetcher.map(_ =>
    BundleBridgeSource(() => new PrefetchRecv)
  )
  val l3_pf_sender_opt = coreParams.prefetcher.map(_ =>
    BundleBridgeSource(() => new huancun.PrefetchRecv)
  )
  val frontendBridge = LazyModule(new FrontendBridge)
  // interrupt sinks
  val clint_int_sink = IntSinkNode(IntSinkPortSimple(1, 2))
  val debug_int_sink = IntSinkNode(IntSinkPortSimple(1, 1))
  val plic_int_sink = IntSinkNode(IntSinkPortSimple(2, 1))

  if (!coreParams.softPTW) {
    ptw_to_l2_buffer.node := ptw.node
  }

  lazy val module = new MemBlockImp(this)

  override val writebackSourceParams: Seq[WritebackSourceParams] = {
    val params = new WritebackSourceParams
    params.exuConfigs = (loadExuConfigs ++ storeExuConfigs).map(cfg => Seq(cfg))
    Seq(params)
  }
  override lazy val writebackSourceImp: HasWritebackSourceImp = module
}

class MemBlockImp(outer: MemBlock) extends LazyModuleImp(outer)
  with HasXSParameter
  with HasFPUParameters
  with HasWritebackSourceImp
  with HasPerfEvents
  with HasL1PrefetchSourceParameter
{

  val io = IO(new Bundle {
    val hartId = Input(UInt(8.W))
    val redirect = Flipped(ValidIO(new Redirect))

    val ooo_to_mem = new ooo_to_mem
    val mem_to_ooo = new mem_to_ooo
    val fetch_to_mem = new fetch_to_mem

    val rsfeedback = Vec(exuParameters.LsExuCnt, new MemRSFeedbackIO)
    val int2vlsu = Flipped(new Int2VLSUIO)
    val vec2vlsu = Flipped(new Vec2VLSUIO)
    // out
    val s3_delayed_load_error = Vec(exuParameters.LduCnt, Output(Bool()))
    val vlsu2vec = new VLSU2VecIO
    val vlsu2int = new VLSU2IntIO
    val vlsu2ctrl = new VLSU2CtrlIO
    // prefetch to l1 req
    val prefetch_req = Flipped(DecoupledIO(new L1PrefetchReq))
    // misc
    val error = new L1CacheErrorInfo
    val memInfo = new Bundle {
      val sqFull = Output(Bool())
      val lqFull = Output(Bool())
      val dcacheMSHRFull = Output(Bool())
    }
    val debug_ls = new DebugLSIO
    val lsTopdownInfo = Vec(exuParameters.LduCnt, Output(new LsTopdownInfo))
    val l2_hint = Input(Valid(new L2ToL1Hint()))
  
    // All the signals from/to frontend/backend to/from bus will go through MemBlock
    val externalInterrupt = Flipped(new ExternalInterruptIO)
    val inner_hartId = Output(UInt(64.W))
    val inner_reset_vector = Output(UInt(PAddrBits.W))
    val outer_reset_vector = Input(UInt(PAddrBits.W))
    val inner_cpu_halt = Input(Bool())
    val outer_cpu_halt = Output(Bool())
    val inner_beu_errors_icache = Input(new L1BusErrorUnitInfo)
    val outer_beu_errors_icache = Output(new L1BusErrorUnitInfo)
    val inner_l2_pf_enable = Input(Bool())
    val outer_l2_pf_enable = Output(Bool())
    val inner_hc_perfEvents = Output(Vec(numPCntHc * coreParams.L2NBanks, new PerfEvent))
    val outer_hc_perfEvents = Input(Vec(numPCntHc * coreParams.L2NBanks, new PerfEvent))
    val l2PfqBusy = Input(Bool())

    val debugTopDown = new Bundle {
      val robHeadVaddr = Flipped(Valid(UInt(VAddrBits.W)))
      val toCore = new MemCoreTopDownIO
    }
  })

  dontTouch(io.externalInterrupt)
  dontTouch(io.inner_hartId)
  dontTouch(io.inner_reset_vector)
  dontTouch(io.outer_reset_vector)
  dontTouch(io.inner_cpu_halt)
  dontTouch(io.outer_cpu_halt)
  dontTouch(io.inner_beu_errors_icache)
  dontTouch(io.outer_beu_errors_icache)
  dontTouch(io.inner_l2_pf_enable)
  dontTouch(io.outer_l2_pf_enable)
  dontTouch(io.inner_hc_perfEvents)
  dontTouch(io.outer_hc_perfEvents)

  // reset signals of frontend & backend are generated in memblock
  val reset_io_frontend = IO(Output(Reset()))
  val reset_io_backend = IO(Output(Reset()))

  override def writebackSource1: Option[Seq[Seq[DecoupledIO[ExuOutput]]]] = Some(Seq(io.mem_to_ooo.writeback))

  val redirect = RegNextWithEnable(io.redirect)

  val dcache = outer.dcache.module
  val uncache = outer.uncache.module

  val delayedDcacheRefill = RegNext(dcache.io.lsu.lsq)

  val csrCtrl = DelayN(io.ooo_to_mem.csrCtrl, 2)
  dcache.io.csr.distribute_csr <> csrCtrl.distribute_csr
  dcache.io.l2_pf_store_only := RegNext(io.ooo_to_mem.csrCtrl.l2_pf_store_only, false.B)
  io.mem_to_ooo.csrUpdate := RegNext(dcache.io.csr.update)
  io.error <> RegNext(RegNext(dcache.io.error))
  when(!csrCtrl.cache_error_enable){
    io.error.report_to_beu := false.B
    io.error.valid := false.B
  }

  val loadUnits = Seq.fill(exuParameters.LduCnt)(Module(new LoadUnit))
  val storeUnits = Seq.fill(exuParameters.StuCnt)(Module(new StoreUnit))
  val stdExeUnits = Seq.fill(exuParameters.StuCnt)(Module(new StdExeUnit))
  val stData = stdExeUnits.map(_.io.out)
  val exeUnits = loadUnits ++ storeUnits
  val l1_pf_req = Wire(Decoupled(new L1PrefetchReq()))
  val prefetcherOpt: Option[BasePrefecher] = coreParams.prefetcher.map {
    case _: SMSParams =>
      val sms = Module(new SMSPrefetcher())
      sms.io_agt_en := RegNextN(io.ooo_to_mem.csrCtrl.l1D_pf_enable_agt, 2, Some(false.B))
      sms.io_pht_en := RegNextN(io.ooo_to_mem.csrCtrl.l1D_pf_enable_pht, 2, Some(false.B))
      sms.io_act_threshold := RegNextN(io.ooo_to_mem.csrCtrl.l1D_pf_active_threshold, 2, Some(12.U))
      sms.io_act_stride := RegNextN(io.ooo_to_mem.csrCtrl.l1D_pf_active_stride, 2, Some(30.U))
      sms.io_stride_en := false.B
      sms
  }
  prefetcherOpt.foreach{ pf => pf.io.l1_req.ready := false.B }
  val l1PrefetcherOpt: Option[BasePrefecher] = coreParams.prefetcher.map {
    case _ =>
      val l1Prefetcher = Module(new L1Prefetcher())
      l1Prefetcher.io.enable := WireInit(Constantin.createRecord("enableL1StreamPrefetcher" + p(XSCoreParamsKey).HartId.toString, initValue = 1.U)) === 1.U
      l1Prefetcher.pf_ctrl <> dcache.io.pf_ctrl
      l1Prefetcher.l2PfqBusy := io.l2PfqBusy

      // stride will train on miss or prefetch hit
      for (i <- 0 until exuParameters.LduCnt) {
        val source = loadUnits(i).io.prefetch_train_l1
        l1Prefetcher.stride_train(i).valid := source.valid && source.bits.isFirstIssue && (
          source.bits.miss || isFromStride(source.bits.meta_prefetch)
        )
        l1Prefetcher.stride_train(i).bits := source.bits
        l1Prefetcher.stride_train(i).bits.uop.cf.pc := Mux(loadUnits(i).io.s2_ptr_chasing, io.ooo_to_mem.loadPc(i), RegNext(io.ooo_to_mem.loadPc(i)))
      }
      l1Prefetcher
  }
  // load prefetch to l1 Dcache
  l1PrefetcherOpt match {
    case Some(pf) => l1_pf_req <> pf.io.l1_req
    case None =>
      l1_pf_req.valid := false.B
      l1_pf_req.bits := DontCare
  }
  val pf_train_on_hit = RegNextN(io.ooo_to_mem.csrCtrl.l1D_pf_train_on_hit, 2, Some(true.B))

  loadUnits.zipWithIndex.map(x => x._1.suggestName("LoadUnit_"+x._2))
  storeUnits.zipWithIndex.map(x => x._1.suggestName("StoreUnit_"+x._2))
  val atomicsUnit = Module(new AtomicsUnit)

  // Atom inst comes from sta / std, then its result
  // will be writebacked using load writeback port
  //
  // However, atom exception will be writebacked to rob
  // using store writeback port

  val loadWritebackOverride  = Mux(atomicsUnit.io.out.valid, atomicsUnit.io.out.bits, loadUnits.head.io.ldout.bits)
  val ldout0 = Wire(Decoupled(new ExuOutput))
  ldout0.valid := atomicsUnit.io.out.valid || loadUnits.head.io.ldout.valid
  ldout0.bits  := loadWritebackOverride
  atomicsUnit.io.out.ready := ldout0.ready
  loadUnits.head.io.ldout.ready := ldout0.ready
  when(atomicsUnit.io.out.valid){
    ldout0.bits.uop.cf.exceptionVec := 0.U(16.W).asBools // exception will be writebacked via store wb port
  }

  val ldExeWbReqs = ldout0 +: loadUnits.tail.map(_.io.ldout)
  io.mem_to_ooo.writeback <> ldExeWbReqs ++ VecInit(storeUnits.map(_.io.stout)) ++ VecInit(stdExeUnits.map(_.io.out))
  io.mem_to_ooo.otherFastWakeup := DontCare
  io.mem_to_ooo.otherFastWakeup.take(2).zip(loadUnits.map(_.io.fast_uop)).foreach{case(a,b)=> a := b}
  val stOut = io.mem_to_ooo.writeback.drop(exuParameters.LduCnt).dropRight(exuParameters.StuCnt)

  // prefetch to l1 req
  // Stream's confidence is always 1
  loadUnits.foreach(load_unit => {
    load_unit.io.prefetch_req.valid <> l1_pf_req.valid
    load_unit.io.prefetch_req.bits <> l1_pf_req.bits
  })
  // NOTE: loadUnits(0) has higher bank conflict and miss queue arb priority than loadUnits(1)
  // when loadUnits(0) stage 0 is busy, hw prefetch will never use that pipeline
  val LowConfPort = 0
  loadUnits(LowConfPort).io.prefetch_req.bits.confidence := 0.U

  l1_pf_req.ready := (0 until exuParameters.LduCnt).map{
    case i => {
      if(i == LowConfPort) {
        loadUnits(i).io.canAcceptLowConfPrefetch
      }else {
        Mux(l1_pf_req.bits.confidence === 1.U, loadUnits(i).io.canAcceptHighConfPrefetch, loadUnits(i).io.canAcceptLowConfPrefetch)
      }
    }
  }.reduce(_ || _)

  // l1 pf fuzzer interface
  val DebugEnableL1PFFuzzer = false
  if (DebugEnableL1PFFuzzer) {
    // l1 pf req fuzzer
    val fuzzer = Module(new L1PrefetchFuzzer())
    fuzzer.io.vaddr := DontCare
    fuzzer.io.paddr := DontCare

    // override load_unit prefetch_req
    loadUnits.foreach(load_unit => {
      load_unit.io.prefetch_req.valid <> fuzzer.io.req.valid
      load_unit.io.prefetch_req.bits <> fuzzer.io.req.bits
    })

    fuzzer.io.req.ready := l1_pf_req.ready
  }

  // TODO: fast load wakeup
  val lsq     = Module(new LsqWrapper)
  val vlsq    = Module(new DummyVectorLsq)
  val sbuffer = Module(new Sbuffer)
  // if you wants to stress test dcache store, use FakeSbuffer
  // val sbuffer = Module(new FakeSbuffer) // out of date now
  io.mem_to_ooo.stIssuePtr := lsq.io.issuePtrExt

  dcache.io.hartId := io.hartId
  lsq.io.hartId := io.hartId
  sbuffer.io.hartId := io.hartId
  atomicsUnit.io.hartId := io.hartId

  dcache.io.lqEmpty := lsq.io.lqEmpty

  // load/store prefetch to l2 cache
  prefetcherOpt.foreach(sms_pf => {
    l1PrefetcherOpt.foreach(l1_pf => {
      val sms_pf_to_l2 = ValidIODelay(sms_pf.io.l2_req, 2)
      val l1_pf_to_l2 = ValidIODelay(l1_pf.io.l2_req, 2)

      outer.l2_pf_sender_opt.get.out.head._1.addr_valid := sms_pf_to_l2.valid || l1_pf_to_l2.valid
      outer.l2_pf_sender_opt.get.out.head._1.addr := Mux(l1_pf_to_l2.valid, l1_pf_to_l2.bits.addr, sms_pf_to_l2.bits.addr)
      outer.l2_pf_sender_opt.get.out.head._1.pf_source := Mux(l1_pf_to_l2.valid, l1_pf_to_l2.bits.source, sms_pf_to_l2.bits.source)
      outer.l2_pf_sender_opt.get.out.head._1.l2_pf_en := RegNextN(io.ooo_to_mem.csrCtrl.l2_pf_enable, 2, Some(true.B))

      sms_pf.io.enable := RegNextN(io.ooo_to_mem.csrCtrl.l1D_pf_enable, 2, Some(false.B))

      val l2_trace = Wire(new LoadPfDbBundle)
      l2_trace.paddr := outer.l2_pf_sender_opt.get.out.head._1.addr
      val table = ChiselDB.createTable("L2PrefetchTrace"+ p(XSCoreParamsKey).HartId.toString, new LoadPfDbBundle, basicDB = false)
      table.log(l2_trace, l1_pf_to_l2.valid, "StreamPrefetchTrace", clock, reset)
      table.log(l2_trace, !l1_pf_to_l2.valid && sms_pf_to_l2.valid, "L2PrefetchTrace", clock, reset)

      val l1_pf_to_l3 = ValidIODelay(l1_pf.io.l3_req, 4)
      outer.l3_pf_sender_opt.get.out.head._1.addr_valid := l1_pf_to_l3.valid
      outer.l3_pf_sender_opt.get.out.head._1.addr := l1_pf_to_l3.bits
      outer.l3_pf_sender_opt.get.out.head._1.l2_pf_en := RegNextN(io.ooo_to_mem.csrCtrl.l2_pf_enable, 4, Some(true.B))

      val l3_trace = Wire(new LoadPfDbBundle)
      l3_trace.paddr := outer.l3_pf_sender_opt.get.out.head._1.addr
      val l3_table = ChiselDB.createTable("L3PrefetchTrace"+ p(XSCoreParamsKey).HartId.toString, new LoadPfDbBundle, basicDB = false)
      l3_table.log(l3_trace, l1_pf_to_l3.valid, "StreamPrefetchTrace", clock, reset)

      XSPerfAccumulate("prefetch_fire_l2", outer.l2_pf_sender_opt.get.out.head._1.addr_valid)
      XSPerfAccumulate("prefetch_fire_l3", outer.l3_pf_sender_opt.get.out.head._1.addr_valid)
      XSPerfAccumulate("l1pf_fire_l2", l1_pf_to_l2.valid)
      XSPerfAccumulate("sms_fire_l2", !l1_pf_to_l2.valid && sms_pf_to_l2.valid)
      XSPerfAccumulate("sms_block_by_l1pf", l1_pf_to_l2.valid && sms_pf_to_l2.valid)
    })
  })

  // ptw
  val sfence = RegNext(RegNext(io.ooo_to_mem.sfence))
  val tlbcsr = RegNext(RegNext(io.ooo_to_mem.tlbCsr))
  val ptw = outer.ptw.module
  val ptw_to_l2_buffer = outer.ptw_to_l2_buffer.module
  ptw.io.sfence <> sfence
  ptw.io.csr.tlb <> tlbcsr
  ptw.io.csr.distribute_csr <> csrCtrl.distribute_csr
  ptw.io.tlb(0) <> io.fetch_to_mem.itlb

  val perfEventsPTW = Wire(Vec(19, new PerfEvent))
  if (!coreParams.softPTW) {
    perfEventsPTW := ptw.getPerf
  } else {
    perfEventsPTW := DontCare
  }

  // dtlb
  val dtlb_ld = VecInit(Seq.fill(1){
    val tlb_ld = Module(new TLBNonBlock(exuParameters.LduCnt + 1, 2, ldtlbParams))
    tlb_ld.io // let the module have name in waveform
  })
  val dtlb_st = VecInit(Seq.fill(1){
    val tlb_st = Module(new TLBNonBlock(exuParameters.StuCnt, 1, sttlbParams))
    tlb_st.io // let the module have name in waveform
  })
  val dtlb_prefetch = VecInit(Seq.fill(1){
    val tlb_prefetch = Module(new TLBNonBlock(1, 2, pftlbParams))
    tlb_prefetch.io // let the module have name in waveform
  })
  val dtlb = dtlb_ld ++ dtlb_st ++ dtlb_prefetch
  val ptwio = Wire(new VectorTlbPtwIO(exuParameters.LduCnt + exuParameters.StuCnt + 2)) // load + store + hw prefetch
  val dtlb_reqs = dtlb.map(_.requestor).flatten
  val dtlb_pmps = dtlb.map(_.pmp).flatten
  dtlb.map(_.sfence := sfence)
  dtlb.map(_.csr := tlbcsr)
  dtlb.map(_.flushPipe.map(a => a := false.B)) // non-block doesn't need
  if (refillBothTlb) {
    require(ldtlbParams.outReplace == sttlbParams.outReplace)
    require(ldtlbParams.outReplace == pftlbParams.outReplace)
    require(ldtlbParams.outReplace)

    val replace = Module(new TlbReplace(exuParameters.LduCnt + exuParameters.StuCnt + 2, ldtlbParams))
    replace.io.apply_sep(dtlb_ld.map(_.replace) ++ dtlb_st.map(_.replace) ++ dtlb_prefetch.map(_.replace), ptwio.resp.bits.data.entry.tag)
  } else {
    if (ldtlbParams.outReplace) {
      val replace_ld = Module(new TlbReplace(exuParameters.LduCnt, ldtlbParams))
      replace_ld.io.apply_sep(dtlb_ld.map(_.replace), ptwio.resp.bits.data.entry.tag)
    }
    if (sttlbParams.outReplace) {
      val replace_st = Module(new TlbReplace(exuParameters.StuCnt, sttlbParams))
      replace_st.io.apply_sep(dtlb_st.map(_.replace), ptwio.resp.bits.data.entry.tag)
    }
    if (pftlbParams.outReplace) {
      val replace_pf = Module(new TlbReplace(1, pftlbParams))
      replace_pf.io.apply_sep(dtlb_prefetch.map(_.replace), ptwio.resp.bits.data.entry.tag)
    }
  }

  val ptw_resp_next = RegEnable(ptwio.resp.bits, ptwio.resp.valid)
  val ptw_resp_v = RegNext(ptwio.resp.valid && !(sfence.valid && tlbcsr.satp.changed), init = false.B)
  ptwio.resp.ready := true.B

  dtlb.flatMap(a => a.ptw.req)
    .zipWithIndex
    .foreach{ case (tlb, i) =>
      tlb.ready := ptwio.req(i).ready
      ptwio.req(i).bits := tlb.bits
    val vector_hit = if (refillBothTlb) Cat(ptw_resp_next.vector).orR
      else if (i < (exuParameters.LduCnt + 1)) Cat(ptw_resp_next.vector.take(exuParameters.LduCnt + 1)).orR
      else if (i < (exuParameters.LduCnt + 1 + exuParameters.StuCnt)) Cat(ptw_resp_next.vector.drop(exuParameters.LduCnt + 1)).orR
      else Cat(ptw_resp_next.vector.drop(exuParameters.LduCnt + exuParameters.StuCnt + 1)).orR
    ptwio.req(i).valid := tlb.valid && !(ptw_resp_v && vector_hit &&
      ptw_resp_next.data.hit(tlb.bits.vpn, tlbcsr.satp.asid, allType = true, ignoreAsid = true))
  }
  dtlb.foreach(_.ptw.resp.bits := ptw_resp_next.data)
  if (refillBothTlb) {
    dtlb.foreach(_.ptw.resp.valid := ptw_resp_v && Cat(ptw_resp_next.vector).orR)
  } else {
    dtlb_ld.foreach(_.ptw.resp.valid := ptw_resp_v && Cat(ptw_resp_next.vector.take(exuParameters.LduCnt + 1)).orR)
    dtlb_st.foreach(_.ptw.resp.valid := ptw_resp_v && Cat(ptw_resp_next.vector.drop(exuParameters.LduCnt + 1).take(exuParameters.StuCnt)).orR)
    dtlb_prefetch.foreach(_.ptw.resp.valid := ptw_resp_v && Cat(ptw_resp_next.vector.drop(exuParameters.LduCnt + exuParameters.StuCnt + 1)).orR)
  }

  val dtlbRepeater1  = PTWFilter(ldtlbParams.fenceDelay, ptwio, sfence, tlbcsr, l2tlbParams.dfilterSize)
  val dtlbRepeater2  = PTWRepeaterNB(passReady = false, ldtlbParams.fenceDelay, dtlbRepeater1.io.ptw, ptw.io.tlb(1), sfence, tlbcsr)
  val itlbRepeater2 = PTWRepeaterNB(passReady = false, itlbParams.fenceDelay, io.fetch_to_mem.itlb, ptw.io.tlb(0), sfence, tlbcsr)

  lsq.io.debugTopDown.robHeadMissInDTlb := dtlbRepeater1.io.rob_head_miss_in_tlb

  // pmp
  val pmp = Module(new PMP())
  pmp.io.distribute_csr <> csrCtrl.distribute_csr

  val pmp_check = VecInit(Seq.fill(exuParameters.LduCnt + exuParameters.StuCnt + 2)(Module(new PMPChecker(3)).io))
  for ((p,d) <- pmp_check zip dtlb_pmps) {
    p.apply(tlbcsr.priv.dmode, pmp.io.pmp, pmp.io.pma, d)
    require(p.req.bits.size.getWidth == d.bits.size.getWidth)
  }

  for (i <- 0 until exuParameters.LduCnt) {
    io.debug_ls.debugLsInfo(i) := loadUnits(i).io.debug_ls
  }
  for (i <- 0 until exuParameters.StuCnt) {
    io.debug_ls.debugLsInfo(i + exuParameters.LduCnt) := storeUnits(i).io.debug_ls
  }

  io.mem_to_ooo.lsTopdownInfo := loadUnits.map(_.io.lsTopdownInfo)

  val tdata = RegInit(VecInit(Seq.fill(6)(0.U.asTypeOf(new MatchTriggerIO))))
  val tEnable = RegInit(VecInit(Seq.fill(6)(false.B)))
  val en = csrCtrl.trigger_enable
  tEnable := VecInit(en(2), en (3), en(4), en(5), en(7), en(9))
  when(csrCtrl.mem_trigger.t.valid) {
    tdata(csrCtrl.mem_trigger.t.bits.addr) := csrCtrl.mem_trigger.t.bits.tdata
  }
  val lTriggerMapping = Map(0 -> 2, 1 -> 3, 2 -> 5)
  val sTriggerMapping = Map(0 -> 0, 1 -> 1, 2 -> 4)
  val lChainMapping = Map(0 -> 2)
  val sChainMapping = Map(0 -> 1)
  XSDebug(tEnable.asUInt.orR, "Debug Mode: At least one store trigger is enabled\n")
  for(j <- 0 until 3)
    PrintTriggerInfo(tEnable(j), tdata(j))

  // LoadUnit
  class BalanceEntry extends XSBundle {
    val balance = Bool()
    val req = new LqWriteBundle
    val port = UInt(log2Up(LoadPipelineWidth).W)
  }

  def balanceReOrder(sel: Seq[ValidIO[BalanceEntry]]): Seq[ValidIO[BalanceEntry]] = {
    require(sel.length > 0)
    val balancePick = ParallelPriorityMux(sel.map(x => (x.valid && x.bits.balance) -> x))
    val reorderSel = Wire(Vec(sel.length, ValidIO(new BalanceEntry)))
    (0 until sel.length).map(i =>
      if (i == 0) {
        when (balancePick.valid && balancePick.bits.balance) {
          reorderSel(i) := balancePick
        } .otherwise {
          reorderSel(i) := sel(i)
        }
      } else {
        when (balancePick.valid && balancePick.bits.balance && i.U === balancePick.bits.port) {
          reorderSel(i) := sel(0)
        } .otherwise {
          reorderSel(i) := sel(i)
        }
      }
    )
    reorderSel
  }

  val fastReplaySel = loadUnits.zipWithIndex.map { case (ldu, i) => {
    val wrapper = Wire(Valid(new BalanceEntry))
    wrapper.valid        := ldu.io.fast_rep_out.valid
    wrapper.bits.req     := ldu.io.fast_rep_out.bits
    wrapper.bits.balance := ldu.io.fast_rep_out.bits.rep_info.bank_conflict
    wrapper.bits.port    := i.U
    wrapper
  }}
  val balanceFastReplaySel = balanceReOrder(fastReplaySel)

  val correctMissTrain = WireInit(Constantin.createRecord("CorrectMissTrain" + p(XSCoreParamsKey).HartId.toString, initValue = 0.U)) === 1.U

  for (i <- 0 until exuParameters.LduCnt) {
    loadUnits(i).io.redirect <> redirect
    loadUnits(i).io.isFirstIssue := true.B

    // get input form dispatch
    loadUnits(i).io.ldin <> io.ooo_to_mem.issue(i)
    loadUnits(i).io.feedback_slow <> io.rsfeedback(i).feedbackSlow
    loadUnits(i).io.feedback_fast <> io.rsfeedback(i).feedbackFast
    loadUnits(i).io.rsIdx := io.rsfeedback(i).rsIdx
    loadUnits(i).io.correctMissTrain := correctMissTrain

    // fast replay
    loadUnits(i).io.fast_rep_in.valid := balanceFastReplaySel(i).valid
    loadUnits(i).io.fast_rep_in.bits := balanceFastReplaySel(i).bits.req

    loadUnits(i).io.fast_rep_out.ready := false.B
    for (j <- 0 until exuParameters.LduCnt) {
      when (balanceFastReplaySel(j).valid && balanceFastReplaySel(j).bits.port === i.U) {
        loadUnits(i).io.fast_rep_out.ready := loadUnits(j).io.fast_rep_in.ready
      }
    }

    // get input form dispatch
    loadUnits(i).io.ldin <> io.ooo_to_mem.issue(i)
    // dcache access
    loadUnits(i).io.dcache <> dcache.io.lsu.load(i)
    // forward
    loadUnits(i).io.lsq.forward <> lsq.io.forward(i)
    loadUnits(i).io.sbuffer <> sbuffer.io.forward(i)
    loadUnits(i).io.tl_d_channel := dcache.io.lsu.forward_D(i)
    loadUnits(i).io.forward_mshr <> dcache.io.lsu.forward_mshr(i)
    // ld-ld violation check
    loadUnits(i).io.lsq.ldld_nuke_query <> lsq.io.ldu.ldld_nuke_query(i)
    loadUnits(i).io.lsq.stld_nuke_query <> lsq.io.ldu.stld_nuke_query(i)
    loadUnits(i).io.csrCtrl       <> csrCtrl
    // dcache refill req
    loadUnits(i).io.refill           <> delayedDcacheRefill
    // dtlb
    loadUnits(i).io.tlb <> dtlb_reqs.take(exuParameters.LduCnt)(i)
    // pmp
    loadUnits(i).io.pmp <> pmp_check(i).resp
    // st-ld violation query
    for (s <- 0 until StorePipelineWidth) {
      loadUnits(i).io.stld_nuke_query(s) := storeUnits(s).io.stld_nuke_query
    }
    loadUnits(i).io.lq_rep_full <> lsq.io.lq_rep_full
    // load prefetch train
    prefetcherOpt.foreach(pf => {
      // sms will train on all miss load sources
      val source = loadUnits(i).io.prefetch_train
      pf.io.ld_in(i).valid := Mux(pf_train_on_hit,
        source.valid,
        source.valid && source.bits.isFirstIssue && source.bits.miss
      )
      pf.io.ld_in(i).bits := source.bits
      pf.io.ld_in(i).bits.uop.cf.pc := Mux(loadUnits(i).io.s2_ptr_chasing, io.ooo_to_mem.loadPc(i), RegNext(io.ooo_to_mem.loadPc(i)))
    })
    l1PrefetcherOpt.foreach(pf => {
      // stream will train on all load sources
      val source = loadUnits(i).io.prefetch_train_l1
      pf.io.ld_in(i).valid := source.valid && source.bits.isFirstIssue
      pf.io.ld_in(i).bits := source.bits
      pf.io.st_in(i).valid := false.B
      pf.io.st_in(i).bits := DontCare
    })

    // load to load fast forward: load(i) prefers data(i)
    val fastPriority = (i until exuParameters.LduCnt) ++ (0 until i)
    val fastValidVec = fastPriority.map(j => loadUnits(j).io.l2l_fwd_out.valid)
    val fastDataVec = fastPriority.map(j => loadUnits(j).io.l2l_fwd_out.data)
    val fastErrorVec = fastPriority.map(j => loadUnits(j).io.l2l_fwd_out.dly_ld_err)
    val fastMatchVec = fastPriority.map(j => io.ooo_to_mem.loadFastMatch(i)(j))
    loadUnits(i).io.l2l_fwd_in.valid := VecInit(fastValidVec).asUInt.orR
    loadUnits(i).io.l2l_fwd_in.data := ParallelPriorityMux(fastValidVec, fastDataVec)
    loadUnits(i).io.l2l_fwd_in.dly_ld_err := ParallelPriorityMux(fastValidVec, fastErrorVec)
    val fastMatch = ParallelPriorityMux(fastValidVec, fastMatchVec)
    loadUnits(i).io.ld_fast_match := fastMatch
    loadUnits(i).io.ld_fast_imm := io.ooo_to_mem.loadFastImm(i)
    loadUnits(i).io.ld_fast_fuOpType := io.ooo_to_mem.loadFastFuOpType(i)
    loadUnits(i).io.replay <> lsq.io.replay(i)

    loadUnits(i).io.l2_hint <> io.l2_hint

    // passdown to lsq (load s2)
    lsq.io.ldu.ldin(i) <> loadUnits(i).io.lsq.ldin
    lsq.io.ldout(i) <> loadUnits(i).io.lsq.uncache
    lsq.io.ld_raw_data(i) <> loadUnits(i).io.lsq.ld_raw_data
    lsq.io.trigger(i) <> loadUnits(i).io.lsq.trigger

    lsq.io.l2_hint.valid := io.l2_hint.valid
    lsq.io.l2_hint.bits.sourceId := io.l2_hint.bits.sourceId

    // alter writeback exception info
    io.s3_delayed_load_error(i) := loadUnits(i).io.s3_dly_ld_err

    // update mem dependency predictor
    // io.memPredUpdate(i) := DontCare

    // --------------------------------
    // Load Triggers
    // --------------------------------
    val hit = Wire(Vec(3, Bool()))
    for (j <- 0 until 3) {
      loadUnits(i).io.trigger(j).tdata2 := tdata(lTriggerMapping(j)).tdata2
      loadUnits(i).io.trigger(j).matchType := tdata(lTriggerMapping(j)).matchType
      loadUnits(i).io.trigger(j).tEnable := tEnable(lTriggerMapping(j))
      // Just let load triggers that match data unavailable
      hit(j) := loadUnits(i).io.trigger(j).addrHit && !tdata(lTriggerMapping(j)).select // Mux(tdata(j + 3).select, loadUnits(i).io.trigger(j).lastDataHit, loadUnits(i).io.trigger(j).addrHit)
      io.mem_to_ooo.writeback(i).bits.uop.cf.trigger.backendHit(lTriggerMapping(j)) := hit(j)
//      io.writeback(i).bits.uop.cf.trigger.backendTiming(lTriggerMapping(j)) := tdata(lTriggerMapping(j)).timing
      //      if (lChainMapping.contains(j)) io.writeback(i).bits.uop.cf.trigger.triggerChainVec(lChainMapping(j)) := hit && tdata(j+3).chain
    }
    when(tdata(2).chain) {
      io.mem_to_ooo.writeback(i).bits.uop.cf.trigger.backendHit(2) := hit(0) && hit(1)
      io.mem_to_ooo.writeback(i).bits.uop.cf.trigger.backendHit(3) := hit(0) && hit(1)
    }
    when(!io.mem_to_ooo.writeback(i).bits.uop.cf.trigger.backendEn(1)) {
      io.mem_to_ooo.writeback(i).bits.uop.cf.trigger.backendHit(5) := false.B
    }

    XSDebug(io.mem_to_ooo.writeback(i).bits.uop.cf.trigger.getHitBackend && io.mem_to_ooo.writeback(i).valid, p"Debug Mode: Load Inst No.${i}" +
    p"has trigger hit vec ${io.mem_to_ooo.writeback(i).bits.uop.cf.trigger.backendHit}\n")

  }
  // Prefetcher
  val StreamDTLBPortIndex = exuParameters.LduCnt
  val PrefetcherDTLBPortIndex = exuParameters.LduCnt + exuParameters.StuCnt + 1
  prefetcherOpt match {
  case Some(pf) => dtlb_reqs(PrefetcherDTLBPortIndex) <> pf.io.tlb_req
  case None =>
    dtlb_reqs(PrefetcherDTLBPortIndex) := DontCare
    dtlb_reqs(PrefetcherDTLBPortIndex).req.valid := false.B
    dtlb_reqs(PrefetcherDTLBPortIndex).resp.ready := true.B
  }
  l1PrefetcherOpt match {
    case Some(pf) => dtlb_reqs(StreamDTLBPortIndex) <> pf.io.tlb_req
    case None =>
        dtlb_reqs(StreamDTLBPortIndex) := DontCare
        dtlb_reqs(StreamDTLBPortIndex).req.valid := false.B
        dtlb_reqs(StreamDTLBPortIndex).resp.ready := true.B
  }

  // StoreUnit
  for (i <- 0 until exuParameters.StuCnt) {
    val stu = storeUnits(i)

    stdExeUnits(i).io.redirect <> redirect
    stdExeUnits(i).io.fromInt <> io.ooo_to_mem.issue(i + exuParameters.LduCnt + exuParameters.StuCnt)
    stdExeUnits(i).io.fromFp := DontCare
    stdExeUnits(i).io.out := DontCare

    stu.io.redirect      <> redirect
    stu.io.dcache        <> dcache.io.lsu.sta(i)
    stu.io.feedback_slow <> io.rsfeedback(exuParameters.LduCnt + i).feedbackSlow
    stu.io.rsIdx         <> io.rsfeedback(exuParameters.LduCnt + i).rsIdx
    // NOTE: just for dtlb's perf cnt
    stu.io.isFirstIssue <> io.rsfeedback(exuParameters.LduCnt + i).isFirstIssue
    stu.io.stin         <> io.ooo_to_mem.issue(exuParameters.LduCnt + i)
    stu.io.lsq          <> lsq.io.sta.storeAddrIn(i)
    stu.io.lsq_replenish <> lsq.io.sta.storeAddrInRe(i)
    // dtlb
    stu.io.tlb          <> dtlb_reqs.drop(exuParameters.LduCnt + 1)(i)
    stu.io.pmp          <> pmp_check(exuParameters.LduCnt + 1 + i).resp

    // prefetch
    stu.io.prefetch_req <> sbuffer.io.store_prefetch(i)

    // store unit does not need fast feedback
    io.rsfeedback(exuParameters.LduCnt + i).feedbackFast := DontCare

    // Lsq to sta unit
    lsq.io.sta.storeMaskIn(i) <> stu.io.st_mask_out

    // Lsq to std unit's rs
    lsq.io.std.storeDataIn(i) := stData(i)

    // store prefetch train
    prefetcherOpt.foreach(pf => {
      pf.io.st_in(i).valid := Mux(pf_train_on_hit,
        stu.io.prefetch_train.valid,
        stu.io.prefetch_train.valid && stu.io.prefetch_train.bits.isFirstIssue && (
          stu.io.prefetch_train.bits.miss
          )
      )
      pf.io.st_in(i).bits := stu.io.prefetch_train.bits
      pf.io.st_in(i).bits.uop.cf.pc := RegNext(io.ooo_to_mem.storePc(i))
    })

    // 1. sync issue info to store set LFST
    // 2. when store issue, broadcast issued sqPtr to wake up the following insts
    // io.stIn(i).valid := io.issue(exuParameters.LduCnt + i).valid
    // io.stIn(i).bits := io.issue(exuParameters.LduCnt + i).bits
    io.mem_to_ooo.stIn(i).valid := stu.io.issue.valid
    io.mem_to_ooo.stIn(i).bits := stu.io.issue.bits

    stu.io.stout.ready := true.B

    // -------------------------
    // Store Triggers
    // -------------------------
    when(stOut(i).fire()){
      val hit = Wire(Vec(3, Bool()))
      for (j <- 0 until 3) {
         hit(j) := !tdata(sTriggerMapping(j)).select && TriggerCmp(
           stOut(i).bits.debug.vaddr,
           tdata(sTriggerMapping(j)).tdata2,
           tdata(sTriggerMapping(j)).matchType,
           tEnable(sTriggerMapping(j))
         )
       stOut(i).bits.uop.cf.trigger.backendHit(sTriggerMapping(j)) := hit(j)
     }

     when(tdata(0).chain) {
       io.mem_to_ooo.writeback(i).bits.uop.cf.trigger.backendHit(0) := hit(0) && hit(1)
       io.mem_to_ooo.writeback(i).bits.uop.cf.trigger.backendHit(1) := hit(0) && hit(1)
     }

     when(!stOut(i).bits.uop.cf.trigger.backendEn(0)) {
       stOut(i).bits.uop.cf.trigger.backendHit(4) := false.B
     }
   }
  }

  // mmio store writeback will use store writeback port 0
  lsq.io.mmioStout.ready := false.B
  when (lsq.io.mmioStout.valid && !storeUnits(0).io.stout.valid) {
    stOut(0).valid := true.B
    stOut(0).bits  := lsq.io.mmioStout.bits
    lsq.io.mmioStout.ready := true.B
  }

  // atomic exception / trigger writeback
  when (atomicsUnit.io.out.valid) {
    // atom inst will use store writeback port 0 to writeback exception info
    stOut(0).valid := true.B
    stOut(0).bits  := atomicsUnit.io.out.bits
    assert(!lsq.io.mmioStout.valid && !storeUnits(0).io.stout.valid)

    // when atom inst writeback, surpress normal load trigger
    (0 until exuParameters.LduCnt).map(i => {
      io.mem_to_ooo.writeback(i).bits.uop.cf.trigger.backendHit := VecInit(Seq.fill(6)(false.B))
    })
  }

  // Uncahce
  uncache.io.enableOutstanding := io.ooo_to_mem.csrCtrl.uncache_write_outstanding_enable
  uncache.io.hartId := io.hartId
  lsq.io.uncacheOutstanding := io.ooo_to_mem.csrCtrl.uncache_write_outstanding_enable

  // Lsq
  io.mem_to_ooo.lsqio.mmio       := lsq.io.rob.mmio
  io.mem_to_ooo.lsqio.uop        := lsq.io.rob.uop
  lsq.io.rob.lcommit             := io.ooo_to_mem.lsqio.lcommit
  lsq.io.rob.scommit             := io.ooo_to_mem.lsqio.scommit
  lsq.io.rob.pendingld           := io.ooo_to_mem.lsqio.pendingld
  lsq.io.rob.pendingst           := io.ooo_to_mem.lsqio.pendingst
  lsq.io.rob.commit              := io.ooo_to_mem.lsqio.commit
  lsq.io.rob.pendingPtr          := io.ooo_to_mem.lsqio.pendingPtr

//  lsq.io.rob            <> io.lsqio.rob
  lsq.io.enq            <> io.ooo_to_mem.enqLsq
  lsq.io.brqRedirect    <> redirect
  io.mem_to_ooo.memoryViolation    <> lsq.io.rollback
  io.mem_to_ooo.lsqio.lqCanAccept  := lsq.io.lqCanAccept
  io.mem_to_ooo.lsqio.sqCanAccept  := lsq.io.sqCanAccept
  // lsq.io.uncache        <> uncache.io.lsq
  AddPipelineReg(lsq.io.uncache.req, uncache.io.lsq.req, false.B)
  AddPipelineReg(uncache.io.lsq.resp, lsq.io.uncache.resp, false.B)
  // delay dcache refill for 1 cycle for better timing
  lsq.io.refill         := delayedDcacheRefill
  lsq.io.release        := dcache.io.lsu.release
  lsq.io.lqCancelCnt <> io.mem_to_ooo.lqCancelCnt
  lsq.io.sqCancelCnt <> io.mem_to_ooo.sqCancelCnt
  lsq.io.lqDeq <> io.mem_to_ooo.lqDeq
  lsq.io.sqDeq <> io.mem_to_ooo.sqDeq
  lsq.io.tl_d_channel <> dcache.io.lsu.tl_d_channel

  // LSQ to store buffer
  lsq.io.sbuffer        <> sbuffer.io.in
  lsq.io.sqEmpty        <> sbuffer.io.sqempty
  dcache.io.force_write := lsq.io.force_write
  // Sbuffer
  sbuffer.io.csrCtrl    <> csrCtrl
  sbuffer.io.dcache     <> dcache.io.lsu.store
  sbuffer.io.memSetPattenDetected := dcache.io.memSetPattenDetected
  sbuffer.io.force_write <> lsq.io.force_write
  // flush sbuffer
  val fenceFlush = io.ooo_to_mem.flushSb
  val atomicsFlush = atomicsUnit.io.flush_sbuffer.valid
  val stIsEmpty = sbuffer.io.flush.empty && uncache.io.flush.empty
  io.mem_to_ooo.sbIsEmpty := RegNext(stIsEmpty)

  // if both of them tries to flush sbuffer at the same time
  // something must have gone wrong
  assert(!(fenceFlush && atomicsFlush))
  sbuffer.io.flush.valid := RegNext(fenceFlush || atomicsFlush)
  uncache.io.flush.valid := sbuffer.io.flush.valid

  // Vector Load/Store Queue
  vlsq.io.int2vlsu <> io.int2vlsu
  vlsq.io.vec2vlsu <> io.vec2vlsu
  vlsq.io.vlsu2vec <> io.vlsu2vec
  vlsq.io.vlsu2int <> io.vlsu2int
  vlsq.io.vlsu2ctrl <> io.vlsu2ctrl

  // AtomicsUnit: AtomicsUnit will override other control signials,
  // as atomics insts (LR/SC/AMO) will block the pipeline
  val s_normal +: s_atomics = Enum(exuParameters.StuCnt + 1)
  val state = RegInit(s_normal)

  val atomic_rs = (0 until exuParameters.StuCnt).map(exuParameters.LduCnt + _)
  val atomic_replay_port_idx = (0 until exuParameters.StuCnt)
  val st_atomics = Seq.tabulate(exuParameters.StuCnt)(i =>
    io.ooo_to_mem.issue(atomic_rs(i)).valid && FuType.storeIsAMO((io.ooo_to_mem.issue(atomic_rs(i)).bits.uop.ctrl.fuType))
  )

  val st_data_atomics = Seq.tabulate(exuParameters.StuCnt)(i =>
    stData(i).valid && FuType.storeIsAMO(stData(i).bits.uop.ctrl.fuType)
  )

  for (i <- 0 until exuParameters.StuCnt) when(st_atomics(i)) {
    io.ooo_to_mem.issue(atomic_rs(i)).ready := atomicsUnit.io.in.ready
    storeUnits(i).io.stin.valid := false.B

    state := s_atomics(i)
    if (exuParameters.StuCnt > 1)
      assert(!st_atomics.zipWithIndex.filterNot(_._2 == i).unzip._1.reduce(_ || _))
  }
  when (atomicsUnit.io.out.valid) {
    assert((0 until exuParameters.StuCnt).map(state === s_atomics(_)).reduce(_ || _))
    state := s_normal
  }

  atomicsUnit.io.in.valid := st_atomics.reduce(_ || _)
  atomicsUnit.io.in.bits  := Mux1H(Seq.tabulate(exuParameters.StuCnt)(i =>
    st_atomics(i) -> io.ooo_to_mem.issue(atomic_rs(i)).bits))
  atomicsUnit.io.storeDataIn.valid := st_data_atomics.reduce(_ || _)
  atomicsUnit.io.storeDataIn.bits  := Mux1H(Seq.tabulate(exuParameters.StuCnt)(i =>
    st_data_atomics(i) -> stData(i).bits))
  atomicsUnit.io.rsIdx    := Mux1H(Seq.tabulate(exuParameters.StuCnt)(i =>
    st_atomics(i) -> io.rsfeedback(atomic_rs(i)).rsIdx))
  atomicsUnit.io.redirect <> redirect

  // TODO: complete amo's pmp support
  val amoTlb = dtlb_ld(0).requestor(0)
  atomicsUnit.io.dtlb.resp.valid := false.B
  atomicsUnit.io.dtlb.resp.bits  := DontCare
  atomicsUnit.io.dtlb.req.ready  := amoTlb.req.ready
  atomicsUnit.io.pmpResp := pmp_check(0).resp

  atomicsUnit.io.dcache <> dcache.io.lsu.atomics
  atomicsUnit.io.flush_sbuffer.empty := stIsEmpty

  atomicsUnit.io.csrCtrl := csrCtrl

  // for atomicsUnit, it uses loadUnit(0)'s TLB port

  when (state =/= s_normal) {
    // use store wb port instead of load
    loadUnits(0).io.ldout.ready := false.B
    // use load_0's TLB
    atomicsUnit.io.dtlb <> amoTlb

    // hw prefetch should be disabled while executing atomic insts
    loadUnits.map(i => i.io.prefetch_req.valid := false.B)

    // make sure there's no in-flight uops in load unit
    assert(!loadUnits(0).io.ldout.valid)
  }

  for (i <- 0 until exuParameters.StuCnt) when (state === s_atomics(i)) {
    atomicsUnit.io.feedbackSlow <> io.rsfeedback(atomic_rs(i)).feedbackSlow

    assert(!storeUnits(i).io.feedback_slow.valid)
  }

  lsq.io.exceptionAddr.isStore := io.ooo_to_mem.isStore
  // Exception address is used several cycles after flush.
  // We delay it by 10 cycles to ensure its flush safety.
  val atomicsException = RegInit(false.B)
  when (DelayN(redirect.valid, 10) && atomicsException) {
    atomicsException := false.B
  }.elsewhen (atomicsUnit.io.exceptionAddr.valid) {
    atomicsException := true.B
  }
  val atomicsExceptionAddress = RegEnable(atomicsUnit.io.exceptionAddr.bits, atomicsUnit.io.exceptionAddr.valid)
  io.mem_to_ooo.lsqio.vaddr := RegNext(Mux(atomicsException, atomicsExceptionAddress, lsq.io.exceptionAddr.vaddr))
  XSError(atomicsException && atomicsUnit.io.in.valid, "new instruction before exception triggers\n")

  io.memInfo.sqFull := RegNext(lsq.io.sqFull)
  io.memInfo.lqFull := RegNext(lsq.io.lqFull)
  io.memInfo.dcacheMSHRFull := RegNext(dcache.io.mshrFull)

<<<<<<< HEAD
  io.externalInterrupt.msip := outer.clint_int_sink.in.head._1(0)
  io.externalInterrupt.mtip := outer.clint_int_sink.in.head._1(1)
  io.externalInterrupt.meip := outer.plic_int_sink.in.head._1(0)
  io.externalInterrupt.seip := outer.plic_int_sink.in.last._1(0)
  io.externalInterrupt.debug := outer.debug_int_sink.in.head._1(0)
  io.inner_hartId := io.hartId
  io.inner_reset_vector := io.outer_reset_vector
  io.outer_cpu_halt := io.inner_cpu_halt
  io.outer_beu_errors_icache := io.inner_beu_errors_icache
  io.outer_l2_pf_enable := io.inner_l2_pf_enable
  io.inner_hc_perfEvents <> io.outer_hc_perfEvents

  val resetTree = ResetGenNode(
    Seq(
      ResetGenNode(Seq(ResetGenNode(Seq(CellNode(reset_io_frontend))))),
      CellNode(reset_io_backend),
      ModuleNode(itlbRepeater2),
      ModuleNode(dtlbRepeater2),
      ModuleNode(ptw),
      ModuleNode(ptw_to_l2_buffer)
    )
  )
  ResetGen(resetTree, reset, !p(DebugOptionsKey).FPGAPlatform)
=======
  // top-down info
  dcache.io.debugTopDown.robHeadVaddr := io.debugTopDown.robHeadVaddr
  dtlbRepeater1.io.debugTopDown.robHeadVaddr := io.debugTopDown.robHeadVaddr
  lsq.io.debugTopDown.robHeadVaddr := io.debugTopDown.robHeadVaddr
  io.debugTopDown.toCore.robHeadMissInDCache := dcache.io.debugTopDown.robHeadMissInDCache
  io.debugTopDown.toCore.robHeadTlbReplay := lsq.io.debugTopDown.robHeadTlbReplay
  io.debugTopDown.toCore.robHeadTlbMiss := lsq.io.debugTopDown.robHeadTlbMiss
  io.debugTopDown.toCore.robHeadLoadVio := lsq.io.debugTopDown.robHeadLoadVio
  io.debugTopDown.toCore.robHeadLoadMSHR := lsq.io.debugTopDown.robHeadLoadMSHR
  dcache.io.debugTopDown.robHeadOtherReplay := lsq.io.debugTopDown.robHeadOtherReplay
>>>>>>> 2c35601c

  val ldDeqCount = PopCount(io.ooo_to_mem.issue.take(exuParameters.LduCnt).map(_.valid))
  val stDeqCount = PopCount(io.ooo_to_mem.issue.drop(exuParameters.LduCnt).map(_.valid))
  val rsDeqCount = ldDeqCount + stDeqCount
  XSPerfAccumulate("load_rs_deq_count", ldDeqCount)
  XSPerfHistogram("load_rs_deq_count", ldDeqCount, true.B, 0, exuParameters.LduCnt, 1)
  XSPerfAccumulate("store_rs_deq_count", stDeqCount)
  XSPerfHistogram("store_rs_deq_count", stDeqCount, true.B, 0, exuParameters.StuCnt, 1)
  XSPerfAccumulate("ls_rs_deq_count", rsDeqCount)

  val pfevent = Module(new PFEvent)
  pfevent.io.distribute_csr := csrCtrl.distribute_csr
  val csrevents = pfevent.io.hpmevent.slice(16,24)

  val memBlockPerfEvents = Seq(
    ("ldDeqCount", ldDeqCount),
    ("stDeqCount", stDeqCount),
  )
  val allPerfEvents = memBlockPerfEvents ++ (loadUnits ++ Seq(sbuffer, lsq, dcache)).flatMap(_.getPerfEvents)
  val hpmEvents = allPerfEvents.map(_._2.asTypeOf(new PerfEvent)) ++ perfEventsPTW
  val perfEvents = HPerfMonitor(csrevents, hpmEvents).getPerfEvents
  generatePerfEvent()
}<|MERGE_RESOLUTION|>--- conflicted
+++ resolved
@@ -43,7 +43,6 @@
   io.out.bits.data := io.in.bits.src(0)
 }
 
-<<<<<<< HEAD
 // Frontend bus goes through MemBlock
 class FrontendBridge()(implicit p: Parameters) extends LazyModule {
   val icache_node = TLIdentityNode()
@@ -52,10 +51,7 @@
     // Nothing
   }
 }
-class ooo_to_mem(implicit p: Parameters) extends XSBundle{
-=======
 class ooo_to_mem(implicit p: Parameters) extends XSBundle {
->>>>>>> 2c35601c
   val loadFastMatch = Vec(exuParameters.LduCnt, Input(UInt(exuParameters.LduCnt.W)))
   val loadFastFuOpType = Vec(exuParameters.LduCnt, Input(FuOpType()))
   val loadFastImm = Vec(exuParameters.LduCnt, Input(UInt(12.W)))
@@ -963,7 +959,6 @@
   io.memInfo.lqFull := RegNext(lsq.io.lqFull)
   io.memInfo.dcacheMSHRFull := RegNext(dcache.io.mshrFull)
 
-<<<<<<< HEAD
   io.externalInterrupt.msip := outer.clint_int_sink.in.head._1(0)
   io.externalInterrupt.mtip := outer.clint_int_sink.in.head._1(1)
   io.externalInterrupt.meip := outer.plic_int_sink.in.head._1(0)
@@ -987,7 +982,6 @@
     )
   )
   ResetGen(resetTree, reset, !p(DebugOptionsKey).FPGAPlatform)
-=======
   // top-down info
   dcache.io.debugTopDown.robHeadVaddr := io.debugTopDown.robHeadVaddr
   dtlbRepeater1.io.debugTopDown.robHeadVaddr := io.debugTopDown.robHeadVaddr
@@ -998,7 +992,6 @@
   io.debugTopDown.toCore.robHeadLoadVio := lsq.io.debugTopDown.robHeadLoadVio
   io.debugTopDown.toCore.robHeadLoadMSHR := lsq.io.debugTopDown.robHeadLoadMSHR
   dcache.io.debugTopDown.robHeadOtherReplay := lsq.io.debugTopDown.robHeadOtherReplay
->>>>>>> 2c35601c
 
   val ldDeqCount = PopCount(io.ooo_to_mem.issue.take(exuParameters.LduCnt).map(_.valid))
   val stDeqCount = PopCount(io.ooo_to_mem.issue.drop(exuParameters.LduCnt).map(_.valid))
