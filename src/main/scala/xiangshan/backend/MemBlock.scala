--- conflicted
+++ resolved
@@ -276,7 +276,6 @@
     // pmp
     loadUnits(i).io.pmp <> pmp_check(i).resp
 
-<<<<<<< HEAD
     // load to load fast forward: load(i) prefers data(i)
     val fastPriority = (i until exuParameters.LduCnt) ++ (0 until i)
     val fastValidVec = fastPriority.map(j => loadUnits(j).io.fastpathOut.valid)
@@ -287,12 +286,6 @@
     val fastMatch = ParallelPriorityMux(fastValidVec, fastMatchVec)
     loadUnits(i).io.loadFastMatch := fastMatch
     loadUnits(i).io.loadFastImm := io.loadFastImm(i)
-=======
-    // load to load fast forward
-    for (j <- 0 until exuParameters.LduCnt) {
-      loadUnits(i).io.fastpathIn(j) <> loadUnits(j).io.fastpathOut
-    }
->>>>>>> a1ad4885
 
     // Lsq to load unit's rs
 
@@ -517,11 +510,7 @@
     st_data_atomics(i) -> stData(i).bits))
   atomicsUnit.io.rsIdx    := Mux1H(Seq.tabulate(exuParameters.StuCnt)(i =>
     st_atomics(i) -> io.rsfeedback(atomic_rs(i)).rsIdx))
-<<<<<<< HEAD
   atomicsUnit.io.redirect <> redirect
-=======
-  atomicsUnit.io.redirect <> io.redirect
->>>>>>> a1ad4885
 
   // TODO: complete amo's pmp support
   val amoTlb = dtlb_ld(0).requestor(0)
@@ -568,12 +557,9 @@
   io.memInfo.lqFull := RegNext(lsq.io.lqFull)
   io.memInfo.dcacheMSHRFull := RegNext(dcache.io.mshrFull)
 
-<<<<<<< HEAD
-=======
   io.lqFull := lsq.io.lqFull
   io.sqFull := lsq.io.sqFull
 
->>>>>>> a1ad4885
   val ldDeqCount = PopCount(io.issue.take(exuParameters.LduCnt).map(_.valid))
   val stDeqCount = PopCount(io.issue.drop(exuParameters.LduCnt).map(_.valid))
   val rsDeqCount = ldDeqCount + stDeqCount
