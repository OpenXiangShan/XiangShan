--- conflicted
+++ resolved
@@ -23,13 +23,8 @@
 import freechips.rocketchip.diplomacy.{BundleBridgeSource, LazyModule, LazyModuleImp}
 import freechips.rocketchip.interrupts.{IntSinkNode, IntSinkPortSimple}
 import freechips.rocketchip.tile.HasFPUParameters
-import freechips.rocketchip.tilelink._
-<<<<<<< HEAD
-import coupledL2.{PrefetchRecv, RVA23CMOReq, RVA23CMOResp}
-=======
-import coupledL2.PrefetchRecv
+import freechips.rocketchip.tilelink._import coupledL2.{PrefetchRecv, RVA23CMOReq, RVA23CMOResp}
 import device.MsiInfoBundle
->>>>>>> 7e0f64b0
 import utils._
 import utility._
 import xiangshan._
@@ -880,16 +875,6 @@
 
     lsq.io.tlb_hint <> dtlbRepeater.io.hint.get
 
-<<<<<<< HEAD
-    // lsq to l2 CMO
-    if (HasRVA23CMO) {
-      outer.cmo_sender.out.head._1  <> lsq.io.cmoOpReq
-      outer.cmo_reciver.in.head._1  <> lsq.io.cmoOpResp
-    } else {
-      lsq.io.cmoOpReq.ready  := false.B
-      lsq.io.cmoOpResp.valid := false.B
-      lsq.io.cmoOpResp.bits  := DontCare
-=======
     // connect misalignBuffer
     loadMisalignBuffer.io.req(i) <> loadUnits(i).io.misalign_buf
 
@@ -899,7 +884,6 @@
     } else {
       loadUnits(i).io.misalign_ldin.valid := false.B
       loadUnits(i).io.misalign_ldin.bits := DontCare
->>>>>>> 7e0f64b0
     }
 
     // alter writeback exception info
@@ -1119,6 +1103,15 @@
 
   lsq.io.maControl                              <> storeMisalignBuffer.io.sqControl
 
+  // lsq to l2 CMO
+  if (HasRVA23CMO) {
+    outer.cmo_sender.out.head._1  <> lsq.io.cmoOpReq
+    outer.cmo_reciver.in.head._1  <> lsq.io.cmoOpResp
+  } else {
+    lsq.io.cmoOpReq.ready  := false.B
+    lsq.io.cmoOpResp.valid := false.B
+    lsq.io.cmoOpResp.bits  := DontCare
+  }
   // Prefetcher
   val StreamDTLBPortIndex = TlbStartVec(dtlb_ld_idx) + LduCnt + HyuCnt
   val PrefetcherDTLBPortIndex = TlbStartVec(dtlb_pf_idx)
