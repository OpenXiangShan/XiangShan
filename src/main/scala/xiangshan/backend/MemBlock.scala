/***************************************************************************************
* Copyright (c) 2020-2021 Institute of Computing Technology, Chinese Academy of Sciences
* Copyright (c) 2020-2021 Peng Cheng Laboratory
*
* XiangShan is licensed under Mulan PSL v2.
* You can use this software according to the terms and conditions of the Mulan PSL v2.
* You may obtain a copy of Mulan PSL v2 at:
*          http://license.coscl.org.cn/MulanPSL2
*
* THIS SOFTWARE IS PROVIDED ON AN "AS IS" BASIS, WITHOUT WARRANTIES OF ANY KIND,
* EITHER EXPRESS OR IMPLIED, INCLUDING BUT NOT LIMITED TO NON-INFRINGEMENT,
* MERCHANTABILITY OR FIT FOR A PARTICULAR PURPOSE.
*
* See the Mulan PSL v2 for more details.
***************************************************************************************/

package xiangshan.backend

import chipsalliance.rocketchip.config.Parameters
import chisel3._
import chisel3.util._
import freechips.rocketchip.diplomacy.{BundleBridgeSource, LazyModule, LazyModuleImp}
import freechips.rocketchip.tile.HasFPUParameters
import freechips.rocketchip.tilelink.TLBuffer
import coupledL2.PrefetchRecv
import utils._
import utility._
import xiangshan._
import xiangshan.backend.exu.StdExeUnit
import xiangshan.backend.fu._
import xiangshan.backend.rob.{DebugLSIO, LsTopdownInfo, RobLsqIO, RobPtr}
import xiangshan.cache._
import xiangshan.cache.mmu._
import xiangshan.mem._
import xiangshan.mem.mdp._
import xiangshan.mem.prefetch.{BasePrefecher, SMSParams, SMSPrefetcher}

class Std(implicit p: Parameters) extends FunctionUnit {
  io.in.ready := true.B
  io.out.valid := io.in.valid
  io.out.bits.uop := io.in.bits.uop
  io.out.bits.data := io.in.bits.src(0)
}

class ooo_to_mem(implicit p: Parameters) extends XSBundle{
  val loadFastMatch = Vec(exuParameters.LduCnt, Input(UInt(exuParameters.LduCnt.W)))
  val loadFastImm = Vec(exuParameters.LduCnt, Input(UInt(12.W)))
  val sfence = Input(new SfenceBundle)
  val tlbCsr = Input(new TlbCsrBundle)
  val lsqio = new Bundle {
   val lcommit = Input(UInt(log2Up(CommitWidth + 1).W))
   val scommit = Input(UInt(log2Up(CommitWidth + 1).W))
   val pendingld = Input(Bool())
   val pendingst = Input(Bool())
   val commit = Input(Bool())
   val pendingPtr = Input(new RobPtr)
  }

  val isStore = Input(Bool())
  val csrCtrl = Flipped(new CustomCSRCtrlIO)
  val enqLsq = new LsqEnqIO
  val flushSb = Input(Bool())
  val loadPc = Vec(exuParameters.LduCnt, Input(UInt(VAddrBits.W))) // for hw prefetch
  val issue = Vec(exuParameters.LsExuCnt + exuParameters.StuCnt, Flipped(DecoupledIO(new ExuInput)))
}

class mem_to_ooo(implicit p: Parameters ) extends XSBundle{
  val otherFastWakeup = Vec(exuParameters.LduCnt + 2 * exuParameters.StuCnt, ValidIO(new MicroOp))
  val csrUpdate = new DistributedCSRUpdateReq
  val lqCancelCnt = Output(UInt(log2Up(VirtualLoadQueueSize + 1).W))
  val sqCancelCnt = Output(UInt(log2Up(StoreQueueSize + 1).W))
  val sqDeq = Output(UInt(log2Ceil(EnsbufferWidth + 1).W))
  val lqDeq = Output(UInt(log2Up(CommitWidth + 1).W))
  val stIn = Vec(exuParameters.StuCnt, ValidIO(new ExuInput))
  val stIssuePtr = Output(new SqPtr())

  val memoryViolation = ValidIO(new Redirect)
  val sbIsEmpty = Output(Bool())

  val lsTopdownInfo = Vec(exuParameters.LduCnt, Output(new LsTopdownInfo))

  val lsqio = new Bundle {
    val vaddr = Output(UInt(VAddrBits.W))
    val mmio = Output(Vec(LoadPipelineWidth, Bool()))
    val uop = Output(Vec(LoadPipelineWidth, new MicroOp))
    val lqCanAccept = Output(Bool())
    val sqCanAccept = Output(Bool())
  }
  val writeback = Vec(exuParameters.LsExuCnt + exuParameters.StuCnt, DecoupledIO(new ExuOutput))
}

class fetch_to_mem(implicit p: Parameters) extends XSBundle{
  val itlb = Flipped(new TlbPtwIO())
}


class MemBlock()(implicit p: Parameters) extends LazyModule
  with HasXSParameter with HasWritebackSource {

  val dcache = LazyModule(new DCacheWrapper())
  val uncache = LazyModule(new Uncache())
  val ptw = LazyModule(new L2TLBWrapper())
  val ptw_to_l2_buffer = if (!coreParams.softPTW) LazyModule(new TLBuffer) else null
  val pf_sender_opt = coreParams.prefetcher.map(_ =>
    BundleBridgeSource(() => new PrefetchRecv)
  )

<<<<<<< HEAD
  if (!coreParams.softPTW) {
    ptw_to_l2_buffer.node := ptw.node
  }
=======
  ptw_to_l2_buffer.node := ptw.node
>>>>>>> 254c1d04

  lazy val module = new MemBlockImp(this)

  override val writebackSourceParams: Seq[WritebackSourceParams] = {
    val params = new WritebackSourceParams
    params.exuConfigs = (loadExuConfigs ++ storeExuConfigs).map(cfg => Seq(cfg))
    Seq(params)
  }
  override lazy val writebackSourceImp: HasWritebackSourceImp = module
}

class MemBlockImp(outer: MemBlock) extends LazyModuleImp(outer)
  with HasXSParameter
  with HasFPUParameters
  with HasWritebackSourceImp
  with HasPerfEvents
{

  val io = IO(new Bundle {
    val hartId = Input(UInt(8.W))
    val redirect = Flipped(ValidIO(new Redirect))
<<<<<<< HEAD

    val ooo_to_mem = new ooo_to_mem
    val mem_to_ooo = new mem_to_ooo
    val fetch_to_mem = new fetch_to_mem

=======
    // in from fetch
    val itlb = Flipped(new TlbPtwIO())
    // in from ooo
    val issue = Vec(exuParameters.LsExuCnt + exuParameters.StuCnt, Flipped(DecoupledIO(new ExuInput)))
    val loadFastMatch = Vec(exuParameters.LduCnt, Input(UInt(exuParameters.LduCnt.W)))
    val loadFastImm = Vec(exuParameters.LduCnt, Input(UInt(12.W)))
>>>>>>> 254c1d04
    val rsfeedback = Vec(exuParameters.LsExuCnt, new MemRSFeedbackIO)


    val int2vlsu = Flipped(new Int2VLSUIO)
    val vec2vlsu = Flipped(new Vec2VLSUIO)
    // out
    val s3_delayed_load_error = Vec(exuParameters.LduCnt, Output(Bool()))
    val vlsu2vec = new VLSU2VecIO
    val vlsu2int = new VLSU2IntIO
    val vlsu2ctrl = new VLSU2CtrlIO
    // prefetch to l1 req
    val prefetch_req = Flipped(DecoupledIO(new L1PrefetchReq))
    // misc
<<<<<<< HEAD
=======
    val stIn = Vec(exuParameters.StuCnt, ValidIO(new ExuInput))
    val memoryViolation = ValidIO(new Redirect)
    val sfence = Input(new SfenceBundle)
    val tlbCsr = Input(new TlbCsrBundle)
    val fenceToSbuffer = Flipped(new FenceToSbuffer)
    val enqLsq = new LsqEnqIO
    // val memPredUpdate = Vec(exuParameters.StuCnt, Input(new MemPredUpdateReq))
    val lsqio = new Bundle {
      val exceptionAddr = new ExceptionAddrIO // to csr
      val rob = Flipped(new RobLsqIO) // rob to lsq
      val lqCanAccept = Output(Bool())
      val sqCanAccept = Output(Bool())
    }
    val csrCtrl = Flipped(new CustomCSRCtrlIO)
    val csrUpdate = new DistributedCSRUpdateReq
>>>>>>> 254c1d04
    val error = new L1CacheErrorInfo
    val memInfo = new Bundle {
      val sqFull = Output(Bool())
      val lqFull = Output(Bool())
      val dcacheMSHRFull = Output(Bool())
    }
<<<<<<< HEAD
=======
    val lqCancelCnt = Output(UInt(log2Up(VirtualLoadQueueSize + 1).W))
    val sqCancelCnt = Output(UInt(log2Up(StoreQueueSize + 1).W))
    val sqDeq = Output(UInt(log2Ceil(EnsbufferWidth + 1).W))
    val lqDeq = Output(UInt(log2Up(CommitWidth + 1).W))
>>>>>>> 254c1d04
    val debug_ls = new DebugLSIO
    val lsTopdownInfo = Vec(exuParameters.LduCnt, Output(new LsTopdownInfo))
    val l2_hint = Input(Valid(new L2ToL1Hint()))
  })

  override def writebackSource1: Option[Seq[Seq[DecoupledIO[ExuOutput]]]] = Some(Seq(io.mem_to_ooo.writeback))

  val redirect = RegNextWithEnable(io.redirect)

  val dcache = outer.dcache.module
  val uncache = outer.uncache.module

  val delayedDcacheRefill = RegNext(dcache.io.lsu.lsq)

  val csrCtrl = DelayN(io.ooo_to_mem.csrCtrl, 2)
  dcache.io.csr.distribute_csr <> csrCtrl.distribute_csr
  dcache.io.l2_pf_store_only := RegNext(io.ooo_to_mem.csrCtrl.l2_pf_store_only, false.B)
  io.mem_to_ooo.csrUpdate := RegNext(dcache.io.csr.update)
  io.error <> RegNext(RegNext(dcache.io.error))
  when(!csrCtrl.cache_error_enable){
    io.error.report_to_beu := false.B
    io.error.valid := false.B
  }

  val loadUnits = Seq.fill(exuParameters.LduCnt)(Module(new LoadUnit))
  val storeUnits = Seq.fill(exuParameters.StuCnt)(Module(new StoreUnit))
  val stdExeUnits = Seq.fill(exuParameters.StuCnt)(Module(new StdExeUnit))
  val stData = stdExeUnits.map(_.io.out)
  val exeUnits = loadUnits ++ storeUnits
  val l1_pf_req = Wire(Decoupled(new L1PrefetchReq()))
  val prefetcherOpt: Option[BasePrefecher] = coreParams.prefetcher.map {
    case _: SMSParams =>
      val sms = Module(new SMSPrefetcher())
      sms.io_agt_en := RegNextN(io.ooo_to_mem.csrCtrl.l1D_pf_enable_agt, 2, Some(false.B))
      sms.io_pht_en := RegNextN(io.ooo_to_mem.csrCtrl.l1D_pf_enable_pht, 2, Some(false.B))
      sms.io_act_threshold := RegNextN(io.ooo_to_mem.csrCtrl.l1D_pf_active_threshold, 2, Some(12.U))
      sms.io_act_stride := RegNextN(io.ooo_to_mem.csrCtrl.l1D_pf_active_stride, 2, Some(30.U))
      sms.io_stride_en := RegNextN(io.ooo_to_mem.csrCtrl.l1D_pf_enable_stride, 2, Some(true.B))
      sms
  }
  prefetcherOpt.foreach(pf => {
    val pf_to_l2 = ValidIODelay(pf.io.pf_addr, 2)
    outer.pf_sender_opt.get.out.head._1.addr_valid := pf_to_l2.valid
    outer.pf_sender_opt.get.out.head._1.addr := pf_to_l2.bits
    outer.pf_sender_opt.get.out.head._1.l2_pf_en := RegNextN(io.ooo_to_mem.csrCtrl.l2_pf_enable, 2, Some(true.B))
    pf.io.enable := RegNextN(io.ooo_to_mem.csrCtrl.l1D_pf_enable, 2, Some(false.B))
  })
  prefetcherOpt match {
    case Some(pf) => l1_pf_req <> pf.io.l1_req
    case None =>
      l1_pf_req.valid := false.B
      l1_pf_req.bits := DontCare
  }
  val pf_train_on_hit = RegNextN(io.ooo_to_mem.csrCtrl.l1D_pf_train_on_hit, 2, Some(true.B))

  loadUnits.zipWithIndex.map(x => x._1.suggestName("LoadUnit_"+x._2))
  storeUnits.zipWithIndex.map(x => x._1.suggestName("StoreUnit_"+x._2))
  val atomicsUnit = Module(new AtomicsUnit)

  // Atom inst comes from sta / std, then its result
  // will be writebacked using load writeback port
  //
  // However, atom exception will be writebacked to rob
  // using store writeback port

  val loadWritebackOverride  = Mux(atomicsUnit.io.out.valid, atomicsUnit.io.out.bits, loadUnits.head.io.ldout.bits)
  val ldout0 = Wire(Decoupled(new ExuOutput))
  ldout0.valid := atomicsUnit.io.out.valid || loadUnits.head.io.ldout.valid
  ldout0.bits  := loadWritebackOverride
  atomicsUnit.io.out.ready := ldout0.ready
  loadUnits.head.io.ldout.ready := ldout0.ready
  when(atomicsUnit.io.out.valid){
    ldout0.bits.uop.cf.exceptionVec := 0.U(16.W).asBools // exception will be writebacked via store wb port
  }

  val ldExeWbReqs = ldout0 +: loadUnits.tail.map(_.io.ldout)
  io.mem_to_ooo.writeback <> ldExeWbReqs ++ VecInit(storeUnits.map(_.io.stout)) ++ VecInit(stdExeUnits.map(_.io.out))
  io.mem_to_ooo.otherFastWakeup := DontCare
  io.mem_to_ooo.otherFastWakeup.take(2).zip(loadUnits.map(_.io.fast_uop)).foreach{case(a,b)=> a := b}
  val stOut = io.mem_to_ooo.writeback.drop(exuParameters.LduCnt).dropRight(exuParameters.StuCnt)

  // prefetch to l1 req
  loadUnits.foreach(load_unit => {
    load_unit.io.prefetch_req.valid <> l1_pf_req.valid
    load_unit.io.prefetch_req.bits <> l1_pf_req.bits
  })
  // when loadUnits(0) stage 0 is busy, hw prefetch will never use that pipeline
  loadUnits(0).io.prefetch_req.bits.confidence := 0.U

  l1_pf_req.ready := (l1_pf_req.bits.confidence > 0.U) ||
    loadUnits.map(!_.io.ldin.valid).reduce(_ || _)

  // l1 pf fuzzer interface
  val DebugEnableL1PFFuzzer = false
  if (DebugEnableL1PFFuzzer) {
    // l1 pf req fuzzer
    val fuzzer = Module(new L1PrefetchFuzzer())
    fuzzer.io.vaddr := DontCare
    fuzzer.io.paddr := DontCare

    // override load_unit prefetch_req
    loadUnits.foreach(load_unit => {
      load_unit.io.prefetch_req.valid <> fuzzer.io.req.valid
      load_unit.io.prefetch_req.bits <> fuzzer.io.req.bits
    })

    fuzzer.io.req.ready := l1_pf_req.ready
  }

  // TODO: fast load wakeup
  val lsq     = Module(new LsqWrapper)
  val vlsq    = Module(new DummyVectorLsq)
  val sbuffer = Module(new Sbuffer)
  // if you wants to stress test dcache store, use FakeSbuffer
  // val sbuffer = Module(new FakeSbuffer) // out of date now
  io.mem_to_ooo.stIssuePtr := lsq.io.issuePtrExt

  dcache.io.hartId := io.hartId
  lsq.io.hartId := io.hartId
  sbuffer.io.hartId := io.hartId
  atomicsUnit.io.hartId := io.hartId

  // ptw
<<<<<<< HEAD
  val sfence = RegNext(RegNext(io.ooo_to_mem.sfence))
  val tlbcsr = RegNext(RegNext(io.ooo_to_mem.tlbCsr))
=======
  val sfence = RegNext(RegNext(io.sfence))
  val tlbcsr = RegNext(RegNext(io.tlbCsr))
>>>>>>> 254c1d04
  val ptw = outer.ptw.module
  val ptw_to_l2_buffer = outer.ptw_to_l2_buffer.module
  ptw.io.sfence <> sfence
  ptw.io.csr.tlb <> tlbcsr
  ptw.io.csr.distribute_csr <> csrCtrl.distribute_csr
<<<<<<< HEAD
  ptw.io.tlb(0) <> io.fetch_to_mem.itlb
=======
  ptw.io.tlb(0) <> io.itlb
>>>>>>> 254c1d04

  val perfEventsPTW = Wire(Vec(19, new PerfEvent))
  if (!coreParams.softPTW) {
    perfEventsPTW := ptw.getPerf
  } else {
    perfEventsPTW := DontCare
  }

  // dtlb
  val dtlb_ld = VecInit(Seq.fill(1){
    val tlb_ld = Module(new TLBNonBlock(exuParameters.LduCnt, 2, ldtlbParams))
    tlb_ld.io // let the module have name in waveform
  })
  val dtlb_st = VecInit(Seq.fill(1){
    val tlb_st = Module(new TLBNonBlock(exuParameters.StuCnt, 1, sttlbParams))
    tlb_st.io // let the module have name in waveform
  })
  val dtlb_prefetch = VecInit(Seq.fill(1){
    val tlb_prefetch = Module(new TLBNonBlock(1, 2, pftlbParams))
    tlb_prefetch.io // let the module have name in waveform
  })
  val dtlb = dtlb_ld ++ dtlb_st ++ dtlb_prefetch
  val ptwio = Wire(new VectorTlbPtwIO(exuParameters.LduCnt + exuParameters.StuCnt + 1)) // load + store + hw prefetch
  val dtlb_reqs = dtlb.map(_.requestor).flatten
  val dtlb_pmps = dtlb.map(_.pmp).flatten
  dtlb.map(_.sfence := sfence)
  dtlb.map(_.csr := tlbcsr)
  dtlb.map(_.flushPipe.map(a => a := false.B)) // non-block doesn't need
  if (refillBothTlb) {
    require(ldtlbParams.outReplace == sttlbParams.outReplace)
    require(ldtlbParams.outReplace)

    val replace = Module(new TlbReplace(exuParameters.LduCnt + exuParameters.StuCnt + 1, ldtlbParams))
    replace.io.apply_sep(dtlb_ld.map(_.replace) ++ dtlb_st.map(_.replace), ptwio.resp.bits.data.entry.tag)
  } else {
    if (ldtlbParams.outReplace) {
      val replace_ld = Module(new TlbReplace(exuParameters.LduCnt, ldtlbParams))
      replace_ld.io.apply_sep(dtlb_ld.map(_.replace), ptwio.resp.bits.data.entry.tag)
    }
    if (sttlbParams.outReplace) {
      val replace_st = Module(new TlbReplace(exuParameters.StuCnt, sttlbParams))
      replace_st.io.apply_sep(dtlb_st.map(_.replace), ptwio.resp.bits.data.entry.tag)
    }
  }

  val ptw_resp_next = RegEnable(ptwio.resp.bits, ptwio.resp.valid)
  val ptw_resp_v = RegNext(ptwio.resp.valid && !(sfence.valid && tlbcsr.satp.changed), init = false.B)
  ptwio.resp.ready := true.B

  dtlb.flatMap(a => a.ptw.req)
    .zipWithIndex
    .foreach{ case (tlb, i) =>
      tlb.ready := ptwio.req(i).ready
      ptwio.req(i).bits := tlb.bits
    val vector_hit = if (refillBothTlb) Cat(ptw_resp_next.vector).orR
      else if (i < exuParameters.LduCnt) Cat(ptw_resp_next.vector.take(exuParameters.LduCnt)).orR
      else Cat(ptw_resp_next.vector.drop(exuParameters.LduCnt)).orR
    ptwio.req(i).valid := tlb.valid && !(ptw_resp_v && vector_hit &&
      ptw_resp_next.data.hit(tlb.bits.vpn, tlbcsr.satp.asid, allType = true, ignoreAsid = true))
  }
  dtlb.foreach(_.ptw.resp.bits := ptw_resp_next.data)
  if (refillBothTlb) {
    dtlb.foreach(_.ptw.resp.valid := ptw_resp_v && Cat(ptw_resp_next.vector).orR)
  } else {
    dtlb_ld.foreach(_.ptw.resp.valid := ptw_resp_v && Cat(ptw_resp_next.vector.take(exuParameters.LduCnt)).orR)
    dtlb_st.foreach(_.ptw.resp.valid := ptw_resp_v && Cat(ptw_resp_next.vector.drop(exuParameters.LduCnt).take(exuParameters.StuCnt)).orR)
    dtlb_prefetch.foreach(_.ptw.resp.valid := ptw_resp_v && Cat(ptw_resp_next.vector.drop(exuParameters.LduCnt + exuParameters.StuCnt)).orR)
  }

  val dtlbRepeater1  = PTWFilter(ldtlbParams.fenceDelay, ptwio, sfence, tlbcsr, l2tlbParams.dfilterSize)
  val dtlbRepeater2  = PTWRepeaterNB(passReady = false, ldtlbParams.fenceDelay, dtlbRepeater1.io.ptw, ptw.io.tlb(1), sfence, tlbcsr)
<<<<<<< HEAD
  val itlbRepeater2 = PTWRepeaterNB(passReady = false, itlbParams.fenceDelay, io.fetch_to_mem.itlb, ptw.io.tlb(0), sfence, tlbcsr)
=======
  val itlbRepeater2 = PTWRepeaterNB(passReady = false, itlbParams.fenceDelay, io.itlb, ptw.io.tlb(0), sfence, tlbcsr)
>>>>>>> 254c1d04
  ExcitingUtils.addSource(dtlbRepeater1.io.rob_head_miss_in_tlb, s"miss_in_dtlb_${coreParams.HartId}", ExcitingUtils.Perf, true)

  // pmp
  val pmp = Module(new PMP())
  pmp.io.distribute_csr <> csrCtrl.distribute_csr

  val pmp_check = VecInit(Seq.fill(exuParameters.LduCnt + exuParameters.StuCnt + 1)(Module(new PMPChecker(3)).io))
  for ((p,d) <- pmp_check zip dtlb_pmps) {
    p.apply(tlbcsr.priv.dmode, pmp.io.pmp, pmp.io.pma, d)
    require(p.req.bits.size.getWidth == d.bits.size.getWidth)
  }
  for (i <- 0 until 8) {
    val pmp_check_ptw = Module(new PMPCheckerv2(lgMaxSize = 3, sameCycle = false, leaveHitMux = true))
    pmp_check_ptw.io.apply(tlbcsr.priv.dmode, pmp.io.pmp, pmp.io.pma, ptwio.resp.valid,
      Cat(ptwio.resp.bits.data.entry.ppn, ptwio.resp.bits.data.ppn_low(i), 0.U(12.W)).asUInt)
    dtlb.map(_.ptw_replenish(i) := pmp_check_ptw.io.resp)
  }

  for (i <- 0 until exuParameters.LduCnt) {
    io.debug_ls.debugLsInfo(i) := loadUnits(i).io.debug_ls
  }
  for (i <- 0 until exuParameters.StuCnt) {
    io.debug_ls.debugLsInfo(i + exuParameters.LduCnt) := storeUnits(i).io.debug_ls
  }

<<<<<<< HEAD
  io.mem_to_ooo.lsTopdownInfo := loadUnits.map(_.io.lsTopdownInfo)
=======
  io.lsTopdownInfo := loadUnits.map(_.io.lsTopdownInfo)
>>>>>>> 254c1d04

  val tdata = RegInit(VecInit(Seq.fill(6)(0.U.asTypeOf(new MatchTriggerIO))))
  val tEnable = RegInit(VecInit(Seq.fill(6)(false.B)))
  val en = csrCtrl.trigger_enable
  tEnable := VecInit(en(2), en (3), en(4), en(5), en(7), en(9))
  when(csrCtrl.mem_trigger.t.valid) {
    tdata(csrCtrl.mem_trigger.t.bits.addr) := csrCtrl.mem_trigger.t.bits.tdata
  }
  val lTriggerMapping = Map(0 -> 2, 1 -> 3, 2 -> 5)
  val sTriggerMapping = Map(0 -> 0, 1 -> 1, 2 -> 4)
  val lChainMapping = Map(0 -> 2)
  val sChainMapping = Map(0 -> 1)
  XSDebug(tEnable.asUInt.orR, "Debug Mode: At least one store trigger is enabled\n")
  for(j <- 0 until 3)
    PrintTriggerInfo(tEnable(j), tdata(j))

  // LoadUnit
  class BalanceEntry extends XSBundle {
    val balance = Bool()
    val req = new LqWriteBundle
    val port = UInt(log2Up(LoadPipelineWidth).W)
  }

  def balanceReOrder(sel: Seq[ValidIO[BalanceEntry]]): Seq[ValidIO[BalanceEntry]] = {
    require(sel.length > 0)
    val balancePick = ParallelPriorityMux(sel.map(x => (x.valid && x.bits.balance) -> x))
    val reorderSel = Wire(Vec(sel.length, ValidIO(new BalanceEntry)))
    (0 until sel.length).map(i =>
      if (i == 0) {
        when (balancePick.valid && balancePick.bits.balance) {
          reorderSel(i) := balancePick
        } .otherwise {
          reorderSel(i) := sel(i)
        }
      } else {
        when (balancePick.valid && balancePick.bits.balance && i.U === balancePick.bits.port) {
          reorderSel(i) := sel(0)
        } .otherwise {
          reorderSel(i) := sel(i)
        }
      }
    )
    reorderSel
  }

  val fastReplaySel = loadUnits.zipWithIndex.map { case (ldu, i) => {
    val wrapper = Wire(Valid(new BalanceEntry))
    wrapper.valid        := ldu.io.fast_rep_out.valid
    wrapper.bits.req     := ldu.io.fast_rep_out.bits
    wrapper.bits.balance := ldu.io.fast_rep_out.bits.rep_info.bank_conflict
    wrapper.bits.port    := i.U
    wrapper
  }}
  val balanceFastReplaySel = balanceReOrder(fastReplaySel)

  for (i <- 0 until exuParameters.LduCnt) {
    loadUnits(i).io.redirect <> redirect
    loadUnits(i).io.isFirstIssue := true.B

    // get input form dispatch
    loadUnits(i).io.ldin <> io.ooo_to_mem.issue(i)
    loadUnits(i).io.feedback_slow <> io.rsfeedback(i).feedbackSlow
    loadUnits(i).io.feedback_fast <> io.rsfeedback(i).feedbackFast
    loadUnits(i).io.rsIdx := io.rsfeedback(i).rsIdx

    // fast replay
    loadUnits(i).io.fast_rep_in.valid := balanceFastReplaySel(i).valid
    loadUnits(i).io.fast_rep_in.bits := balanceFastReplaySel(i).bits.req

    loadUnits(i).io.fast_rep_out.ready := false.B
    for (j <- 0 until exuParameters.LduCnt) {
      when (balanceFastReplaySel(j).valid && balanceFastReplaySel(j).bits.port === i.U) {
        loadUnits(i).io.fast_rep_out.ready := loadUnits(j).io.fast_rep_in.ready
      }
    }

    // get input form dispatch
    loadUnits(i).io.ldin <> io.ooo_to_mem.issue(i)
    // dcache access
    loadUnits(i).io.dcache <> dcache.io.lsu.load(i)
    // forward
    loadUnits(i).io.lsq.forward <> lsq.io.forward(i)
    loadUnits(i).io.sbuffer <> sbuffer.io.forward(i)
    loadUnits(i).io.tl_d_channel := dcache.io.lsu.forward_D(i)
    loadUnits(i).io.forward_mshr <> dcache.io.lsu.forward_mshr(i)
    // ld-ld violation check
    loadUnits(i).io.lsq.ldld_nuke_query <> lsq.io.ldu.ldld_nuke_query(i)
    loadUnits(i).io.lsq.stld_nuke_query <> lsq.io.ldu.stld_nuke_query(i)
    loadUnits(i).io.csrCtrl       <> csrCtrl
    // dcache refill req
    loadUnits(i).io.refill           <> delayedDcacheRefill
    // dtlb
    loadUnits(i).io.tlb <> dtlb_reqs.take(exuParameters.LduCnt)(i)
    // pmp
    loadUnits(i).io.pmp <> pmp_check(i).resp
    // st-ld violation query
    for (s <- 0 until StorePipelineWidth) {
      loadUnits(i).io.stld_nuke_query(s) := storeUnits(s).io.stld_nuke_query
    }
    loadUnits(i).io.lq_rep_full <> lsq.io.lq_rep_full
    // prefetch
    prefetcherOpt.foreach(pf => {
      pf.io.ld_in(i).valid := Mux(pf_train_on_hit,
        loadUnits(i).io.prefetch_train.valid,
        loadUnits(i).io.prefetch_train.valid && loadUnits(i).io.prefetch_train.bits.isFirstIssue && (
          loadUnits(i).io.prefetch_train.bits.miss || loadUnits(i).io.prefetch_train.bits.meta_prefetch
          )
      )
      pf.io.ld_in(i).bits := loadUnits(i).io.prefetch_train.bits
      pf.io.ld_in(i).bits.uop.cf.pc := Mux(loadUnits(i).io.s2_ptr_chasing, io.ooo_to_mem.loadPc(i), RegNext(io.ooo_to_mem.loadPc(i)))
    })

    // load to load fast forward: load(i) prefers data(i)
    val fastPriority = (i until exuParameters.LduCnt) ++ (0 until i)
    val fastValidVec = fastPriority.map(j => loadUnits(j).io.l2l_fwd_out.valid)
    val fastDataVec = fastPriority.map(j => loadUnits(j).io.l2l_fwd_out.data)
    val fastErrorVec = fastPriority.map(j => loadUnits(j).io.l2l_fwd_out.dly_ld_err)
    val fastMatchVec = fastPriority.map(j => io.ooo_to_mem.loadFastMatch(i)(j))
    loadUnits(i).io.l2l_fwd_in.valid := VecInit(fastValidVec).asUInt.orR
    loadUnits(i).io.l2l_fwd_in.data := ParallelPriorityMux(fastValidVec, fastDataVec)
    loadUnits(i).io.l2l_fwd_in.dly_ld_err := ParallelPriorityMux(fastValidVec, fastErrorVec)
    val fastMatch = ParallelPriorityMux(fastValidVec, fastMatchVec)
    loadUnits(i).io.ld_fast_match := fastMatch
    loadUnits(i).io.ld_fast_imm := io.ooo_to_mem.loadFastImm(i)
    loadUnits(i).io.replay <> lsq.io.replay(i)

    loadUnits(i).io.l2_hint <> io.l2_hint

    // passdown to lsq (load s2)
    lsq.io.ldu.ldin(i) <> loadUnits(i).io.lsq.ldin
    lsq.io.ldout(i) <> loadUnits(i).io.lsq.uncache
    lsq.io.ld_raw_data(i) <> loadUnits(i).io.lsq.ld_raw_data
    lsq.io.trigger(i) <> loadUnits(i).io.lsq.trigger

    lsq.io.l2_hint.valid := io.l2_hint.valid
    lsq.io.l2_hint.bits.sourceId := io.l2_hint.bits.sourceId

    // alter writeback exception info
    io.s3_delayed_load_error(i) := loadUnits(i).io.s3_dly_ld_err

    // update mem dependency predictor
    // io.memPredUpdate(i) := DontCare

    // --------------------------------
    // Load Triggers
    // --------------------------------
    val hit = Wire(Vec(3, Bool()))
    for (j <- 0 until 3) {
      loadUnits(i).io.trigger(j).tdata2 := tdata(lTriggerMapping(j)).tdata2
      loadUnits(i).io.trigger(j).matchType := tdata(lTriggerMapping(j)).matchType
      loadUnits(i).io.trigger(j).tEnable := tEnable(lTriggerMapping(j))
      // Just let load triggers that match data unavailable
      hit(j) := loadUnits(i).io.trigger(j).addrHit && !tdata(lTriggerMapping(j)).select // Mux(tdata(j + 3).select, loadUnits(i).io.trigger(j).lastDataHit, loadUnits(i).io.trigger(j).addrHit)
      io.mem_to_ooo.writeback(i).bits.uop.cf.trigger.backendHit(lTriggerMapping(j)) := hit(j)
//      io.writeback(i).bits.uop.cf.trigger.backendTiming(lTriggerMapping(j)) := tdata(lTriggerMapping(j)).timing
      //      if (lChainMapping.contains(j)) io.writeback(i).bits.uop.cf.trigger.triggerChainVec(lChainMapping(j)) := hit && tdata(j+3).chain
    }
    when(tdata(2).chain) {
      io.mem_to_ooo.writeback(i).bits.uop.cf.trigger.backendHit(2) := hit(0) && hit(1)
      io.mem_to_ooo.writeback(i).bits.uop.cf.trigger.backendHit(3) := hit(0) && hit(1)
    }
    when(!io.mem_to_ooo.writeback(i).bits.uop.cf.trigger.backendEn(1)) {
      io.mem_to_ooo.writeback(i).bits.uop.cf.trigger.backendHit(5) := false.B
    }

    XSDebug(io.mem_to_ooo.writeback(i).bits.uop.cf.trigger.getHitBackend && io.mem_to_ooo.writeback(i).valid, p"Debug Mode: Load Inst No.${i}" +
    p"has trigger hit vec ${io.mem_to_ooo.writeback(i).bits.uop.cf.trigger.backendHit}\n")

  }
  // Prefetcher
  val PrefetcherDTLBPortIndex = exuParameters.LduCnt + exuParameters.StuCnt
  prefetcherOpt match {
  case Some(pf) => dtlb_reqs(PrefetcherDTLBPortIndex) <> pf.io.tlb_req
  case None =>
    dtlb_reqs(PrefetcherDTLBPortIndex) := DontCare
    dtlb_reqs(PrefetcherDTLBPortIndex).req.valid := false.B
    dtlb_reqs(PrefetcherDTLBPortIndex).resp.ready := true.B
  }

  // StoreUnit
  for (i <- 0 until exuParameters.StuCnt) {
    val stu = storeUnits(i)

    stdExeUnits(i).io.redirect <> redirect
    stdExeUnits(i).io.fromInt <> io.ooo_to_mem.issue(i + exuParameters.LduCnt + exuParameters.StuCnt)
    stdExeUnits(i).io.fromFp := DontCare
    stdExeUnits(i).io.out := DontCare

    stu.io.redirect      <> redirect
    stu.io.feedback_slow <> io.rsfeedback(exuParameters.LduCnt + i).feedbackSlow
    stu.io.rsIdx         <> io.rsfeedback(exuParameters.LduCnt + i).rsIdx
    // NOTE: just for dtlb's perf cnt
    stu.io.isFirstIssue <> io.rsfeedback(exuParameters.LduCnt + i).isFirstIssue
    stu.io.stin         <> io.ooo_to_mem.issue(exuParameters.LduCnt + i)
    stu.io.lsq          <> lsq.io.sta.storeAddrIn(i)
    stu.io.lsq_replenish <> lsq.io.sta.storeAddrInRe(i)
    // dtlb
    stu.io.tlb          <> dtlb_reqs.drop(exuParameters.LduCnt)(i)
    stu.io.pmp          <> pmp_check(i+exuParameters.LduCnt).resp

    // store unit does not need fast feedback
    io.rsfeedback(exuParameters.LduCnt + i).feedbackFast := DontCare

    // Lsq to sta unit
    lsq.io.sta.storeMaskIn(i) <> stu.io.st_mask_out

    // Lsq to std unit's rs
    lsq.io.std.storeDataIn(i) := stData(i)


    // 1. sync issue info to store set LFST
    // 2. when store issue, broadcast issued sqPtr to wake up the following insts
    // io.stIn(i).valid := io.issue(exuParameters.LduCnt + i).valid
    // io.stIn(i).bits := io.issue(exuParameters.LduCnt + i).bits
    io.mem_to_ooo.stIn(i).valid := stu.io.issue.valid
    io.mem_to_ooo.stIn(i).bits := stu.io.issue.bits

    stu.io.stout.ready := true.B

    // -------------------------
    // Store Triggers
    // -------------------------
    when(stOut(i).fire()){
      val hit = Wire(Vec(3, Bool()))
      for (j <- 0 until 3) {
         hit(j) := !tdata(sTriggerMapping(j)).select && TriggerCmp(
           stOut(i).bits.debug.vaddr,
           tdata(sTriggerMapping(j)).tdata2,
           tdata(sTriggerMapping(j)).matchType,
           tEnable(sTriggerMapping(j))
         )
       stOut(i).bits.uop.cf.trigger.backendHit(sTriggerMapping(j)) := hit(j)
     }

     when(tdata(0).chain) {
       io.mem_to_ooo.writeback(i).bits.uop.cf.trigger.backendHit(0) := hit(0) && hit(1)
       io.mem_to_ooo.writeback(i).bits.uop.cf.trigger.backendHit(1) := hit(0) && hit(1)
     }

     when(!stOut(i).bits.uop.cf.trigger.backendEn(0)) {
       stOut(i).bits.uop.cf.trigger.backendHit(4) := false.B
     }
   }
  }

  // mmio store writeback will use store writeback port 0
  lsq.io.mmioStout.ready := false.B
  when (lsq.io.mmioStout.valid && !storeUnits(0).io.stout.valid) {
    stOut(0).valid := true.B
    stOut(0).bits  := lsq.io.mmioStout.bits
    lsq.io.mmioStout.ready := true.B
  }

  // atomic exception / trigger writeback
  when (atomicsUnit.io.out.valid) {
    // atom inst will use store writeback port 0 to writeback exception info
    stOut(0).valid := true.B
    stOut(0).bits  := atomicsUnit.io.out.bits
    assert(!lsq.io.mmioStout.valid && !storeUnits(0).io.stout.valid)

    // when atom inst writeback, surpress normal load trigger
    (0 until exuParameters.LduCnt).map(i => {
      io.mem_to_ooo.writeback(i).bits.uop.cf.trigger.backendHit := VecInit(Seq.fill(6)(false.B))
    })
  }

  // Uncahce
  uncache.io.enableOutstanding := io.ooo_to_mem.csrCtrl.uncache_write_outstanding_enable
  uncache.io.hartId := io.hartId
  lsq.io.uncacheOutstanding := io.ooo_to_mem.csrCtrl.uncache_write_outstanding_enable

  // Lsq
  io.mem_to_ooo.lsqio.mmio       := lsq.io.rob.mmio
  io.mem_to_ooo.lsqio.uop        := lsq.io.rob.uop
  lsq.io.rob.lcommit             := io.ooo_to_mem.lsqio.lcommit
  lsq.io.rob.scommit             := io.ooo_to_mem.lsqio.scommit
  lsq.io.rob.pendingld           := io.ooo_to_mem.lsqio.pendingld
  lsq.io.rob.pendingst           := io.ooo_to_mem.lsqio.pendingst
  lsq.io.rob.commit              := io.ooo_to_mem.lsqio.commit
  lsq.io.rob.pendingPtr          := io.ooo_to_mem.lsqio.pendingPtr

//  lsq.io.rob            <> io.lsqio.rob
  lsq.io.enq            <> io.ooo_to_mem.enqLsq
  lsq.io.brqRedirect    <> redirect
  io.mem_to_ooo.memoryViolation    <> lsq.io.rollback
  io.mem_to_ooo.lsqio.lqCanAccept  := lsq.io.lqCanAccept
  io.mem_to_ooo.lsqio.sqCanAccept  := lsq.io.sqCanAccept
  // lsq.io.uncache        <> uncache.io.lsq
  AddPipelineReg(lsq.io.uncache.req, uncache.io.lsq.req, false.B)
  AddPipelineReg(uncache.io.lsq.resp, lsq.io.uncache.resp, false.B)
  // delay dcache refill for 1 cycle for better timing
<<<<<<< HEAD
  lsq.io.refill         := delayedDcacheRefill
  lsq.io.release        := dcache.io.lsu.release
  lsq.io.lqCancelCnt <> io.mem_to_ooo.lqCancelCnt
  lsq.io.sqCancelCnt <> io.mem_to_ooo.sqCancelCnt
  lsq.io.lqDeq <> io.mem_to_ooo.lqDeq
  lsq.io.sqDeq <> io.mem_to_ooo.sqDeq
=======
  lsq.io.refill       := delayedDcacheRefill
  lsq.io.tl_d_channel <> dcache.io.lsu.tl_d_channel
  lsq.io.release      := dcache.io.lsu.release
  lsq.io.lqCancelCnt <> io.lqCancelCnt
  lsq.io.sqCancelCnt <> io.sqCancelCnt
  lsq.io.lqDeq <> io.lqDeq
  lsq.io.sqDeq <> io.sqDeq
>>>>>>> 254c1d04
  // LSQ to store buffer
  lsq.io.sbuffer        <> sbuffer.io.in
  lsq.io.sqEmpty        <> sbuffer.io.sqempty
  dcache.io.force_write := lsq.io.force_write
  // Sbuffer
  sbuffer.io.csrCtrl    <> csrCtrl
  sbuffer.io.dcache     <> dcache.io.lsu.store
  sbuffer.io.force_write <> lsq.io.force_write
  // flush sbuffer
  val fenceFlush = io.ooo_to_mem.flushSb
  val atomicsFlush = atomicsUnit.io.flush_sbuffer.valid
  val stIsEmpty = sbuffer.io.flush.empty && uncache.io.flush.empty
  io.mem_to_ooo.sbIsEmpty := RegNext(stIsEmpty)

  // if both of them tries to flush sbuffer at the same time
  // something must have gone wrong
  assert(!(fenceFlush && atomicsFlush))
  sbuffer.io.flush.valid := RegNext(fenceFlush || atomicsFlush)
  uncache.io.flush.valid := sbuffer.io.flush.valid

  // Vector Load/Store Queue
  vlsq.io.int2vlsu <> io.int2vlsu
  vlsq.io.vec2vlsu <> io.vec2vlsu
  vlsq.io.vlsu2vec <> io.vlsu2vec
  vlsq.io.vlsu2int <> io.vlsu2int
  vlsq.io.vlsu2ctrl <> io.vlsu2ctrl

  // AtomicsUnit: AtomicsUnit will override other control signials,
  // as atomics insts (LR/SC/AMO) will block the pipeline
  val s_normal +: s_atomics = Enum(exuParameters.StuCnt + 1)
  val state = RegInit(s_normal)

  val atomic_rs = (0 until exuParameters.StuCnt).map(exuParameters.LduCnt + _)
  val atomic_replay_port_idx = (0 until exuParameters.StuCnt)
  val st_atomics = Seq.tabulate(exuParameters.StuCnt)(i =>
    io.ooo_to_mem.issue(atomic_rs(i)).valid && FuType.storeIsAMO((io.ooo_to_mem.issue(atomic_rs(i)).bits.uop.ctrl.fuType))
  )

  val st_data_atomics = Seq.tabulate(exuParameters.StuCnt)(i =>
    stData(i).valid && FuType.storeIsAMO(stData(i).bits.uop.ctrl.fuType)
  )

  for (i <- 0 until exuParameters.StuCnt) when(st_atomics(i)) {
    io.ooo_to_mem.issue(atomic_rs(i)).ready := atomicsUnit.io.in.ready
    storeUnits(i).io.stin.valid := false.B

    state := s_atomics(i)
    if (exuParameters.StuCnt > 1)
      assert(!st_atomics.zipWithIndex.filterNot(_._2 == i).unzip._1.reduce(_ || _))
  }
  when (atomicsUnit.io.out.valid) {
    assert((0 until exuParameters.StuCnt).map(state === s_atomics(_)).reduce(_ || _))
    state := s_normal
  }

  atomicsUnit.io.in.valid := st_atomics.reduce(_ || _)
  atomicsUnit.io.in.bits  := Mux1H(Seq.tabulate(exuParameters.StuCnt)(i =>
    st_atomics(i) -> io.ooo_to_mem.issue(atomic_rs(i)).bits))
  atomicsUnit.io.storeDataIn.valid := st_data_atomics.reduce(_ || _)
  atomicsUnit.io.storeDataIn.bits  := Mux1H(Seq.tabulate(exuParameters.StuCnt)(i =>
    st_data_atomics(i) -> stData(i).bits))
  atomicsUnit.io.rsIdx    := Mux1H(Seq.tabulate(exuParameters.StuCnt)(i =>
    st_atomics(i) -> io.rsfeedback(atomic_rs(i)).rsIdx))
  atomicsUnit.io.redirect <> redirect

  // TODO: complete amo's pmp support
  val amoTlb = dtlb_ld(0).requestor(0)
  atomicsUnit.io.dtlb.resp.valid := false.B
  atomicsUnit.io.dtlb.resp.bits  := DontCare
  atomicsUnit.io.dtlb.req.ready  := amoTlb.req.ready
  atomicsUnit.io.pmpResp := pmp_check(0).resp

  atomicsUnit.io.dcache <> dcache.io.lsu.atomics
  atomicsUnit.io.flush_sbuffer.empty := stIsEmpty

  atomicsUnit.io.csrCtrl := csrCtrl

  // for atomicsUnit, it uses loadUnit(0)'s TLB port

  when (state =/= s_normal) {
    // use store wb port instead of load
    loadUnits(0).io.ldout.ready := false.B
    // use load_0's TLB
    atomicsUnit.io.dtlb <> amoTlb

    // hw prefetch should be disabled while executing atomic insts
    loadUnits.map(i => i.io.prefetch_req.valid := false.B)

    // make sure there's no in-flight uops in load unit
    assert(!loadUnits(0).io.ldout.valid)
  }

  for (i <- 0 until exuParameters.StuCnt) when (state === s_atomics(i)) {
    atomicsUnit.io.feedbackSlow <> io.rsfeedback(atomic_rs(i)).feedbackSlow

    assert(!storeUnits(i).io.feedback_slow.valid)
  }

  lsq.io.exceptionAddr.isStore := io.ooo_to_mem.isStore
  // Exception address is used several cycles after flush.
  // We delay it by 10 cycles to ensure its flush safety.
  val atomicsException = RegInit(false.B)
  when (DelayN(redirect.valid, 10) && atomicsException) {
    atomicsException := false.B
  }.elsewhen (atomicsUnit.io.exceptionAddr.valid) {
    atomicsException := true.B
  }
  val atomicsExceptionAddress = RegEnable(atomicsUnit.io.exceptionAddr.bits, atomicsUnit.io.exceptionAddr.valid)
  io.mem_to_ooo.lsqio.vaddr := RegNext(Mux(atomicsException, atomicsExceptionAddress, lsq.io.exceptionAddr.vaddr))
  XSError(atomicsException && atomicsUnit.io.in.valid, "new instruction before exception triggers\n")

  io.memInfo.sqFull := RegNext(lsq.io.sqFull)
  io.memInfo.lqFull := RegNext(lsq.io.lqFull)
  io.memInfo.dcacheMSHRFull := RegNext(dcache.io.mshrFull)

  val ldDeqCount = PopCount(io.ooo_to_mem.issue.take(exuParameters.LduCnt).map(_.valid))
  val stDeqCount = PopCount(io.ooo_to_mem.issue.drop(exuParameters.LduCnt).map(_.valid))
  val rsDeqCount = ldDeqCount + stDeqCount
  XSPerfAccumulate("load_rs_deq_count", ldDeqCount)
  XSPerfHistogram("load_rs_deq_count", ldDeqCount, true.B, 0, exuParameters.LduCnt, 1)
  XSPerfAccumulate("store_rs_deq_count", stDeqCount)
  XSPerfHistogram("store_rs_deq_count", stDeqCount, true.B, 0, exuParameters.StuCnt, 1)
  XSPerfAccumulate("ls_rs_deq_count", rsDeqCount)

  val pfevent = Module(new PFEvent)
  pfevent.io.distribute_csr := csrCtrl.distribute_csr
  val csrevents = pfevent.io.hpmevent.slice(16,24)

  val memBlockPerfEvents = Seq(
    ("ldDeqCount", ldDeqCount),
    ("stDeqCount", stDeqCount),
  )
  val allPerfEvents = memBlockPerfEvents ++ (loadUnits ++ Seq(sbuffer, lsq, dcache)).flatMap(_.getPerfEvents)
  val hpmEvents = allPerfEvents.map(_._2.asTypeOf(new PerfEvent)) ++ perfEventsPTW
  val perfEvents = HPerfMonitor(csrevents, hpmEvents).getPerfEvents
  generatePerfEvent()
}<|MERGE_RESOLUTION|>--- conflicted
+++ resolved
@@ -105,13 +105,9 @@
     BundleBridgeSource(() => new PrefetchRecv)
   )
 
-<<<<<<< HEAD
   if (!coreParams.softPTW) {
     ptw_to_l2_buffer.node := ptw.node
   }
-=======
-  ptw_to_l2_buffer.node := ptw.node
->>>>>>> 254c1d04
 
   lazy val module = new MemBlockImp(this)
 
@@ -133,20 +129,11 @@
   val io = IO(new Bundle {
     val hartId = Input(UInt(8.W))
     val redirect = Flipped(ValidIO(new Redirect))
-<<<<<<< HEAD
 
     val ooo_to_mem = new ooo_to_mem
     val mem_to_ooo = new mem_to_ooo
     val fetch_to_mem = new fetch_to_mem
 
-=======
-    // in from fetch
-    val itlb = Flipped(new TlbPtwIO())
-    // in from ooo
-    val issue = Vec(exuParameters.LsExuCnt + exuParameters.StuCnt, Flipped(DecoupledIO(new ExuInput)))
-    val loadFastMatch = Vec(exuParameters.LduCnt, Input(UInt(exuParameters.LduCnt.W)))
-    val loadFastImm = Vec(exuParameters.LduCnt, Input(UInt(12.W)))
->>>>>>> 254c1d04
     val rsfeedback = Vec(exuParameters.LsExuCnt, new MemRSFeedbackIO)
 
 
@@ -160,37 +147,12 @@
     // prefetch to l1 req
     val prefetch_req = Flipped(DecoupledIO(new L1PrefetchReq))
     // misc
-<<<<<<< HEAD
-=======
-    val stIn = Vec(exuParameters.StuCnt, ValidIO(new ExuInput))
-    val memoryViolation = ValidIO(new Redirect)
-    val sfence = Input(new SfenceBundle)
-    val tlbCsr = Input(new TlbCsrBundle)
-    val fenceToSbuffer = Flipped(new FenceToSbuffer)
-    val enqLsq = new LsqEnqIO
-    // val memPredUpdate = Vec(exuParameters.StuCnt, Input(new MemPredUpdateReq))
-    val lsqio = new Bundle {
-      val exceptionAddr = new ExceptionAddrIO // to csr
-      val rob = Flipped(new RobLsqIO) // rob to lsq
-      val lqCanAccept = Output(Bool())
-      val sqCanAccept = Output(Bool())
-    }
-    val csrCtrl = Flipped(new CustomCSRCtrlIO)
-    val csrUpdate = new DistributedCSRUpdateReq
->>>>>>> 254c1d04
     val error = new L1CacheErrorInfo
     val memInfo = new Bundle {
       val sqFull = Output(Bool())
       val lqFull = Output(Bool())
       val dcacheMSHRFull = Output(Bool())
     }
-<<<<<<< HEAD
-=======
-    val lqCancelCnt = Output(UInt(log2Up(VirtualLoadQueueSize + 1).W))
-    val sqCancelCnt = Output(UInt(log2Up(StoreQueueSize + 1).W))
-    val sqDeq = Output(UInt(log2Ceil(EnsbufferWidth + 1).W))
-    val lqDeq = Output(UInt(log2Up(CommitWidth + 1).W))
->>>>>>> 254c1d04
     val debug_ls = new DebugLSIO
     val lsTopdownInfo = Vec(exuParameters.LduCnt, Output(new LsTopdownInfo))
     val l2_hint = Input(Valid(new L2ToL1Hint()))
@@ -314,23 +276,14 @@
   atomicsUnit.io.hartId := io.hartId
 
   // ptw
-<<<<<<< HEAD
   val sfence = RegNext(RegNext(io.ooo_to_mem.sfence))
   val tlbcsr = RegNext(RegNext(io.ooo_to_mem.tlbCsr))
-=======
-  val sfence = RegNext(RegNext(io.sfence))
-  val tlbcsr = RegNext(RegNext(io.tlbCsr))
->>>>>>> 254c1d04
   val ptw = outer.ptw.module
   val ptw_to_l2_buffer = outer.ptw_to_l2_buffer.module
   ptw.io.sfence <> sfence
   ptw.io.csr.tlb <> tlbcsr
   ptw.io.csr.distribute_csr <> csrCtrl.distribute_csr
-<<<<<<< HEAD
   ptw.io.tlb(0) <> io.fetch_to_mem.itlb
-=======
-  ptw.io.tlb(0) <> io.itlb
->>>>>>> 254c1d04
 
   val perfEventsPTW = Wire(Vec(19, new PerfEvent))
   if (!coreParams.softPTW) {
@@ -402,11 +355,8 @@
 
   val dtlbRepeater1  = PTWFilter(ldtlbParams.fenceDelay, ptwio, sfence, tlbcsr, l2tlbParams.dfilterSize)
   val dtlbRepeater2  = PTWRepeaterNB(passReady = false, ldtlbParams.fenceDelay, dtlbRepeater1.io.ptw, ptw.io.tlb(1), sfence, tlbcsr)
-<<<<<<< HEAD
   val itlbRepeater2 = PTWRepeaterNB(passReady = false, itlbParams.fenceDelay, io.fetch_to_mem.itlb, ptw.io.tlb(0), sfence, tlbcsr)
-=======
-  val itlbRepeater2 = PTWRepeaterNB(passReady = false, itlbParams.fenceDelay, io.itlb, ptw.io.tlb(0), sfence, tlbcsr)
->>>>>>> 254c1d04
+
   ExcitingUtils.addSource(dtlbRepeater1.io.rob_head_miss_in_tlb, s"miss_in_dtlb_${coreParams.HartId}", ExcitingUtils.Perf, true)
 
   // pmp
@@ -432,11 +382,7 @@
     io.debug_ls.debugLsInfo(i + exuParameters.LduCnt) := storeUnits(i).io.debug_ls
   }
 
-<<<<<<< HEAD
   io.mem_to_ooo.lsTopdownInfo := loadUnits.map(_.io.lsTopdownInfo)
-=======
-  io.lsTopdownInfo := loadUnits.map(_.io.lsTopdownInfo)
->>>>>>> 254c1d04
 
   val tdata = RegInit(VecInit(Seq.fill(6)(0.U.asTypeOf(new MatchTriggerIO))))
   val tEnable = RegInit(VecInit(Seq.fill(6)(false.B)))
@@ -728,22 +674,14 @@
   AddPipelineReg(lsq.io.uncache.req, uncache.io.lsq.req, false.B)
   AddPipelineReg(uncache.io.lsq.resp, lsq.io.uncache.resp, false.B)
   // delay dcache refill for 1 cycle for better timing
-<<<<<<< HEAD
   lsq.io.refill         := delayedDcacheRefill
   lsq.io.release        := dcache.io.lsu.release
   lsq.io.lqCancelCnt <> io.mem_to_ooo.lqCancelCnt
   lsq.io.sqCancelCnt <> io.mem_to_ooo.sqCancelCnt
   lsq.io.lqDeq <> io.mem_to_ooo.lqDeq
   lsq.io.sqDeq <> io.mem_to_ooo.sqDeq
-=======
-  lsq.io.refill       := delayedDcacheRefill
   lsq.io.tl_d_channel <> dcache.io.lsu.tl_d_channel
-  lsq.io.release      := dcache.io.lsu.release
-  lsq.io.lqCancelCnt <> io.lqCancelCnt
-  lsq.io.sqCancelCnt <> io.sqCancelCnt
-  lsq.io.lqDeq <> io.lqDeq
-  lsq.io.sqDeq <> io.sqDeq
->>>>>>> 254c1d04
+
   // LSQ to store buffer
   lsq.io.sbuffer        <> sbuffer.io.in
   lsq.io.sqEmpty        <> sbuffer.io.sqempty
