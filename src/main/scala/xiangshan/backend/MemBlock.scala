package xiangshan.backend

import chisel3._
import chisel3.util._
import chipsalliance.rocketchip.config.Parameters
import freechips.rocketchip.diplomacy.{LazyModule, LazyModuleImp}
import freechips.rocketchip.tile.HasFPUParameters
import system.L1CacheErrorInfo
import xiangshan._
import xiangshan.backend.roq.{RoqLsqIO, RoqPtr}
import xiangshan.backend.exu._
import xiangshan.cache._
import xiangshan.mem._
import xiangshan.backend.fu.{FenceToSbuffer, HasExceptionNO}
import xiangshan.backend.issue.ReservationStation
import xiangshan.backend.regfile.RfReadPort
import utils._

class LsBlockToCtrlIO(implicit p: Parameters) extends XSBundle {
  val stIn = Vec(exuParameters.StuCnt, ValidIO(new ExuInput))
  val stOut = Vec(exuParameters.StuCnt, ValidIO(new ExuOutput))
  val numExist = Vec(exuParameters.LsExuCnt, Output(UInt(log2Ceil(IssQueSize).W)))
  val replay = ValidIO(new Redirect)
}

class IntBlockToMemBlockIO(implicit p: Parameters) extends XSBundle {
  val readIntRf = Vec(NRMemReadPorts, new RfReadPort(XLEN))
}

class FpBlockToMemBlockIO(implicit p: Parameters) extends XSBundle {
  val readFpRf = Vec(exuParameters.StuCnt, new RfReadPort(XLEN + 1))
}

class MemBlock(
  val fastWakeUpIn: Seq[ExuConfig],
  val slowWakeUpIn: Seq[ExuConfig],
  val fastWakeUpOut: Seq[ExuConfig],
  val slowWakeUpOut: Seq[ExuConfig],
  val numIntWakeUpFp: Int
)(implicit p: Parameters) extends LazyModule {

  val dcache = LazyModule(new DCache())
  val uncache = LazyModule(new Uncache())

  lazy val module = new MemBlockImp(this)
}

class MemBlockImp(outer: MemBlock) extends LazyModuleImp(outer)
  with HasXSParameter
  with HasExceptionNO
  with HasFPUParameters
  with HasExeBlockHelper
  with HasFpLoadHelper
{

  val fastWakeUpIn = outer.fastWakeUpIn
  val slowWakeUpIn = outer.slowWakeUpIn
  val fastWakeUpOut = outer.fastWakeUpOut
  val slowWakeUpOut = outer.slowWakeUpOut
  val numIntWakeUpFp = outer.numIntWakeUpFp

  val io = IO(new Bundle {
    val fromCtrlBlock = Flipped(new CtrlToLsBlockIO)
    val fromIntBlock = Flipped(new IntBlockToMemBlockIO)
    val fromFpBlock = Flipped(new FpBlockToMemBlockIO)
    val toCtrlBlock = new LsBlockToCtrlIO

    val wakeUpIn = new WakeUpBundle(fastWakeUpIn.size, slowWakeUpIn.size)
    val intWakeUpFp = Vec(numIntWakeUpFp, Flipped(DecoupledIO(new ExuOutput)))
    val wakeUpOutInt = Flipped(new WakeUpBundle(fastWakeUpOut.size, slowWakeUpOut.size))
    val wakeUpOutFp = Flipped(new WakeUpBundle(fastWakeUpOut.size, slowWakeUpOut.size))

    val ldFastWakeUpInt = Flipped(new WakeUpBundle(exuParameters.LduCnt, 0))

    val ptw = new TlbPtwIO
    val sfence = Input(new SfenceBundle)
    val tlbCsr = Input(new TlbCsrBundle)
    val fenceToSbuffer = Flipped(new FenceToSbuffer)

    val lsqio = new Bundle {
      val exceptionAddr = new ExceptionAddrIO // to csr
      val roq = Flipped(new RoqLsqIO) // roq to lsq
    }

    val csrCtrl = Flipped(new CustomCSRCtrlIO)
    val error = new L1CacheErrorInfo
    val memInfo = new Bundle {
      val sqFull = Output(Bool())
      val lqFull = Output(Bool())
      val dcacheMSHRFull = Output(Bool())
    }
  })

  val dcache = outer.dcache.module
  val uncache = outer.uncache.module

  io.error <> RegNext(RegNext(dcache.io.error))

  val redirect = io.fromCtrlBlock.redirect

  val loadUnits = Seq.fill(exuParameters.LduCnt)(Module(new LoadUnit))
  val storeUnits = Seq.fill(exuParameters.StuCnt)(Module(new StoreUnit))
  val exeUnits = loadUnits ++ storeUnits

  loadUnits.zipWithIndex.map(x => x._1.suggestName("LoadUnit_"+x._2))
  storeUnits.zipWithIndex.map(x => x._1.suggestName("StoreUnit_"+x._2))

  val atomicsUnit = Module(new AtomicsUnit)

  val loadWritebackOverride  = Mux(atomicsUnit.io.out.valid, atomicsUnit.io.out.bits, loadUnits.head.io.ldout.bits)
  val ldOut0 = Wire(Decoupled(new ExuOutput))
  ldOut0.valid := atomicsUnit.io.out.valid || loadUnits.head.io.ldout.valid
  ldOut0.bits  := loadWritebackOverride
  atomicsUnit.io.out.ready := ldOut0.ready
  loadUnits.head.io.ldout.ready := ldOut0.ready

  val exeWbReqs = ldOut0 +: loadUnits.tail.map(_.io.ldout)
  // 'wakeUpFp' is 1 cycle later than 'exeWbReqs'
  val wakeUpFp = Wire(Vec(exuParameters.LduCnt, Decoupled(new ExuOutput)))

  val readPortIndex = Seq(0, 1, 2, 4)
  io.fromIntBlock.readIntRf.foreach(_.addr := DontCare)
  io.fromFpBlock.readFpRf.foreach(_.addr := DontCare)
  val reservationStations = (loadExuConfigs ++ storeExuConfigs).zipWithIndex.map({ case (cfg, i) =>
    var certainLatency = -1
    if (cfg.hasCertainLatency) {
      certainLatency = cfg.latency.latencyVal.get
    }

    val readIntRf = cfg.readIntRf
    val readFpRf = cfg.readFpRf

    // load has uncertain latency, so only use external wake up data
    val fastDatas = fastWakeUpIn.zip(io.wakeUpIn.fast)
      .filter(x => (x._1.writeIntRf && readIntRf) || (x._1.writeFpRf && readFpRf))
      .map(a => (a._1, a._2.bits.data)) ++
      (if (cfg == LdExeUnitCfg && EnableLoadFastWakeUp) loadExuConfigs.zip(loadUnits.map(_.io.ldout.bits.data)) else Seq())

    val fastPortsCnt = fastDatas.length

    val slowPorts = (
      (loadExuConfigs.zip(if(cfg == StExeUnitCfg) wakeUpFp else exeWbReqs)) ++
      slowWakeUpIn.zip(io.wakeUpIn.slow)
        .filter(x => (x._1.writeIntRf && readIntRf) || (x._1.writeFpRf && readFpRf))
        .map{
          case (JumpExeUnitCfg, _) if cfg == StExeUnitCfg =>
            (JumpExeUnitCfg, io.intWakeUpFp.head)
          case (config, value) => (config, value)
        }
    ).map(a => (a._1, decoupledIOToValidIO(a._2)))

    val slowPortsCnt = slowPorts.length

    // if tlb miss, replay
    val feedback = true

    println(s"${i}: exu:${cfg.name} fastPortsCnt: ${fastPortsCnt} slowPorts: ${slowPortsCnt} delay:${certainLatency} feedback:${feedback}")

    val rs = Module(new ReservationStation(s"rs_${cfg.name}", cfg, IssQueSize, XLEN,
      fastDatas.map(_._1),
      slowPorts.map(_._1),
      fixedDelay = certainLatency,
      fastWakeup = certainLatency >= 0,
      feedback = feedback)
    )

    rs.io.redirect <> redirect // TODO: remove it
    rs.io.flush    <> io.fromCtrlBlock.flush // TODO: remove it
    rs.io.numExist <> io.toCtrlBlock.numExist(i)
    rs.io.fromDispatch  <> io.fromCtrlBlock.enqIqCtrl(i)

    rs.io.srcRegValue(0) := io.fromIntBlock.readIntRf(readPortIndex(i)).data
    if (i >= exuParameters.LduCnt) {
      rs.io.srcRegValue(1) := io.fromIntBlock.readIntRf(readPortIndex(i) + 1).data
      rs.io.fpRegValue := io.fromFpBlock.readFpRf(i - exuParameters.LduCnt).data
    }

    rs.io.fastDatas <> fastDatas.map(_._2)
    rs.io.slowPorts <> slowPorts.map(_._2)

    // exeUnits(i).io.redirect <> redirect
    // exeUnits(i).io.fromInt <> rs.io.deq
    rs.io.memfeedback := DontCare

    rs.suggestName(s"rs_${cfg.name}")

    rs
  })

  for(rs <- reservationStations){
    rs.io.fastUopsIn <> fastWakeUpIn.zip(io.wakeUpIn.fastUops)
      .filter(x => (x._1.writeIntRf && rs.exuCfg.readIntRf) || (x._1.writeFpRf && rs.exuCfg.readFpRf))
      .map(_._2) ++
      (if (rs.exuCfg == LdExeUnitCfg && EnableLoadFastWakeUp) loadUnits.map(_.io.fastUop) else Seq())
  }

  wakeUpFp.zip(exeWbReqs).foreach{
    case(w, e) =>
      val r = RegNext(e.bits)
      w.bits := r
      w.valid := RegNext(e.valid && !e.bits.uop.roqIdx.needFlush(redirect, io.fromCtrlBlock.flush))
      e.ready := true.B
      assert(w.ready === true.B)
  }

  io.ldFastWakeUpInt.fastUops <> loadUnits.map(_.io.fastUop)
  io.ldFastWakeUpInt.fast <> loadUnits.map(_.io.ldout).map(decoupledIOToValidIO)
  io.wakeUpOutInt.slow <> exeWbReqs
  io.wakeUpOutFp.slow <> wakeUpFp
  io.wakeUpIn.slow.foreach(_.ready := true.B)
  io.intWakeUpFp.foreach(_.ready := true.B)

  val dtlb    = Module(new TLB(Width = DTLBWidth, isDtlb = true))
  val lsq     = Module(new LsqWrappper)
  val sbuffer = Module(new NewSbuffer)
  // if you wants to stress test dcache store, use FakeSbuffer
  // val sbuffer = Module(new FakeSbuffer)

  // dtlb
  io.ptw         <> dtlb.io.ptw
  dtlb.io.sfence <> RegNext(io.sfence)
  dtlb.io.csr    <> RegNext(io.tlbCsr)

  // LoadUnit
  for (i <- 0 until exuParameters.LduCnt) {
    loadUnits(i).io.redirect      <> io.fromCtrlBlock.redirect
    loadUnits(i).io.flush         <> io.fromCtrlBlock.flush
    loadUnits(i).io.rsFeedback    <> reservationStations(i).io.memfeedback
    loadUnits(i).io.rsIdx         := reservationStations(i).io.rsIdx // TODO: beautify it
    loadUnits(i).io.isFirstIssue  := reservationStations(i).io.isFirstIssue // NOTE: just for dtlb's perf cnt
    loadUnits(i).io.dtlb          <> dtlb.io.requestor(i)
    // get input form dispatch
    loadUnits(i).io.ldin          <> reservationStations(i).io.deq
    // dcache access
    loadUnits(i).io.dcache        <> dcache.io.lsu.load(i)
    // forward
    loadUnits(i).io.lsq.forward   <> lsq.io.forward(i)
    loadUnits(i).io.sbuffer       <> sbuffer.io.forward(i)

    // Lsq to load unit's rs
    reservationStations(i).io.stIssuePtr := lsq.io.issuePtrExt

    // passdown to lsq
    lsq.io.loadIn(i)              <> loadUnits(i).io.lsq.loadIn
    lsq.io.ldout(i)               <> loadUnits(i).io.lsq.ldout
    lsq.io.loadDataForwarded(i)   <> loadUnits(i).io.lsq.loadDataForwarded

    // update waittable
    // TODO: read pc
    io.fromCtrlBlock.memPredUpdate(i) := DontCare
    lsq.io.needReplayFromRS(i)    <> loadUnits(i).io.lsq.needReplayFromRS
  }

  // StoreUnit
  for (i <- 0 until exuParameters.StuCnt) {
    val stu = storeUnits(i)
    val rs = reservationStations(exuParameters.LduCnt + i)
    val dtlbReq = dtlb.io.requestor(exuParameters.LduCnt + i)

    stu.io.redirect    <> io.fromCtrlBlock.redirect
    stu.io.flush       <> io.fromCtrlBlock.flush
    stu.io.rsFeedback <> rs.io.memfeedback
    stu.io.rsIdx       <> rs.io.rsIdx
    stu.io.isFirstIssue <> rs.io.isFirstIssue // NOTE: just for dtlb's perf cnt
    stu.io.dtlb        <> dtlbReq
    stu.io.stin        <> rs.io.deq
    stu.io.lsq         <> lsq.io.storeIn(i)

<<<<<<< HEAD
    // Lsq to load unit's rs
    rs.io.stIssuePtr := lsq.io.issuePtrExt
=======
    // rs.io.storeData <> lsq.io.storeDataIn(i)
    lsq.io.storeDataIn(i) := rs.io.stData
>>>>>>> 71a38851

    // sync issue info to rs
    lsq.io.storeIssue(i).valid := rs.io.deq.valid
    lsq.io.storeIssue(i).bits := rs.io.deq.bits

    // sync issue info to store set LFST
    io.toCtrlBlock.stIn(i).valid := rs.io.deq.valid
    io.toCtrlBlock.stIn(i).bits := rs.io.deq.bits

    io.toCtrlBlock.stOut(i).valid := stu.io.stout.valid
    io.toCtrlBlock.stOut(i).bits  := stu.io.stout.bits
    stu.io.stout.ready := true.B
  }

  // mmio store writeback will use store writeback port 0
  lsq.io.mmioStout.ready := false.B
  when (lsq.io.mmioStout.valid && !storeUnits(0).io.stout.valid) {
    io.toCtrlBlock.stOut(0).valid := true.B
    io.toCtrlBlock.stOut(0).bits  := lsq.io.mmioStout.bits
    lsq.io.mmioStout.ready := true.B
  }

  // Lsq
  lsq.io.roq            <> io.lsqio.roq
  lsq.io.enq            <> io.fromCtrlBlock.enqLsq
  lsq.io.brqRedirect    <> io.fromCtrlBlock.redirect
  lsq.io.flush          <> io.fromCtrlBlock.flush
  io.toCtrlBlock.replay <> lsq.io.rollback
  lsq.io.uncache        <> uncache.io.lsq
  // delay dcache refill for 1 cycle for better timing
  // TODO: remove RegNext after fixing refill paddr timing
  // lsq.io.dcache         <> dcache.io.lsu.lsq
  lsq.io.dcache         := RegNext(dcache.io.lsu.lsq)

  // LSQ to store buffer
  lsq.io.sbuffer        <> sbuffer.io.in
  lsq.io.sqempty        <> sbuffer.io.sqempty

  // Sbuffer
  sbuffer.io.csrCtrl    <> RegNext(io.csrCtrl)
  sbuffer.io.dcache     <> dcache.io.lsu.store
  sbuffer.io.dcache.resp.valid := RegNext(dcache.io.lsu.store.resp.valid)
  sbuffer.io.dcache.resp.bits := RegNext(dcache.io.lsu.store.resp.bits)
  assert(sbuffer.io.dcache.resp.ready === true.B)

  // flush sbuffer
  val fenceFlush = io.fenceToSbuffer.flushSb
  val atomicsFlush = atomicsUnit.io.flush_sbuffer.valid
  io.fenceToSbuffer.sbIsEmpty := RegNext(sbuffer.io.flush.empty)
  // if both of them tries to flush sbuffer at the same time
  // something must have gone wrong
  assert(!(fenceFlush && atomicsFlush))
  sbuffer.io.flush.valid := RegNext(fenceFlush || atomicsFlush)

  // AtomicsUnit: AtomicsUnit will override other control signials,
  // as atomics insts (LR/SC/AMO) will block the pipeline
  val s_normal :: s_atomics_0 :: s_atomics_1 :: Nil = Enum(3)
  val state = RegInit(s_normal)

  val atomic_rs0  = exuParameters.LduCnt + 0
  val atomic_rs1  = exuParameters.LduCnt + 1
  val st0_atomics = reservationStations(atomic_rs0).io.deq.valid && FuType.storeIsAMO(reservationStations(atomic_rs0).io.deq.bits.uop.ctrl.fuType)
  val st1_atomics = reservationStations(atomic_rs1).io.deq.valid && FuType.storeIsAMO(reservationStations(atomic_rs1).io.deq.bits.uop.ctrl.fuType)

  val st0_data_atomics = reservationStations(atomic_rs0).io.stData.valid && FuType.storeIsAMO(reservationStations(atomic_rs0).io.stData.bits.uop.ctrl.fuType)
  val st1_data_atomics = reservationStations(atomic_rs1).io.stData.valid && FuType.storeIsAMO(reservationStations(atomic_rs1).io.stData.bits.uop.ctrl.fuType)

  when (st0_atomics) {
    reservationStations(atomic_rs0).io.deq.ready := atomicsUnit.io.in.ready
    storeUnits(0).io.stin.valid := false.B

    state := s_atomics_0
    assert(!st1_atomics)
  }
  when (st1_atomics) {
    reservationStations(atomic_rs1).io.deq.ready := atomicsUnit.io.in.ready
    storeUnits(1).io.stin.valid := false.B

    state := s_atomics_1
    assert(!st0_atomics)
  }
  when (atomicsUnit.io.out.valid) {
    assert(state === s_atomics_0 || state === s_atomics_1)
    state := s_normal
  }

  atomicsUnit.io.in.valid := st0_atomics || st1_atomics
  atomicsUnit.io.in.bits  := Mux(st0_atomics, reservationStations(atomic_rs0).io.deq.bits, reservationStations(atomic_rs1).io.deq.bits)
  atomicsUnit.io.storeDataIn.valid := st0_data_atomics || st1_data_atomics
  atomicsUnit.io.storeDataIn.bits  := Mux(st0_data_atomics, reservationStations(atomic_rs0).io.stData.bits, reservationStations(atomic_rs1).io.stData.bits)
  atomicsUnit.io.rsIdx    := Mux(st0_atomics, reservationStations(atomic_rs0).io.rsIdx, reservationStations(atomic_rs1).io.rsIdx)
  atomicsUnit.io.redirect <> io.fromCtrlBlock.redirect
  atomicsUnit.io.flush <> io.fromCtrlBlock.flush

  atomicsUnit.io.dtlb.resp.valid := false.B
  atomicsUnit.io.dtlb.resp.bits  := DontCare
  atomicsUnit.io.dtlb.req.ready  := dtlb.io.requestor(0).req.ready

  atomicsUnit.io.dcache <> dcache.io.lsu.atomics
  atomicsUnit.io.flush_sbuffer.empty := sbuffer.io.flush.empty

  // for atomicsUnit, it uses loadUnit(0)'s TLB port
  when (state === s_atomics_0 || state === s_atomics_1) {
    atomicsUnit.io.dtlb <> dtlb.io.requestor(0)

    loadUnits(0).io.dtlb.resp.valid := false.B
    loadUnits(0).io.ldout.ready := false.B

    // make sure there's no in-flight uops in load unit
    assert(!loadUnits(0).io.dtlb.req.valid)
    assert(!loadUnits(0).io.ldout.valid)
  }

  when (state === s_atomics_0) {
    atomicsUnit.io.rsFeedback <> reservationStations(atomic_rs0).io.memfeedback

    assert(!storeUnits(0).io.rsFeedback.valid)
  }
  when (state === s_atomics_1) {
    atomicsUnit.io.rsFeedback <> reservationStations(atomic_rs1).io.memfeedback

    assert(!storeUnits(1).io.rsFeedback.valid)
  }

  lsq.io.exceptionAddr.lsIdx  := io.lsqio.exceptionAddr.lsIdx
  lsq.io.exceptionAddr.isStore := io.lsqio.exceptionAddr.isStore
  io.lsqio.exceptionAddr.vaddr := Mux(atomicsUnit.io.exceptionAddr.valid, atomicsUnit.io.exceptionAddr.bits, lsq.io.exceptionAddr.vaddr)

  io.memInfo.sqFull := RegNext(lsq.io.sqFull)
  io.memInfo.lqFull := RegNext(lsq.io.lqFull)
  io.memInfo.dcacheMSHRFull := RegNext(dcache.io.mshrFull)

  val ldDeqCount = PopCount(reservationStations.take(2).map(_.io.deq.valid))
  val stDeqCount = PopCount(reservationStations.drop(2).map(_.io.deq.valid))
  val rsDeqCount = ldDeqCount + stDeqCount
  XSPerfAccumulate("load_rs_deq_count", ldDeqCount)
  XSPerfHistogram("load_rs_deq_count", ldDeqCount, true.B, 1, 2, 1)
  XSPerfAccumulate("store_rs_deq_count", stDeqCount)
  XSPerfHistogram("store_rs_deq_count", stDeqCount, true.B, 1, 2, 1)
  XSPerfAccumulate("ls_rs_deq_count", rsDeqCount)
}<|MERGE_RESOLUTION|>--- conflicted
+++ resolved
@@ -266,13 +266,10 @@
     stu.io.stin        <> rs.io.deq
     stu.io.lsq         <> lsq.io.storeIn(i)
 
-<<<<<<< HEAD
     // Lsq to load unit's rs
     rs.io.stIssuePtr := lsq.io.issuePtrExt
-=======
     // rs.io.storeData <> lsq.io.storeDataIn(i)
     lsq.io.storeDataIn(i) := rs.io.stData
->>>>>>> 71a38851
 
     // sync issue info to rs
     lsq.io.storeIssue(i).valid := rs.io.deq.valid
