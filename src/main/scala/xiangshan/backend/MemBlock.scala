/***************************************************************************************
* Copyright (c) 2020-2021 Institute of Computing Technology, Chinese Academy of Sciences
* Copyright (c) 2020-2021 Peng Cheng Laboratory
*
* XiangShan is licensed under Mulan PSL v2.
* You can use this software according to the terms and conditions of the Mulan PSL v2.
* You may obtain a copy of Mulan PSL v2 at:
*          http://license.coscl.org.cn/MulanPSL2
*
* THIS SOFTWARE IS PROVIDED ON AN "AS IS" BASIS, WITHOUT WARRANTIES OF ANY KIND,
* EITHER EXPRESS OR IMPLIED, INCLUDING BUT NOT LIMITED TO NON-INFRINGEMENT,
* MERCHANTABILITY OR FIT FOR A PARTICULAR PURPOSE.
*
* See the Mulan PSL v2 for more details.
***************************************************************************************/

package xiangshan.backend

import chisel3._
import chisel3.util._
import chipsalliance.rocketchip.config.Parameters
import freechips.rocketchip.diplomacy.{LazyModule, LazyModuleImp}
import freechips.rocketchip.tile.HasFPUParameters
import system.L1CacheErrorInfo
import xiangshan._
import xiangshan.backend.rob.RobLsqIO
import xiangshan.cache._
import xiangshan.cache.mmu.{BTlbPtwIO, BridgeTLB, PtwResp, TLB, TlbReplace}
import xiangshan.mem._
import xiangshan.backend.fu.{FenceToSbuffer, FunctionUnit, HasExceptionNO}
import utils._
import xiangshan.backend.exu.StdExeUnit

class Std(implicit p: Parameters) extends FunctionUnit {
  io.in.ready := true.B
  io.out.valid := io.in.valid
  io.out.bits.uop := io.in.bits.uop
  io.out.bits.data := io.in.bits.src(0)
}

class AmoData(implicit p: Parameters) extends FunctionUnit {
  io.in.ready := true.B
  io.out.valid := io.in.valid
  io.out.bits.uop := io.in.bits.uop
  io.out.bits.data := io.in.bits.src(0)
}

class MemBlock()(implicit p: Parameters) extends LazyModule {

  val dcache = LazyModule(new DCacheWrapper())
  val uncache = LazyModule(new Uncache())

  lazy val module = new MemBlockImp(this)
}

class MemBlockImp(outer: MemBlock) extends LazyModuleImp(outer)
  with HasXSParameter
  with HasExceptionNO
  with HasFPUParameters
  with HasExeBlockHelper
{

  val io = IO(new Bundle {
    val redirect = Flipped(ValidIO(new Redirect))
    val flush = Input(Bool())
    // in
    val issue = Vec(exuParameters.LsExuCnt + 2, Flipped(DecoupledIO(new ExuInput)))
    val loadFastMatch = Vec(exuParameters.LduCnt, Input(UInt(exuParameters.LduCnt.W)))
<<<<<<< HEAD
    val rsfeedback = Vec(exuParameters.LsExuCnt, new MemRSFeedbackIO) 
=======
    val replay = Vec(exuParameters.LsExuCnt, ValidIO(new RSFeedback))
    val rsIdx = Vec(exuParameters.LsExuCnt, Input(UInt(log2Up(IssQueSize).W)))
    val isFirstIssue = Vec(exuParameters.LsExuCnt, Input(Bool()))
>>>>>>> 6564f24d
    val stIssuePtr = Output(new SqPtr())
    // out
    val writeback = Vec(exuParameters.LsExuCnt + 2, DecoupledIO(new ExuOutput))
    val otherFastWakeup = Vec(exuParameters.LduCnt + exuParameters.StuCnt, ValidIO(new MicroOp))
    // misc
    val stIn = Vec(exuParameters.StuCnt, ValidIO(new ExuInput))
    val stOut = Vec(exuParameters.StuCnt, ValidIO(new ExuOutput))
    val memoryViolation = ValidIO(new Redirect)
    val ptw = new BTlbPtwIO(exuParameters.LduCnt + exuParameters.StuCnt)
    val sfence = Input(new SfenceBundle)
    val tlbCsr = Input(new TlbCsrBundle)
    val fenceToSbuffer = Flipped(new FenceToSbuffer)
    val enqLsq = new LsqEnqIO
    val memPredUpdate = Vec(exuParameters.StuCnt, Input(new MemPredUpdateReq))
    val lsqio = new Bundle {
      val exceptionAddr = new ExceptionAddrIO // to csr
      val rob = Flipped(new RobLsqIO) // rob to lsq
    }
    val csrCtrl = Flipped(new CustomCSRCtrlIO)
    val error = new L1CacheErrorInfo
    val memInfo = new Bundle {
      val sqFull = Output(Bool())
      val lqFull = Output(Bool())
      val dcacheMSHRFull = Output(Bool())
    }
  })

  val dcache = outer.dcache.module
  val uncache = outer.uncache.module

  io.error <> RegNext(RegNext(dcache.io.error))

  val loadUnits = Seq.fill(exuParameters.LduCnt)(Module(new LoadUnit))
  val storeUnits = Seq.fill(exuParameters.StuCnt)(Module(new StoreUnit))
  val stdExeUnits = Seq.fill(exuParameters.StuCnt)(Module(new StdExeUnit))
  val stData = stdExeUnits.map(_.stData.get)
  val exeUnits = loadUnits ++ storeUnits

  loadUnits.zipWithIndex.map(x => x._1.suggestName("LoadUnit_"+x._2))
  storeUnits.zipWithIndex.map(x => x._1.suggestName("StoreUnit_"+x._2))

  val atomicsUnit = Module(new AtomicsUnit)

  val loadWritebackOverride  = Mux(atomicsUnit.io.out.valid, atomicsUnit.io.out.bits, loadUnits.head.io.ldout.bits)
  val ldOut0 = Wire(Decoupled(new ExuOutput))
  ldOut0.valid := atomicsUnit.io.out.valid || loadUnits.head.io.ldout.valid
  ldOut0.bits  := loadWritebackOverride
  atomicsUnit.io.out.ready := ldOut0.ready
  loadUnits.head.io.ldout.ready := ldOut0.ready

  val exeWbReqs = ldOut0 +: loadUnits.tail.map(_.io.ldout)
  io.writeback <> exeWbReqs ++ VecInit(storeUnits.map(_.io.stout)) ++ VecInit(stdExeUnits.map(_.io.out))
  io.otherFastWakeup := DontCare
  io.otherFastWakeup.take(2).zip(loadUnits.map(_.io.fastUop)).foreach{case(a,b)=> a := b}

<<<<<<< HEAD
=======
  // TODO: fast load wakeup
>>>>>>> 6564f24d
  val lsq     = Module(new LsqWrappper)
  val sbuffer = Module(new NewSbuffer)
  // if you wants to stress test dcache store, use FakeSbuffer
  // val sbuffer = Module(new FakeSbuffer)
  io.stIssuePtr := lsq.io.issuePtrExt

  // dtlb
  val sfence = RegNext(io.sfence)
  val tlbcsr = RegNext(io.tlbCsr)
  val dtlb_ld = VecInit(Seq.fill(exuParameters.LduCnt){
    val tlb_ld = Module(new TLB(1, ldtlbParams))
    tlb_ld.io // let the module have name in waveform
  })
  val dtlb_st = VecInit(Seq.fill(exuParameters.StuCnt){
    val tlb_st = Module(new TLB(1 , sttlbParams))
    tlb_st.io // let the module have name in waveform
  })
  dtlb_ld.map(_.sfence := sfence)
  dtlb_st.map(_.sfence := sfence)
  dtlb_ld.map(_.csr := tlbcsr)
  dtlb_st.map(_.csr := tlbcsr)
  if (refillBothTlb) {
    require(ldtlbParams.outReplace == sttlbParams.outReplace)
    require(ldtlbParams.outReplace)

    val replace = Module(new TlbReplace(exuParameters.LduCnt + exuParameters.StuCnt, ldtlbParams))
    replace.io.apply_sep(dtlb_ld.map(_.replace) ++ dtlb_st.map(_.replace), io.ptw.resp.bits.data.entry.tag)
  } else {
    if (ldtlbParams.outReplace) {
      val replace_ld = Module(new TlbReplace(exuParameters.LduCnt, ldtlbParams))
      replace_ld.io.apply_sep(dtlb_ld.map(_.replace), io.ptw.resp.bits.data.entry.tag)
    }
    if (sttlbParams.outReplace) {
      val replace_st = Module(new TlbReplace(exuParameters.StuCnt, sttlbParams))
      replace_st.io.apply_sep(dtlb_st.map(_.replace), io.ptw.resp.bits.data.entry.tag)
    }
  }


  if (!useBTlb) {
    (dtlb_ld.map(_.ptw.req) ++ dtlb_st.map(_.ptw.req)).zipWithIndex.map{ case (tlb, i) =>
      tlb(0) <> io.ptw.req(i)
    }
    dtlb_ld.map(_.ptw.resp.bits := io.ptw.resp.bits.data)
    dtlb_st.map(_.ptw.resp.bits := io.ptw.resp.bits.data)
    if (refillBothTlb) {
      dtlb_ld.map(_.ptw.resp.valid := io.ptw.resp.valid && Cat(io.ptw.resp.bits.vector).orR)
      dtlb_st.map(_.ptw.resp.valid := io.ptw.resp.valid && Cat(io.ptw.resp.bits.vector).orR)
    } else {
      dtlb_ld.map(_.ptw.resp.valid := io.ptw.resp.valid && Cat(io.ptw.resp.bits.vector.take(exuParameters.LduCnt)).orR)
      dtlb_st.map(_.ptw.resp.valid := io.ptw.resp.valid && Cat(io.ptw.resp.bits.vector.drop(exuParameters.LduCnt)).orR)
    }
  } else {
    val btlb = Module(new BridgeTLB(BTLBWidth, btlbParams))
    btlb.suggestName("btlb")

    io.ptw <> btlb.io.ptw
    btlb.io.sfence <> sfence
    btlb.io.csr <> tlbcsr
    btlb.io.requestor.take(exuParameters.LduCnt).map(_.req(0)).zip(dtlb_ld.map(_.ptw.req)).map{case (a,b) => a <> b}
    btlb.io.requestor.drop(exuParameters.LduCnt).map(_.req(0)).zip(dtlb_st.map(_.ptw.req)).map{case (a,b) => a <> b}

    val arb_ld = Module(new Arbiter(new PtwResp, exuParameters.LduCnt))
    val arb_st = Module(new Arbiter(new PtwResp, exuParameters.StuCnt))
    arb_ld.io.in <> btlb.io.requestor.take(exuParameters.LduCnt).map(_.resp)
    arb_st.io.in <> btlb.io.requestor.drop(exuParameters.LduCnt).map(_.resp)
    VecInit(dtlb_ld.map(_.ptw.resp)) <> arb_ld.io.out
    VecInit(dtlb_st.map(_.ptw.resp)) <> arb_st.io.out
  }
  io.ptw.resp.ready := true.B

  // LoadUnit
  for (i <- 0 until exuParameters.LduCnt) {
    loadUnits(i).io.redirect      <> io.redirect
    loadUnits(i).io.flush         <> io.flush
    loadUnits(i).io.feedbackSlow  <> io.rsfeedback(i).feedbackSlow
    loadUnits(i).io.feedbackFast  <> io.rsfeedback(i).feedbackFast
    loadUnits(i).io.rsIdx         := io.rsfeedback(i).rsIdx
    loadUnits(i).io.isFirstIssue  := io.rsfeedback(i).isFirstIssue // NOTE: just for dtlb's perf cnt
    loadUnits(i).io.loadFastMatch <> io.loadFastMatch(i)
    // get input form dispatch
    loadUnits(i).io.ldin          <> io.issue(i)
    // dcache access
    loadUnits(i).io.dcache        <> dcache.io.lsu.load(i)
    // forward
    loadUnits(i).io.lsq.forward   <> lsq.io.forward(i)
    loadUnits(i).io.sbuffer       <> sbuffer.io.forward(i)
    // l0tlb
    loadUnits(i).io.tlb           <> dtlb_ld(i).requestor(0)

    // laod to load fast forward
    for (j <- 0 until exuParameters.LduCnt) {
      loadUnits(i).io.fastpathIn(j)  <> loadUnits(j).io.fastpathOut
    }

    // Lsq to load unit's rs

    // passdown to lsq
    lsq.io.loadIn(i)              <> loadUnits(i).io.lsq.loadIn
    lsq.io.ldout(i)               <> loadUnits(i).io.lsq.ldout
    lsq.io.loadDataForwarded(i)   <> loadUnits(i).io.lsq.loadDataForwarded

    // update waittable
    // TODO: read pc
    io.memPredUpdate(i) := DontCare
    lsq.io.needReplayFromRS(i)    <> loadUnits(i).io.lsq.needReplayFromRS
  }

  // StoreUnit
  for (i <- 0 until exuParameters.StuCnt) {
    val stu = storeUnits(i)

    stdExeUnits(i).io.redirect <> io.redirect
    stdExeUnits(i).io.flush <> io.flush
    stdExeUnits(i).io.fromInt <> io.issue(i + 4)
    stdExeUnits(i).io.fromFp := DontCare
    stdExeUnits(i).io.out := DontCare

    stu.io.redirect     <> io.redirect
    stu.io.flush        <> io.flush
    stu.io.feedbackSlow <> io.rsfeedback(exuParameters.LduCnt + i).feedbackSlow
    stu.io.rsIdx        <> io.rsfeedback(exuParameters.LduCnt + i).rsIdx
    // NOTE: just for dtlb's perf cnt
    stu.io.isFirstIssue <> io.rsfeedback(exuParameters.LduCnt + i).isFirstIssue
    stu.io.stin         <> io.issue(exuParameters.LduCnt + i)
    stu.io.lsq          <> lsq.io.storeIn(i)
    // l0tlb
    stu.io.tlb          <> dtlb_st(i).requestor(0)

    // store unit does not need fast feedback
    io.rsfeedback(exuParameters.LduCnt + i).feedbackFast := DontCare

    // Lsq to load unit's rs
    lsq.io.storeDataIn(i) := stData(i)

    // sync issue info to store set LFST
    io.stIn(i).valid := io.issue(exuParameters.LduCnt + i).valid
    io.stIn(i).bits := io.issue(exuParameters.LduCnt + i).bits

    io.stOut(i).valid := stu.io.stout.valid
    io.stOut(i).bits  := stu.io.stout.bits
    stu.io.stout.ready := true.B
  }

  // mmio store writeback will use store writeback port 0
  lsq.io.mmioStout.ready := false.B
  when (lsq.io.mmioStout.valid && !storeUnits(0).io.stout.valid) {
    io.stOut(0).valid := true.B
    io.stOut(0).bits  := lsq.io.mmioStout.bits
    lsq.io.mmioStout.ready := true.B
  }

  // Lsq
  lsq.io.rob            <> io.lsqio.rob
  lsq.io.enq            <> io.enqLsq
  lsq.io.brqRedirect    <> io.redirect
  lsq.io.flush          <> io.flush
  io.memoryViolation    <> lsq.io.rollback
  lsq.io.uncache        <> uncache.io.lsq
  // delay dcache refill for 1 cycle for better timing
  // TODO: remove RegNext after fixing refill paddr timing
  // lsq.io.dcache         <> dcache.io.lsu.lsq
  lsq.io.dcache         := RegNext(dcache.io.lsu.lsq)

  // LSQ to store buffer
  lsq.io.sbuffer        <> sbuffer.io.in
  lsq.io.sqempty        <> sbuffer.io.sqempty

  // Sbuffer
  sbuffer.io.csrCtrl    <> RegNext(io.csrCtrl)
  sbuffer.io.dcache     <> dcache.io.lsu.store
  sbuffer.io.dcache.resp.valid := RegNext(dcache.io.lsu.store.resp.valid)
  sbuffer.io.dcache.resp.bits := RegNext(dcache.io.lsu.store.resp.bits)
  assert(sbuffer.io.dcache.resp.ready === true.B)

  // flush sbuffer
  val fenceFlush = io.fenceToSbuffer.flushSb
  val atomicsFlush = atomicsUnit.io.flush_sbuffer.valid
  io.fenceToSbuffer.sbIsEmpty := RegNext(sbuffer.io.flush.empty)
  // if both of them tries to flush sbuffer at the same time
  // something must have gone wrong
  assert(!(fenceFlush && atomicsFlush))
  sbuffer.io.flush.valid := RegNext(fenceFlush || atomicsFlush)

  // AtomicsUnit: AtomicsUnit will override other control signials,
  // as atomics insts (LR/SC/AMO) will block the pipeline
  val s_normal :: s_atomics_0 :: s_atomics_1 :: Nil = Enum(3)
  val state = RegInit(s_normal)

  val atomic_rs0  = exuParameters.LduCnt + 0
  val atomic_rs1  = exuParameters.LduCnt + 1
  val st0_atomics = io.issue(atomic_rs0).valid && FuType.storeIsAMO(io.issue(atomic_rs0).bits.uop.ctrl.fuType)
  val st1_atomics = io.issue(atomic_rs1).valid && FuType.storeIsAMO(io.issue(atomic_rs1).bits.uop.ctrl.fuType)

  val st0_data_atomics = stData(0).valid && FuType.storeIsAMO(stData(0).bits.uop.ctrl.fuType)
  val st1_data_atomics = stData(1).valid && FuType.storeIsAMO(stData(1).bits.uop.ctrl.fuType)

  when (st0_atomics) {
    io.issue(atomic_rs0).ready := atomicsUnit.io.in.ready
    storeUnits(0).io.stin.valid := false.B

    state := s_atomics_0
    assert(!st1_atomics)
  }
  when (st1_atomics) {
    io.issue(atomic_rs1).ready := atomicsUnit.io.in.ready
    storeUnits(1).io.stin.valid := false.B

    state := s_atomics_1
    assert(!st0_atomics)
  }
  when (atomicsUnit.io.out.valid) {
    assert(state === s_atomics_0 || state === s_atomics_1)
    state := s_normal
  }

  atomicsUnit.io.in.valid := st0_atomics || st1_atomics
  atomicsUnit.io.in.bits  := Mux(st0_atomics, io.issue(atomic_rs0).bits, io.issue(atomic_rs1).bits)
  atomicsUnit.io.storeDataIn.valid := st0_data_atomics || st1_data_atomics
  atomicsUnit.io.storeDataIn.bits  := Mux(st0_data_atomics, stData(0).bits, stData(1).bits)
  atomicsUnit.io.rsIdx    := Mux(st0_atomics, io.rsfeedback(atomic_rs0).rsIdx, io.rsfeedback(atomic_rs1).rsIdx)
  atomicsUnit.io.redirect <> io.redirect
  atomicsUnit.io.flush <> io.flush

  val amoTlb = dtlb_ld(0).requestor(0)
  atomicsUnit.io.dtlb.resp.valid := false.B
  atomicsUnit.io.dtlb.resp.bits  := DontCare
  atomicsUnit.io.dtlb.req.ready  := amoTlb.req.ready

  atomicsUnit.io.dcache <> dcache.io.lsu.atomics
  atomicsUnit.io.flush_sbuffer.empty := sbuffer.io.flush.empty

  // for atomicsUnit, it uses loadUnit(0)'s TLB port

  when (state === s_atomics_0 || state === s_atomics_1) {
    loadUnits(0).io.ldout.ready := false.B
    atomicsUnit.io.dtlb <> amoTlb

    // make sure there's no in-flight uops in load unit
    assert(!loadUnits(0).io.ldout.valid)
  }

  when (state === s_atomics_0) {
    atomicsUnit.io.feedbackSlow <> io.rsfeedback(atomic_rs0).feedbackSlow

    assert(!storeUnits(0).io.feedbackSlow.valid)
  }
  when (state === s_atomics_1) {
    atomicsUnit.io.feedbackSlow <> io.rsfeedback(atomic_rs1).feedbackSlow

    assert(!storeUnits(1).io.feedbackSlow.valid)
  }

  lsq.io.exceptionAddr.lsIdx  := io.lsqio.exceptionAddr.lsIdx
  lsq.io.exceptionAddr.isStore := io.lsqio.exceptionAddr.isStore
  io.lsqio.exceptionAddr.vaddr := Mux(atomicsUnit.io.exceptionAddr.valid, atomicsUnit.io.exceptionAddr.bits, lsq.io.exceptionAddr.vaddr)

  io.memInfo.sqFull := RegNext(lsq.io.sqFull)
  io.memInfo.lqFull := RegNext(lsq.io.lqFull)
  io.memInfo.dcacheMSHRFull := RegNext(dcache.io.mshrFull)

  val ldDeqCount = PopCount(io.issue.take(2).map(_.valid))
  val stDeqCount = PopCount(io.issue.drop(2).map(_.valid))
  val rsDeqCount = ldDeqCount + stDeqCount
  XSPerfAccumulate("load_rs_deq_count", ldDeqCount)
  XSPerfHistogram("load_rs_deq_count", ldDeqCount, true.B, 1, 2, 1)
  XSPerfAccumulate("store_rs_deq_count", stDeqCount)
  XSPerfHistogram("store_rs_deq_count", stDeqCount, true.B, 1, 2, 1)
  XSPerfAccumulate("ls_rs_deq_count", rsDeqCount)
}<|MERGE_RESOLUTION|>--- conflicted
+++ resolved
@@ -66,13 +66,7 @@
     // in
     val issue = Vec(exuParameters.LsExuCnt + 2, Flipped(DecoupledIO(new ExuInput)))
     val loadFastMatch = Vec(exuParameters.LduCnt, Input(UInt(exuParameters.LduCnt.W)))
-<<<<<<< HEAD
     val rsfeedback = Vec(exuParameters.LsExuCnt, new MemRSFeedbackIO) 
-=======
-    val replay = Vec(exuParameters.LsExuCnt, ValidIO(new RSFeedback))
-    val rsIdx = Vec(exuParameters.LsExuCnt, Input(UInt(log2Up(IssQueSize).W)))
-    val isFirstIssue = Vec(exuParameters.LsExuCnt, Input(Bool()))
->>>>>>> 6564f24d
     val stIssuePtr = Output(new SqPtr())
     // out
     val writeback = Vec(exuParameters.LsExuCnt + 2, DecoupledIO(new ExuOutput))
@@ -128,10 +122,7 @@
   io.otherFastWakeup := DontCare
   io.otherFastWakeup.take(2).zip(loadUnits.map(_.io.fastUop)).foreach{case(a,b)=> a := b}
 
-<<<<<<< HEAD
-=======
   // TODO: fast load wakeup
->>>>>>> 6564f24d
   val lsq     = Module(new LsqWrappper)
   val sbuffer = Module(new NewSbuffer)
   // if you wants to stress test dcache store, use FakeSbuffer
