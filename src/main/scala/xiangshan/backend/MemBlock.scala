--- conflicted
+++ resolved
@@ -1454,11 +1454,7 @@
     vsSplit(i).io.toMergeBuffer <> vsMergeBuffer(i).io.fromSplit.head
     NewPipelineConnect(
       vsSplit(i).io.out, storeUnits(i).io.vecstin, storeUnits(i).io.vecstin.fire,
-<<<<<<< HEAD
-      false.B,
-=======
       vsSplit(i).io.out.bits.uop.robIdx.needFlush(io.redirect),
->>>>>>> 18433b2c
       Option("VsSplitConnectStu")
     )
     vsSplit(i).io.vstd.get := DontCare // Todo: Discuss how to pass vector store data
@@ -1472,11 +1468,7 @@
     vlSplit(i).io.toMergeBuffer <> vlMergeBuffer.io.fromSplit(i)
     NewPipelineConnect(
       vlSplit(i).io.out, loadUnits(i).io.vecldin, loadUnits(i).io.vecldin.fire,
-<<<<<<< HEAD
-      false.B,
-=======
       vlSplit(i).io.out.bits.uop.robIdx.needFlush(io.redirect),
->>>>>>> 18433b2c
       Option("VlSplitConnectLdu")
     )
 
