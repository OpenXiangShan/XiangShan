/***************************************************************************************
* Copyright (c) 2020-2021 Institute of Computing Technology, Chinese Academy of Sciences
* Copyright (c) 2020-2021 Peng Cheng Laboratory
*
* XiangShan is licensed under Mulan PSL v2.
* You can use this software according to the terms and conditions of the Mulan PSL v2.
* You may obtain a copy of Mulan PSL v2 at:
*          http://license.coscl.org.cn/MulanPSL2
*
* THIS SOFTWARE IS PROVIDED ON AN "AS IS" BASIS, WITHOUT WARRANTIES OF ANY KIND,
* EITHER EXPRESS OR IMPLIED, INCLUDING BUT NOT LIMITED TO NON-INFRINGEMENT,
* MERCHANTABILITY OR FIT FOR A PARTICULAR PURPOSE.
*
* See the Mulan PSL v2 for more details.
***************************************************************************************/

package xiangshan.backend

import chisel3._
import chisel3.util._
import chipsalliance.rocketchip.config.Parameters
import freechips.rocketchip.diplomacy.{LazyModule, LazyModuleImp}
import freechips.rocketchip.tile.HasFPUParameters
import system.L1CacheErrorInfo
import xiangshan._
import xiangshan.backend.roq.RoqLsqIO
import xiangshan.cache._
import xiangshan.cache.mmu.{BTlbPtwIO, BridgeTLB, PtwResp, TLB, TlbReplace}
import xiangshan.mem._
import xiangshan.backend.fu.{FenceToSbuffer, FunctionUnit, HasExceptionNO}
import utils._

class Std(implicit p: Parameters) extends FunctionUnit {
  io.in.ready := true.B
  io.out.valid := io.in.valid
  io.out.bits.uop := io.in.bits.uop
  io.out.bits.data := io.in.bits.src(0)
}

class MemBlock()(implicit p: Parameters) extends LazyModule {

  val dcache = LazyModule(new DCacheWrapper())
  val uncache = LazyModule(new Uncache())

  lazy val module = new MemBlockImp(this)
}

class MemBlockImp(outer: MemBlock) extends LazyModuleImp(outer)
  with HasXSParameter
  with HasExceptionNO
  with HasFPUParameters
  with HasExeBlockHelper
{

  val io = IO(new Bundle {
    val redirect = Flipped(ValidIO(new Redirect))
    val flush = Input(Bool())
    // in
    val issue = Vec(exuParameters.LsExuCnt, Flipped(DecoupledIO(new ExuInput)))
    val loadFastMatch = Vec(exuParameters.LduCnt, Input(UInt(exuParameters.LduCnt.W)))
    val replay = Vec(exuParameters.LsExuCnt, ValidIO(new RSFeedback))
    val rsIdx = Vec(exuParameters.LsExuCnt, Input(UInt(log2Up(IssQueSize).W)))
    val isFirstIssue = Vec(exuParameters.LsExuCnt, Input(Bool()))
    val stData = Vec(exuParameters.StuCnt, Flipped(ValidIO(new StoreDataBundle)))
    val stIssuePtr = Output(new SqPtr())
    // out
    val writeback = Vec(exuParameters.LsExuCnt, DecoupledIO(new ExuOutput))
    val otherFastWakeup = Vec(exuParameters.LduCnt + exuParameters.StuCnt, ValidIO(new MicroOp))
    // misc
    val stIn = Vec(exuParameters.StuCnt, ValidIO(new ExuInput))
    val stOut = Vec(exuParameters.StuCnt, ValidIO(new ExuOutput))
    val memoryViolation = ValidIO(new Redirect)
    val ptw = new BTlbPtwIO(exuParameters.LduCnt + exuParameters.StuCnt)
    val sfence = Input(new SfenceBundle)
    val tlbCsr = Input(new TlbCsrBundle)
    val fenceToSbuffer = Flipped(new FenceToSbuffer)
    val enqLsq = new LsqEnqIO
    val memPredUpdate = Vec(exuParameters.StuCnt, Input(new MemPredUpdateReq))
    val lsqio = new Bundle {
      val exceptionAddr = new ExceptionAddrIO // to csr
      val roq = Flipped(new RoqLsqIO) // roq to lsq
    }
    val csrCtrl = Flipped(new CustomCSRCtrlIO)
    val error = new L1CacheErrorInfo
    val memInfo = new Bundle {
      val sqFull = Output(Bool())
      val lqFull = Output(Bool())
      val dcacheMSHRFull = Output(Bool())
    }
  })

  val dcache = outer.dcache.module
  val uncache = outer.uncache.module

  io.error <> RegNext(RegNext(dcache.io.error))

  val loadUnits = Seq.fill(exuParameters.LduCnt)(Module(new LoadUnit))
  val storeUnits = Seq.fill(exuParameters.StuCnt)(Module(new StoreUnit))
  val exeUnits = loadUnits ++ storeUnits

  loadUnits.zipWithIndex.map(x => x._1.suggestName("LoadUnit_"+x._2))
  storeUnits.zipWithIndex.map(x => x._1.suggestName("StoreUnit_"+x._2))

  val atomicsUnit = Module(new AtomicsUnit)

  val loadWritebackOverride  = Mux(atomicsUnit.io.out.valid, atomicsUnit.io.out.bits, loadUnits.head.io.ldout.bits)
  val ldOut0 = Wire(Decoupled(new ExuOutput))
  ldOut0.valid := atomicsUnit.io.out.valid || loadUnits.head.io.ldout.valid
  ldOut0.bits  := loadWritebackOverride
  atomicsUnit.io.out.ready := ldOut0.ready
  loadUnits.head.io.ldout.ready := ldOut0.ready

  val exeWbReqs = ldOut0 +: loadUnits.tail.map(_.io.ldout)
  io.writeback <> exeWbReqs ++ VecInit(storeUnits.map(_.io.stout))
  io.otherFastWakeup := DontCare
  io.otherFastWakeup.take(2).zip(loadUnits.map(_.io.fastUop)).foreach{case(a,b)=> a := b}

  // TODO: fast load wakeup


  val lsq     = Module(new LsqWrappper)
  val sbuffer = Module(new NewSbuffer)
  // if you wants to stress test dcache store, use FakeSbuffer
  // val sbuffer = Module(new FakeSbuffer)
  io.stIssuePtr := lsq.io.issuePtrExt

  // dtlb
  val sfence = RegNext(io.sfence)
  val tlbcsr = RegNext(io.tlbCsr)
  val dtlb_ld = Module(new TLB(exuParameters.LduCnt, ldtlbParams))
  val dtlb_st = Module(new TLB(exuParameters.StuCnt, sttlbParams))
  dtlb_ld.io.sfence <> sfence
  dtlb_st.io.sfence <> sfence
  dtlb_ld.io.csr <> tlbcsr
  dtlb_st.io.csr <> tlbcsr
  if (ldtlbParams.outReplace) {
    val replace_ld = Module(new TlbReplace(exuParameters.LduCnt, ldtlbParams))
    dtlb_ld.io.replace <> replace_ld.io
  }
  if (sttlbParams.outReplace) {
    val replace_st = Module(new TlbReplace(exuParameters.StuCnt, sttlbParams))
    dtlb_st.io.replace <> replace_st.io
  }

  if (!useBTlb) {
    io.ptw.req         <> (dtlb_ld.io.ptw.req ++ dtlb_st.io.ptw.req)
    dtlb_ld.io.ptw.resp.bits := io.ptw.resp.bits.data
    dtlb_st.io.ptw.resp.bits := io.ptw.resp.bits.data
    dtlb_ld.io.ptw.resp.valid := io.ptw.resp.valid && Cat(io.ptw.resp.bits.vector.take(exuParameters.LduCnt)).orR
    dtlb_st.io.ptw.resp.valid := io.ptw.resp.valid && Cat(io.ptw.resp.bits.vector.drop(exuParameters.LduCnt)).orR
  } else {
    val btlb = Module(new BridgeTLB(BTLBWidth, btlbParams))
    btlb.suggestName("btlb")

    io.ptw <> btlb.io.ptw
    btlb.io.sfence <> sfence
    btlb.io.csr <> tlbcsr
    btlb.io.requestor.take(exuParameters.LduCnt).map(_.req(0)).zip(dtlb_ld.io.ptw.req).map{case (a,b) => a <> b}
    btlb.io.requestor.drop(exuParameters.LduCnt).map(_.req(0)).zip(dtlb_st.io.ptw.req).map{case (a,b) => a <> b}

    val arb_ld = Module(new Arbiter(new PtwResp, exuParameters.LduCnt))
    val arb_st = Module(new Arbiter(new PtwResp, exuParameters.StuCnt))
    arb_ld.io.in <> btlb.io.requestor.take(exuParameters.LduCnt).map(_.resp)
    arb_st.io.in <> btlb.io.requestor.drop(exuParameters.LduCnt).map(_.resp)
    dtlb_ld.io.ptw.resp <> arb_ld.io.out
    dtlb_st.io.ptw.resp <> arb_st.io.out
  }
  io.ptw.resp.ready := true.B

  // LoadUnit
  for (i <- 0 until exuParameters.LduCnt) {
    loadUnits(i).io.redirect      <> io.redirect
    loadUnits(i).io.flush         <> io.flush
    loadUnits(i).io.rsFeedback    <> io.replay(i)
    loadUnits(i).io.rsIdx         := io.rsIdx(i) // TODO: beautify it
    loadUnits(i).io.isFirstIssue  := io.isFirstIssue(i) // NOTE: just for dtlb's perf cnt
<<<<<<< HEAD
=======
    loadUnits(i).io.dtlb          <> dtlb.io.requestor(i)
    loadUnits(i).io.loadFastMatch <> io.loadFastMatch(i)
>>>>>>> 718f8a60
    // get input form dispatch
    loadUnits(i).io.ldin          <> io.issue(i)
    // dcache access
    loadUnits(i).io.dcache        <> dcache.io.lsu.load(i)
    // forward
    loadUnits(i).io.lsq.forward   <> lsq.io.forward(i)
    loadUnits(i).io.sbuffer       <> sbuffer.io.forward(i)
<<<<<<< HEAD
    // l0tlb
    loadUnits(i).io.tlb           <> dtlb_ld.io.requestor(i)
=======

    // laod to load fast forward
    for (j <- 0 until exuParameters.LduCnt) {
      loadUnits(i).io.fastpathIn(j)  <> loadUnits(j).io.fastpathOut
    }

>>>>>>> 718f8a60
    // Lsq to load unit's rs

    // passdown to lsq
    lsq.io.loadIn(i)              <> loadUnits(i).io.lsq.loadIn
    lsq.io.ldout(i)               <> loadUnits(i).io.lsq.ldout
    lsq.io.loadDataForwarded(i)   <> loadUnits(i).io.lsq.loadDataForwarded

    // update waittable
    // TODO: read pc
    io.memPredUpdate(i) := DontCare
    lsq.io.needReplayFromRS(i)    <> loadUnits(i).io.lsq.needReplayFromRS
  }

  // StoreUnit
  for (i <- 0 until exuParameters.StuCnt) {
    val stu = storeUnits(i)

    stu.io.redirect    <> io.redirect
    stu.io.flush       <> io.flush
    stu.io.rsFeedback <> io.replay(exuParameters.LduCnt + i)
    stu.io.rsIdx       <> io.rsIdx(exuParameters.LduCnt + i)
    // NOTE: just for dtlb's perf cnt
    stu.io.isFirstIssue <> io.isFirstIssue(exuParameters.LduCnt + i)
    stu.io.stin        <> io.issue(exuParameters.LduCnt + i)
    stu.io.lsq         <> lsq.io.storeIn(i)
    // l0tlb
    stu.io.tlb          <> dtlb_st.io.requestor(i)

    // Lsq to load unit's rs
    // rs.io.storeData <> lsq.io.storeDataIn(i)
    lsq.io.storeDataIn(i) := io.stData(i)

    // sync issue info to store set LFST
    io.stIn(i).valid := io.issue(exuParameters.LduCnt + i).valid
    io.stIn(i).bits := io.issue(exuParameters.LduCnt + i).bits

    io.stOut(i).valid := stu.io.stout.valid
    io.stOut(i).bits  := stu.io.stout.bits
    stu.io.stout.ready := true.B
  }

  // mmio store writeback will use store writeback port 0
  lsq.io.mmioStout.ready := false.B
  when (lsq.io.mmioStout.valid && !storeUnits(0).io.stout.valid) {
    io.stOut(0).valid := true.B
    io.stOut(0).bits  := lsq.io.mmioStout.bits
    lsq.io.mmioStout.ready := true.B
  }

  // Lsq
  lsq.io.roq            <> io.lsqio.roq
  lsq.io.enq            <> io.enqLsq
  lsq.io.brqRedirect    <> io.redirect
  lsq.io.flush          <> io.flush
  io.memoryViolation    <> lsq.io.rollback
  lsq.io.uncache        <> uncache.io.lsq
  // delay dcache refill for 1 cycle for better timing
  // TODO: remove RegNext after fixing refill paddr timing
  // lsq.io.dcache         <> dcache.io.lsu.lsq
  lsq.io.dcache         := RegNext(dcache.io.lsu.lsq)

  // LSQ to store buffer
  lsq.io.sbuffer        <> sbuffer.io.in
  lsq.io.sqempty        <> sbuffer.io.sqempty

  // Sbuffer
  sbuffer.io.csrCtrl    <> RegNext(io.csrCtrl)
  sbuffer.io.dcache     <> dcache.io.lsu.store
  sbuffer.io.dcache.resp.valid := RegNext(dcache.io.lsu.store.resp.valid)
  sbuffer.io.dcache.resp.bits := RegNext(dcache.io.lsu.store.resp.bits)
  assert(sbuffer.io.dcache.resp.ready === true.B)

  // flush sbuffer
  val fenceFlush = io.fenceToSbuffer.flushSb
  val atomicsFlush = atomicsUnit.io.flush_sbuffer.valid
  io.fenceToSbuffer.sbIsEmpty := RegNext(sbuffer.io.flush.empty)
  // if both of them tries to flush sbuffer at the same time
  // something must have gone wrong
  assert(!(fenceFlush && atomicsFlush))
  sbuffer.io.flush.valid := RegNext(fenceFlush || atomicsFlush)

  // AtomicsUnit: AtomicsUnit will override other control signials,
  // as atomics insts (LR/SC/AMO) will block the pipeline
  val s_normal :: s_atomics_0 :: s_atomics_1 :: Nil = Enum(3)
  val state = RegInit(s_normal)

  val atomic_rs0  = exuParameters.LduCnt + 0
  val atomic_rs1  = exuParameters.LduCnt + 1
  val st0_atomics = io.issue(atomic_rs0).valid && FuType.storeIsAMO(io.issue(atomic_rs0).bits.uop.ctrl.fuType)
  val st1_atomics = io.issue(atomic_rs1).valid && FuType.storeIsAMO(io.issue(atomic_rs1).bits.uop.ctrl.fuType)

  val st0_data_atomics = io.stData(0).valid && FuType.storeIsAMO(io.stData(0).bits.uop.ctrl.fuType)
  val st1_data_atomics = io.stData(1).valid && FuType.storeIsAMO(io.stData(1).bits.uop.ctrl.fuType)

  when (st0_atomics) {
    io.issue(atomic_rs0).ready := atomicsUnit.io.in.ready
    storeUnits(0).io.stin.valid := false.B

    state := s_atomics_0
    assert(!st1_atomics)
  }
  when (st1_atomics) {
    io.issue(atomic_rs1).ready := atomicsUnit.io.in.ready
    storeUnits(1).io.stin.valid := false.B

    state := s_atomics_1
    assert(!st0_atomics)
  }
  when (atomicsUnit.io.out.valid) {
    assert(state === s_atomics_0 || state === s_atomics_1)
    state := s_normal
  }

  atomicsUnit.io.in.valid := st0_atomics || st1_atomics
  atomicsUnit.io.in.bits  := Mux(st0_atomics, io.issue(atomic_rs0).bits, io.issue(atomic_rs1).bits)
  atomicsUnit.io.storeDataIn.valid := st0_data_atomics || st1_data_atomics
  atomicsUnit.io.storeDataIn.bits  := Mux(st0_data_atomics, io.stData(0).bits, io.stData(1).bits)
  atomicsUnit.io.rsIdx    := Mux(st0_atomics, io.rsIdx(atomic_rs0), io.rsIdx(atomic_rs1))
  atomicsUnit.io.redirect <> io.redirect
  atomicsUnit.io.flush <> io.flush

  val amoTlb = dtlb_ld.io.requestor(0)
  atomicsUnit.io.dtlb.resp.valid := false.B
  atomicsUnit.io.dtlb.resp.bits  := DontCare
  atomicsUnit.io.dtlb.req.ready  := amoTlb.req.ready

  atomicsUnit.io.dcache <> dcache.io.lsu.atomics
  atomicsUnit.io.flush_sbuffer.empty := sbuffer.io.flush.empty

  // for atomicsUnit, it uses loadUnit(0)'s TLB port

  when (state === s_atomics_0 || state === s_atomics_1) {
    loadUnits(0).io.ldout.ready := false.B
    atomicsUnit.io.dtlb <> amoTlb

    // make sure there's no in-flight uops in load unit
    assert(!loadUnits(0).io.ldout.valid)
  }

  when (state === s_atomics_0) {
    atomicsUnit.io.rsFeedback <> io.replay(atomic_rs0)

    assert(!storeUnits(0).io.rsFeedback.valid)
  }
  when (state === s_atomics_1) {
    atomicsUnit.io.rsFeedback <> io.replay(atomic_rs1)

    assert(!storeUnits(1).io.rsFeedback.valid)
  }

  lsq.io.exceptionAddr.lsIdx  := io.lsqio.exceptionAddr.lsIdx
  lsq.io.exceptionAddr.isStore := io.lsqio.exceptionAddr.isStore
  io.lsqio.exceptionAddr.vaddr := Mux(atomicsUnit.io.exceptionAddr.valid, atomicsUnit.io.exceptionAddr.bits, lsq.io.exceptionAddr.vaddr)

  io.memInfo.sqFull := RegNext(lsq.io.sqFull)
  io.memInfo.lqFull := RegNext(lsq.io.lqFull)
  io.memInfo.dcacheMSHRFull := RegNext(dcache.io.mshrFull)

  val ldDeqCount = PopCount(io.issue.take(2).map(_.valid))
  val stDeqCount = PopCount(io.issue.drop(2).map(_.valid))
  val rsDeqCount = ldDeqCount + stDeqCount
  XSPerfAccumulate("load_rs_deq_count", ldDeqCount)
  XSPerfHistogram("load_rs_deq_count", ldDeqCount, true.B, 1, 2, 1)
  XSPerfAccumulate("store_rs_deq_count", stDeqCount)
  XSPerfHistogram("store_rs_deq_count", stDeqCount, true.B, 1, 2, 1)
  XSPerfAccumulate("ls_rs_deq_count", rsDeqCount)
}<|MERGE_RESOLUTION|>--- conflicted
+++ resolved
@@ -174,11 +174,7 @@
     loadUnits(i).io.rsFeedback    <> io.replay(i)
     loadUnits(i).io.rsIdx         := io.rsIdx(i) // TODO: beautify it
     loadUnits(i).io.isFirstIssue  := io.isFirstIssue(i) // NOTE: just for dtlb's perf cnt
-<<<<<<< HEAD
-=======
-    loadUnits(i).io.dtlb          <> dtlb.io.requestor(i)
     loadUnits(i).io.loadFastMatch <> io.loadFastMatch(i)
->>>>>>> 718f8a60
     // get input form dispatch
     loadUnits(i).io.ldin          <> io.issue(i)
     // dcache access
@@ -186,17 +182,14 @@
     // forward
     loadUnits(i).io.lsq.forward   <> lsq.io.forward(i)
     loadUnits(i).io.sbuffer       <> sbuffer.io.forward(i)
-<<<<<<< HEAD
     // l0tlb
     loadUnits(i).io.tlb           <> dtlb_ld.io.requestor(i)
-=======
 
     // laod to load fast forward
     for (j <- 0 until exuParameters.LduCnt) {
       loadUnits(i).io.fastpathIn(j)  <> loadUnits(j).io.fastpathOut
     }
 
->>>>>>> 718f8a60
     // Lsq to load unit's rs
 
     // passdown to lsq
