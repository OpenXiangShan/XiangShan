--- conflicted
+++ resolved
@@ -119,8 +119,6 @@
   val dcache = outer.dcache.module
   val uncache = outer.uncache.module
 
-  val delayedDcacheRefill = RegNext(dcache.io.lsu.lsq)
-
   val csrCtrl = DelayN(io.csrCtrl, 2)
   dcache.io.csr.distribute_csr <> csrCtrl.distribute_csr
   dcache.io.l2_pf_store_only := RegNext(io.csrCtrl.l2_pf_store_only, false.B)
@@ -312,8 +310,6 @@
     // ld-ld violation check
     loadUnits(i).io.lsq.loadViolationQuery <> lsq.io.loadViolationQuery(i)
     loadUnits(i).io.csrCtrl       <> csrCtrl
-    // dcache refill req
-    loadUnits(i).io.refill           <> delayedDcacheRefill
     // dtlb
     loadUnits(i).io.tlb <> dtlb_reqs.take(exuParameters.LduCnt)(i)
     // pmp
@@ -518,7 +514,9 @@
   AddPipelineReg(lsq.io.uncache.req, uncache.io.lsq.req, false.B)
   AddPipelineReg(uncache.io.lsq.resp, lsq.io.uncache.resp, false.B)
   // delay dcache refill for 1 cycle for better timing
-  lsq.io.refill         := delayedDcacheRefill
+  // TODO: remove RegNext after fixing refill paddr timing
+  // lsq.io.dcache         <> dcache.io.lsu.lsq
+  lsq.io.dcache         := RegNext(dcache.io.lsu.lsq)
   lsq.io.release        := dcache.io.lsu.release
   lsq.io.lqCancelCnt <> io.lqCancelCnt
   lsq.io.sqCancelCnt <> io.sqCancelCnt
@@ -531,12 +529,9 @@
   // Sbuffer
   sbuffer.io.csrCtrl    <> csrCtrl
   sbuffer.io.dcache     <> dcache.io.lsu.store
-<<<<<<< HEAD
   // TODO: if dcache sbuffer resp needs to ne delayed
   // sbuffer.io.dcache.pipe_resp.valid := RegNext(dcache.io.lsu.store.pipe_resp.valid)
   // sbuffer.io.dcache.pipe_resp.bits := RegNext(dcache.io.lsu.store.pipe_resp.bits)
-=======
->>>>>>> 717585c5
 
   // flush sbuffer
   val fenceFlush = io.fenceToSbuffer.flushSb
@@ -636,22 +631,17 @@
   io.memInfo.lqFull := RegNext(lsq.io.lqFull)
   io.memInfo.dcacheMSHRFull := RegNext(dcache.io.mshrFull)
 
-<<<<<<< HEAD
   val mbistPipeline = if(coreParams.hasMbist && coreParams.hasShareBus) {
     Some(Module(new MBISTPipeline(4,s"${outer.parentName}_mbistPipe")))
   } else {
     None
   }
 
+  io.lqFull := lsq.io.lqFull
+  io.sqFull := lsq.io.sqFull
+
   val ldDeqCount = PopCount(io.issue.take(2).map(_.valid))
   val stDeqCount = PopCount(io.issue.drop(2).map(_.valid))
-=======
-  io.lqFull := lsq.io.lqFull
-  io.sqFull := lsq.io.sqFull
-
-  val ldDeqCount = PopCount(io.issue.take(exuParameters.LduCnt).map(_.valid))
-  val stDeqCount = PopCount(io.issue.drop(exuParameters.LduCnt).map(_.valid))
->>>>>>> 717585c5
   val rsDeqCount = ldDeqCount + stDeqCount
   XSPerfAccumulate("load_rs_deq_count", ldDeqCount)
   XSPerfHistogram("load_rs_deq_count", ldDeqCount, true.B, 1, 2, 1)
