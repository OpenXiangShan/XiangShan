/***************************************************************************************
* Copyright (c) 2020-2021 Institute of Computing Technology, Chinese Academy of Sciences
* Copyright (c) 2020-2021 Peng Cheng Laboratory
*
* XiangShan is licensed under Mulan PSL v2.
* You can use this software according to the terms and conditions of the Mulan PSL v2.
* You may obtain a copy of Mulan PSL v2 at:
*          http://license.coscl.org.cn/MulanPSL2
*
* THIS SOFTWARE IS PROVIDED ON AN "AS IS" BASIS, WITHOUT WARRANTIES OF ANY KIND,
* EITHER EXPRESS OR IMPLIED, INCLUDING BUT NOT LIMITED TO NON-INFRINGEMENT,
* MERCHANTABILITY OR FIT FOR A PARTICULAR PURPOSE.
*
* See the Mulan PSL v2 for more details.
***************************************************************************************/

package xiangshan.backend

import chipsalliance.rocketchip.config.Parameters
import chisel3._
import chisel3.util._
import freechips.rocketchip.diplomacy.{BundleBridgeSource, LazyModule, LazyModuleImp}
import freechips.rocketchip.tile.HasFPUParameters
import coupledL2.PrefetchRecv
import utils._
import utility._
import xiangshan._
import xiangshan.backend.exu.StdExeUnit
import xiangshan.backend.fu._
import xiangshan.backend.rob.{DebugLSIO, LsTopdownInfo, RobLsqIO, RobPtr}
import xiangshan.cache._
import xiangshan.cache.mmu.{VectorTlbPtwIO, TLBNonBlock, TlbReplace}
import xiangshan.mem._
import xiangshan.mem.mdp._
import xiangshan.mem.prefetch.{BasePrefecher, SMSParams, SMSPrefetcher}

class Std(implicit p: Parameters) extends FunctionUnit {
  io.in.ready := true.B
  io.out.valid := io.in.valid
  io.out.bits.uop := io.in.bits.uop
  io.out.bits.data := io.in.bits.src(0)
}

class ooo_to_mem(implicit p: Parameters) extends XSBundle{
  val loadFastMatch = Vec(exuParameters.LduCnt, Input(UInt(exuParameters.LduCnt.W)))
  val loadFastImm = Vec(exuParameters.LduCnt, Input(UInt(12.W)))
  val stIssuePtr = Output(new SqPtr())
  val sfence = Input(new SfenceBundle)
  val tlbCsr = Input(new TlbCsrBundle)
  val lsqio = new Bundle {
   val lcommit = Input(UInt(log2Up(CommitWidth + 1).W))
   val scommit = Input(UInt(log2Up(CommitWidth + 1).W))
   val pendingld = Input(Bool())
   val pendingst = Input(Bool())
   val commit = Input(Bool())
   val pendingPtr = Input(new RobPtr)
  }

  val isStore = Input(Bool())
  val csrCtrl = Flipped(new CustomCSRCtrlIO)
  val enqLsq = new LsqEnqIO
  val flushSb = Input(Bool())
  val loadPc = Vec(exuParameters.LduCnt, Input(UInt(VAddrBits.W))) // for hw prefetch
  val issue = Vec(exuParameters.LsExuCnt + exuParameters.StuCnt, Flipped(DecoupledIO(new ExuInput)))
}

class mem_to_ooo(implicit p: Parameters ) extends XSBundle{
  val otherFastWakeup = Vec(exuParameters.LduCnt + 2 * exuParameters.StuCnt, ValidIO(new MicroOp))
  val csrUpdate = new DistributedCSRUpdateReq
  val lqCancelCnt = Output(UInt(log2Up(VirtualLoadQueueSize + 1).W))
  val sqCancelCnt = Output(UInt(log2Up(StoreQueueSize + 1).W))
  val sqDeq = Output(UInt(log2Ceil(EnsbufferWidth + 1).W))
  val lqDeq = Output(UInt(log2Up(CommitWidth + 1).W))
  val stIn = Vec(exuParameters.StuCnt, ValidIO(new ExuInput))

  val memoryViolation = ValidIO(new Redirect)
  val sbIsEmpty = Output(Bool())

  val lsTopdownInfo = Vec(exuParameters.LduCnt, Output(new LsTopdownInfo))

  val lsqio = new Bundle {
    val vaddr = Output(UInt(VAddrBits.W))
    val mmio = Output(Vec(LoadPipelineWidth, Bool()))
    val uop = Output(Vec(LoadPipelineWidth, new MicroOp))
    val lqCanAccept = Output(Bool())
    val sqCanAccept = Output(Bool())
  }
  val writeback = Vec(exuParameters.LsExuCnt + exuParameters.StuCnt, DecoupledIO(new ExuOutput))
}




class MemBlock()(implicit p: Parameters) extends LazyModule
  with HasXSParameter with HasWritebackSource {

  val dcache = LazyModule(new DCacheWrapper())
  val uncache = LazyModule(new Uncache())
  val pf_sender_opt = coreParams.prefetcher.map(_ =>
    BundleBridgeSource(() => new PrefetchRecv)
  )

  lazy val module = new MemBlockImp(this)

  override val writebackSourceParams: Seq[WritebackSourceParams] = {
    val params = new WritebackSourceParams
    params.exuConfigs = (loadExuConfigs ++ storeExuConfigs).map(cfg => Seq(cfg))
    Seq(params)
  }
  override lazy val writebackSourceImp: HasWritebackSourceImp = module
}

class MemBlockImp(outer: MemBlock) extends LazyModuleImp(outer)
  with HasXSParameter
  with HasFPUParameters
  with HasWritebackSourceImp
  with HasPerfEvents
{

  val io = IO(new Bundle {
    val hartId = Input(UInt(8.W))
    val redirect = Flipped(ValidIO(new Redirect))

    val ooo_to_mem = new ooo_to_mem
    val mem_to_ooo = new mem_to_ooo

    val rsfeedback = Vec(exuParameters.LsExuCnt, new MemRSFeedbackIO)


    val int2vlsu = Flipped(new Int2VLSUIO)
    val vec2vlsu = Flipped(new Vec2VLSUIO)
    // out
    val s3_delayed_load_error = Vec(exuParameters.LduCnt, Output(Bool()))
    val vlsu2vec = new VLSU2VecIO
    val vlsu2int = new VLSU2IntIO
    val vlsu2ctrl = new VLSU2CtrlIO
    // prefetch to l1 req
    val prefetch_req = Flipped(DecoupledIO(new L1PrefetchReq))
    // misc

    val ptw = new VectorTlbPtwIO(exuParameters.LduCnt + exuParameters.StuCnt + 1) // load + store + hw prefetch

    val error = new L1CacheErrorInfo
    val memInfo = new Bundle {
      val sqFull = Output(Bool())
      val lqFull = Output(Bool())
      val dcacheMSHRFull = Output(Bool())
    }
    val perfEventsPTW = Input(Vec(19, new PerfEvent))
    val debug_ls = new DebugLSIO
<<<<<<< HEAD
    val l2Hint = Input(Valid(new L2ToL1Hint()))
=======
    val lsTopdownInfo = Vec(exuParameters.LduCnt, Output(new LsTopdownInfo))
    val l2_hint = Input(Valid(new L2ToL1Hint()))
>>>>>>> 14a67055
  })

  override def writebackSource1: Option[Seq[Seq[DecoupledIO[ExuOutput]]]] = Some(Seq(io.mem_to_ooo.writeback))

  val redirect = RegNextWithEnable(io.redirect)

  val dcache = outer.dcache.module
  val uncache = outer.uncache.module

  val delayedDcacheRefill = RegNext(dcache.io.lsu.lsq)

  val csrCtrl = DelayN(io.ooo_to_mem.csrCtrl, 2)
  dcache.io.csr.distribute_csr <> csrCtrl.distribute_csr
  dcache.io.l2_pf_store_only := RegNext(io.ooo_to_mem.csrCtrl.l2_pf_store_only, false.B)
  io.mem_to_ooo.csrUpdate := RegNext(dcache.io.csr.update)
  io.error <> RegNext(RegNext(dcache.io.error))
  when(!csrCtrl.cache_error_enable){
    io.error.report_to_beu := false.B
    io.error.valid := false.B
  }

  val loadUnits = Seq.fill(exuParameters.LduCnt)(Module(new LoadUnit))
  val storeUnits = Seq.fill(exuParameters.StuCnt)(Module(new StoreUnit))
  val stdExeUnits = Seq.fill(exuParameters.StuCnt)(Module(new StdExeUnit))
  val stData = stdExeUnits.map(_.io.out)
  val exeUnits = loadUnits ++ storeUnits
  val l1_pf_req = Wire(Decoupled(new L1PrefetchReq()))
  val prefetcherOpt: Option[BasePrefecher] = coreParams.prefetcher.map {
    case _: SMSParams =>
      val sms = Module(new SMSPrefetcher())
      sms.io_agt_en := RegNextN(io.ooo_to_mem.csrCtrl.l1D_pf_enable_agt, 2, Some(false.B))
      sms.io_pht_en := RegNextN(io.ooo_to_mem.csrCtrl.l1D_pf_enable_pht, 2, Some(false.B))
      sms.io_act_threshold := RegNextN(io.ooo_to_mem.csrCtrl.l1D_pf_active_threshold, 2, Some(12.U))
      sms.io_act_stride := RegNextN(io.ooo_to_mem.csrCtrl.l1D_pf_active_stride, 2, Some(30.U))
      sms.io_stride_en := RegNextN(io.ooo_to_mem.csrCtrl.l1D_pf_enable_stride, 2, Some(true.B))
      sms
  }
  prefetcherOpt.foreach(pf => {
    val pf_to_l2 = ValidIODelay(pf.io.pf_addr, 2)
    outer.pf_sender_opt.get.out.head._1.addr_valid := pf_to_l2.valid
    outer.pf_sender_opt.get.out.head._1.addr := pf_to_l2.bits
    outer.pf_sender_opt.get.out.head._1.l2_pf_en := RegNextN(io.ooo_to_mem.csrCtrl.l2_pf_enable, 2, Some(true.B))
    pf.io.enable := RegNextN(io.ooo_to_mem.csrCtrl.l1D_pf_enable, 2, Some(false.B))
  })
  prefetcherOpt match {
    case Some(pf) => l1_pf_req <> pf.io.l1_req
    case None =>
      l1_pf_req.valid := false.B
      l1_pf_req.bits := DontCare
  }
  val pf_train_on_hit = RegNextN(io.ooo_to_mem.csrCtrl.l1D_pf_train_on_hit, 2, Some(true.B))

  loadUnits.zipWithIndex.map(x => x._1.suggestName("LoadUnit_"+x._2))
  storeUnits.zipWithIndex.map(x => x._1.suggestName("StoreUnit_"+x._2))
  val atomicsUnit = Module(new AtomicsUnit)

  // Atom inst comes from sta / std, then its result
  // will be writebacked using load writeback port
  //
  // However, atom exception will be writebacked to rob
  // using store writeback port

  val loadWritebackOverride  = Mux(atomicsUnit.io.out.valid, atomicsUnit.io.out.bits, loadUnits.head.io.ldout.bits)
  val ldout0 = Wire(Decoupled(new ExuOutput))
  ldout0.valid := atomicsUnit.io.out.valid || loadUnits.head.io.ldout.valid
  ldout0.bits  := loadWritebackOverride
  atomicsUnit.io.out.ready := ldout0.ready
  loadUnits.head.io.ldout.ready := ldout0.ready
  when(atomicsUnit.io.out.valid){
    ldout0.bits.uop.cf.exceptionVec := 0.U(16.W).asBools // exception will be writebacked via store wb port
  }

<<<<<<< HEAD
  val ldExeWbReqs = loadOut0 +: loadUnits.tail.map(_.io.loadOut)
  io.mem_to_ooo.writeback <> ldExeWbReqs ++ VecInit(storeUnits.map(_.io.stout)) ++ VecInit(stdExeUnits.map(_.io.out))
  io.mem_to_ooo.otherFastWakeup := DontCare
  io.mem_to_ooo.otherFastWakeup.take(2).zip(loadUnits.map(_.io.fastUop)).foreach{case(a,b)=> a := b}
  val stOut = io.mem_to_ooo.writeback.drop(exuParameters.LduCnt).dropRight(exuParameters.StuCnt)
=======
  val ldExeWbReqs = ldout0 +: loadUnits.tail.map(_.io.ldout)
  io.writeback <> ldExeWbReqs ++ VecInit(storeUnits.map(_.io.stout)) ++ VecInit(stdExeUnits.map(_.io.out))
  io.otherFastWakeup := DontCare
  io.otherFastWakeup.take(2).zip(loadUnits.map(_.io.fast_uop)).foreach{case(a,b)=> a := b}
  val stOut = io.writeback.drop(exuParameters.LduCnt).dropRight(exuParameters.StuCnt)
>>>>>>> 14a67055

  // prefetch to l1 req
  loadUnits.foreach(load_unit => {
    load_unit.io.prefetch_req.valid <> l1_pf_req.valid
    load_unit.io.prefetch_req.bits <> l1_pf_req.bits
  })
  // when loadUnits(0) stage 0 is busy, hw prefetch will never use that pipeline
  loadUnits(0).io.prefetch_req.bits.confidence := 0.U

  l1_pf_req.ready := (l1_pf_req.bits.confidence > 0.U) ||
    loadUnits.map(!_.io.ldin.valid).reduce(_ || _)

  // l1 pf fuzzer interface
  val DebugEnableL1PFFuzzer = false
  if (DebugEnableL1PFFuzzer) {
    // l1 pf req fuzzer
    val fuzzer = Module(new L1PrefetchFuzzer())
    fuzzer.io.vaddr := DontCare
    fuzzer.io.paddr := DontCare

    // override load_unit prefetch_req
    loadUnits.foreach(load_unit => {
      load_unit.io.prefetch_req.valid <> fuzzer.io.req.valid
      load_unit.io.prefetch_req.bits <> fuzzer.io.req.bits
    })

    fuzzer.io.req.ready := l1_pf_req.ready
  }

  // TODO: fast load wakeup
  val lsq     = Module(new LsqWrapper)
  val vlsq    = Module(new DummyVectorLsq)
  val sbuffer = Module(new Sbuffer)
  // if you wants to stress test dcache store, use FakeSbuffer
  // val sbuffer = Module(new FakeSbuffer) // out of date now
  io.ooo_to_mem.stIssuePtr := lsq.io.issuePtrExt

  dcache.io.hartId := io.hartId
  lsq.io.hartId := io.hartId
  sbuffer.io.hartId := io.hartId
  atomicsUnit.io.hartId := io.hartId

  // dtlb
  val sfence = RegNext(RegNext(io.ooo_to_mem.sfence))
  val tlbcsr = RegNext(RegNext(io.ooo_to_mem.tlbCsr))
  val dtlb_ld = VecInit(Seq.fill(1){
    val tlb_ld = Module(new TLBNonBlock(exuParameters.LduCnt, 2, ldtlbParams))
    tlb_ld.io // let the module have name in waveform
  })
  val dtlb_st = VecInit(Seq.fill(1){
    val tlb_st = Module(new TLBNonBlock(exuParameters.StuCnt, 1, sttlbParams))
    tlb_st.io // let the module have name in waveform
  })
  val dtlb_prefetch = VecInit(Seq.fill(1){
    val tlb_prefetch = Module(new TLBNonBlock(1, 2, pftlbParams))
    tlb_prefetch.io // let the module have name in waveform
  })
  val dtlb = dtlb_ld ++ dtlb_st ++ dtlb_prefetch
  val dtlb_reqs = dtlb.map(_.requestor).flatten
  val dtlb_pmps = dtlb.map(_.pmp).flatten
  dtlb.map(_.sfence := sfence)
  dtlb.map(_.csr := tlbcsr)
  dtlb.map(_.flushPipe.map(a => a := false.B)) // non-block doesn't need
  if (refillBothTlb) {
    require(ldtlbParams.outReplace == sttlbParams.outReplace)
    require(ldtlbParams.outReplace)

    val replace = Module(new TlbReplace(exuParameters.LduCnt + exuParameters.StuCnt + 1, ldtlbParams))
    replace.io.apply_sep(dtlb_ld.map(_.replace) ++ dtlb_st.map(_.replace), io.ptw.resp.bits.data.entry.tag)
  } else {
    if (ldtlbParams.outReplace) {
      val replace_ld = Module(new TlbReplace(exuParameters.LduCnt, ldtlbParams))
      replace_ld.io.apply_sep(dtlb_ld.map(_.replace), io.ptw.resp.bits.data.entry.tag)
    }
    if (sttlbParams.outReplace) {
      val replace_st = Module(new TlbReplace(exuParameters.StuCnt, sttlbParams))
      replace_st.io.apply_sep(dtlb_st.map(_.replace), io.ptw.resp.bits.data.entry.tag)
    }
  }

  val ptw_resp_next = RegEnable(io.ptw.resp.bits, io.ptw.resp.valid)
  val ptw_resp_v = RegNext(io.ptw.resp.valid && !(sfence.valid && tlbcsr.satp.changed), init = false.B)
  io.ptw.resp.ready := true.B

  dtlb.flatMap(a => a.ptw.req)
    .zipWithIndex
    .foreach{ case (tlb, i) =>
    tlb <> io.ptw.req(i)
    val vector_hit = if (refillBothTlb) Cat(ptw_resp_next.vector).orR
      else if (i < exuParameters.LduCnt) Cat(ptw_resp_next.vector.take(exuParameters.LduCnt)).orR
      else Cat(ptw_resp_next.vector.drop(exuParameters.LduCnt)).orR
    io.ptw.req(i).valid := tlb.valid && !(ptw_resp_v && vector_hit &&
      ptw_resp_next.data.hit(tlb.bits.vpn, tlbcsr.satp.asid, allType = true, ignoreAsid = true))
  }
  dtlb.foreach(_.ptw.resp.bits := ptw_resp_next.data)
  if (refillBothTlb) {
    dtlb.foreach(_.ptw.resp.valid := ptw_resp_v && Cat(ptw_resp_next.vector).orR)
  } else {
    dtlb_ld.foreach(_.ptw.resp.valid := ptw_resp_v && Cat(ptw_resp_next.vector.take(exuParameters.LduCnt)).orR)
    dtlb_st.foreach(_.ptw.resp.valid := ptw_resp_v && Cat(ptw_resp_next.vector.drop(exuParameters.LduCnt).take(exuParameters.StuCnt)).orR)
    dtlb_prefetch.foreach(_.ptw.resp.valid := ptw_resp_v && Cat(ptw_resp_next.vector.drop(exuParameters.LduCnt + exuParameters.StuCnt)).orR)
  }

  for (i <- 0 until exuParameters.LduCnt) {
    io.debug_ls.debugLsInfo(i) := loadUnits(i).io.debug_ls
  }
  for (i <- 0 until exuParameters.StuCnt) {
    io.debug_ls.debugLsInfo(i + exuParameters.LduCnt) := storeUnits(i).io.debug_ls
  }

  io.mem_to_ooo.lsTopdownInfo := loadUnits.map(_.io.lsTopdownInfo)

  // pmp
  val pmp = Module(new PMP())
  pmp.io.distribute_csr <> csrCtrl.distribute_csr

  val pmp_check = VecInit(Seq.fill(exuParameters.LduCnt + exuParameters.StuCnt + 1)(Module(new PMPChecker(3)).io))
  for ((p,d) <- pmp_check zip dtlb_pmps) {
    p.apply(tlbcsr.priv.dmode, pmp.io.pmp, pmp.io.pma, d)
    require(p.req.bits.size.getWidth == d.bits.size.getWidth)
  }
  for (i <- 0 until 8) {
    val pmp_check_ptw = Module(new PMPCheckerv2(lgMaxSize = 3, sameCycle = false, leaveHitMux = true))
    pmp_check_ptw.io.apply(tlbcsr.priv.dmode, pmp.io.pmp, pmp.io.pma, io.ptw.resp.valid,
      Cat(io.ptw.resp.bits.data.entry.ppn, io.ptw.resp.bits.data.ppn_low(i), 0.U(12.W)).asUInt)
    dtlb.map(_.ptw_replenish(i) := pmp_check_ptw.io.resp)
  }

  val tdata = RegInit(VecInit(Seq.fill(6)(0.U.asTypeOf(new MatchTriggerIO))))
  val tEnable = RegInit(VecInit(Seq.fill(6)(false.B)))
  val en = csrCtrl.trigger_enable
  tEnable := VecInit(en(2), en (3), en(4), en(5), en(7), en(9))
  when(csrCtrl.mem_trigger.t.valid) {
    tdata(csrCtrl.mem_trigger.t.bits.addr) := csrCtrl.mem_trigger.t.bits.tdata
  }
  val lTriggerMapping = Map(0 -> 2, 1 -> 3, 2 -> 5)
  val sTriggerMapping = Map(0 -> 0, 1 -> 1, 2 -> 4)
  val lChainMapping = Map(0 -> 2)
  val sChainMapping = Map(0 -> 1)
  XSDebug(tEnable.asUInt.orR, "Debug Mode: At least one store trigger is enabled\n")
  for(j <- 0 until 3)
    PrintTriggerInfo(tEnable(j), tdata(j))

  // LoadUnit
  class BalanceEntry extends XSBundle {
    val balance = Bool()
    val req = new LqWriteBundle
    val port = UInt(log2Up(LoadPipelineWidth).W)
  }

  def balanceReOrder(sel: Seq[ValidIO[BalanceEntry]]): Seq[ValidIO[BalanceEntry]] = {
    require(sel.length > 0)
    val balancePick = ParallelPriorityMux(sel.map(x => (x.valid && x.bits.balance) -> x))
    val reorderSel = Wire(Vec(sel.length, ValidIO(new BalanceEntry)))
    (0 until sel.length).map(i =>
      if (i == 0) {
        when (balancePick.valid && balancePick.bits.balance) {
          reorderSel(i) := balancePick
        } .otherwise {
          reorderSel(i) := sel(i)
        }
      } else {
        when (balancePick.valid && balancePick.bits.balance && i.U === balancePick.bits.port) {
          reorderSel(i) := sel(0)
        } .otherwise {
          reorderSel(i) := sel(i)
        }
      }
    )
    reorderSel
  }

  val fastReplaySel = loadUnits.zipWithIndex.map { case (ldu, i) => {
    val wrapper = Wire(Valid(new BalanceEntry))
    wrapper.valid        := ldu.io.fast_rep_out.valid 
    wrapper.bits.req     := ldu.io.fast_rep_out.bits
    wrapper.bits.balance := ldu.io.fast_rep_out.bits.rep_info.bank_conflict
    wrapper.bits.port    := i.U
    wrapper
  }}
  val balanceFastReplaySel = balanceReOrder(fastReplaySel)

  for (i <- 0 until exuParameters.LduCnt) {
    loadUnits(i).io.redirect <> redirect
    loadUnits(i).io.isFirstIssue := true.B
  
    // get input form dispatch
<<<<<<< HEAD
    loadUnits(i).io.loadIn <> io.ooo_to_mem.issue(i)
    loadUnits(i).io.feedbackSlow <> io.rsfeedback(i).feedbackSlow
    loadUnits(i).io.feedbackFast <> io.rsfeedback(i).feedbackFast
=======
    loadUnits(i).io.ldin <> io.issue(i)
    loadUnits(i).io.feedback_slow <> io.rsfeedback(i).feedbackSlow
    loadUnits(i).io.feedback_fast <> io.rsfeedback(i).feedbackFast
>>>>>>> 14a67055
    loadUnits(i).io.rsIdx := io.rsfeedback(i).rsIdx
   
    // fast replay
    loadUnits(i).io.fast_rep_in.valid := balanceFastReplaySel(i).valid 
    loadUnits(i).io.fast_rep_in.bits := balanceFastReplaySel(i).bits.req

    loadUnits(i).io.fast_rep_out.ready := false.B
    for (j <- 0 until exuParameters.LduCnt) {
      when (balanceFastReplaySel(j).valid && balanceFastReplaySel(j).bits.port === i.U) {
        loadUnits(i).io.fast_rep_out.ready := loadUnits(j).io.fast_rep_in.ready
      }
    }
     
    // get input form dispatch
<<<<<<< HEAD
    loadUnits(i).io.loadIn <> io.ooo_to_mem.issue(i)
=======
    loadUnits(i).io.ldin <> io.issue(i)
>>>>>>> 14a67055
    // dcache access
    loadUnits(i).io.dcache <> dcache.io.lsu.load(i)
    // forward
    loadUnits(i).io.lsq.forward <> lsq.io.forward(i)
    loadUnits(i).io.sbuffer <> sbuffer.io.forward(i)
    loadUnits(i).io.tl_d_channel := dcache.io.lsu.forward_D(i)
    loadUnits(i).io.forward_mshr <> dcache.io.lsu.forward_mshr(i)
    // ld-ld violation check
    loadUnits(i).io.lsq.ldld_nuke_query <> lsq.io.ldu.ldld_nuke_query(i)
    loadUnits(i).io.lsq.stld_nuke_query <> lsq.io.ldu.stld_nuke_query(i)
    loadUnits(i).io.csrCtrl       <> csrCtrl
    // dcache refill req
    loadUnits(i).io.refill           <> delayedDcacheRefill
    // dtlb
    loadUnits(i).io.tlb <> dtlb_reqs.take(exuParameters.LduCnt)(i)
    // pmp
    loadUnits(i).io.pmp <> pmp_check(i).resp
    // st-ld violation query 
    for (s <- 0 until StorePipelineWidth) {
      loadUnits(i).io.stld_nuke_query(s) := storeUnits(s).io.stld_nuke_query
    }
    loadUnits(i).io.lq_rep_full <> lsq.io.lq_rep_full
    // prefetch
    prefetcherOpt.foreach(pf => {
      pf.io.ld_in(i).valid := Mux(pf_train_on_hit,
        loadUnits(i).io.prefetch_train.valid,
        loadUnits(i).io.prefetch_train.valid && loadUnits(i).io.prefetch_train.bits.isFirstIssue && (
          loadUnits(i).io.prefetch_train.bits.miss || loadUnits(i).io.prefetch_train.bits.meta_prefetch
          )
      )
      pf.io.ld_in(i).bits := loadUnits(i).io.prefetch_train.bits
<<<<<<< HEAD
      pf.io.ld_in(i).bits.uop.cf.pc := Mux(loadUnits(i).io.s2IsPointerChasing, io.ooo_to_mem.loadPc(i), RegNext(io.ooo_to_mem.loadPc(i)))
=======
      pf.io.ld_in(i).bits.uop.cf.pc := Mux(loadUnits(i).io.s2_ptr_chasing, io.loadPc(i), RegNext(io.loadPc(i)))
>>>>>>> 14a67055
    })

    // load to load fast forward: load(i) prefers data(i)
    val fastPriority = (i until exuParameters.LduCnt) ++ (0 until i)
<<<<<<< HEAD
    val fastValidVec = fastPriority.map(j => loadUnits(j).io.fastpathOut.valid)
    val fastDataVec = fastPriority.map(j => loadUnits(j).io.fastpathOut.data)
    val fastMatchVec = fastPriority.map(j => io.ooo_to_mem.loadFastMatch(i)(j))
    loadUnits(i).io.fastpathIn.valid := VecInit(fastValidVec).asUInt.orR
    loadUnits(i).io.fastpathIn.data := ParallelPriorityMux(fastValidVec, fastDataVec)
    val fastMatch = ParallelPriorityMux(fastValidVec, fastMatchVec)
    loadUnits(i).io.loadFastMatch := fastMatch
    loadUnits(i).io.loadFastImm := io.ooo_to_mem.loadFastImm(i)
=======
    val fastValidVec = fastPriority.map(j => loadUnits(j).io.l2l_fwd_out.valid)
    val fastDataVec = fastPriority.map(j => loadUnits(j).io.l2l_fwd_out.data)
    val fastErrorVec = fastPriority.map(j => loadUnits(j).io.l2l_fwd_out.dly_ld_err)
    val fastMatchVec = fastPriority.map(j => io.loadFastMatch(i)(j))
    loadUnits(i).io.l2l_fwd_in.valid := VecInit(fastValidVec).asUInt.orR
    loadUnits(i).io.l2l_fwd_in.data := ParallelPriorityMux(fastValidVec, fastDataVec)
    loadUnits(i).io.l2l_fwd_in.dly_ld_err := ParallelPriorityMux(fastValidVec, fastErrorVec)
    val fastMatch = ParallelPriorityMux(fastValidVec, fastMatchVec)
    loadUnits(i).io.ld_fast_match := fastMatch
    loadUnits(i).io.ld_fast_imm := io.loadFastImm(i)
>>>>>>> 14a67055
    loadUnits(i).io.replay <> lsq.io.replay(i)

    loadUnits(i).io.l2_hint <> io.l2_hint

    // passdown to lsq (load s2)
    lsq.io.ldu.ldin(i) <> loadUnits(i).io.lsq.ldin
    lsq.io.ldout(i) <> loadUnits(i).io.lsq.uncache
    lsq.io.ld_raw_data(i) <> loadUnits(i).io.lsq.ld_raw_data
    lsq.io.trigger(i) <> loadUnits(i).io.lsq.trigger

    lsq.io.l2_hint.valid := io.l2_hint.valid
    lsq.io.l2_hint.bits.sourceId := io.l2_hint.bits.sourceId

    // alter writeback exception info
    io.s3_delayed_load_error(i) := loadUnits(i).io.s3_dly_ld_err

    // update mem dependency predictor
    // io.memPredUpdate(i) := DontCare

    // --------------------------------
    // Load Triggers
    // --------------------------------
    val hit = Wire(Vec(3, Bool()))
    for (j <- 0 until 3) {
      loadUnits(i).io.trigger(j).tdata2 := tdata(lTriggerMapping(j)).tdata2
      loadUnits(i).io.trigger(j).matchType := tdata(lTriggerMapping(j)).matchType
      loadUnits(i).io.trigger(j).tEnable := tEnable(lTriggerMapping(j))
      // Just let load triggers that match data unavailable
      hit(j) := loadUnits(i).io.trigger(j).addrHit && !tdata(lTriggerMapping(j)).select // Mux(tdata(j + 3).select, loadUnits(i).io.trigger(j).lastDataHit, loadUnits(i).io.trigger(j).addrHit)
      io.mem_to_ooo.writeback(i).bits.uop.cf.trigger.backendHit(lTriggerMapping(j)) := hit(j)
//      io.writeback(i).bits.uop.cf.trigger.backendTiming(lTriggerMapping(j)) := tdata(lTriggerMapping(j)).timing
      //      if (lChainMapping.contains(j)) io.writeback(i).bits.uop.cf.trigger.triggerChainVec(lChainMapping(j)) := hit && tdata(j+3).chain
    }
    when(tdata(2).chain) {
      io.mem_to_ooo.writeback(i).bits.uop.cf.trigger.backendHit(2) := hit(0) && hit(1)
      io.mem_to_ooo.writeback(i).bits.uop.cf.trigger.backendHit(3) := hit(0) && hit(1)
    }
    when(!io.mem_to_ooo.writeback(i).bits.uop.cf.trigger.backendEn(1)) {
      io.mem_to_ooo.writeback(i).bits.uop.cf.trigger.backendHit(5) := false.B
    }

    XSDebug(io.mem_to_ooo.writeback(i).bits.uop.cf.trigger.getHitBackend && io.mem_to_ooo.writeback(i).valid, p"Debug Mode: Load Inst No.${i}" +
    p"has trigger hit vec ${io.mem_to_ooo.writeback(i).bits.uop.cf.trigger.backendHit}\n")

  }
  // Prefetcher
  val PrefetcherDTLBPortIndex = exuParameters.LduCnt + exuParameters.StuCnt
  prefetcherOpt match {
  case Some(pf) => dtlb_reqs(PrefetcherDTLBPortIndex) <> pf.io.tlb_req
  case None =>
    dtlb_reqs(PrefetcherDTLBPortIndex) := DontCare
    dtlb_reqs(PrefetcherDTLBPortIndex).req.valid := false.B
    dtlb_reqs(PrefetcherDTLBPortIndex).resp.ready := true.B
  }

  // StoreUnit
  for (i <- 0 until exuParameters.StuCnt) {
    val stu = storeUnits(i)

    stdExeUnits(i).io.redirect <> redirect
    stdExeUnits(i).io.fromInt <> io.ooo_to_mem.issue(i + exuParameters.LduCnt + exuParameters.StuCnt)
    stdExeUnits(i).io.fromFp := DontCare
    stdExeUnits(i).io.out := DontCare

    stu.io.redirect      <> redirect
    stu.io.feedback_slow <> io.rsfeedback(exuParameters.LduCnt + i).feedbackSlow
    stu.io.rsIdx         <> io.rsfeedback(exuParameters.LduCnt + i).rsIdx
    // NOTE: just for dtlb's perf cnt
    stu.io.isFirstIssue <> io.rsfeedback(exuParameters.LduCnt + i).isFirstIssue
    stu.io.stin         <> io.ooo_to_mem.issue(exuParameters.LduCnt + i)
    stu.io.lsq          <> lsq.io.sta.storeAddrIn(i)
    stu.io.lsq_replenish <> lsq.io.sta.storeAddrInRe(i)
    // dtlb
    stu.io.tlb          <> dtlb_reqs.drop(exuParameters.LduCnt)(i)
    stu.io.pmp          <> pmp_check(i+exuParameters.LduCnt).resp

    // store unit does not need fast feedback
    io.rsfeedback(exuParameters.LduCnt + i).feedbackFast := DontCare

    // Lsq to sta unit
    lsq.io.sta.storeMaskIn(i) <> stu.io.st_mask_out

    // Lsq to std unit's rs
    lsq.io.std.storeDataIn(i) := stData(i)


    // 1. sync issue info to store set LFST
    // 2. when store issue, broadcast issued sqPtr to wake up the following insts
    // io.stIn(i).valid := io.issue(exuParameters.LduCnt + i).valid
    // io.stIn(i).bits := io.issue(exuParameters.LduCnt + i).bits
    io.mem_to_ooo.stIn(i).valid := stu.io.issue.valid
    io.mem_to_ooo.stIn(i).bits := stu.io.issue.bits

    stu.io.stout.ready := true.B

    // -------------------------
    // Store Triggers
    // -------------------------
    when(stOut(i).fire()){
      val hit = Wire(Vec(3, Bool()))
      for (j <- 0 until 3) {
         hit(j) := !tdata(sTriggerMapping(j)).select && TriggerCmp(
           stOut(i).bits.debug.vaddr,
           tdata(sTriggerMapping(j)).tdata2,
           tdata(sTriggerMapping(j)).matchType,
           tEnable(sTriggerMapping(j))
         )
       stOut(i).bits.uop.cf.trigger.backendHit(sTriggerMapping(j)) := hit(j)
     }

     when(tdata(0).chain) {
       io.mem_to_ooo.writeback(i).bits.uop.cf.trigger.backendHit(0) := hit(0) && hit(1)
       io.mem_to_ooo.writeback(i).bits.uop.cf.trigger.backendHit(1) := hit(0) && hit(1)
     }

     when(!stOut(i).bits.uop.cf.trigger.backendEn(0)) {
       stOut(i).bits.uop.cf.trigger.backendHit(4) := false.B
     }
   }
  }

  // mmio store writeback will use store writeback port 0
  lsq.io.mmioStout.ready := false.B
  when (lsq.io.mmioStout.valid && !storeUnits(0).io.stout.valid) {
    stOut(0).valid := true.B
    stOut(0).bits  := lsq.io.mmioStout.bits
    lsq.io.mmioStout.ready := true.B
  }

  // atomic exception / trigger writeback
  when (atomicsUnit.io.out.valid) {
    // atom inst will use store writeback port 0 to writeback exception info
    stOut(0).valid := true.B
    stOut(0).bits  := atomicsUnit.io.out.bits
    assert(!lsq.io.mmioStout.valid && !storeUnits(0).io.stout.valid)

    // when atom inst writeback, surpress normal load trigger
    (0 until exuParameters.LduCnt).map(i => {
      io.mem_to_ooo.writeback(i).bits.uop.cf.trigger.backendHit := VecInit(Seq.fill(6)(false.B))
    })
  }

  // Uncahce
  uncache.io.enableOutstanding := io.ooo_to_mem.csrCtrl.uncache_write_outstanding_enable
  uncache.io.hartId := io.hartId
  lsq.io.uncacheOutstanding := io.ooo_to_mem.csrCtrl.uncache_write_outstanding_enable

  // Lsq
  io.mem_to_ooo.lsqio.mmio       := lsq.io.rob.mmio
  io.mem_to_ooo.lsqio.uop        := lsq.io.rob.uop
  lsq.io.rob.lcommit             := io.ooo_to_mem.lsqio.lcommit   
  lsq.io.rob.scommit             := io.ooo_to_mem.lsqio.scommit   
  lsq.io.rob.pendingld           := io.ooo_to_mem.lsqio.pendingld 
  lsq.io.rob.pendingst           := io.ooo_to_mem.lsqio.pendingst 
  lsq.io.rob.commit              := io.ooo_to_mem.lsqio.commit    
  lsq.io.rob.pendingPtr          := io.ooo_to_mem.lsqio.pendingPtr

//  lsq.io.rob            <> io.lsqio.rob
  lsq.io.enq            <> io.ooo_to_mem.enqLsq
  lsq.io.brqRedirect    <> redirect
  io.mem_to_ooo.memoryViolation    <> lsq.io.rollback
  io.mem_to_ooo.lsqio.lqCanAccept  := lsq.io.lqCanAccept
  io.mem_to_ooo.lsqio.sqCanAccept  := lsq.io.sqCanAccept
  // lsq.io.uncache        <> uncache.io.lsq
  AddPipelineReg(lsq.io.uncache.req, uncache.io.lsq.req, false.B)
  AddPipelineReg(uncache.io.lsq.resp, lsq.io.uncache.resp, false.B)
  // delay dcache refill for 1 cycle for better timing
  lsq.io.refill         := delayedDcacheRefill
  lsq.io.release        := dcache.io.lsu.release
  lsq.io.lqCancelCnt <> io.mem_to_ooo.lqCancelCnt
  lsq.io.sqCancelCnt <> io.mem_to_ooo.sqCancelCnt
  lsq.io.lqDeq <> io.mem_to_ooo.lqDeq
  lsq.io.sqDeq <> io.mem_to_ooo.sqDeq
  // LSQ to store buffer
  lsq.io.sbuffer        <> sbuffer.io.in
  lsq.io.sqEmpty        <> sbuffer.io.sqempty

  // Sbuffer
  sbuffer.io.csrCtrl    <> csrCtrl
  sbuffer.io.dcache     <> dcache.io.lsu.store

  // flush sbuffer
  val fenceFlush = io.ooo_to_mem.flushSb
  val atomicsFlush = atomicsUnit.io.flush_sbuffer.valid
  val stIsEmpty = sbuffer.io.flush.empty && uncache.io.flush.empty
  io.mem_to_ooo.sbIsEmpty := RegNext(stIsEmpty)

  // if both of them tries to flush sbuffer at the same time
  // something must have gone wrong
  assert(!(fenceFlush && atomicsFlush))
  sbuffer.io.flush.valid := RegNext(fenceFlush || atomicsFlush)
  uncache.io.flush.valid := sbuffer.io.flush.valid

  // Vector Load/Store Queue
  vlsq.io.int2vlsu <> io.int2vlsu
  vlsq.io.vec2vlsu <> io.vec2vlsu
  vlsq.io.vlsu2vec <> io.vlsu2vec
  vlsq.io.vlsu2int <> io.vlsu2int
  vlsq.io.vlsu2ctrl <> io.vlsu2ctrl

  // AtomicsUnit: AtomicsUnit will override other control signials,
  // as atomics insts (LR/SC/AMO) will block the pipeline
  val s_normal +: s_atomics = Enum(exuParameters.StuCnt + 1)
  val state = RegInit(s_normal)

  val atomic_rs = (0 until exuParameters.StuCnt).map(exuParameters.LduCnt + _)
  val atomic_replay_port_idx = (0 until exuParameters.StuCnt)
  val st_atomics = Seq.tabulate(exuParameters.StuCnt)(i =>
    io.ooo_to_mem.issue(atomic_rs(i)).valid && FuType.storeIsAMO((io.ooo_to_mem.issue(atomic_rs(i)).bits.uop.ctrl.fuType))
  )

  val st_data_atomics = Seq.tabulate(exuParameters.StuCnt)(i =>
    stData(i).valid && FuType.storeIsAMO(stData(i).bits.uop.ctrl.fuType)
  )

  for (i <- 0 until exuParameters.StuCnt) when(st_atomics(i)) {
    io.ooo_to_mem.issue(atomic_rs(i)).ready := atomicsUnit.io.in.ready
    storeUnits(i).io.stin.valid := false.B

    state := s_atomics(i)
    if (exuParameters.StuCnt > 1)
      assert(!st_atomics.zipWithIndex.filterNot(_._2 == i).unzip._1.reduce(_ || _))
  }
  when (atomicsUnit.io.out.valid) {
    assert((0 until exuParameters.StuCnt).map(state === s_atomics(_)).reduce(_ || _))
    state := s_normal
  }

  atomicsUnit.io.in.valid := st_atomics.reduce(_ || _)
  atomicsUnit.io.in.bits  := Mux1H(Seq.tabulate(exuParameters.StuCnt)(i =>
    st_atomics(i) -> io.ooo_to_mem.issue(atomic_rs(i)).bits))
  atomicsUnit.io.storeDataIn.valid := st_data_atomics.reduce(_ || _)
  atomicsUnit.io.storeDataIn.bits  := Mux1H(Seq.tabulate(exuParameters.StuCnt)(i =>
    st_data_atomics(i) -> stData(i).bits))
  atomicsUnit.io.rsIdx    := Mux1H(Seq.tabulate(exuParameters.StuCnt)(i =>
    st_atomics(i) -> io.rsfeedback(atomic_rs(i)).rsIdx))
  atomicsUnit.io.redirect <> redirect

  // TODO: complete amo's pmp support
  val amoTlb = dtlb_ld(0).requestor(0)
  atomicsUnit.io.dtlb.resp.valid := false.B
  atomicsUnit.io.dtlb.resp.bits  := DontCare
  atomicsUnit.io.dtlb.req.ready  := amoTlb.req.ready
  atomicsUnit.io.pmpResp := pmp_check(0).resp

  atomicsUnit.io.dcache <> dcache.io.lsu.atomics
  atomicsUnit.io.flush_sbuffer.empty := stIsEmpty

  atomicsUnit.io.csrCtrl := csrCtrl

  // for atomicsUnit, it uses loadUnit(0)'s TLB port

  when (state =/= s_normal) {
    // use store wb port instead of load
    loadUnits(0).io.ldout.ready := false.B
    // use load_0's TLB
    atomicsUnit.io.dtlb <> amoTlb

    // hw prefetch should be disabled while executing atomic insts
    loadUnits.map(i => i.io.prefetch_req.valid := false.B)

    // make sure there's no in-flight uops in load unit
    assert(!loadUnits(0).io.ldout.valid)
  }

  for (i <- 0 until exuParameters.StuCnt) when (state === s_atomics(i)) {
    atomicsUnit.io.feedbackSlow <> io.rsfeedback(atomic_rs(i)).feedbackSlow

    assert(!storeUnits(i).io.feedback_slow.valid)
  }

  lsq.io.exceptionAddr.isStore := io.ooo_to_mem.isStore
  // Exception address is used several cycles after flush.
  // We delay it by 10 cycles to ensure its flush safety.
  val atomicsException = RegInit(false.B)
  when (DelayN(redirect.valid, 10) && atomicsException) {
    atomicsException := false.B
  }.elsewhen (atomicsUnit.io.exceptionAddr.valid) {
    atomicsException := true.B
  }
  val atomicsExceptionAddress = RegEnable(atomicsUnit.io.exceptionAddr.bits, atomicsUnit.io.exceptionAddr.valid)
  io.mem_to_ooo.lsqio.vaddr := RegNext(Mux(atomicsException, atomicsExceptionAddress, lsq.io.exceptionAddr.vaddr))
  XSError(atomicsException && atomicsUnit.io.in.valid, "new instruction before exception triggers\n")

  io.memInfo.sqFull := RegNext(lsq.io.sqFull)
  io.memInfo.lqFull := RegNext(lsq.io.lqFull)
  io.memInfo.dcacheMSHRFull := RegNext(dcache.io.mshrFull)

  val ldDeqCount = PopCount(io.ooo_to_mem.issue.take(exuParameters.LduCnt).map(_.valid))
  val stDeqCount = PopCount(io.ooo_to_mem.issue.drop(exuParameters.LduCnt).map(_.valid))
  val rsDeqCount = ldDeqCount + stDeqCount
  XSPerfAccumulate("load_rs_deq_count", ldDeqCount)
  XSPerfHistogram("load_rs_deq_count", ldDeqCount, true.B, 0, exuParameters.LduCnt, 1)
  XSPerfAccumulate("store_rs_deq_count", stDeqCount)
  XSPerfHistogram("store_rs_deq_count", stDeqCount, true.B, 0, exuParameters.StuCnt, 1)
  XSPerfAccumulate("ls_rs_deq_count", rsDeqCount)

  val pfevent = Module(new PFEvent)
  pfevent.io.distribute_csr := csrCtrl.distribute_csr
  val csrevents = pfevent.io.hpmevent.slice(16,24)

  val memBlockPerfEvents = Seq(
    ("ldDeqCount", ldDeqCount),
    ("stDeqCount", stDeqCount),
  )
  val allPerfEvents = memBlockPerfEvents ++ (loadUnits ++ Seq(sbuffer, lsq, dcache)).flatMap(_.getPerfEvents)
  val hpmEvents = allPerfEvents.map(_._2.asTypeOf(new PerfEvent)) ++ io.perfEventsPTW
  val perfEvents = HPerfMonitor(csrevents, hpmEvents).getPerfEvents
  generatePerfEvent()
}<|MERGE_RESOLUTION|>--- conflicted
+++ resolved
@@ -148,12 +148,8 @@
     }
     val perfEventsPTW = Input(Vec(19, new PerfEvent))
     val debug_ls = new DebugLSIO
-<<<<<<< HEAD
-    val l2Hint = Input(Valid(new L2ToL1Hint()))
-=======
     val lsTopdownInfo = Vec(exuParameters.LduCnt, Output(new LsTopdownInfo))
     val l2_hint = Input(Valid(new L2ToL1Hint()))
->>>>>>> 14a67055
   })
 
   override def writebackSource1: Option[Seq[Seq[DecoupledIO[ExuOutput]]]] = Some(Seq(io.mem_to_ooo.writeback))
@@ -226,19 +222,11 @@
     ldout0.bits.uop.cf.exceptionVec := 0.U(16.W).asBools // exception will be writebacked via store wb port
   }
 
-<<<<<<< HEAD
-  val ldExeWbReqs = loadOut0 +: loadUnits.tail.map(_.io.loadOut)
+  val ldExeWbReqs = ldout0 +: loadUnits.tail.map(_.io.ldout)
   io.mem_to_ooo.writeback <> ldExeWbReqs ++ VecInit(storeUnits.map(_.io.stout)) ++ VecInit(stdExeUnits.map(_.io.out))
   io.mem_to_ooo.otherFastWakeup := DontCare
-  io.mem_to_ooo.otherFastWakeup.take(2).zip(loadUnits.map(_.io.fastUop)).foreach{case(a,b)=> a := b}
+  io.mem_to_ooo.otherFastWakeup.take(2).zip(loadUnits.map(_.io.fast_uop)).foreach{case(a,b)=> a := b}
   val stOut = io.mem_to_ooo.writeback.drop(exuParameters.LduCnt).dropRight(exuParameters.StuCnt)
-=======
-  val ldExeWbReqs = ldout0 +: loadUnits.tail.map(_.io.ldout)
-  io.writeback <> ldExeWbReqs ++ VecInit(storeUnits.map(_.io.stout)) ++ VecInit(stdExeUnits.map(_.io.out))
-  io.otherFastWakeup := DontCare
-  io.otherFastWakeup.take(2).zip(loadUnits.map(_.io.fast_uop)).foreach{case(a,b)=> a := b}
-  val stOut = io.writeback.drop(exuParameters.LduCnt).dropRight(exuParameters.StuCnt)
->>>>>>> 14a67055
 
   // prefetch to l1 req
   loadUnits.foreach(load_unit => {
@@ -426,15 +414,9 @@
     loadUnits(i).io.isFirstIssue := true.B
   
     // get input form dispatch
-<<<<<<< HEAD
-    loadUnits(i).io.loadIn <> io.ooo_to_mem.issue(i)
-    loadUnits(i).io.feedbackSlow <> io.rsfeedback(i).feedbackSlow
-    loadUnits(i).io.feedbackFast <> io.rsfeedback(i).feedbackFast
-=======
-    loadUnits(i).io.ldin <> io.issue(i)
+    loadUnits(i).io.ldin <> io.ooo_to_mem.issue(i)
     loadUnits(i).io.feedback_slow <> io.rsfeedback(i).feedbackSlow
     loadUnits(i).io.feedback_fast <> io.rsfeedback(i).feedbackFast
->>>>>>> 14a67055
     loadUnits(i).io.rsIdx := io.rsfeedback(i).rsIdx
    
     // fast replay
@@ -449,11 +431,7 @@
     }
      
     // get input form dispatch
-<<<<<<< HEAD
-    loadUnits(i).io.loadIn <> io.ooo_to_mem.issue(i)
-=======
-    loadUnits(i).io.ldin <> io.issue(i)
->>>>>>> 14a67055
+    loadUnits(i).io.ldin <> io.ooo_to_mem.issue(i)
     // dcache access
     loadUnits(i).io.dcache <> dcache.io.lsu.load(i)
     // forward
@@ -485,36 +463,21 @@
           )
       )
       pf.io.ld_in(i).bits := loadUnits(i).io.prefetch_train.bits
-<<<<<<< HEAD
-      pf.io.ld_in(i).bits.uop.cf.pc := Mux(loadUnits(i).io.s2IsPointerChasing, io.ooo_to_mem.loadPc(i), RegNext(io.ooo_to_mem.loadPc(i)))
-=======
-      pf.io.ld_in(i).bits.uop.cf.pc := Mux(loadUnits(i).io.s2_ptr_chasing, io.loadPc(i), RegNext(io.loadPc(i)))
->>>>>>> 14a67055
+      pf.io.ld_in(i).bits.uop.cf.pc := Mux(loadUnits(i).io.s2_ptr_chasing, io.ooo_to_mem.loadPc(i), RegNext(io.ooo_to_mem.loadPc(i)))
     })
 
     // load to load fast forward: load(i) prefers data(i)
     val fastPriority = (i until exuParameters.LduCnt) ++ (0 until i)
-<<<<<<< HEAD
-    val fastValidVec = fastPriority.map(j => loadUnits(j).io.fastpathOut.valid)
-    val fastDataVec = fastPriority.map(j => loadUnits(j).io.fastpathOut.data)
-    val fastMatchVec = fastPriority.map(j => io.ooo_to_mem.loadFastMatch(i)(j))
-    loadUnits(i).io.fastpathIn.valid := VecInit(fastValidVec).asUInt.orR
-    loadUnits(i).io.fastpathIn.data := ParallelPriorityMux(fastValidVec, fastDataVec)
-    val fastMatch = ParallelPriorityMux(fastValidVec, fastMatchVec)
-    loadUnits(i).io.loadFastMatch := fastMatch
-    loadUnits(i).io.loadFastImm := io.ooo_to_mem.loadFastImm(i)
-=======
     val fastValidVec = fastPriority.map(j => loadUnits(j).io.l2l_fwd_out.valid)
     val fastDataVec = fastPriority.map(j => loadUnits(j).io.l2l_fwd_out.data)
     val fastErrorVec = fastPriority.map(j => loadUnits(j).io.l2l_fwd_out.dly_ld_err)
-    val fastMatchVec = fastPriority.map(j => io.loadFastMatch(i)(j))
+    val fastMatchVec = fastPriority.map(j => io.ooo_to_mem.loadFastMatch(i)(j))
     loadUnits(i).io.l2l_fwd_in.valid := VecInit(fastValidVec).asUInt.orR
     loadUnits(i).io.l2l_fwd_in.data := ParallelPriorityMux(fastValidVec, fastDataVec)
     loadUnits(i).io.l2l_fwd_in.dly_ld_err := ParallelPriorityMux(fastValidVec, fastErrorVec)
     val fastMatch = ParallelPriorityMux(fastValidVec, fastMatchVec)
     loadUnits(i).io.ld_fast_match := fastMatch
-    loadUnits(i).io.ld_fast_imm := io.loadFastImm(i)
->>>>>>> 14a67055
+    loadUnits(i).io.ld_fast_imm := io.ooo_to_mem.loadFastImm(i)
     loadUnits(i).io.replay <> lsq.io.replay(i)
 
     loadUnits(i).io.l2_hint <> io.l2_hint
