--- conflicted
+++ resolved
@@ -164,27 +164,6 @@
       //   );
       // }
 
-<<<<<<< HEAD
-      // TODO: move to dispatch2
-      // val mempred_check = Module(new DifftestRunaheadMemdepPred)
-      // mempred_check.io.clock     := clock
-      // mempred_check.io.coreid    := hardId.U
-      // mempred_check.io.index     := i.U
-      // mempred_check.io.valid     := io.fromRename(i).fire() && isLs(i)
-      // mempred_check.io.is_load   := !isStore(i) && isLs(i)
-      // mempred_check.io.need_wait := updatedUop(i).cf.loadWaitBit
-      // mempred_check.io.pc        := updatedUop(i).cf.pc 
-
-      // when(RegNext(mempred_check.io.valid)){
-      //   XSDebug("mempred_check " + i + " : %d: pc %x ld %x need_wait %x oracle va %x\n",
-      //     RegNext(GTimer()),
-      //     RegNext(mempred_check.io.pc),
-      //     RegNext(mempred_check.io.is_load),
-      //     RegNext(mempred_check.io.need_wait),
-      //     mempred_check.io.oracle_vaddr 
-      //   );
-      // }
-=======
       val mempred_check = Module(new DifftestRunaheadMemdepPred)
       mempred_check.io.clock     := clock
       mempred_check.io.coreid    := io.hartId
@@ -203,7 +182,6 @@
           mempred_check.io.oracle_vaddr 
         );
       }
->>>>>>> 5668a921
       updatedUop(i).debugInfo.runahead_checkpoint_id := debug_runahead_checkpoint_id
     }
   }
