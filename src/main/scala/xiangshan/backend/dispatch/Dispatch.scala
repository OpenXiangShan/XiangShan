/***************************************************************************************
* Copyright (c) 2020-2021 Institute of Computing Technology, Chinese Academy of Sciences
* Copyright (c) 2020-2021 Peng Cheng Laboratory
*
* XiangShan is licensed under Mulan PSL v2.
* You can use this software according to the terms and conditions of the Mulan PSL v2.
* You may obtain a copy of Mulan PSL v2 at:
*          http://license.coscl.org.cn/MulanPSL2
*
* THIS SOFTWARE IS PROVIDED ON AN "AS IS" BASIS, WITHOUT WARRANTIES OF ANY KIND,
* EITHER EXPRESS OR IMPLIED, INCLUDING BUT NOT LIMITED TO NON-INFRINGEMENT,
* MERCHANTABILITY OR FIT FOR A PARTICULAR PURPOSE.
*
* See the Mulan PSL v2 for more details.
***************************************************************************************/

package xiangshan.backend.dispatch

import chipsalliance.rocketchip.config.Parameters
import chisel3._
import chisel3.util._
import difftest._
import utils._
import utility._
import xiangshan.ExceptionNO._
import xiangshan._
import xiangshan.backend.rob.RobEnqIO
import xiangshan.mem.mdp._
import chisel3.ExcitingUtils

case class DispatchParameters
(
  IntDqSize: Int,
  FpDqSize: Int,
  LsDqSize: Int,
  IntDqDeqWidth: Int,
  FpDqDeqWidth: Int,
  LsDqDeqWidth: Int
)

// read rob and enqueue
class Dispatch(implicit p: Parameters) extends XSModule with HasPerfEvents {
  val io = IO(new Bundle() {
    val hartId = Input(UInt(8.W))
    // from rename
    val fromRename = Vec(RenameWidth, Flipped(DecoupledIO(new MicroOp)))
    val recv = Output(Vec(RenameWidth, Bool()))
    // enq Rob
    val enqRob = Flipped(new RobEnqIO)
    // enq Lsq
    val allocPregs = Vec(RenameWidth, Output(new ResetPregStateReq))
    // to dispatch queue
    val toIntDq = new Bundle {
      val canAccept = Input(Bool())
      val needAlloc = Vec(RenameWidth, Output(Bool()))
      val req = Vec(RenameWidth, ValidIO(new MicroOp))
    }
    val toFpDq = new Bundle {
      val canAccept = Input(Bool())
      val needAlloc = Vec(RenameWidth, Output(Bool()))
      val req = Vec(RenameWidth, ValidIO(new MicroOp))
    }
    val toLsDq = new Bundle {
      val canAccept = Input(Bool())
      val needAlloc = Vec(RenameWidth, Output(Bool()))
      val req = Vec(RenameWidth, ValidIO(new MicroOp))
    }
    val redirect = Flipped(ValidIO(new Redirect))
    // singleStep
    val singleStep = Input(Bool())
    // lfst
    val lfst = new DispatchLFSTIO
    // perf only
    val robHead = Input(new MicroOp)
    val stallReason = Flipped(new StallReasonIO(RenameWidth))
<<<<<<< HEAD
    val sqCanAccept = Input(Bool())
    val robHeadNotReady = Input(Bool())
=======
    val lqCanAccept = Input(Bool())
    val sqCanAccept = Input(Bool())
    val robHeadNotReady = Input(Bool())
    val robFull = Input(Bool())
>>>>>>> 8a610956
  })

  /**
    * Part 1: choose the target dispatch queue and the corresponding write ports
    */
  // valid bits for different dispatch queues
  val isInt    = VecInit(io.fromRename.map(req => FuType.isIntExu(req.bits.ctrl.fuType)))
  val isBranch = VecInit(io.fromRename.map(req =>
    // cover auipc (a fake branch)
    !req.bits.cf.pd.notCFI || FuType.isJumpExu(req.bits.ctrl.fuType)
  ))
  val isFp     = VecInit(io.fromRename.map(req => FuType.isFpExu (req.bits.ctrl.fuType)))
  val isMem    = VecInit(io.fromRename.map(req => FuType.isMemExu(req.bits.ctrl.fuType)))
  val isLs     = VecInit(io.fromRename.map(req => FuType.isLoadStore(req.bits.ctrl.fuType)))
  val isStore  = VecInit(io.fromRename.map(req => FuType.isStoreExu(req.bits.ctrl.fuType)))
  val isAMO    = VecInit(io.fromRename.map(req => FuType.isAMO(req.bits.ctrl.fuType)))
  val isBlockBackward = VecInit(io.fromRename.map(_.bits.ctrl.blockBackward))
  val isNoSpecExec    = VecInit(io.fromRename.map(_.bits.ctrl.noSpecExec))

  /**
    * Part 2:
    *   Update commitType, psrc(0), psrc(1), psrc(2), old_pdest, robIdx and singlestep for the uops
    */

  val singleStepStatus = RegInit(false.B)
  when (io.redirect.valid) {
    singleStepStatus := false.B
  }.elsewhen (io.singleStep && io.fromRename(0).fire()) {
    singleStepStatus := true.B
  }
  XSDebug(singleStepStatus, "Debug Mode: Singlestep status is asserted\n")

  val updatedUop = Wire(Vec(RenameWidth, new MicroOp))
  val updatedCommitType = Wire(Vec(RenameWidth, CommitType()))
  val checkpoint_id = RegInit(0.U(64.W))
  checkpoint_id := checkpoint_id + PopCount((0 until RenameWidth).map(i =>
    io.fromRename(i).fire()
  ))


  for (i <- 0 until RenameWidth) {
    updatedCommitType(i) := Cat(isLs(i), (isStore(i) && !isAMO(i)) | isBranch(i))

    updatedUop(i) := io.fromRename(i).bits
    updatedUop(i).debugInfo.eliminatedMove := io.fromRename(i).bits.eliminatedMove
    // update commitType
    when (!CommitType.isFused(io.fromRename(i).bits.ctrl.commitType)) {
      updatedUop(i).ctrl.commitType := updatedCommitType(i)
    }.otherwise {
      XSError(io.fromRename(i).valid && updatedCommitType(i) =/= CommitType.NORMAL, "why fused?\n")
    }
    // For the LUI instruction: psrc(0) is from register file and should always be zero.
    when (io.fromRename(i).bits.isLUI) {
      updatedUop(i).psrc(0) := 0.U
    }

    io.lfst.req(i).valid := io.fromRename(i).fire() && updatedUop(i).cf.storeSetHit
    io.lfst.req(i).bits.isstore := isStore(i)
    io.lfst.req(i).bits.ssid := updatedUop(i).cf.ssid
    io.lfst.req(i).bits.robIdx := updatedUop(i).robIdx // speculatively assigned in rename

    // override load delay ctrl signal with store set result
    if(StoreSetEnable) {
      updatedUop(i).cf.loadWaitBit := io.lfst.resp(i).bits.shouldWait
      updatedUop(i).cf.waitForRobIdx := io.lfst.resp(i).bits.robIdx
    } else {
      updatedUop(i).cf.loadWaitBit := isLs(i) && !isStore(i) && io.fromRename(i).bits.cf.loadWaitBit
    }

    // update singleStep
    updatedUop(i).ctrl.singleStep := io.singleStep && (if (i == 0) singleStepStatus else true.B)
    when (io.fromRename(i).fire()) {
      XSDebug(updatedUop(i).cf.trigger.getHitFrontend, s"Debug Mode: inst ${i} has frontend trigger exception\n")
      XSDebug(updatedUop(i).ctrl.singleStep, s"Debug Mode: inst ${i} has single step exception\n")
    }
    if (env.EnableDifftest) {
      // debug runahead hint
      val debug_runahead_checkpoint_id = Wire(checkpoint_id.cloneType)
      if(i == 0){
        debug_runahead_checkpoint_id := checkpoint_id
      } else {
        debug_runahead_checkpoint_id := checkpoint_id + PopCount((0 until i).map(i =>
          io.fromRename(i).fire()
        ))
      }
    }
  }

  // store set perf count
  XSPerfAccumulate("waittable_load_wait", PopCount((0 until RenameWidth).map(i =>
    io.fromRename(i).fire() && io.fromRename(i).bits.cf.loadWaitBit && !isStore(i) && isLs(i)
  )))
  XSPerfAccumulate("storeset_load_wait", PopCount((0 until RenameWidth).map(i =>
    io.fromRename(i).fire() && updatedUop(i).cf.loadWaitBit && !isStore(i) && isLs(i)
  )))
  XSPerfAccumulate("storeset_load_strict_wait", PopCount((0 until RenameWidth).map(i =>
    io.fromRename(i).fire() && updatedUop(i).cf.loadWaitBit && updatedUop(i).cf.loadWaitStrict && !isStore(i) && isLs(i)
  )))
  XSPerfAccumulate("storeset_store_wait", PopCount((0 until RenameWidth).map(i =>
    io.fromRename(i).fire() && updatedUop(i).cf.loadWaitBit && isStore(i)
  )))

  /**
    * Part 3:
    *   acquire ROB (all), LSQ (load/store only) and dispatch queue slots
    *   only set valid when all of them provides enough entries
    */
  val allResourceReady = io.enqRob.canAccept && io.toIntDq.canAccept && io.toFpDq.canAccept && io.toLsDq.canAccept

  // Instructions should enter dispatch queues in order.
  // thisIsBlocked: this instruction is blocked by itself (based on noSpecExec)
  // nextCanOut: next instructions can out (based on blockBackward)
  // notBlockedByPrevious: previous instructions can enqueue
  val hasException = VecInit(io.fromRename.map(
    r => selectFrontend(r.bits.cf.exceptionVec).asUInt.orR || r.bits.ctrl.singleStep || r.bits.cf.trigger.getHitFrontend))
  val thisIsBlocked = VecInit((0 until RenameWidth).map(i => {
    // for i > 0, when Rob is empty but dispatch1 have valid instructions to enqueue, it's blocked
    if (i > 0) isNoSpecExec(i) && (!io.enqRob.isEmpty || Cat(io.fromRename.take(i).map(_.valid)).orR)
    else isNoSpecExec(i) && !io.enqRob.isEmpty
  }))
  val nextCanOut = VecInit((0 until RenameWidth).map(i =>
    (!isNoSpecExec(i) && !isBlockBackward(i)) || !io.fromRename(i).valid
  ))
  val notBlockedByPrevious = VecInit((0 until RenameWidth).map(i =>
    if (i == 0) true.B
    else Cat((0 until i).map(j => nextCanOut(j))).andR
  ))

  // for noSpecExec: (robEmpty || !this.noSpecExec) && !previous.noSpecExec
  // For blockBackward:
  // this instruction can actually dequeue: 3 conditions
  // (1) resources are ready
  // (2) previous instructions are ready
  val thisCanActualOut = (0 until RenameWidth).map(i => !thisIsBlocked(i) && notBlockedByPrevious(i))
  val thisActualOut = (0 until RenameWidth).map(i => io.enqRob.req(i).valid && io.enqRob.canAccept)
  val hasValidException = io.fromRename.zip(hasException).map(x => x._1.valid && x._2)

  // input for ROB, LSQ, Dispatch Queue
  for (i <- 0 until RenameWidth) {
    io.enqRob.needAlloc(i) := io.fromRename(i).valid
    io.enqRob.req(i).valid := io.fromRename(i).valid && thisCanActualOut(i) && io.toIntDq.canAccept && io.toFpDq.canAccept && io.toLsDq.canAccept
    io.enqRob.req(i).bits := updatedUop(i)
    XSDebug(io.enqRob.req(i).valid, p"pc 0x${Hexadecimal(io.fromRename(i).bits.cf.pc)} receives nrob ${io.enqRob.resp(i)}\n")

    // When previous instructions have exceptions, following instructions should not enter dispatch queues.
    val previousHasException = if (i == 0) false.B else VecInit(hasValidException.take(i)).asUInt.orR
    val canEnterDpq = !hasException(i) && thisCanActualOut(i) && !previousHasException && io.enqRob.canAccept

    // send uops to dispatch queues
    // Note that if one of their previous instructions cannot enqueue, they should not enter dispatch queue.
    val doesNotNeedExec = io.fromRename(i).bits.eliminatedMove
    io.toIntDq.needAlloc(i) := io.fromRename(i).valid && isInt(i) && !doesNotNeedExec
    io.toIntDq.req(i).valid := io.fromRename(i).valid && isInt(i) && !doesNotNeedExec &&
                               canEnterDpq && io.toFpDq.canAccept && io.toLsDq.canAccept
    io.toIntDq.req(i).bits  := updatedUop(i)

    io.toFpDq.needAlloc(i)  := io.fromRename(i).valid && isFp(i)
    io.toFpDq.req(i).valid  := io.fromRename(i).valid && isFp(i) &&
                               canEnterDpq && io.toIntDq.canAccept && io.toLsDq.canAccept
    io.toFpDq.req(i).bits   := updatedUop(i)

    io.toLsDq.needAlloc(i)  := io.fromRename(i).valid && isMem(i)
    io.toLsDq.req(i).valid  := io.fromRename(i).valid && isMem(i) &&
                               canEnterDpq && io.toIntDq.canAccept && io.toFpDq.canAccept
    io.toLsDq.req(i).bits   := updatedUop(i)

    XSDebug(io.toIntDq.req(i).valid, p"pc 0x${Hexadecimal(io.toIntDq.req(i).bits.cf.pc)} int index $i\n")
    XSDebug(io.toFpDq.req(i).valid , p"pc 0x${Hexadecimal(io.toFpDq.req(i).bits.cf.pc )} fp  index $i\n")
    XSDebug(io.toLsDq.req(i).valid , p"pc 0x${Hexadecimal(io.toLsDq.req(i).bits.cf.pc )} ls  index $i\n")
  }

  /**
    * Part 4: send response to rename when dispatch queue accepts the uop
    */
  val hasValidInstr = VecInit(io.fromRename.map(_.valid)).asUInt.orR
  val hasSpecialInstr = Cat((0 until RenameWidth).map(i => io.fromRename(i).valid && (isBlockBackward(i) || isNoSpecExec(i)))).orR
  for (i <- 0 until RenameWidth) {
    io.recv(i) := thisCanActualOut(i) && io.enqRob.canAccept && io.toIntDq.canAccept && io.toFpDq.canAccept && io.toLsDq.canAccept
    io.fromRename(i).ready := !hasValidInstr || !hasSpecialInstr && io.enqRob.canAccept && io.toIntDq.canAccept && io.toFpDq.canAccept && io.toLsDq.canAccept

    XSInfo(io.recv(i) && io.fromRename(i).valid,
      p"pc 0x${Hexadecimal(io.fromRename(i).bits.cf.pc)}, type(${isInt(i)}, ${isFp(i)}, ${isLs(i)}), " +
      p"rob ${updatedUop(i).robIdx})\n"
    )

    io.allocPregs(i).isInt := io.fromRename(i).valid && io.fromRename(i).bits.ctrl.rfWen && (io.fromRename(i).bits.ctrl.ldest =/= 0.U) && !io.fromRename(i).bits.eliminatedMove
    io.allocPregs(i).isFp  := io.fromRename(i).valid && io.fromRename(i).bits.ctrl.fpWen
    io.allocPregs(i).preg  := io.fromRename(i).bits.pdest
  }
  val renameFireCnt = PopCount(io.recv)
  val enqFireCnt = PopCount(io.toIntDq.req.map(_.valid && io.toIntDq.canAccept)) +
    PopCount(io.toFpDq.req.map(_.valid && io.toFpDq.canAccept)) +
    PopCount(io.toLsDq.req.map(_.valid && io.toLsDq.canAccept))
  XSError(enqFireCnt > renameFireCnt, "enqFireCnt should not be greater than renameFireCnt\n")

  val stall_rob = hasValidInstr && !io.enqRob.canAccept && io.toIntDq.canAccept && io.toFpDq.canAccept && io.toLsDq.canAccept
  val stall_int_dq = hasValidInstr && io.enqRob.canAccept && !io.toIntDq.canAccept && io.toFpDq.canAccept && io.toLsDq.canAccept
  val stall_fp_dq = hasValidInstr && io.enqRob.canAccept && io.toIntDq.canAccept && !io.toFpDq.canAccept && io.toLsDq.canAccept
  val stall_ls_dq = hasValidInstr && io.enqRob.canAccept && io.toIntDq.canAccept && io.toFpDq.canAccept && !io.toLsDq.canAccept
  XSPerfAccumulate("in", Mux(RegNext(io.fromRename(0).ready), PopCount(io.fromRename.map(_.valid)), 0.U))
  XSPerfAccumulate("empty", !hasValidInstr)
  XSPerfAccumulate("utilization", PopCount(io.fromRename.map(_.valid)))
  XSPerfAccumulate("waitInstr", PopCount((0 until RenameWidth).map(i => io.fromRename(i).valid && !io.recv(i))))
  XSPerfAccumulate("stall_cycle_rob", stall_rob)
  XSPerfAccumulate("stall_cycle_int_dq", stall_int_dq)
  XSPerfAccumulate("stall_cycle_fp_dq", stall_fp_dq)
  XSPerfAccumulate("stall_cycle_ls_dq", stall_ls_dq)

  val Seq(notIssue, tlbReplay, tlbMiss, vioReplay, mshrReplay, l1Miss, l2Miss, l3Miss) =
    Seq.fill(8)(WireDefault(false.B))
  ExcitingUtils.addSink(notIssue, s"rob_head_ls_issue_${coreParams.HartId}", ExcitingUtils.Perf)
  ExcitingUtils.addSink(tlbReplay, s"load_tlb_replay_stall_${coreParams.HartId}", ExcitingUtils.Perf)
  ExcitingUtils.addSink(tlbMiss, s"load_tlb_miss_stall_${coreParams.HartId}", ExcitingUtils.Perf)
  ExcitingUtils.addSink(vioReplay, s"load_vio_replay_stall_${coreParams.HartId}", ExcitingUtils.Perf)
  ExcitingUtils.addSink(mshrReplay, s"load_mshr_replay_stall_${coreParams.HartId}", ExcitingUtils.Perf)
  ExcitingUtils.addSink(l1Miss, s"load_l1_miss_${coreParams.HartId}", ExcitingUtils.Perf)
  ExcitingUtils.addSink(l2Miss, s"L2MissMatch_${coreParams.HartId}", ExcitingUtils.Perf)
  ExcitingUtils.addSink(l3Miss, s"L3MissMatch_${coreParams.HartId}", ExcitingUtils.Perf)

<<<<<<< HEAD
  // val ldReason = MuxCase(TopDownCounters.LoadMemStall.id.U, Seq(
  //   notIssue   -> TopDownCounters.MemNotReadyStall.id.U,
  //   tlbReplay  -> TopDownCounters.LoadTLBStall.id.U,
  //   tlbMiss    -> TopDownCounters.LoadTLBStall.id.U,
  //   vioReplay  -> TopDownCounters.LoadVioReplayStall.id.U,
  //   mshrReplay -> TopDownCounters.LoadMSHRReplayStall.id.U,
  //   !l1Miss    -> TopDownCounters.LoadL1Stall.id.U,
  //   !l2Miss    -> TopDownCounters.LoadL2Stall.id.U,
  //   !l3Miss    -> TopDownCounters.LoadL3Stall.id.U
  // ))

=======
>>>>>>> 8a610956
  val ldReason = Mux(l3Miss, TopDownCounters.LoadMemStall.id.U,
  Mux(l2Miss, TopDownCounters.LoadL3Stall.id.U,
  Mux(l1Miss, TopDownCounters.LoadL2Stall.id.U,
  Mux(notIssue, TopDownCounters.MemNotReadyStall.id.U,
  Mux(tlbMiss, TopDownCounters.LoadTLBStall.id.U,
  Mux(tlbReplay, TopDownCounters.LoadTLBStall.id.U,
  Mux(mshrReplay, TopDownCounters.LoadMSHRReplayStall.id.U,
  Mux(vioReplay, TopDownCounters.LoadVioReplayStall.id.U,
  TopDownCounters.LoadL1Stall.id.U))))))))

  val stallReason = Wire(chiselTypeOf(io.stallReason.reason))
  val realFired = io.recv.zip(io.fromRename.map(_.valid)).map(x => x._1 && x._2)
  io.stallReason.backReason.valid := !io.recv.head
  io.stallReason.backReason.bits := TopDownCounters.OtherCoreStall.id.U
  stallReason.zip(io.stallReason.reason).zip(io.recv).zip(realFired).map { case (((update, in), recv), fire) =>
    import FuType._
<<<<<<< HEAD
    import TopDownCounters._
    val fuType = io.robHead.ctrl.fuType
    val notRdy = io.robHeadNotReady
    update := MuxCase(OtherCoreStall.id.U, Seq(
      (fire                                       ) -> NoStall.id.U          ,
      (in =/= OtherCoreStall.id.U                 ) -> in                    ,
      (fuType === mou                    && notRdy) -> AtomicStall.id.U      ,
      (!io.sqCanAccept || fuType === stu && notRdy) -> StoreStall.id.U       ,
      (fuType === ldu                    && notRdy) -> ldReason              ,
      (isDivSqrt(fuType)                 && notRdy) -> DivStall.id.U         ,
      (isIntExu(fuType)                  && notRdy) -> IntNotReadyStall.id.U ,
      (isFpExu(fuType)                   && notRdy) -> FPNotReadyStall.id.U  ,
=======
    val headIsInt = isIntExu(io.robHead.ctrl.fuType)  && io.robHeadNotReady
    val headIsFp  = isFpExu(io.robHead.ctrl.fuType)   && io.robHeadNotReady
    val headIsDiv = isDivSqrt(io.robHead.ctrl.fuType) && io.robHeadNotReady
    val headIsLd  = io.robHead.ctrl.fuType === ldu && io.robHeadNotReady || !io.lqCanAccept
    val headIsSt  = io.robHead.ctrl.fuType === stu && io.robHeadNotReady || !io.sqCanAccept
    val headIsAmo = io.robHead.ctrl.fuType === mou && io.robHeadNotReady
    val headIsLs  = headIsLd || headIsSt
    val robLsFull = io.robFull || !io.lqCanAccept || !io.sqCanAccept

    import TopDownCounters._
    update := MuxCase(OtherCoreStall.id.U, Seq(
      // fire
      (fire                                              ) -> NoStall.id.U          ,
      // dispatch not stall / core stall from rename
      (in =/= OtherCoreStall.id.U                        ) -> in                    ,
      // dispatch queue stall
      (!io.toIntDq.canAccept && !headIsInt && !io.robFull) -> IntDqStall.id.U       ,
      (!io.toFpDq.canAccept  && !headIsFp  && !io.robFull) -> FpDqStall.id.U        ,
      (!io.toLsDq.canAccept  && !headIsLs  && !robLsFull ) -> LsDqStall.id.U        ,
      // rob stall
      (headIsAmo                                         ) -> AtomicStall.id.U      ,
      (headIsSt                                          ) -> StoreStall.id.U       ,
      (headIsLd                                          ) -> ldReason              ,
      (headIsDiv                                         ) -> DivStall.id.U         ,
      (headIsInt                                         ) -> IntNotReadyStall.id.U ,
      (headIsFp                                          ) -> FPNotReadyStall.id.U  ,
>>>>>>> 8a610956
    ))
  }

  TopDownCounters.values.foreach(ctr => XSPerfAccumulate(ctr.toString(), PopCount(stallReason.map(_ === ctr.id.U))))

<<<<<<< HEAD
=======
  XSPerfHistogram("slots_fire", PopCount(thisActualOut), true.B, 0, RenameWidth+1, 1)
  // Explaination: when out(0) not fire, PopCount(valid) is not meaningfull
  XSPerfHistogram("slots_valid_pure", PopCount(io.enqRob.req.map(_.valid)), thisActualOut(0), 0, RenameWidth+1, 1)
  XSPerfHistogram("slots_valid_rough", PopCount(io.enqRob.req.map(_.valid)), true.B, 0, RenameWidth+1, 1)

>>>>>>> 8a610956
  val perfEvents = Seq(
    ("dispatch_in",                 PopCount(io.fromRename.map(_.valid & io.fromRename(0).ready))                  ),
    ("dispatch_empty",              !hasValidInstr                                                                 ),
    ("dispatch_utili",              PopCount(io.fromRename.map(_.valid))                                           ),
    ("dispatch_waitinstr",          PopCount((0 until RenameWidth).map(i => io.fromRename(i).valid && !io.recv(i)))),
    ("dispatch_stall_cycle_lsq",    false.B                                                                        ),
    ("dispatch_stall_cycle_rob",    stall_rob                                                                      ),
    ("dispatch_stall_cycle_int_dq", stall_int_dq                                                                   ),
    ("dispatch_stall_cycle_fp_dq",  stall_fp_dq                                                                    ),
    ("dispatch_stall_cycle_ls_dq",  stall_ls_dq                                                                    )
  )
  generatePerfEvent()
}<|MERGE_RESOLUTION|>--- conflicted
+++ resolved
@@ -73,15 +73,10 @@
     // perf only
     val robHead = Input(new MicroOp)
     val stallReason = Flipped(new StallReasonIO(RenameWidth))
-<<<<<<< HEAD
-    val sqCanAccept = Input(Bool())
-    val robHeadNotReady = Input(Bool())
-=======
     val lqCanAccept = Input(Bool())
     val sqCanAccept = Input(Bool())
     val robHeadNotReady = Input(Bool())
     val robFull = Input(Bool())
->>>>>>> 8a610956
   })
 
   /**
@@ -301,20 +296,6 @@
   ExcitingUtils.addSink(l2Miss, s"L2MissMatch_${coreParams.HartId}", ExcitingUtils.Perf)
   ExcitingUtils.addSink(l3Miss, s"L3MissMatch_${coreParams.HartId}", ExcitingUtils.Perf)
 
-<<<<<<< HEAD
-  // val ldReason = MuxCase(TopDownCounters.LoadMemStall.id.U, Seq(
-  //   notIssue   -> TopDownCounters.MemNotReadyStall.id.U,
-  //   tlbReplay  -> TopDownCounters.LoadTLBStall.id.U,
-  //   tlbMiss    -> TopDownCounters.LoadTLBStall.id.U,
-  //   vioReplay  -> TopDownCounters.LoadVioReplayStall.id.U,
-  //   mshrReplay -> TopDownCounters.LoadMSHRReplayStall.id.U,
-  //   !l1Miss    -> TopDownCounters.LoadL1Stall.id.U,
-  //   !l2Miss    -> TopDownCounters.LoadL2Stall.id.U,
-  //   !l3Miss    -> TopDownCounters.LoadL3Stall.id.U
-  // ))
-
-=======
->>>>>>> 8a610956
   val ldReason = Mux(l3Miss, TopDownCounters.LoadMemStall.id.U,
   Mux(l2Miss, TopDownCounters.LoadL3Stall.id.U,
   Mux(l1Miss, TopDownCounters.LoadL2Stall.id.U,
@@ -331,20 +312,6 @@
   io.stallReason.backReason.bits := TopDownCounters.OtherCoreStall.id.U
   stallReason.zip(io.stallReason.reason).zip(io.recv).zip(realFired).map { case (((update, in), recv), fire) =>
     import FuType._
-<<<<<<< HEAD
-    import TopDownCounters._
-    val fuType = io.robHead.ctrl.fuType
-    val notRdy = io.robHeadNotReady
-    update := MuxCase(OtherCoreStall.id.U, Seq(
-      (fire                                       ) -> NoStall.id.U          ,
-      (in =/= OtherCoreStall.id.U                 ) -> in                    ,
-      (fuType === mou                    && notRdy) -> AtomicStall.id.U      ,
-      (!io.sqCanAccept || fuType === stu && notRdy) -> StoreStall.id.U       ,
-      (fuType === ldu                    && notRdy) -> ldReason              ,
-      (isDivSqrt(fuType)                 && notRdy) -> DivStall.id.U         ,
-      (isIntExu(fuType)                  && notRdy) -> IntNotReadyStall.id.U ,
-      (isFpExu(fuType)                   && notRdy) -> FPNotReadyStall.id.U  ,
-=======
     val headIsInt = isIntExu(io.robHead.ctrl.fuType)  && io.robHeadNotReady
     val headIsFp  = isFpExu(io.robHead.ctrl.fuType)   && io.robHeadNotReady
     val headIsDiv = isDivSqrt(io.robHead.ctrl.fuType) && io.robHeadNotReady
@@ -371,20 +338,16 @@
       (headIsDiv                                         ) -> DivStall.id.U         ,
       (headIsInt                                         ) -> IntNotReadyStall.id.U ,
       (headIsFp                                          ) -> FPNotReadyStall.id.U  ,
->>>>>>> 8a610956
     ))
   }
 
   TopDownCounters.values.foreach(ctr => XSPerfAccumulate(ctr.toString(), PopCount(stallReason.map(_ === ctr.id.U))))
 
-<<<<<<< HEAD
-=======
   XSPerfHistogram("slots_fire", PopCount(thisActualOut), true.B, 0, RenameWidth+1, 1)
   // Explaination: when out(0) not fire, PopCount(valid) is not meaningfull
   XSPerfHistogram("slots_valid_pure", PopCount(io.enqRob.req.map(_.valid)), thisActualOut(0), 0, RenameWidth+1, 1)
   XSPerfHistogram("slots_valid_rough", PopCount(io.enqRob.req.map(_.valid)), true.B, 0, RenameWidth+1, 1)
 
->>>>>>> 8a610956
   val perfEvents = Seq(
     ("dispatch_in",                 PopCount(io.fromRename.map(_.valid & io.fromRename(0).ready))                  ),
     ("dispatch_empty",              !hasValidInstr                                                                 ),
