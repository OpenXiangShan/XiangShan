package xiangshan.backend.datapath

import chipsalliance.rocketchip.config.Parameters
import chisel3._
import chisel3.util._
import difftest.{DifftestArchFpRegState, DifftestArchIntRegState, DifftestArchVecRegState}
import freechips.rocketchip.diplomacy.{LazyModule, LazyModuleImp}
import utility._
import xiangshan._
import xiangshan.backend.BackendParams
import xiangshan.backend.datapath.DataConfig._
import xiangshan.backend.datapath.RdConfig._
import xiangshan.backend.issue.{ImmExtractor, IntScheduler, MemScheduler, VfScheduler}
import xiangshan.backend.Bundles._
import xiangshan.backend.regfile._

class RFArbiterBundle(addrWidth: Int)(implicit p: Parameters) extends XSBundle {
  val addr = UInt(addrWidth.W)
}

class RFReadArbiterIO(inPortSize: Int, outPortSize: Int, pregWidth: Int)(implicit p: Parameters) extends XSBundle {
  val in = Vec(inPortSize, Flipped(DecoupledIO(new RFArbiterBundle(pregWidth))))
  val out = Vec(outPortSize, Valid(new RFArbiterBundle(pregWidth)))
  val flush = Flipped(ValidIO(new Redirect))
}

class RFReadArbiter(isInt: Boolean)(implicit p: Parameters) extends XSModule {
  val allExuParams = backendParams.allExuParams

  val portConfigs = allExuParams.map(_.rfrPortConfigs.flatten).flatten.filter{
    rfrPortConfigs =>
      if(isInt){
        rfrPortConfigs.isInstanceOf[IntRD]
      }
      else{
        rfrPortConfigs.isInstanceOf[VfRD]
      }
  }

  val pregParams = if(isInt) backendParams.intPregParams else backendParams.vfPregParams

  val io = IO(new RFReadArbiterIO(portConfigs.size, backendParams.numRfRead, pregParams.addrWidth))
  // inGroup[port -> Bundle]
  val inGroup: Map[Int, IndexedSeq[(DecoupledIO[RFArbiterBundle], RdConfig)]] = io.in.zip(portConfigs).groupBy{ case(port, config) => config.port}
  // sort by priority
  val inGroupSorted: Map[Int, IndexedSeq[(DecoupledIO[RFArbiterBundle], RdConfig)]] = inGroup.map{
    case(key, value) => (key -> value.sortBy{ case(port, config) => config.priority})
  }

  private val arbiters: Seq[Option[Arbiter[RFArbiterBundle]]] = Seq.tabulate(backendParams.numRfRead) { x => {
    if (inGroupSorted.contains(x)) {
      Some(Module(new Arbiter(new RFArbiterBundle(pregParams.addrWidth), inGroupSorted(x).length)))
    } else {
      None
    }
  }}

  arbiters.zipWithIndex.foreach { case (arb, i) =>
    if (arb.nonEmpty) {
      arb.get.io.in.zip(inGroupSorted(i).map(_._1)).foreach { case (arbIn, addrIn) =>
        arbIn <> addrIn
      }
    }
  }

  io.out.zip(arbiters).foreach { case (addrOut, arb) =>
    if (arb.nonEmpty) {
      val arbOut = arb.get.io.out
      arbOut.ready := true.B
      addrOut.valid := arbOut.valid
      addrOut.bits := arbOut.bits
    } else {
      addrOut := 0.U.asTypeOf(addrOut)
    }
  }
}

class DataPath(params: BackendParams)(implicit p: Parameters) extends LazyModule {
  private implicit val dpParams: BackendParams = params
  lazy val module = new DataPathImp(this)
}

class DataPathImp(override val wrapper: DataPath)(implicit p: Parameters, params: BackendParams)
  extends LazyModuleImp(wrapper) with HasXSParameter {

  private val VCONFIG_PORT = params.vconfigPort

  val io = IO(new DataPathIO())

  private val (fromIntIQ, toIntIQ, toIntExu) = (io.fromIntIQ, io.toIntIQ, io.toIntExu)
  private val (fromMemIQ, toMemIQ, toMemExu) = (io.fromMemIQ, io.toMemIQ, io.toMemExu)
  private val (fromVfIQ , toVfIQ , toVfExu ) = (io.fromVfIQ , io.toVfIQ , io.toFpExu)

  println(s"[DataPath] IntIQ(${fromIntIQ.size}), MemIQ(${fromMemIQ.size})")
  println(s"[DataPath] IntExu(${fromIntIQ.map(_.size).sum}), MemExu(${fromMemIQ.map(_.size).sum})")

  // just refences for convience
  private val fromIQ = fromIntIQ ++ fromVfIQ ++ fromMemIQ

  private val toIQs = toIntIQ ++ toVfIQ ++ toMemIQ

  private val toExu = toIntExu ++ toVfExu ++ toMemExu

  private val intRFReadArbiter = Module(new RFReadArbiter(true))
  private val vfRFReadArbiter = Module(new RFReadArbiter(false))

  private val issuePortsIn = fromIQ.flatten
  private val intBlocks = fromIQ.map{ case iq => Wire(Vec(iq.size, Bool())) }
  private val intBlocksSeq = intBlocks.flatten
  private val vfBlocks = fromIQ.map { case iq => Wire(Vec(iq.size, Bool())) }
  private val vfBlocksSeq = vfBlocks.flatten

  val intReadPortInSize = issuePortsIn.map(issuePortIn => issuePortIn.bits.getIntRfReadBundle.size).scan(0)(_ + _)
  issuePortsIn.zipWithIndex.foreach{
    case (issuePortIn, idx) =>
      val readPortIn = issuePortIn.bits.getIntRfReadBundle
      val l = intReadPortInSize(idx)
      val r = intReadPortInSize(idx + 1)
      val arbiterIn = intRFReadArbiter.io.in.slice(l, r)
      arbiterIn.zip(readPortIn).foreach{
        case(sink, source) =>
          sink.bits.addr := source.addr
          sink.valid := issuePortIn.valid && SrcType.isXp(source.srcType)
      }
      if(r > l){
        intBlocksSeq(idx) := !arbiterIn.zip(readPortIn).map {
          case (sink, source) => Mux(SrcType.isXp(source.srcType), sink.ready, true.B)
        }.reduce(_ & _)
      }
      else{
        intBlocksSeq(idx) := false.B
      }
  }
  intRFReadArbiter.io.flush := io.flush

  val vfReadPortInSize = issuePortsIn.map(issuePortIn => issuePortIn.bits.getFpRfReadBundle.size).scan(0)(_ + _)
  issuePortsIn.zipWithIndex.foreach {
    case (issuePortIn, idx) =>
      val readPortIn = issuePortIn.bits.getFpRfReadBundle
      val l = vfReadPortInSize(idx)
      val r = vfReadPortInSize(idx + 1)
      val arbiterIn = vfRFReadArbiter.io.in.slice(l, r)
      arbiterIn.zip(readPortIn).foreach {
        case (sink, source) =>
          sink.bits.addr := source.addr
          sink.valid := issuePortIn.valid && SrcType.isVfp(source.srcType)
      }
      if (r > l) {
        vfBlocksSeq(idx) := !arbiterIn.zip(readPortIn).map {
          case (sink, source) => Mux(SrcType.isVfp(source.srcType), sink.ready, true.B)
        }.reduce(_ & _)
      }
      else {
        vfBlocksSeq(idx) := false.B
      }
  }
  vfRFReadArbiter.io.flush := io.flush

  private val intSchdParams = params.schdParams(IntScheduler())
  private val vfSchdParams = params.schdParams(VfScheduler())
  private val memSchdParams = params.schdParams(MemScheduler())

  private val numIntRfReadByExu = intSchdParams.numIntRfReadByExu + memSchdParams.numIntRfReadByExu
  private val numVfRfReadByExu = vfSchdParams.numVfRfReadByExu + memSchdParams.numVfRfReadByExu
  // Todo: limit read port
  private val numIntR = numIntRfReadByExu
  private val numVfR = numVfRfReadByExu
  println(s"[DataPath] RegFile read req needed by Exu: Int(${numIntRfReadByExu}), Vf(${numVfRfReadByExu})")
  println(s"[DataPath] RegFile read port: Int(${numIntR}), Vf(${numVfR})")

  private val schdParams = params.allSchdParams

  private val intRfRaddr = Wire(Vec(params.numRfRead, UInt(intSchdParams.pregIdxWidth.W)))
  private val intRfRdata = Wire(Vec(params.numRfRead, UInt(intSchdParams.rfDataWidth.W)))
  private val intRfWen = Wire(Vec(io.fromIntWb.length, Bool()))
  private val intRfWaddr = Wire(Vec(io.fromIntWb.length, UInt(intSchdParams.pregIdxWidth.W)))
  private val intRfWdata = Wire(Vec(io.fromIntWb.length, UInt(intSchdParams.rfDataWidth.W)))

  private val vfRfSplitNum = VLEN / XLEN
  private val vfRfRaddr = Wire(Vec(params.numRfRead, UInt(vfSchdParams.pregIdxWidth.W)))
  private val vfRfRdata = Wire(Vec(params.numRfRead, UInt(vfSchdParams.rfDataWidth.W)))
  private val vfRfWen = Wire(Vec(vfRfSplitNum, Vec(io.fromVfWb.length, Bool())))
  private val vfRfWaddr = Wire(Vec(io.fromVfWb.length, UInt(vfSchdParams.pregIdxWidth.W)))
  private val vfRfWdata = Wire(Vec(io.fromVfWb.length, UInt(vfSchdParams.rfDataWidth.W)))

  private val intDebugRead: Option[(Vec[UInt], Vec[UInt])] =
    if (env.AlwaysBasicDiff || env.EnableDifftest) {
      Some(Wire(Vec(32, UInt(intSchdParams.pregIdxWidth.W))), Wire(Vec(32, UInt(XLEN.W))))
    } else { None }
  private val vfDebugRead: Option[(Vec[UInt], Vec[UInt])] =
    if (env.AlwaysBasicDiff || env.EnableDifftest) {
      Some(Wire(Vec(32 + 32, UInt(vfSchdParams.pregIdxWidth.W))), Wire(Vec(32 + 32, UInt(VLEN.W))))
    } else { None }

  private val fpDebugReadData: Option[Vec[UInt]] =
    if (env.AlwaysBasicDiff || env.EnableDifftest) {
      Some(Wire(Vec(32, UInt(XLEN.W))))
    } else { None }
  private val vecDebugReadData: Option[Vec[UInt]] =
    if (env.AlwaysBasicDiff || env.EnableDifftest) {
      Some(Wire(Vec(64, UInt(64.W)))) // v0 = Cat(Vec(1), Vec(0))
    } else { None }

  fpDebugReadData.foreach(_ := vfDebugRead
    .get._2
    .slice(0, 32)
    .map(_(63, 0))
  ) // fp only used [63, 0]
  vecDebugReadData.foreach(_ := vfDebugRead
    .get._2
    .slice(32, 64)
    .map(x => Seq(x(63, 0), x(127, 64))).flatten
  )

  IntRegFile("IntRegFile", intSchdParams.numPregs, intRfRaddr, intRfRdata, intRfWen, intRfWaddr, intRfWdata,
    debugReadAddr = intDebugRead.map(_._1),
    debugReadData = intDebugRead.map(_._2))
  VfRegFile("VfRegFile", vfSchdParams.numPregs, vfRfSplitNum, vfRfRaddr, vfRfRdata, vfRfWen, vfRfWaddr, vfRfWdata,
    debugReadAddr = vfDebugRead.map(_._1),
    debugReadData = vfDebugRead.map(_._2))

  intRfWaddr := io.fromIntWb.map(_.addr)
  intRfWdata := io.fromIntWb.map(_.data)
  intRfWen := io.fromIntWb.map(_.wen)

  intRFReadArbiter.io.out.map(_.bits.addr).zip(intRfRaddr).foreach{ case(source, sink) => sink := source }

  vfRfWaddr := io.fromVfWb.map(_.addr)
  vfRfWdata := io.fromVfWb.map(_.data)
  vfRfWen.foreach(_.zip(io.fromVfWb.map(_.wen)).foreach { case (wenSink, wenSource) => wenSink := wenSource } )// Todo: support fp multi-write

  vfRFReadArbiter.io.out.map(_.bits.addr).zip(vfRfRaddr).foreach{ case(source, sink) => sink := source }
<<<<<<< HEAD
  vfRfRaddr(VCONFIG_PORT) := io.vconfigReadPort.addr
  io.vconfigReadPort.data := vfRfRdata(VCONFIG_PORT)
  // fromIQFire(i): flattened the i-th deq port fired
  private val fromIQFire: IndexedSeq[Bool] = fromIQ.flatten.map(_.fire)
=======
>>>>>>> b4a06ad6

  intDebugRead.foreach { case (addr, _) =>
    addr := io.debugIntRat
  }

  vfDebugRead.foreach { case (addr, _) =>
    addr := io.debugFpRat ++ io.debugVecRat
  }
  println(s"[DataPath] " +
    s"has intDebugRead: ${intDebugRead.nonEmpty}, " +
    s"has vfDebugRead: ${vfDebugRead.nonEmpty}")

  val s1_addrOHs = Reg(MixedVec(
    fromIQ.map(x => MixedVec(x.map(_.bits.addrOH.cloneType)))
  ))
  val s1_toExuValid: MixedVec[MixedVec[Bool]] = Reg(MixedVec(
    toExu.map(x => MixedVec(x.map(_.valid.cloneType)))
  ))
  val s1_toExuData: MixedVec[MixedVec[ExuInput]] = Reg(MixedVec(toExu.map(x => MixedVec(x.map(_.bits.cloneType)))))
  val s1_toExuReady = Wire(MixedVec(toExu.map(x => MixedVec(x.map(_.ready.cloneType))))) // Todo
  val s1_srcType: MixedVec[MixedVec[Vec[UInt]]] = MixedVecInit(fromIQ.map(x => MixedVecInit(x.map(xx => RegEnable(xx.bits.srcType, xx.fire)))))

  val s1_intPregRData: MixedVec[MixedVec[Vec[UInt]]] = Wire(MixedVec(toExu.map(x => MixedVec(x.map(_.bits.src.cloneType)))))
  val s1_vfPregRData: MixedVec[MixedVec[Vec[UInt]]] = Wire(MixedVec(toExu.map(x => MixedVec(x.map(_.bits.src.cloneType)))))

  val rfrPortConfigs = schdParams.map(_.issueBlockParams).flatten.map(_.exuBlockParams.map(_.rfrPortConfigs))

  println(s"[DataPath] s1_intPregRData.flatten.flatten.size: ${s1_intPregRData.flatten.flatten.size}, intRfRdata.size: ${intRfRdata.size}")
  s1_intPregRData.foreach(_.foreach(_.foreach(_ := 0.U)))
  s1_intPregRData.zip(rfrPortConfigs).foreach { case (iqRdata, iqCfg) =>
      iqRdata.zip(iqCfg).foreach { case (iuRdata, iuCfg) =>
        val realIuCfg = iuCfg.map(x => if(x.size > 1) x.filter(_.isInstanceOf[IntRD]) else x).flatten
        assert(iuRdata.size == realIuCfg.size, "iuRdata.size != realIuCfg.size")
        iuRdata.zip(realIuCfg)
          .filter { case (_, rfrPortConfig) => rfrPortConfig.isInstanceOf[IntRD] }
          .foreach { case (sink, cfg) => sink := intRfRdata(cfg.port) }
      }
  }

  println(s"[DataPath] s1_vfPregRData.flatten.flatten.size: ${s1_vfPregRData.flatten.flatten.size}, vfRfRdata.size: ${vfRfRdata.size}")
  s1_vfPregRData.foreach(_.foreach(_.foreach(_ := 0.U)))
  s1_vfPregRData.zip(rfrPortConfigs).foreach{ case(iqRdata, iqCfg) =>
      iqRdata.zip(iqCfg).foreach{ case(iuRdata, iuCfg) =>
        val realIuCfg = iuCfg.map(x => if(x.size > 1) x.filter(_.isInstanceOf[VfRD]) else x).flatten
        assert(iuRdata.size == realIuCfg.size, "iuRdata.size != realIuCfg.size")
        iuRdata.zip(realIuCfg)
          .filter { case (_, rfrPortConfig) => rfrPortConfig.isInstanceOf[VfRD] }
          .foreach { case (sink, cfg) => sink := vfRfRdata(cfg.port) }
      }
  }

  //  var intRfRdataIdx = 0
//  var vfRfRdataIdx = 0
//  for (iqIdx <- toExu.indices) {
//    for (exuIdx <- toExu(iqIdx).indices) {
//      for (srcIdx <- toExu(iqIdx)(exuIdx).bits.src.indices) {
//        val readDataCfgSet = toExu(iqIdx)(exuIdx).bits.params.getSrcDataType(srcIdx)
//        // need read int reg
//        if (readDataCfgSet.intersect(IntRegSrcDataSet).nonEmpty) {
//          println(s"[DataPath] (iqIdx, exuIdx, srcIdx): ($iqIdx, $exuIdx, $srcIdx)")
//          s1_intPregRData(iqIdx)(exuIdx)(srcIdx) := intRfRdata(intRfRdataIdx)
//        } else {
//          // better for debug, should never assigned to other bundles
//          s1_intPregRData(iqIdx)(exuIdx)(srcIdx) := "hdead_beef_dead_beef".U
//        }
//        // need read vf reg
//        if (readDataCfgSet.intersect(VfRegSrcDataSet).nonEmpty) {
//          s1_vfPregRData(iqIdx)(exuIdx)(srcIdx) := vfRfRdata(vfRfRdataIdx)
//          vfRfRdataIdx += 1
//        } else {
//          // better for debug, should never assigned to other bundles
//          s1_vfPregRData(iqIdx)(exuIdx)(srcIdx) := "hdead_beef_dead_beef_dead_beef_dead_beef".U
//        }
//      }
//    }
//  }
//
//  println(s"[DataPath] assigned RegFile Rdata: int(${intRfRdataIdx}), vf(${vfRfRdataIdx})")

  for (i <- fromIQ.indices) {
    for (j <- fromIQ(i).indices) {
      // IQ(s0) --[Ctrl]--> s1Reg ---------- begin
      // refs
      val s1_valid = s1_toExuValid(i)(j)
      val s1_ready = s1_toExuReady(i)(j)
      val s1_data = s1_toExuData(i)(j)
      val s1_addrOH = s1_addrOHs(i)(j)
      val s0 = fromIQ(i)(j) // s0
      val block = intBlocks(i)(j) || vfBlocks(i)(j)
      val s1_flush = s0.bits.common.robIdx.needFlush(Seq(io.flush, RegNextWithEnable(io.flush)))
      when (s0.fire && !s1_flush && !block) {
        s1_valid := s0.valid
        s1_data.fromIssueBundle(s0.bits) // no src data here
        s1_addrOH := s0.bits.addrOH
      }.otherwise {
        s1_valid := false.B
      }

      s0.ready := (s1_ready || !s1_valid) && !block
      // IQ(s0) --[Ctrl]--> s1Reg ---------- end

      // IQ(s0) --[Data]--> s1Reg ---------- begin
      // imm extract
      when (s0.fire && !s1_flush && !block) {
        if (s1_data.params.immType.nonEmpty && s1_data.src.size > 1) {
          // rs1 is always int reg, rs2 may be imm
          when(SrcType.isImm(s0.bits.srcType(1))) {
            s1_data.src(1) := ImmExtractor(
              s0.bits.common.imm,
              s0.bits.immType,
              s1_data.DataBits,
              s1_data.params.immType.map(_.litValue)
            )
          }
        }
        if (s1_data.params.hasJmpFu) {
          when(SrcType.isPc(s0.bits.srcType(0))) {
            s1_data.src(0) := SignExt(s0.bits.jmp.get.pc, XLEN)
          }
        }
      }
      // IQ(s0) --[Data]--> s1Reg ---------- end
    }
  }

  private val fromIQFire = fromIQ.map(_.map(_.fire))
  private val toExuFire = toExu.map(_.map(_.fire))
  toIQs.zipWithIndex.foreach {
    case(toIQ, iqIdx) =>
      toIQ.zipWithIndex.foreach {
        case (toIU, iuIdx) =>
          // IU: issue unit
          val og0resp = toIU.og0resp
          og0resp.valid := fromIQ(iqIdx)(iuIdx).valid && (!fromIQFire(iqIdx)(iuIdx))
          og0resp.bits.respType := RSFeedbackType.rfArbitFail
          og0resp.bits.success := false.B
          og0resp.bits.addrOH := fromIQ(iqIdx)(iuIdx).bits.addrOH

          val og1resp = toIU.og1resp
          og1resp.valid := s1_toExuValid(iqIdx)(iuIdx)
          og1resp.bits.respType := Mux(toExuFire(iqIdx)(iuIdx), RSFeedbackType.fuIdle, RSFeedbackType.fuBusy)
          og1resp.bits.success := false.B
          og1resp.bits.addrOH := s1_addrOHs(iqIdx)(iuIdx)
      }
  }
  for (i <- toExu.indices) {
    for (j <- toExu(i).indices) {
      // s1Reg --[Ctrl]--> exu(s1) ---------- begin
      // refs
      val sinkData = toExu(i)(j).bits
      // assign
      toExu(i)(j).valid := s1_toExuValid(i)(j)
      s1_toExuReady(i)(j) := toExu(i)(j).ready
      sinkData := s1_toExuData(i)(j)
      // s1Reg --[Ctrl]--> exu(s1) ---------- end

      // s1Reg --[Data]--> exu(s1) ---------- begin
      // data source1: preg read data
      for (k <- sinkData.src.indices) {
        val srcDataTypeSet: Set[DataConfig] = sinkData.params.getSrcDataType(k)

        val readRfMap: Seq[(Bool, UInt)] = (Seq(None) :+
          (if (s1_intPregRData(i)(j).isDefinedAt(k) && srcDataTypeSet.intersect(IntRegSrcDataSet).nonEmpty)
            Some(SrcType.isXp(s1_srcType(i)(j)(k)) -> s1_intPregRData(i)(j)(k))
          else None) :+
          (if (s1_vfPregRData(i)(j).isDefinedAt(k) && srcDataTypeSet.intersect(VfRegSrcDataSet).nonEmpty)
            Some(SrcType.isVfp(s1_srcType(i)(j)(k))-> s1_vfPregRData(i)(j)(k))
          else None)
        ).filter(_.nonEmpty).map(_.get)
        if (readRfMap.nonEmpty)
          sinkData.src(k) := Mux1H(readRfMap)
      }

      // data source2: extracted imm and pc saved in s1Reg
      if (sinkData.params.immType.nonEmpty && sinkData.src.size > 1) {
        when(SrcType.isImm(s1_srcType(i)(j)(1))) {
          sinkData.src(1) := s1_toExuData(i)(j).src(1)
        }
      }
      if (sinkData.params.hasJmpFu) {
        when(SrcType.isPc(s1_srcType(i)(j)(0))) {
          sinkData.src(0) := s1_toExuData(i)(j).src(0)
        }
      }
      // s1Reg --[Data]--> exu(s1) ---------- end
    }
  }

  if (env.AlwaysBasicDiff || env.EnableDifftest) {
    val delayedCnt = 2
    val difftestArchIntRegState = Module(new DifftestArchIntRegState)
    difftestArchIntRegState.io.clock := clock
    difftestArchIntRegState.io.coreid := io.hartId
    difftestArchIntRegState.io.gpr := DelayN(intDebugRead.get._2, delayedCnt)

    val difftestArchFpRegState = Module(new DifftestArchFpRegState)
    difftestArchFpRegState.io.clock := clock
    difftestArchFpRegState.io.coreid := io.hartId
    difftestArchFpRegState.io.fpr := DelayN(fpDebugReadData.get, delayedCnt)

    val difftestArchVecRegState = Module(new DifftestArchVecRegState)
    difftestArchVecRegState.io.clock := clock
    difftestArchVecRegState.io.coreid := io.hartId
    difftestArchVecRegState.io.vpr := DelayN(vecDebugReadData.get, delayedCnt)
  }
}

class DataPathIO()(implicit p: Parameters, params: BackendParams) extends XSBundle {
  // params
  private val intSchdParams = params.schdParams(IntScheduler())
  private val vfSchdParams = params.schdParams(VfScheduler())
  private val memSchdParams = params.schdParams(MemScheduler())
  // bundles
  val hartId = Input(UInt(8.W))

  val flush: ValidIO[Redirect] = Flipped(ValidIO(new Redirect))

  val vconfigReadPort = new RfReadPort(XLEN, PhyRegIdxWidth)

  val fromIntIQ: MixedVec[MixedVec[DecoupledIO[IssueQueueIssueBundle]]] =
    Flipped(MixedVec(intSchdParams.issueBlockParams.map(_.genIssueDecoupledBundle)))

  val fromMemIQ: MixedVec[MixedVec[DecoupledIO[IssueQueueIssueBundle]]] =
    Flipped(MixedVec(memSchdParams.issueBlockParams.map(_.genIssueDecoupledBundle)))

  val fromVfIQ = Flipped(MixedVec(vfSchdParams.issueBlockParams.map(_.genIssueDecoupledBundle)))

  val toIntIQ = MixedVec(intSchdParams.issueBlockParams.map(_.genOGRespBundle))

  val toMemIQ = MixedVec(memSchdParams.issueBlockParams.map(_.genOGRespBundle))

  val toVfIQ = MixedVec(vfSchdParams.issueBlockParams.map(_.genOGRespBundle))

  val toIntExu: MixedVec[MixedVec[DecoupledIO[ExuInput]]] = intSchdParams.genExuInputBundle

  val toFpExu: MixedVec[MixedVec[DecoupledIO[ExuInput]]] = MixedVec(vfSchdParams.genExuInputBundle)

  val toMemExu: MixedVec[MixedVec[DecoupledIO[ExuInput]]] = memSchdParams.genExuInputBundle

  val fromIntWb: MixedVec[RfWritePortWithConfig] = MixedVec(params.genIntWriteBackBundle)

  val fromVfWb: MixedVec[RfWritePortWithConfig] = MixedVec(params.genVfWriteBackBundle)

  val debugIntRat = Input(Vec(32, UInt(intSchdParams.pregIdxWidth.W)))
  val debugFpRat = Input(Vec(32, UInt(vfSchdParams.pregIdxWidth.W)))
  val debugVecRat = Input(Vec(32, UInt(vfSchdParams.pregIdxWidth.W)))
}<|MERGE_RESOLUTION|>--- conflicted
+++ resolved
@@ -230,13 +230,9 @@
   vfRfWen.foreach(_.zip(io.fromVfWb.map(_.wen)).foreach { case (wenSink, wenSource) => wenSink := wenSource } )// Todo: support fp multi-write
 
   vfRFReadArbiter.io.out.map(_.bits.addr).zip(vfRfRaddr).foreach{ case(source, sink) => sink := source }
-<<<<<<< HEAD
+
   vfRfRaddr(VCONFIG_PORT) := io.vconfigReadPort.addr
   io.vconfigReadPort.data := vfRfRdata(VCONFIG_PORT)
-  // fromIQFire(i): flattened the i-th deq port fired
-  private val fromIQFire: IndexedSeq[Bool] = fromIQ.flatten.map(_.fire)
-=======
->>>>>>> b4a06ad6
 
   intDebugRead.foreach { case (addr, _) =>
     addr := io.debugIntRat
