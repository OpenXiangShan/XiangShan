package xiangshan.backend.datapath

import chisel3.util.log2Up
import org.chipsalliance.cde.config.Parameters
import xiangshan.XSCoreParamsKey

object DataConfig {
  sealed abstract class DataConfig (
    val name: String,
    val dataWidth: Int,
  ) {
    override def toString: String = name
  }

  case class IntData() extends DataConfig("int", 64)
  case class FpData() extends DataConfig("fp", 64)
  case class VecData() extends DataConfig("vec", 128)
  case class ImmData(len: Int) extends DataConfig("int", len)
<<<<<<< HEAD
  case class VAddrData() extends DataConfig("vaddr", 41) // Todo: associate it with the width of vaddr
=======
  case class VAddrData()(implicit p: Parameters) extends DataConfig("vaddr", VAddrBits)
>>>>>>> 88895b11
  case class V0Data() extends DataConfig("v0", 128)
  case class VlData() extends DataConfig("vl", log2Up(VecData().dataWidth) + 1 ) // 8
  case class FakeIntData() extends DataConfig("fakeint", 64)
  case class NoData() extends DataConfig("nodata", 0)

  def RegSrcDataSet   : Set[DataConfig] = Set(IntData(), FpData(), VecData(), V0Data(), VlData())
  def IntRegSrcDataSet: Set[DataConfig] = Set(IntData())
  def FpRegSrcDataSet : Set[DataConfig] = Set(FpData())
  def VecRegSrcDataSet : Set[DataConfig] = Set(VecData())
  def V0RegSrcDataSet : Set[DataConfig] = Set(V0Data())
  def VlRegSrcDataSet : Set[DataConfig] = Set(VlData())


  def RegDataMaxWidth : Int = RegSrcDataSet.map(_.dataWidth).max

  def VAddrBits(implicit p: Parameters): Int = {
    def coreParams = p(XSCoreParamsKey)
    def HasHExtension = coreParams.HasHExtension
    if(HasHExtension){
      coreParams.GPAddrBits
    }else{
      coreParams.VAddrBits
    }
    // VAddrBits is Virtual Memory addr bits
  }
}<|MERGE_RESOLUTION|>--- conflicted
+++ resolved
@@ -16,11 +16,7 @@
   case class FpData() extends DataConfig("fp", 64)
   case class VecData() extends DataConfig("vec", 128)
   case class ImmData(len: Int) extends DataConfig("int", len)
-<<<<<<< HEAD
-  case class VAddrData() extends DataConfig("vaddr", 41) // Todo: associate it with the width of vaddr
-=======
   case class VAddrData()(implicit p: Parameters) extends DataConfig("vaddr", VAddrBits)
->>>>>>> 88895b11
   case class V0Data() extends DataConfig("v0", 128)
   case class VlData() extends DataConfig("vl", log2Up(VecData().dataWidth) + 1 ) // 8
   case class FakeIntData() extends DataConfig("fakeint", 64)
