/***************************************************************************************
* Copyright (c) 2020-2021 Institute of Computing Technology, Chinese Academy of Sciences
* Copyright (c) 2020-2021 Peng Cheng Laboratory
*
* XiangShan is licensed under Mulan PSL v2.
* You can use this software according to the terms and conditions of the Mulan PSL v2.
* You may obtain a copy of Mulan PSL v2 at:
*          http://license.coscl.org.cn/MulanPSL2
*
* THIS SOFTWARE IS PROVIDED ON AN "AS IS" BASIS, WITHOUT WARRANTIES OF ANY KIND,
* EITHER EXPRESS OR IMPLIED, INCLUDING BUT NOT LIMITED TO NON-INFRINGEMENT,
* MERCHANTABILITY OR FIT FOR A PARTICULAR PURPOSE.
*
* See the Mulan PSL v2 for more details.
***************************************************************************************/

package xiangshan.backend

import chipsalliance.rocketchip.config.Parameters
import chisel3._
import chisel3.util._
import freechips.rocketchip.diplomacy.{LazyModule, LazyModuleImp}
import utils._
import utility._
import xiangshan._
import xiangshan.backend.decode.{DecodeStage, FusionDecoder, ImmUnion}
import xiangshan.backend.dispatch.{Dispatch, Dispatch2Rs, DispatchQueue}
import xiangshan.backend.fu.PFEvent
import xiangshan.backend.rename.{Rename, RenameTableWrapper}
<<<<<<< HEAD
import xiangshan.backend.rob.{DebugLSIO, Rob, RobCSRIO, RobLsqIO}
import xiangshan.frontend.{FtqRead, Ftq_RF_Components}
=======
import xiangshan.backend.rob.{Rob, RobCSRIO, RobLsqIO}
import xiangshan.frontend.{FtqPtr, FtqRead, Ftq_RF_Components}
>>>>>>> 50c287a7
import xiangshan.mem.mdp.{LFST, SSIT, WaitTable}
import xiangshan.ExceptionNO._
import xiangshan.backend.exu.ExuConfig
import xiangshan.mem.{LsqEnqCtrl, LsqEnqIO}

class CtrlToFtqIO(implicit p: Parameters) extends XSBundle {
  def numRedirect = exuParameters.JmpCnt + exuParameters.AluCnt
  val rob_commits = Vec(CommitWidth, Valid(new RobCommitInfo))
  val redirect = Valid(new Redirect)
}

class RedirectGenerator(implicit p: Parameters) extends XSModule
  with HasCircularQueuePtrHelper {

  class RedirectGeneratorIO(implicit p: Parameters) extends XSBundle {
    def numRedirect = exuParameters.JmpCnt + exuParameters.AluCnt
    val hartId = Input(UInt(8.W))
    val exuMispredict = Vec(numRedirect, Flipped(ValidIO(new ExuOutput)))
    val loadReplay = Flipped(ValidIO(new Redirect))
    val flush = Input(Bool())
    val redirectPcRead = new FtqRead(UInt(VAddrBits.W))
    val stage2Redirect = ValidIO(new Redirect)
    val stage3Redirect = ValidIO(new Redirect)
    val memPredUpdate = Output(new MemPredUpdateReq)
    val memPredPcRead = new FtqRead(UInt(VAddrBits.W)) // read req send form stage 2
    val isMisspreRedirect = Output(Bool())
  }
  val io = IO(new RedirectGeneratorIO)
  /*
        LoadQueue  Jump  ALU0  ALU1  ALU2  ALU3   exception    Stage1
          |         |      |    |     |     |         |
          |============= reg & compare =====|         |       ========
                            |                         |
                            |                         |
                            |                         |        Stage2
                            |                         |
                    redirect (flush backend)          |
                    |                                 |
               === reg ===                            |       ========
                    |                                 |
                    |----- mux (exception first) -----|        Stage3
                            |
                redirect (send to frontend)
   */
  def selectOldestRedirect(xs: Seq[Valid[Redirect]]): Vec[Bool] = {
    val compareVec = (0 until xs.length).map(i => (0 until i).map(j => isAfter(xs(j).bits.robIdx, xs(i).bits.robIdx)))
    val resultOnehot = VecInit((0 until xs.length).map(i => Cat((0 until xs.length).map(j =>
      (if (j < i) !xs(j).valid || compareVec(i)(j)
      else if (j == i) xs(i).valid
      else !xs(j).valid || !compareVec(j)(i))
    )).andR))
    resultOnehot
  }

  def getRedirect(exuOut: Valid[ExuOutput]): ValidIO[Redirect] = {
    val redirect = Wire(Valid(new Redirect))
    redirect.valid := exuOut.valid && exuOut.bits.redirect.cfiUpdate.isMisPred
    redirect.bits := exuOut.bits.redirect
    redirect
  }

  val jumpOut = io.exuMispredict.head
  val allRedirect = VecInit(io.exuMispredict.map(x => getRedirect(x)) :+ io.loadReplay)
  val oldestOneHot = selectOldestRedirect(allRedirect)
  val needFlushVec = VecInit(allRedirect.map(_.bits.robIdx.needFlush(io.stage2Redirect) || io.flush))
  val oldestValid = VecInit(oldestOneHot.zip(needFlushVec).map{ case (v, f) => v && !f }).asUInt.orR
  val oldestExuOutput = Mux1H(io.exuMispredict.indices.map(oldestOneHot), io.exuMispredict)
  val oldestRedirect = Mux1H(oldestOneHot, allRedirect)
  io.isMisspreRedirect := VecInit(io.exuMispredict.map(x => getRedirect(x).valid)).asUInt.orR
  io.redirectPcRead.ptr := oldestRedirect.bits.ftqIdx
  io.redirectPcRead.offset := oldestRedirect.bits.ftqOffset

  val s1_jumpTarget = RegEnable(jumpOut.bits.redirect.cfiUpdate.target, jumpOut.valid)
  val s1_imm12_reg = RegNext(oldestExuOutput.bits.uop.ctrl.imm(11, 0))
  val s1_pd = RegNext(oldestExuOutput.bits.uop.cf.pd)
  val s1_redirect_bits_reg = RegNext(oldestRedirect.bits)
  val s1_redirect_valid_reg = RegNext(oldestValid)
  val s1_redirect_onehot = RegNext(oldestOneHot)

  // stage1 -> stage2
  io.stage2Redirect.valid := s1_redirect_valid_reg && !io.flush
  io.stage2Redirect.bits := s1_redirect_bits_reg

  val s1_isReplay = s1_redirect_onehot.last
  val s1_isJump = s1_redirect_onehot.head
  val real_pc = io.redirectPcRead.data
  val brTarget = real_pc + SignExt(ImmUnion.B.toImm32(s1_imm12_reg), XLEN)
  val snpc = real_pc + Mux(s1_pd.isRVC, 2.U, 4.U)
  val target = Mux(s1_isReplay,
    real_pc, // replay from itself
    Mux(s1_redirect_bits_reg.cfiUpdate.taken,
      Mux(s1_isJump, s1_jumpTarget, brTarget),
      snpc
    )
  )

  val stage2CfiUpdate = io.stage2Redirect.bits.cfiUpdate
  stage2CfiUpdate.pc := real_pc
  stage2CfiUpdate.pd := s1_pd
  // stage2CfiUpdate.predTaken := s1_redirect_bits_reg.cfiUpdate.predTaken
  stage2CfiUpdate.target := target
  // stage2CfiUpdate.taken := s1_redirect_bits_reg.cfiUpdate.taken
  // stage2CfiUpdate.isMisPred := s1_redirect_bits_reg.cfiUpdate.isMisPred

  val s2_target = RegEnable(target, s1_redirect_valid_reg)
  val s2_pc = RegEnable(real_pc, s1_redirect_valid_reg)
  val s2_redirect_bits_reg = RegEnable(s1_redirect_bits_reg, s1_redirect_valid_reg)
  val s2_redirect_valid_reg = RegNext(s1_redirect_valid_reg && !io.flush, init = false.B)

  io.stage3Redirect.valid := s2_redirect_valid_reg
  io.stage3Redirect.bits := s2_redirect_bits_reg

  // get pc from ftq
  // valid only if redirect is caused by load violation
  // store_pc is used to update store set
  val store_pc = io.memPredPcRead(s1_redirect_bits_reg.stFtqIdx, s1_redirect_bits_reg.stFtqOffset)

  // update load violation predictor if load violation redirect triggered
  io.memPredUpdate.valid := RegNext(s1_isReplay && s1_redirect_valid_reg, init = false.B)
  // update wait table
  io.memPredUpdate.waddr := RegNext(XORFold(real_pc(VAddrBits-1, 1), MemPredPCWidth))
  io.memPredUpdate.wdata := true.B
  // update store set
  io.memPredUpdate.ldpc := RegNext(XORFold(real_pc(VAddrBits-1, 1), MemPredPCWidth))
  // store pc is ready 1 cycle after s1_isReplay is judged
  io.memPredUpdate.stpc := XORFold(store_pc(VAddrBits-1, 1), MemPredPCWidth)

  // // recover runahead checkpoint if redirect
  // if (!env.FPGAPlatform) {
  //   val runahead_redirect = Module(new DifftestRunaheadRedirectEvent)
  //   runahead_redirect.io.clock := clock
  //   runahead_redirect.io.coreid := io.hartId
  //   runahead_redirect.io.valid := io.stage3Redirect.valid
  //   runahead_redirect.io.pc :=  s2_pc // for debug only
  //   runahead_redirect.io.target_pc := s2_target // for debug only
  //   runahead_redirect.io.checkpoint_id := io.stage3Redirect.bits.debug_runahead_checkpoint_id // make sure it is right
  // }
}

class CtrlBlock(dpExuConfigs: Seq[Seq[Seq[ExuConfig]]])(implicit p: Parameters) extends LazyModule
  with HasWritebackSink with HasWritebackSource {
  val rob = LazyModule(new Rob)

  override def addWritebackSink(source: Seq[HasWritebackSource], index: Option[Seq[Int]]): HasWritebackSink = {
    rob.addWritebackSink(Seq(this), Some(Seq(writebackSinks.length)))
    super.addWritebackSink(source, index)
  }

  // duplicated dispatch2 here to avoid cross-module timing path loop.
  val dispatch2 = dpExuConfigs.map(c => LazyModule(new Dispatch2Rs(c)))
  lazy val module = new CtrlBlockImp(this)

  override lazy val writebackSourceParams: Seq[WritebackSourceParams] = {
    writebackSinksParams
  }
  override lazy val writebackSourceImp: HasWritebackSourceImp = module

  override def generateWritebackIO(
    thisMod: Option[HasWritebackSource] = None,
    thisModImp: Option[HasWritebackSourceImp] = None
  ): Unit = {
    module.io.writeback.zip(writebackSinksImp(thisMod, thisModImp)).foreach(x => x._1 := x._2)
  }
}

class CtrlBlockImp(outer: CtrlBlock)(implicit p: Parameters) extends LazyModuleImp(outer)
  with HasXSParameter
  with HasCircularQueuePtrHelper
  with HasWritebackSourceImp
  with HasPerfEvents
{
  val writebackLengths = outer.writebackSinksParams.map(_.length)
  val writebackLengthSum = writebackLengths.sum

  val io = IO(new Bundle {
    val hartId = Input(UInt(8.W))
    val cpu_halt = Output(Bool())
    val frontend = Flipped(new FrontendToCtrlIO)
    // to exu blocks
    val allocPregs = Vec(RenameWidth, Output(new ResetPregStateReq))
    val dispatch = Vec(3*dpParams.IntDqDeqWidth, DecoupledIO(new MicroOp))
    val rsReady = Vec(outer.dispatch2.map(_.module.io.out.length).sum, Input(Bool()))
    val enqLsq = Flipped(new LsqEnqIO)
    val lqCancelCnt = Input(UInt(log2Up(LoadQueueSize + 1).W))
    val sqCancelCnt = Input(UInt(log2Up(StoreQueueSize + 1).W))
    val sqDeq = Input(UInt(log2Ceil(EnsbufferWidth + 1).W))
    val ld_pc_read = Vec(exuParameters.LduCnt, Flipped(new FtqRead(UInt(VAddrBits.W))))
    // from int block
    val exuRedirect = Vec(exuParameters.AluCnt + exuParameters.JmpCnt, Flipped(ValidIO(new ExuOutput)))
    val stIn = Vec(exuParameters.StuCnt, Flipped(ValidIO(new ExuInput)))
    val memoryViolation = Flipped(ValidIO(new Redirect))
    val jumpPc = Output(UInt(VAddrBits.W))
    val jalr_target = Output(UInt(VAddrBits.W))
    val robio = new Bundle {
      // to int block
      val toCSR = new RobCSRIO
      val exception = ValidIO(new ExceptionInfo)
      // to mem block
      val lsq = new RobLsqIO
      // debug
      val debug_ls = Flipped(new DebugLSIO)
    }
    val csrCtrl = Input(new CustomCSRCtrlIO)
    val perfInfo = Output(new Bundle{
      val ctrlInfo = new Bundle {
        val robFull   = Input(Bool())
        val intdqFull = Input(Bool())
        val fpdqFull  = Input(Bool())
        val lsdqFull  = Input(Bool())
      }
    })
    val writeback = MixedVec(writebackLengths.map(num => Vec(num, Flipped(ValidIO(new ExuOutput)))))
    // redirect out
    val redirect = ValidIO(new Redirect)
    val debug_int_rat = Vec(32, Output(UInt(PhyRegIdxWidth.W)))
    val debug_fp_rat = Vec(32, Output(UInt(PhyRegIdxWidth.W)))
  })

  val decode = Module(new DecodeStage)
  val fusionDecoder = Module(new FusionDecoder)
  val rat = Module(new RenameTableWrapper)
  val ssit = Module(new SSIT)
  val waittable = Module(new WaitTable)
  val rename = Module(new Rename)
  val dispatch = Module(new Dispatch)
  val intDq = Module(new DispatchQueue(dpParams.IntDqSize, RenameWidth, dpParams.IntDqDeqWidth))
  val fpDq = Module(new DispatchQueue(dpParams.FpDqSize, RenameWidth, dpParams.FpDqDeqWidth))
  val lsDq = Module(new DispatchQueue(dpParams.LsDqSize, RenameWidth, dpParams.LsDqDeqWidth))
  val redirectGen = Module(new RedirectGenerator)
<<<<<<< HEAD
  // jumpPc (2) + redirects (1) + loadPredUpdate (1) + jalr_target (1) + robWriteback (sum(writebackLengths)) + robFlush (1)
  val pcMem = Module(new SyncDataModuleTemplate(new Ftq_RF_Components, FtqSize, 6 + writebackLengthSum, 1, "BackendPC"))
=======
  // jumpPc (2) + redirects (1) + loadPredUpdate (1) + jalr_target (1) + [ld pc (LduCnt)] + robFlush (1)
  val pcMem = Module(new SyncDataModuleTemplate(
    new Ftq_RF_Components, FtqSize,
    6 + exuParameters.LduCnt, 1, "CtrlPcMem")
  )
>>>>>>> 50c287a7
  val rob = outer.rob.module

  override def writebackSource: Option[Seq[Seq[Valid[ExuOutput]]]] = {
    var pcMemIdx = 5
    Some(io.writeback.map(writeback => {
      val exuOutput = WireInit(writeback)
      val timer = GTimer()
      for ((wb_next, wb) <- exuOutput.zip(writeback)) {
        pcMem.io.raddr(pcMemIdx) := wb.bits.uop.cf.ftqPtr.value
        wb_next.valid := RegNext(wb.valid && !wb.bits.uop.robIdx.needFlush(Seq(stage2Redirect, redirectForExu)))
        wb_next.bits := RegNext(wb.bits)
        wb_next.bits.uop.debugInfo.writebackTime := timer
        wb_next.bits.uop.cf.pc := pcMem.io.rdata(pcMemIdx).getPc(RegNext(wb.bits.uop.cf.ftqOffset))
        pcMemIdx = pcMemIdx + 1
      }
      exuOutput
    }))
  }

  pcMem.io.wen.head   := RegNext(io.frontend.fromFtq.pc_mem_wen)
  pcMem.io.waddr.head := RegNext(io.frontend.fromFtq.pc_mem_waddr)
  pcMem.io.wdata.head := RegNext(io.frontend.fromFtq.pc_mem_wdata)

  pcMem.io.raddr.last := rob.io.flushOut.bits.ftqIdx.value
  val flushPC = pcMem.io.rdata.last.getPc(RegNext(rob.io.flushOut.bits.ftqOffset))

  val flushRedirect = Wire(Valid(new Redirect))
  flushRedirect.valid := RegNext(rob.io.flushOut.valid)
  flushRedirect.bits := RegEnable(rob.io.flushOut.bits, rob.io.flushOut.valid)

  val flushRedirectReg = Wire(Valid(new Redirect))
  flushRedirectReg.valid := RegNext(flushRedirect.valid, init = false.B)
  flushRedirectReg.bits := RegEnable(flushRedirect.bits, flushRedirect.valid)

  val stage2Redirect = Mux(flushRedirect.valid, flushRedirect, redirectGen.io.stage2Redirect)
  // Redirect will be RegNext at ExuBlocks.
  val redirectForExu = RegNextWithEnable(stage2Redirect)

  val exuRedirect = io.exuRedirect.map(x => {
    val valid = x.valid && x.bits.redirectValid
    val killedByOlder = x.bits.uop.robIdx.needFlush(Seq(stage2Redirect, redirectForExu))
    val delayed = Wire(Valid(new ExuOutput))
    delayed.valid := RegNext(valid && !killedByOlder, init = false.B)
    delayed.bits := RegEnable(x.bits, x.valid)
    delayed
  })
  val loadReplay = Wire(Valid(new Redirect))
  loadReplay.valid := RegNext(io.memoryViolation.valid &&
    !io.memoryViolation.bits.robIdx.needFlush(Seq(stage2Redirect, redirectForExu)),
    init = false.B
  )
  loadReplay.bits := RegEnable(io.memoryViolation.bits, io.memoryViolation.valid)
  pcMem.io.raddr(2) := redirectGen.io.redirectPcRead.ptr.value
  redirectGen.io.redirectPcRead.data := pcMem.io.rdata(2).getPc(RegNext(redirectGen.io.redirectPcRead.offset))
  pcMem.io.raddr(3) := redirectGen.io.memPredPcRead.ptr.value
  redirectGen.io.memPredPcRead.data := pcMem.io.rdata(3).getPc(RegNext(redirectGen.io.memPredPcRead.offset))
  redirectGen.io.hartId := io.hartId
  redirectGen.io.exuMispredict <> exuRedirect
  redirectGen.io.loadReplay <> loadReplay
  redirectGen.io.flush := flushRedirect.valid

  val frontendFlushValid = DelayN(flushRedirect.valid, 5)
  val frontendFlushBits = RegEnable(flushRedirect.bits, flushRedirect.valid)
  // When ROB commits an instruction with a flush, we notify the frontend of the flush without the commit.
  // Flushes to frontend may be delayed by some cycles and commit before flush causes errors.
  // Thus, we make all flush reasons to behave the same as exceptions for frontend.
  for (i <- 0 until CommitWidth) {
    // why flushOut: instructions with flushPipe are not commited to frontend
    // If we commit them to frontend, it will cause flush after commit, which is not acceptable by frontend.
    val is_commit = rob.io.commits.commitValid(i) && rob.io.commits.isCommit && !rob.io.flushOut.valid
    io.frontend.toFtq.rob_commits(i).valid := RegNext(is_commit)
    io.frontend.toFtq.rob_commits(i).bits := RegEnable(rob.io.commits.info(i), is_commit)
  }
  io.frontend.toFtq.redirect.valid := frontendFlushValid || redirectGen.io.stage2Redirect.valid
  io.frontend.toFtq.redirect.bits := Mux(frontendFlushValid, frontendFlushBits, redirectGen.io.stage2Redirect.bits)
  // Be careful here:
  // T0: flushRedirect.valid, exception.valid
  // T1: csr.redirect.valid
  // T2: csr.exception.valid
  // T3: csr.trapTarget
  // T4: ctrlBlock.trapTarget
  // T5: io.frontend.toFtq.stage2Redirect.valid
  val pc_from_csr = io.robio.toCSR.isXRet || DelayN(rob.io.exception.valid, 4)
  val rob_flush_pc = RegEnable(Mux(flushRedirect.bits.flushItself(),
    flushPC, // replay inst
    flushPC + 4.U // flush pipe
  ), flushRedirect.valid)
  val flushTarget = Mux(pc_from_csr, io.robio.toCSR.trapTarget, rob_flush_pc)
  when (frontendFlushValid) {
    io.frontend.toFtq.redirect.bits.level := RedirectLevel.flush
    io.frontend.toFtq.redirect.bits.cfiUpdate.target := RegNext(flushTarget)
  }


  val pendingRedirect = RegInit(false.B)
  when (stage2Redirect.valid) {
    pendingRedirect := true.B
  }.elsewhen (RegNext(io.frontend.toFtq.redirect.valid)) {
    pendingRedirect := false.B
  }

  if (env.EnableTopDown) {
    val stage2Redirect_valid_when_pending = pendingRedirect && stage2Redirect.valid

    val stage2_redirect_cycles = RegInit(false.B)                                         // frontend_bound->fetch_lantency->stage2_redirect
    val MissPredPending = RegInit(false.B); val branch_resteers_cycles = RegInit(false.B) // frontend_bound->fetch_lantency->stage2_redirect->branch_resteers
    val RobFlushPending = RegInit(false.B); val robFlush_bubble_cycles = RegInit(false.B) // frontend_bound->fetch_lantency->stage2_redirect->robflush_bubble
    val LdReplayPending = RegInit(false.B); val ldReplay_bubble_cycles = RegInit(false.B) // frontend_bound->fetch_lantency->stage2_redirect->ldReplay_bubble
    
    when(redirectGen.io.isMisspreRedirect) { MissPredPending := true.B }
    when(flushRedirect.valid)              { RobFlushPending := true.B }
    when(redirectGen.io.loadReplay.valid)  { LdReplayPending := true.B }
    
    when (RegNext(io.frontend.toFtq.redirect.valid)) {
      when(pendingRedirect) {                             stage2_redirect_cycles := true.B }
      when(MissPredPending) { MissPredPending := false.B; branch_resteers_cycles := true.B }
      when(RobFlushPending) { RobFlushPending := false.B; robFlush_bubble_cycles := true.B }
      when(LdReplayPending) { LdReplayPending := false.B; ldReplay_bubble_cycles := true.B }
    }

    when(VecInit(decode.io.out.map(x => x.valid)).asUInt.orR){
      when(stage2_redirect_cycles) { stage2_redirect_cycles := false.B }
      when(branch_resteers_cycles) { branch_resteers_cycles := false.B }
      when(robFlush_bubble_cycles) { robFlush_bubble_cycles := false.B }
      when(ldReplay_bubble_cycles) { ldReplay_bubble_cycles := false.B }
    }

    XSPerfAccumulate("stage2_redirect_cycles", stage2_redirect_cycles)
    XSPerfAccumulate("branch_resteers_cycles", branch_resteers_cycles)
    XSPerfAccumulate("robFlush_bubble_cycles", robFlush_bubble_cycles)
    XSPerfAccumulate("ldReplay_bubble_cycles", ldReplay_bubble_cycles)
    XSPerfAccumulate("s2Redirect_pend_cycles", stage2Redirect_valid_when_pending)
  }

  decode.io.in <> io.frontend.cfVec
  decode.io.csrCtrl := RegNext(io.csrCtrl)
  decode.io.intRat <> rat.io.intReadPorts
  decode.io.fpRat <> rat.io.fpReadPorts

  // memory dependency predict
  // when decode, send fold pc to mdp
  for (i <- 0 until DecodeWidth) {
    val mdp_foldpc = Mux(
      decode.io.out(i).fire,
      decode.io.in(i).bits.foldpc,
      rename.io.in(i).bits.cf.foldpc
    )
    ssit.io.raddr(i) := mdp_foldpc
    waittable.io.raddr(i) := mdp_foldpc
  }
  // currently, we only update mdp info when isReplay
  ssit.io.update <> RegNext(redirectGen.io.memPredUpdate)
  ssit.io.csrCtrl := RegNext(io.csrCtrl)
  waittable.io.update <> RegNext(redirectGen.io.memPredUpdate)
  waittable.io.csrCtrl := RegNext(io.csrCtrl)

  // LFST lookup and update
  val lfst = Module(new LFST)
  lfst.io.redirect <> RegNext(io.redirect)
  lfst.io.storeIssue <> RegNext(io.stIn)
  lfst.io.csrCtrl <> RegNext(io.csrCtrl)
  lfst.io.dispatch <> dispatch.io.lfst

  rat.io.redirect := stage2Redirect.valid
  rat.io.robCommits := rob.io.commits
  rat.io.intRenamePorts := rename.io.intRenamePorts
  rat.io.fpRenamePorts := rename.io.fpRenamePorts
  rat.io.debug_int_rat <> io.debug_int_rat
  rat.io.debug_fp_rat <> io.debug_fp_rat

  // pipeline between decode and rename
  for (i <- 0 until RenameWidth) {
    // fusion decoder
    val decodeHasException = io.frontend.cfVec(i).bits.exceptionVec(instrPageFault) || io.frontend.cfVec(i).bits.exceptionVec(instrAccessFault)
    val disableFusion = decode.io.csrCtrl.singlestep || !decode.io.csrCtrl.fusion_enable
    fusionDecoder.io.in(i).valid := io.frontend.cfVec(i).valid && !(decodeHasException || disableFusion)
    fusionDecoder.io.in(i).bits := io.frontend.cfVec(i).bits.instr
    if (i > 0) {
      fusionDecoder.io.inReady(i - 1) := decode.io.out(i).ready
    }

    // Pipeline
    val renamePipe = PipelineNext(decode.io.out(i), rename.io.in(i).ready,
      stage2Redirect.valid || pendingRedirect)
    renamePipe.ready := rename.io.in(i).ready
    rename.io.in(i).valid := renamePipe.valid && !fusionDecoder.io.clear(i)
    rename.io.in(i).bits := renamePipe.bits
    rename.io.intReadPorts(i) := rat.io.intReadPorts(i).map(_.data)
    rename.io.fpReadPorts(i) := rat.io.fpReadPorts(i).map(_.data)
    rename.io.waittable(i) := RegEnable(waittable.io.rdata(i), decode.io.out(i).fire)

    if (i < RenameWidth - 1) {
      // fusion decoder sees the raw decode info
      fusionDecoder.io.dec(i) := renamePipe.bits.ctrl
      rename.io.fusionInfo(i) := fusionDecoder.io.info(i)

      // update the first RenameWidth - 1 instructions
      decode.io.fusion(i) := fusionDecoder.io.out(i).valid && rename.io.out(i).fire
      when (fusionDecoder.io.out(i).valid) {
        fusionDecoder.io.out(i).bits.update(rename.io.in(i).bits.ctrl)
        // TODO: remove this dirty code for ftq update
        val sameFtqPtr = rename.io.in(i).bits.cf.ftqPtr.value === rename.io.in(i + 1).bits.cf.ftqPtr.value
        val ftqOffset0 = rename.io.in(i).bits.cf.ftqOffset
        val ftqOffset1 = rename.io.in(i + 1).bits.cf.ftqOffset
        val ftqOffsetDiff = ftqOffset1 - ftqOffset0
        val cond1 = sameFtqPtr && ftqOffsetDiff === 1.U
        val cond2 = sameFtqPtr && ftqOffsetDiff === 2.U
        val cond3 = !sameFtqPtr && ftqOffset1 === 0.U
        val cond4 = !sameFtqPtr && ftqOffset1 === 1.U
        rename.io.in(i).bits.ctrl.commitType := Mux(cond1, 4.U, Mux(cond2, 5.U, Mux(cond3, 6.U, 7.U)))
        XSError(!cond1 && !cond2 && !cond3 && !cond4, p"new condition $sameFtqPtr $ftqOffset0 $ftqOffset1\n")
      }
    }
  }

  rename.io.redirect <> stage2Redirect
  rename.io.robCommits <> rob.io.commits
  rename.io.ssit <> ssit.io.rdata
  rename.io.debug_int_rat <> rat.io.debug_int_rat
  rename.io.debug_fp_rat <> rat.io.debug_fp_rat

  // pipeline between rename and dispatch
  for (i <- 0 until RenameWidth) {
    PipelineConnect(rename.io.out(i), dispatch.io.fromRename(i), dispatch.io.recv(i), stage2Redirect.valid)
  }

  dispatch.io.hartId := io.hartId
  dispatch.io.redirect <> stage2Redirect
  dispatch.io.enqRob <> rob.io.enq
  dispatch.io.toIntDq <> intDq.io.enq
  dispatch.io.toFpDq <> fpDq.io.enq
  dispatch.io.toLsDq <> lsDq.io.enq
  dispatch.io.allocPregs <> io.allocPregs
  dispatch.io.singleStep := RegNext(io.csrCtrl.singlestep)

  intDq.io.redirect <> redirectForExu
  fpDq.io.redirect <> redirectForExu
  lsDq.io.redirect <> redirectForExu

  val dpqOut = intDq.io.deq ++ lsDq.io.deq ++ fpDq.io.deq
  io.dispatch <> dpqOut

  for (dp2 <- outer.dispatch2.map(_.module.io)) {
    dp2.redirect := redirectForExu
    if (dp2.readFpState.isDefined) {
      dp2.readFpState.get := DontCare
    }
    if (dp2.readIntState.isDefined) {
      dp2.readIntState.get := DontCare
    }
    if (dp2.enqLsq.isDefined) {
      val lsqCtrl = Module(new LsqEnqCtrl)
      lsqCtrl.io.redirect <> redirectForExu
      lsqCtrl.io.enq <> dp2.enqLsq.get
      lsqCtrl.io.lcommit := rob.io.lsq.lcommit
      lsqCtrl.io.scommit := io.sqDeq
      lsqCtrl.io.lqCancelCnt := io.lqCancelCnt
      lsqCtrl.io.sqCancelCnt := io.sqCancelCnt
      io.enqLsq <> lsqCtrl.io.enqLsq
    }
  }
  for ((dp2In, i) <- outer.dispatch2.flatMap(_.module.io.in).zipWithIndex) {
    dp2In.valid := dpqOut(i).valid
    dp2In.bits := dpqOut(i).bits
    // override ready here to avoid cross-module loop path
    dpqOut(i).ready := dp2In.ready
  }
  for ((dp2Out, i) <- outer.dispatch2.flatMap(_.module.io.out).zipWithIndex) {
    dp2Out.ready := io.rsReady(i)
  }

  val pingpong = RegInit(false.B)
  pingpong := !pingpong
  pcMem.io.raddr(0) := intDq.io.deqNext(0).cf.ftqPtr.value
  pcMem.io.raddr(1) := intDq.io.deqNext(2).cf.ftqPtr.value
  val jumpPcRead0 = pcMem.io.rdata(0).getPc(RegNext(intDq.io.deqNext(0).cf.ftqOffset))
  val jumpPcRead1 = pcMem.io.rdata(1).getPc(RegNext(intDq.io.deqNext(2).cf.ftqOffset))
  io.jumpPc := Mux(pingpong && (exuParameters.AluCnt > 2).B, jumpPcRead1, jumpPcRead0)
  val jalrTargetReadPtr = Mux(pingpong && (exuParameters.AluCnt > 2).B,
    io.dispatch(2).bits.cf.ftqPtr,
    io.dispatch(0).bits.cf.ftqPtr)
  pcMem.io.raddr(4) := (jalrTargetReadPtr + 1.U).value
  val jalrTargetRead = pcMem.io.rdata(4).startAddr
  val read_from_newest_entry = RegNext(jalrTargetReadPtr) === RegNext(io.frontend.fromFtq.newest_entry_ptr)
  io.jalr_target := Mux(read_from_newest_entry, RegNext(io.frontend.fromFtq.newest_entry_target), jalrTargetRead)
  for(i <- 0 until exuParameters.LduCnt){
    // load s0 -> get rdata (s1) -> reg next (s2) -> output (s2)
    pcMem.io.raddr(i + 5) := io.ld_pc_read(i).ptr.value
    io.ld_pc_read(i).data := pcMem.io.rdata(i + 5).getPc(RegNext(io.ld_pc_read(i).offset))
  }

  rob.io.hartId := io.hartId
  io.cpu_halt := DelayN(rob.io.cpu_halt, 5)
  rob.io.redirect <> stage2Redirect
  outer.rob.generateWritebackIO(Some(outer), Some(this))

  io.redirect <> stage2Redirect

  // rob to int block
  io.robio.toCSR <> rob.io.csr
  // When wfi is disabled, it will not block ROB commit.
  rob.io.csr.wfiEvent := io.robio.toCSR.wfiEvent
  rob.io.wfi_enable := decode.io.csrCtrl.wfi_enable
  io.robio.toCSR.perfinfo.retiredInstr <> RegNext(rob.io.csr.perfinfo.retiredInstr)
  io.robio.exception := rob.io.exception
  io.robio.exception.bits.uop.cf.pc := flushPC

  // rob to mem block
  io.robio.lsq <> rob.io.lsq

  rob.io.debug_ls := io.robio.debug_ls

  io.perfInfo.ctrlInfo.robFull := RegNext(rob.io.robFull)
  io.perfInfo.ctrlInfo.intdqFull := RegNext(intDq.io.dqFull)
  io.perfInfo.ctrlInfo.fpdqFull := RegNext(fpDq.io.dqFull)
  io.perfInfo.ctrlInfo.lsdqFull := RegNext(lsDq.io.dqFull)

  val pfevent = Module(new PFEvent)
  pfevent.io.distribute_csr := RegNext(io.csrCtrl.distribute_csr)
  val csrevents = pfevent.io.hpmevent.slice(8,16)

  val perfinfo = IO(new Bundle(){
    val perfEventsRs      = Input(Vec(NumRs, new PerfEvent))
    val perfEventsEu0     = Input(Vec(6, new PerfEvent))
    val perfEventsEu1     = Input(Vec(6, new PerfEvent))
  })

  val allPerfEvents = Seq(decode, rename, dispatch, intDq, fpDq, lsDq, rob).flatMap(_.getPerf)
  val hpmEvents = allPerfEvents ++ perfinfo.perfEventsEu0 ++ perfinfo.perfEventsEu1 ++ perfinfo.perfEventsRs
  val perfEvents = HPerfMonitor(csrevents, hpmEvents).getPerfEvents
  generatePerfEvent()
}<|MERGE_RESOLUTION|>--- conflicted
+++ resolved
@@ -27,13 +27,8 @@
 import xiangshan.backend.dispatch.{Dispatch, Dispatch2Rs, DispatchQueue}
 import xiangshan.backend.fu.PFEvent
 import xiangshan.backend.rename.{Rename, RenameTableWrapper}
-<<<<<<< HEAD
 import xiangshan.backend.rob.{DebugLSIO, Rob, RobCSRIO, RobLsqIO}
-import xiangshan.frontend.{FtqRead, Ftq_RF_Components}
-=======
-import xiangshan.backend.rob.{Rob, RobCSRIO, RobLsqIO}
 import xiangshan.frontend.{FtqPtr, FtqRead, Ftq_RF_Components}
->>>>>>> 50c287a7
 import xiangshan.mem.mdp.{LFST, SSIT, WaitTable}
 import xiangshan.ExceptionNO._
 import xiangshan.backend.exu.ExuConfig
@@ -252,6 +247,14 @@
     val debug_fp_rat = Vec(32, Output(UInt(PhyRegIdxWidth.W)))
   })
 
+  // jumpPc (2) + redirects (1) + loadPredUpdate (1) + jalr_target (1) + [ld pc (LduCnt)] + robWriteback (sum(writebackLengths)) + robFlush (1)
+  val PCMEMIDX_LD = 5
+  val PCMEMIDX_ROBWB = PCMEMIDX_LD + exuParameters.LduCnt
+  val pcMem = Module(new SyncDataModuleTemplate(
+    new Ftq_RF_Components, FtqSize,
+    6 + exuParameters.LduCnt + writebackLengthSum, 1, "CtrlPcMem")
+  )
+
   val decode = Module(new DecodeStage)
   val fusionDecoder = Module(new FusionDecoder)
   val rat = Module(new RenameTableWrapper)
@@ -263,20 +266,10 @@
   val fpDq = Module(new DispatchQueue(dpParams.FpDqSize, RenameWidth, dpParams.FpDqDeqWidth))
   val lsDq = Module(new DispatchQueue(dpParams.LsDqSize, RenameWidth, dpParams.LsDqDeqWidth))
   val redirectGen = Module(new RedirectGenerator)
-<<<<<<< HEAD
-  // jumpPc (2) + redirects (1) + loadPredUpdate (1) + jalr_target (1) + robWriteback (sum(writebackLengths)) + robFlush (1)
-  val pcMem = Module(new SyncDataModuleTemplate(new Ftq_RF_Components, FtqSize, 6 + writebackLengthSum, 1, "BackendPC"))
-=======
-  // jumpPc (2) + redirects (1) + loadPredUpdate (1) + jalr_target (1) + [ld pc (LduCnt)] + robFlush (1)
-  val pcMem = Module(new SyncDataModuleTemplate(
-    new Ftq_RF_Components, FtqSize,
-    6 + exuParameters.LduCnt, 1, "CtrlPcMem")
-  )
->>>>>>> 50c287a7
   val rob = outer.rob.module
 
   override def writebackSource: Option[Seq[Seq[Valid[ExuOutput]]]] = {
-    var pcMemIdx = 5
+    var pcMemIdx = PCMEMIDX_ROBWB
     Some(io.writeback.map(writeback => {
       val exuOutput = WireInit(writeback)
       val timer = GTimer()
@@ -560,7 +553,7 @@
   io.jalr_target := Mux(read_from_newest_entry, RegNext(io.frontend.fromFtq.newest_entry_target), jalrTargetRead)
   for(i <- 0 until exuParameters.LduCnt){
     // load s0 -> get rdata (s1) -> reg next (s2) -> output (s2)
-    pcMem.io.raddr(i + 5) := io.ld_pc_read(i).ptr.value
+    pcMem.io.raddr(i + PCMEMIDX_LD) := io.ld_pc_read(i).ptr.value
     io.ld_pc_read(i).data := pcMem.io.rdata(i + 5).getPc(RegNext(io.ld_pc_read(i).offset))
   }
 
