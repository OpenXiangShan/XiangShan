/***************************************************************************************
* Copyright (c) 2020-2021 Institute of Computing Technology, Chinese Academy of Sciences
* Copyright (c) 2020-2021 Peng Cheng Laboratory
*
* XiangShan is licensed under Mulan PSL v2.
* You can use this software according to the terms and conditions of the Mulan PSL v2.
* You may obtain a copy of Mulan PSL v2 at:
*          http://license.coscl.org.cn/MulanPSL2
*
* THIS SOFTWARE IS PROVIDED ON AN "AS IS" BASIS, WITHOUT WARRANTIES OF ANY KIND,
* EITHER EXPRESS OR IMPLIED, INCLUDING BUT NOT LIMITED TO NON-INFRINGEMENT,
* MERCHANTABILITY OR FIT FOR A PARTICULAR PURPOSE.
*
* See the Mulan PSL v2 for more details.
***************************************************************************************/

package xiangshan.backend

import chipsalliance.rocketchip.config.Parameters
import chisel3._
import chisel3.util._
import freechips.rocketchip.diplomacy.{LazyModule, LazyModuleImp}
import utils._
import utility._
import xiangshan._
import xiangshan.backend.decode.{DecodeStage, FusionDecoder, ImmUnion}
import xiangshan.backend.dispatch.{Dispatch, Dispatch2Rs, DispatchQueue}
import xiangshan.backend.fu.PFEvent
import xiangshan.backend.rename.{Rename, RenameTableWrapper}
<<<<<<< HEAD
import xiangshan.backend.rob.{Rob, RobCSRIO, RobLsqIO}
=======
import xiangshan.backend.rob.{DebugLSIO, Rob, RobCSRIO, RobLsqIO}
>>>>>>> 8744445e
import xiangshan.frontend.{FtqPtr, FtqRead, Ftq_RF_Components}
import xiangshan.mem.mdp.{LFST, SSIT, WaitTable}
import xiangshan.ExceptionNO._
import xiangshan.backend.exu.ExuConfig
import xiangshan.mem.{LsqEnqCtrl, LsqEnqIO}

class CtrlToFtqIO(implicit p: Parameters) extends XSBundle {
  def numRedirect = exuParameters.JmpCnt + exuParameters.AluCnt
  val rob_commits = Vec(CommitWidth, Valid(new RobCommitInfo))
  val redirect = Valid(new Redirect)
}

class RedirectGenerator(implicit p: Parameters) extends XSModule
  with HasCircularQueuePtrHelper {

  class RedirectGeneratorIO(implicit p: Parameters) extends XSBundle {
    def numRedirect = exuParameters.JmpCnt + exuParameters.AluCnt
    val hartId = Input(UInt(8.W))
    val exuMispredict = Vec(numRedirect, Flipped(ValidIO(new ExuOutput)))
    val loadReplay = Flipped(ValidIO(new Redirect))
    val flush = Input(Bool())
    val redirectPcRead = new FtqRead(UInt(VAddrBits.W))
    val stage2Redirect = ValidIO(new Redirect)
    val stage3Redirect = ValidIO(new Redirect)
    val memPredUpdate = Output(new MemPredUpdateReq)
    val memPredPcRead = new FtqRead(UInt(VAddrBits.W)) // read req send form stage 2
    val isMisspreRedirect = Output(Bool())
  }
  val io = IO(new RedirectGeneratorIO)
  /*
        LoadQueue  Jump  ALU0  ALU1  ALU2  ALU3   exception    Stage1
          |         |      |    |     |     |         |
          |============= reg & compare =====|         |       ========
                            |                         |
                            |                         |
                            |                         |        Stage2
                            |                         |
                    redirect (flush backend)          |
                    |                                 |
               === reg ===                            |       ========
                    |                                 |
                    |----- mux (exception first) -----|        Stage3
                            |
                redirect (send to frontend)
   */
  def selectOldestRedirect(xs: Seq[Valid[Redirect]]): Vec[Bool] = {
    val compareVec = (0 until xs.length).map(i => (0 until i).map(j => isAfter(xs(j).bits.robIdx, xs(i).bits.robIdx)))
    val resultOnehot = VecInit((0 until xs.length).map(i => Cat((0 until xs.length).map(j =>
      (if (j < i) !xs(j).valid || compareVec(i)(j)
      else if (j == i) xs(i).valid
      else !xs(j).valid || !compareVec(j)(i))
    )).andR))
    resultOnehot
  }

  def getRedirect(exuOut: Valid[ExuOutput]): ValidIO[Redirect] = {
    val redirect = Wire(Valid(new Redirect))
    redirect.valid := exuOut.valid && exuOut.bits.redirect.cfiUpdate.isMisPred
    redirect.bits := exuOut.bits.redirect
    redirect
  }

  val jumpOut = io.exuMispredict.head
  val allRedirect = VecInit(io.exuMispredict.map(x => getRedirect(x)) :+ io.loadReplay)
  val oldestOneHot = selectOldestRedirect(allRedirect)
  val needFlushVec = VecInit(allRedirect.map(_.bits.robIdx.needFlush(io.stage2Redirect) || io.flush))
  val oldestValid = VecInit(oldestOneHot.zip(needFlushVec).map{ case (v, f) => v && !f }).asUInt.orR
  val oldestExuOutput = Mux1H(io.exuMispredict.indices.map(oldestOneHot), io.exuMispredict)
  val oldestRedirect = Mux1H(oldestOneHot, allRedirect)
  io.isMisspreRedirect := VecInit(io.exuMispredict.map(x => getRedirect(x).valid)).asUInt.orR
  io.redirectPcRead.ptr := oldestRedirect.bits.ftqIdx
  io.redirectPcRead.offset := oldestRedirect.bits.ftqOffset

  val s1_jumpTarget = RegEnable(jumpOut.bits.redirect.cfiUpdate.target, jumpOut.valid)
  val s1_imm12_reg = RegNext(oldestExuOutput.bits.uop.ctrl.imm(11, 0))
  val s1_pd = RegNext(oldestExuOutput.bits.uop.cf.pd)
  val s1_redirect_bits_reg = RegNext(oldestRedirect.bits)
  val s1_redirect_valid_reg = RegNext(oldestValid)
  val s1_redirect_onehot = RegNext(oldestOneHot)

  // stage1 -> stage2
  io.stage2Redirect.valid := s1_redirect_valid_reg && !io.flush
  io.stage2Redirect.bits := s1_redirect_bits_reg

  val s1_isReplay = s1_redirect_onehot.last
  val s1_isJump = s1_redirect_onehot.head
  val real_pc = io.redirectPcRead.data
  val brTarget = real_pc + SignExt(ImmUnion.B.toImm32(s1_imm12_reg), XLEN)
  val snpc = real_pc + Mux(s1_pd.isRVC, 2.U, 4.U)
  val target = Mux(s1_isReplay,
    real_pc, // replay from itself
    Mux(s1_redirect_bits_reg.cfiUpdate.taken,
      Mux(s1_isJump, s1_jumpTarget, brTarget),
      snpc
    )
  )

  val stage2CfiUpdate = io.stage2Redirect.bits.cfiUpdate
  stage2CfiUpdate.pc := real_pc
  stage2CfiUpdate.pd := s1_pd
  // stage2CfiUpdate.predTaken := s1_redirect_bits_reg.cfiUpdate.predTaken
  stage2CfiUpdate.target := target
  // stage2CfiUpdate.taken := s1_redirect_bits_reg.cfiUpdate.taken
  // stage2CfiUpdate.isMisPred := s1_redirect_bits_reg.cfiUpdate.isMisPred

  val s2_target = RegEnable(target, s1_redirect_valid_reg)
  val s2_pc = RegEnable(real_pc, s1_redirect_valid_reg)
  val s2_redirect_bits_reg = RegEnable(s1_redirect_bits_reg, s1_redirect_valid_reg)
  val s2_redirect_valid_reg = RegNext(s1_redirect_valid_reg && !io.flush, init = false.B)

  io.stage3Redirect.valid := s2_redirect_valid_reg
  io.stage3Redirect.bits := s2_redirect_bits_reg

  // get pc from ftq
  // valid only if redirect is caused by load violation
  // store_pc is used to update store set
  val store_pc = io.memPredPcRead(s1_redirect_bits_reg.stFtqIdx, s1_redirect_bits_reg.stFtqOffset)

  // update load violation predictor if load violation redirect triggered
  io.memPredUpdate.valid := RegNext(s1_isReplay && s1_redirect_valid_reg, init = false.B)
  // update wait table
  io.memPredUpdate.waddr := RegNext(XORFold(real_pc(VAddrBits-1, 1), MemPredPCWidth))
  io.memPredUpdate.wdata := true.B
  // update store set
  io.memPredUpdate.ldpc := RegNext(XORFold(real_pc(VAddrBits-1, 1), MemPredPCWidth))
  // store pc is ready 1 cycle after s1_isReplay is judged
  io.memPredUpdate.stpc := XORFold(store_pc(VAddrBits-1, 1), MemPredPCWidth)

  // // recover runahead checkpoint if redirect
  // if (!env.FPGAPlatform) {
  //   val runahead_redirect = Module(new DifftestRunaheadRedirectEvent)
  //   runahead_redirect.io.clock := clock
  //   runahead_redirect.io.coreid := io.hartId
  //   runahead_redirect.io.valid := io.stage3Redirect.valid
  //   runahead_redirect.io.pc :=  s2_pc // for debug only
  //   runahead_redirect.io.target_pc := s2_target // for debug only
  //   runahead_redirect.io.checkpoint_id := io.stage3Redirect.bits.debug_runahead_checkpoint_id // make sure it is right
  // }
}

class CtrlBlock(dpExuConfigs: Seq[Seq[Seq[ExuConfig]]])(implicit p: Parameters) extends LazyModule
  with HasWritebackSink with HasWritebackSource {
  val rob = LazyModule(new Rob)

  override def addWritebackSink(source: Seq[HasWritebackSource], index: Option[Seq[Int]]): HasWritebackSink = {
    rob.addWritebackSink(Seq(this), Some(Seq(writebackSinks.length)))
    super.addWritebackSink(source, index)
  }

  // duplicated dispatch2 here to avoid cross-module timing path loop.
  val dispatch2 = dpExuConfigs.map(c => LazyModule(new Dispatch2Rs(c)))
  lazy val module = new CtrlBlockImp(this)

  override lazy val writebackSourceParams: Seq[WritebackSourceParams] = {
    writebackSinksParams
  }
  override lazy val writebackSourceImp: HasWritebackSourceImp = module

  override def generateWritebackIO(
    thisMod: Option[HasWritebackSource] = None,
    thisModImp: Option[HasWritebackSourceImp] = None
  ): Unit = {
    module.io.writeback.zip(writebackSinksImp(thisMod, thisModImp)).foreach(x => x._1 := x._2)
  }
}

class CtrlBlockImp(outer: CtrlBlock)(implicit p: Parameters) extends LazyModuleImp(outer)
  with HasXSParameter
  with HasCircularQueuePtrHelper
  with HasWritebackSourceImp
  with HasPerfEvents
{
  val writebackLengths = outer.writebackSinksParams.map(_.length)

  val io = IO(new Bundle {
    val hartId = Input(UInt(8.W))
    val cpu_halt = Output(Bool())
    val frontend = Flipped(new FrontendToCtrlIO)
    // to exu blocks
    val allocPregs = Vec(RenameWidth, Output(new ResetPregStateReq))
    val dispatch = Vec(3*dpParams.IntDqDeqWidth, DecoupledIO(new MicroOp))
    val rsReady = Vec(outer.dispatch2.map(_.module.io.out.length).sum, Input(Bool()))
    val enqLsq = Flipped(new LsqEnqIO)
    val lqCancelCnt = Input(UInt(log2Up(LoadQueueSize + 1).W))
    val sqCancelCnt = Input(UInt(log2Up(StoreQueueSize + 1).W))
    val sqDeq = Input(UInt(log2Ceil(EnsbufferWidth + 1).W))
    val ld_pc_read = Vec(exuParameters.LduCnt, Flipped(new FtqRead(UInt(VAddrBits.W))))
    // from int block
    val exuRedirect = Vec(exuParameters.AluCnt + exuParameters.JmpCnt, Flipped(ValidIO(new ExuOutput)))
    val stIn = Vec(exuParameters.StuCnt, Flipped(ValidIO(new ExuInput)))
    val memoryViolation = Flipped(ValidIO(new Redirect))
    val jumpPc = Output(UInt(VAddrBits.W))
    val jalr_target = Output(UInt(VAddrBits.W))
    val robio = new Bundle {
      // to int block
      val toCSR = new RobCSRIO
      val exception = ValidIO(new ExceptionInfo)
      // to mem block
      val lsq = new RobLsqIO
      // debug
      val debug_ls = Flipped(new DebugLSIO)
    }
    val csrCtrl = Input(new CustomCSRCtrlIO)
    val perfInfo = Output(new Bundle{
      val ctrlInfo = new Bundle {
        val robFull   = Input(Bool())
        val intdqFull = Input(Bool())
        val fpdqFull  = Input(Bool())
        val lsdqFull  = Input(Bool())
      }
    })
    val writeback = MixedVec(writebackLengths.map(num => Vec(num, Flipped(ValidIO(new ExuOutput)))))
    // redirect out
    val redirect = ValidIO(new Redirect)
    val debug_int_rat = Vec(32, Output(UInt(PhyRegIdxWidth.W)))
    val debug_fp_rat = Vec(32, Output(UInt(PhyRegIdxWidth.W)))
  })

  override def writebackSource: Option[Seq[Seq[Valid[ExuOutput]]]] = {
    Some(io.writeback.map(writeback => {
      val exuOutput = WireInit(writeback)
      val timer = GTimer()
      for ((wb_next, wb) <- exuOutput.zip(writeback)) {
        wb_next.valid := RegNext(wb.valid && !wb.bits.uop.robIdx.needFlush(Seq(stage2Redirect, redirectForExu)))
        wb_next.bits := RegNext(wb.bits)
        wb_next.bits.uop.debugInfo.writebackTime := timer
      }
      exuOutput
    }))
  }

  val decode = Module(new DecodeStage)
  val fusionDecoder = Module(new FusionDecoder)
  val rat = Module(new RenameTableWrapper)
  val ssit = Module(new SSIT)
  val waittable = Module(new WaitTable)
  val rename = Module(new Rename)
  val dispatch = Module(new Dispatch)
  val intDq = Module(new DispatchQueue(dpParams.IntDqSize, RenameWidth, dpParams.IntDqDeqWidth))
  val fpDq = Module(new DispatchQueue(dpParams.FpDqSize, RenameWidth, dpParams.FpDqDeqWidth))
  val lsDq = Module(new DispatchQueue(dpParams.LsDqSize, RenameWidth, dpParams.LsDqDeqWidth))
  val redirectGen = Module(new RedirectGenerator)
<<<<<<< HEAD
  // jumpPc (2) + redirects (1) + loadPredUpdate (1) + jalr_target (1) + [ld pc (LduCnt)] + robFlush (1)
  val pcMem = Module(new SyncDataModuleTemplate(
    new Ftq_RF_Components, FtqSize,
    6 + exuParameters.LduCnt, 1, "CtrlPcMem")
  )
=======
>>>>>>> 8744445e
  val rob = outer.rob.module

  // jumpPc (2) + redirects (1) + loadPredUpdate (1) + jalr_target (1) + [ld pc (LduCnt)] + robWriteback (sum(writebackLengths)) + robFlush (1)
  val PCMEMIDX_LD = 5
  val pcMem = Module(new SyncDataModuleTemplate(
    new Ftq_RF_Components, FtqSize,
    6 + exuParameters.LduCnt, 1, "CtrlPcMem")
  )
  pcMem.io.wen.head   := RegNext(io.frontend.fromFtq.pc_mem_wen)
  pcMem.io.waddr.head := RegNext(io.frontend.fromFtq.pc_mem_waddr)
  pcMem.io.wdata.head := RegNext(io.frontend.fromFtq.pc_mem_wdata)

  pcMem.io.raddr.last := rob.io.flushOut.bits.ftqIdx.value
  val flushPC = pcMem.io.rdata.last.getPc(RegNext(rob.io.flushOut.bits.ftqOffset))

  val flushRedirect = Wire(Valid(new Redirect))
  flushRedirect.valid := RegNext(rob.io.flushOut.valid)
  flushRedirect.bits := RegEnable(rob.io.flushOut.bits, rob.io.flushOut.valid)

  val flushRedirectReg = Wire(Valid(new Redirect))
  flushRedirectReg.valid := RegNext(flushRedirect.valid, init = false.B)
  flushRedirectReg.bits := RegEnable(flushRedirect.bits, flushRedirect.valid)

  val stage2Redirect = Mux(flushRedirect.valid, flushRedirect, redirectGen.io.stage2Redirect)
  // Redirect will be RegNext at ExuBlocks.
  val redirectForExu = RegNextWithEnable(stage2Redirect)

  val exuRedirect = io.exuRedirect.map(x => {
    val valid = x.valid && x.bits.redirectValid
    val killedByOlder = x.bits.uop.robIdx.needFlush(Seq(stage2Redirect, redirectForExu))
    val delayed = Wire(Valid(new ExuOutput))
    delayed.valid := RegNext(valid && !killedByOlder, init = false.B)
    delayed.bits := RegEnable(x.bits, x.valid)
    delayed
  })
  val loadReplay = Wire(Valid(new Redirect))
  loadReplay.valid := RegNext(io.memoryViolation.valid &&
    !io.memoryViolation.bits.robIdx.needFlush(Seq(stage2Redirect, redirectForExu)),
    init = false.B
  )
  loadReplay.bits := RegEnable(io.memoryViolation.bits, io.memoryViolation.valid)
  pcMem.io.raddr(2) := redirectGen.io.redirectPcRead.ptr.value
  redirectGen.io.redirectPcRead.data := pcMem.io.rdata(2).getPc(RegNext(redirectGen.io.redirectPcRead.offset))
  pcMem.io.raddr(3) := redirectGen.io.memPredPcRead.ptr.value
  redirectGen.io.memPredPcRead.data := pcMem.io.rdata(3).getPc(RegNext(redirectGen.io.memPredPcRead.offset))
  redirectGen.io.hartId := io.hartId
  redirectGen.io.exuMispredict <> exuRedirect
  redirectGen.io.loadReplay <> loadReplay
  redirectGen.io.flush := flushRedirect.valid

  val frontendFlushValid = DelayN(flushRedirect.valid, 5)
  val frontendFlushBits = RegEnable(flushRedirect.bits, flushRedirect.valid)
  // When ROB commits an instruction with a flush, we notify the frontend of the flush without the commit.
  // Flushes to frontend may be delayed by some cycles and commit before flush causes errors.
  // Thus, we make all flush reasons to behave the same as exceptions for frontend.
  for (i <- 0 until CommitWidth) {
    // why flushOut: instructions with flushPipe are not commited to frontend
    // If we commit them to frontend, it will cause flush after commit, which is not acceptable by frontend.
    val is_commit = rob.io.commits.commitValid(i) && rob.io.commits.isCommit && !rob.io.flushOut.valid
    io.frontend.toFtq.rob_commits(i).valid := RegNext(is_commit)
    io.frontend.toFtq.rob_commits(i).bits := RegEnable(rob.io.commits.info(i), is_commit)
  }
  io.frontend.toFtq.redirect.valid := frontendFlushValid || redirectGen.io.stage2Redirect.valid
  io.frontend.toFtq.redirect.bits := Mux(frontendFlushValid, frontendFlushBits, redirectGen.io.stage2Redirect.bits)
  // Be careful here:
  // T0: flushRedirect.valid, exception.valid
  // T1: csr.redirect.valid
  // T2: csr.exception.valid
  // T3: csr.trapTarget
  // T4: ctrlBlock.trapTarget
  // T5: io.frontend.toFtq.stage2Redirect.valid
  val pc_from_csr = io.robio.toCSR.isXRet || DelayN(rob.io.exception.valid, 4)
  val rob_flush_pc = RegEnable(Mux(flushRedirect.bits.flushItself(),
    flushPC, // replay inst
    flushPC + 4.U // flush pipe
  ), flushRedirect.valid)
  val flushTarget = Mux(pc_from_csr, io.robio.toCSR.trapTarget, rob_flush_pc)
  when (frontendFlushValid) {
    io.frontend.toFtq.redirect.bits.level := RedirectLevel.flush
    io.frontend.toFtq.redirect.bits.cfiUpdate.target := RegNext(flushTarget)
  }


  val pendingRedirect = RegInit(false.B)
  when (stage2Redirect.valid) {
    pendingRedirect := true.B
  }.elsewhen (RegNext(io.frontend.toFtq.redirect.valid)) {
    pendingRedirect := false.B
  }

  if (env.EnableTopDown) {
    val stage2Redirect_valid_when_pending = pendingRedirect && stage2Redirect.valid

    val stage2_redirect_cycles = RegInit(false.B)                                         // frontend_bound->fetch_lantency->stage2_redirect
    val MissPredPending = RegInit(false.B); val branch_resteers_cycles = RegInit(false.B) // frontend_bound->fetch_lantency->stage2_redirect->branch_resteers
    val RobFlushPending = RegInit(false.B); val robFlush_bubble_cycles = RegInit(false.B) // frontend_bound->fetch_lantency->stage2_redirect->robflush_bubble
    val LdReplayPending = RegInit(false.B); val ldReplay_bubble_cycles = RegInit(false.B) // frontend_bound->fetch_lantency->stage2_redirect->ldReplay_bubble
    
    when(redirectGen.io.isMisspreRedirect) { MissPredPending := true.B }
    when(flushRedirect.valid)              { RobFlushPending := true.B }
    when(redirectGen.io.loadReplay.valid)  { LdReplayPending := true.B }
    
    when (RegNext(io.frontend.toFtq.redirect.valid)) {
      when(pendingRedirect) {                             stage2_redirect_cycles := true.B }
      when(MissPredPending) { MissPredPending := false.B; branch_resteers_cycles := true.B }
      when(RobFlushPending) { RobFlushPending := false.B; robFlush_bubble_cycles := true.B }
      when(LdReplayPending) { LdReplayPending := false.B; ldReplay_bubble_cycles := true.B }
    }

    when(VecInit(decode.io.out.map(x => x.valid)).asUInt.orR){
      when(stage2_redirect_cycles) { stage2_redirect_cycles := false.B }
      when(branch_resteers_cycles) { branch_resteers_cycles := false.B }
      when(robFlush_bubble_cycles) { robFlush_bubble_cycles := false.B }
      when(ldReplay_bubble_cycles) { ldReplay_bubble_cycles := false.B }
    }

    XSPerfAccumulate("stage2_redirect_cycles", stage2_redirect_cycles)
    XSPerfAccumulate("branch_resteers_cycles", branch_resteers_cycles)
    XSPerfAccumulate("robFlush_bubble_cycles", robFlush_bubble_cycles)
    XSPerfAccumulate("ldReplay_bubble_cycles", ldReplay_bubble_cycles)
    XSPerfAccumulate("s2Redirect_pend_cycles", stage2Redirect_valid_when_pending)
  }

  decode.io.in <> io.frontend.cfVec
  decode.io.csrCtrl := RegNext(io.csrCtrl)
  decode.io.intRat <> rat.io.intReadPorts
  decode.io.fpRat <> rat.io.fpReadPorts

  // memory dependency predict
  // when decode, send fold pc to mdp
  for (i <- 0 until DecodeWidth) {
    val mdp_foldpc = Mux(
      decode.io.out(i).fire,
      decode.io.in(i).bits.foldpc,
      rename.io.in(i).bits.cf.foldpc
    )
    ssit.io.raddr(i) := mdp_foldpc
    waittable.io.raddr(i) := mdp_foldpc
  }
  // currently, we only update mdp info when isReplay
  ssit.io.update <> RegNext(redirectGen.io.memPredUpdate)
  ssit.io.csrCtrl := RegNext(io.csrCtrl)
  waittable.io.update <> RegNext(redirectGen.io.memPredUpdate)
  waittable.io.csrCtrl := RegNext(io.csrCtrl)

  // LFST lookup and update
  val lfst = Module(new LFST)
  lfst.io.redirect <> RegNext(io.redirect)
  lfst.io.storeIssue <> RegNext(io.stIn)
  lfst.io.csrCtrl <> RegNext(io.csrCtrl)
  lfst.io.dispatch <> dispatch.io.lfst

  rat.io.redirect := stage2Redirect.valid
  rat.io.robCommits := rob.io.commits
  rat.io.intRenamePorts := rename.io.intRenamePorts
  rat.io.fpRenamePorts := rename.io.fpRenamePorts
  rat.io.debug_int_rat <> io.debug_int_rat
  rat.io.debug_fp_rat <> io.debug_fp_rat

  // pipeline between decode and rename
  for (i <- 0 until RenameWidth) {
    // fusion decoder
    val decodeHasException = io.frontend.cfVec(i).bits.exceptionVec(instrPageFault) || io.frontend.cfVec(i).bits.exceptionVec(instrAccessFault)
    val disableFusion = decode.io.csrCtrl.singlestep || !decode.io.csrCtrl.fusion_enable
    fusionDecoder.io.in(i).valid := io.frontend.cfVec(i).valid && !(decodeHasException || disableFusion)
    fusionDecoder.io.in(i).bits := io.frontend.cfVec(i).bits.instr
    if (i > 0) {
      fusionDecoder.io.inReady(i - 1) := decode.io.out(i).ready
    }

    // Pipeline
    val renamePipe = PipelineNext(decode.io.out(i), rename.io.in(i).ready,
      stage2Redirect.valid || pendingRedirect)
    renamePipe.ready := rename.io.in(i).ready
    rename.io.in(i).valid := renamePipe.valid && !fusionDecoder.io.clear(i)
    rename.io.in(i).bits := renamePipe.bits
    rename.io.intReadPorts(i) := rat.io.intReadPorts(i).map(_.data)
    rename.io.fpReadPorts(i) := rat.io.fpReadPorts(i).map(_.data)
    rename.io.waittable(i) := RegEnable(waittable.io.rdata(i), decode.io.out(i).fire)

    if (i < RenameWidth - 1) {
      // fusion decoder sees the raw decode info
      fusionDecoder.io.dec(i) := renamePipe.bits.ctrl
      rename.io.fusionInfo(i) := fusionDecoder.io.info(i)

      // update the first RenameWidth - 1 instructions
      decode.io.fusion(i) := fusionDecoder.io.out(i).valid && rename.io.out(i).fire
      when (fusionDecoder.io.out(i).valid) {
        fusionDecoder.io.out(i).bits.update(rename.io.in(i).bits.ctrl)
        // TODO: remove this dirty code for ftq update
        val sameFtqPtr = rename.io.in(i).bits.cf.ftqPtr.value === rename.io.in(i + 1).bits.cf.ftqPtr.value
        val ftqOffset0 = rename.io.in(i).bits.cf.ftqOffset
        val ftqOffset1 = rename.io.in(i + 1).bits.cf.ftqOffset
        val ftqOffsetDiff = ftqOffset1 - ftqOffset0
        val cond1 = sameFtqPtr && ftqOffsetDiff === 1.U
        val cond2 = sameFtqPtr && ftqOffsetDiff === 2.U
        val cond3 = !sameFtqPtr && ftqOffset1 === 0.U
        val cond4 = !sameFtqPtr && ftqOffset1 === 1.U
        rename.io.in(i).bits.ctrl.commitType := Mux(cond1, 4.U, Mux(cond2, 5.U, Mux(cond3, 6.U, 7.U)))
        XSError(!cond1 && !cond2 && !cond3 && !cond4, p"new condition $sameFtqPtr $ftqOffset0 $ftqOffset1\n")
      }
    }
  }

  rename.io.redirect := stage2Redirect
  rename.io.robCommits <> rob.io.commits
  rename.io.ssit <> ssit.io.rdata
  rename.io.debug_int_rat <> rat.io.debug_int_rat
  rename.io.debug_fp_rat <> rat.io.debug_fp_rat

  // pipeline between rename and dispatch
  for (i <- 0 until RenameWidth) {
    PipelineConnect(rename.io.out(i), dispatch.io.fromRename(i), dispatch.io.recv(i), stage2Redirect.valid)
  }

  dispatch.io.hartId := io.hartId
  dispatch.io.redirect := stage2Redirect
  dispatch.io.enqRob <> rob.io.enq
  dispatch.io.toIntDq <> intDq.io.enq
  dispatch.io.toFpDq <> fpDq.io.enq
  dispatch.io.toLsDq <> lsDq.io.enq
  dispatch.io.allocPregs <> io.allocPregs
  dispatch.io.singleStep := RegNext(io.csrCtrl.singlestep)

  intDq.io.redirect <> redirectForExu
  fpDq.io.redirect <> redirectForExu
  lsDq.io.redirect <> redirectForExu

  val dpqOut = intDq.io.deq ++ lsDq.io.deq ++ fpDq.io.deq
  io.dispatch <> dpqOut

  for (dp2 <- outer.dispatch2.map(_.module.io)) {
    dp2.redirect := redirectForExu
    if (dp2.readFpState.isDefined) {
      dp2.readFpState.get := DontCare
    }
    if (dp2.readIntState.isDefined) {
      dp2.readIntState.get := DontCare
    }
    if (dp2.enqLsq.isDefined) {
      val lsqCtrl = Module(new LsqEnqCtrl)
      lsqCtrl.io.redirect <> redirectForExu
      lsqCtrl.io.enq <> dp2.enqLsq.get
      lsqCtrl.io.lcommit := rob.io.lsq.lcommit
      lsqCtrl.io.scommit := io.sqDeq
      lsqCtrl.io.lqCancelCnt := io.lqCancelCnt
      lsqCtrl.io.sqCancelCnt := io.sqCancelCnt
      io.enqLsq <> lsqCtrl.io.enqLsq
    }
  }
  for ((dp2In, i) <- outer.dispatch2.flatMap(_.module.io.in).zipWithIndex) {
    dp2In.valid := dpqOut(i).valid
    dp2In.bits := dpqOut(i).bits
    // override ready here to avoid cross-module loop path
    dpqOut(i).ready := dp2In.ready
  }
  for ((dp2Out, i) <- outer.dispatch2.flatMap(_.module.io.out).zipWithIndex) {
    dp2Out.ready := io.rsReady(i)
  }

  val pingpong = RegInit(false.B)
  pingpong := !pingpong
  pcMem.io.raddr(0) := intDq.io.deqNext(0).cf.ftqPtr.value
  pcMem.io.raddr(1) := intDq.io.deqNext(2).cf.ftqPtr.value
  val jumpPcRead0 = pcMem.io.rdata(0).getPc(RegNext(intDq.io.deqNext(0).cf.ftqOffset))
  val jumpPcRead1 = pcMem.io.rdata(1).getPc(RegNext(intDq.io.deqNext(2).cf.ftqOffset))
  io.jumpPc := Mux(pingpong && (exuParameters.AluCnt > 2).B, jumpPcRead1, jumpPcRead0)
  val jalrTargetReadPtr = Mux(pingpong && (exuParameters.AluCnt > 2).B,
    io.dispatch(2).bits.cf.ftqPtr,
    io.dispatch(0).bits.cf.ftqPtr)
  pcMem.io.raddr(4) := (jalrTargetReadPtr + 1.U).value
  val jalrTargetRead = pcMem.io.rdata(4).startAddr
  val read_from_newest_entry = RegNext(jalrTargetReadPtr) === RegNext(io.frontend.fromFtq.newest_entry_ptr)
  io.jalr_target := Mux(read_from_newest_entry, RegNext(io.frontend.fromFtq.newest_entry_target), jalrTargetRead)
  for(i <- 0 until exuParameters.LduCnt){
    // load s0 -> get rdata (s1) -> reg next (s2) -> output (s2)
<<<<<<< HEAD
    pcMem.io.raddr(i + 5) := io.ld_pc_read(i).ptr.value
=======
    pcMem.io.raddr(i + PCMEMIDX_LD) := io.ld_pc_read(i).ptr.value
>>>>>>> 8744445e
    io.ld_pc_read(i).data := pcMem.io.rdata(i + 5).getPc(RegNext(io.ld_pc_read(i).offset))
  }

  rob.io.hartId := io.hartId
  io.cpu_halt := DelayN(rob.io.cpu_halt, 5)
  rob.io.redirect := stage2Redirect
  outer.rob.generateWritebackIO(Some(outer), Some(this))

  io.redirect := stage2Redirect

  // rob to int block
  io.robio.toCSR <> rob.io.csr
  // When wfi is disabled, it will not block ROB commit.
  rob.io.csr.wfiEvent := io.robio.toCSR.wfiEvent
  rob.io.wfi_enable := decode.io.csrCtrl.wfi_enable
  io.robio.toCSR.perfinfo.retiredInstr <> RegNext(rob.io.csr.perfinfo.retiredInstr)
  io.robio.exception := rob.io.exception
  io.robio.exception.bits.uop.cf.pc := flushPC

  // rob to mem block
  io.robio.lsq <> rob.io.lsq

  rob.io.debug_ls := io.robio.debug_ls

  io.perfInfo.ctrlInfo.robFull := RegNext(rob.io.robFull)
  io.perfInfo.ctrlInfo.intdqFull := RegNext(intDq.io.dqFull)
  io.perfInfo.ctrlInfo.fpdqFull := RegNext(fpDq.io.dqFull)
  io.perfInfo.ctrlInfo.lsdqFull := RegNext(lsDq.io.dqFull)

  val pfevent = Module(new PFEvent)
  pfevent.io.distribute_csr := RegNext(io.csrCtrl.distribute_csr)
  val csrevents = pfevent.io.hpmevent.slice(8,16)

  val perfinfo = IO(new Bundle(){
    val perfEventsRs      = Input(Vec(NumRs, new PerfEvent))
    val perfEventsEu0     = Input(Vec(6, new PerfEvent))
    val perfEventsEu1     = Input(Vec(6, new PerfEvent))
  })

  val allPerfEvents = Seq(decode, rename, dispatch, intDq, fpDq, lsDq, rob).flatMap(_.getPerf)
  val hpmEvents = allPerfEvents ++ perfinfo.perfEventsEu0 ++ perfinfo.perfEventsEu1 ++ perfinfo.perfEventsRs
  val perfEvents = HPerfMonitor(csrevents, hpmEvents).getPerfEvents
  generatePerfEvent()
}<|MERGE_RESOLUTION|>--- conflicted
+++ resolved
@@ -27,11 +27,7 @@
 import xiangshan.backend.dispatch.{Dispatch, Dispatch2Rs, DispatchQueue}
 import xiangshan.backend.fu.PFEvent
 import xiangshan.backend.rename.{Rename, RenameTableWrapper}
-<<<<<<< HEAD
-import xiangshan.backend.rob.{Rob, RobCSRIO, RobLsqIO}
-=======
 import xiangshan.backend.rob.{DebugLSIO, Rob, RobCSRIO, RobLsqIO}
->>>>>>> 8744445e
 import xiangshan.frontend.{FtqPtr, FtqRead, Ftq_RF_Components}
 import xiangshan.mem.mdp.{LFST, SSIT, WaitTable}
 import xiangshan.ExceptionNO._
@@ -274,14 +270,11 @@
   val fpDq = Module(new DispatchQueue(dpParams.FpDqSize, RenameWidth, dpParams.FpDqDeqWidth))
   val lsDq = Module(new DispatchQueue(dpParams.LsDqSize, RenameWidth, dpParams.LsDqDeqWidth))
   val redirectGen = Module(new RedirectGenerator)
-<<<<<<< HEAD
   // jumpPc (2) + redirects (1) + loadPredUpdate (1) + jalr_target (1) + [ld pc (LduCnt)] + robFlush (1)
   val pcMem = Module(new SyncDataModuleTemplate(
     new Ftq_RF_Components, FtqSize,
     6 + exuParameters.LduCnt, 1, "CtrlPcMem")
   )
-=======
->>>>>>> 8744445e
   val rob = outer.rob.module
 
   // jumpPc (2) + redirects (1) + loadPredUpdate (1) + jalr_target (1) + [ld pc (LduCnt)] + robWriteback (sum(writebackLengths)) + robFlush (1)
@@ -558,11 +551,7 @@
   io.jalr_target := Mux(read_from_newest_entry, RegNext(io.frontend.fromFtq.newest_entry_target), jalrTargetRead)
   for(i <- 0 until exuParameters.LduCnt){
     // load s0 -> get rdata (s1) -> reg next (s2) -> output (s2)
-<<<<<<< HEAD
-    pcMem.io.raddr(i + 5) := io.ld_pc_read(i).ptr.value
-=======
     pcMem.io.raddr(i + PCMEMIDX_LD) := io.ld_pc_read(i).ptr.value
->>>>>>> 8744445e
     io.ld_pc_read(i).data := pcMem.io.rdata(i + 5).getPc(RegNext(io.ld_pc_read(i).offset))
   }
 
