package xiangshan.backend

import chipsalliance.rocketchip.config.Parameters
import chisel3._
import chisel3.util._
import utils.XSPerfAccumulate
import xiangshan._
import xiangshan.backend.exu._
import xiangshan.backend.issue.ReservationStation
<<<<<<< HEAD
import xiangshan.backend.fu.{FenceToSbuffer, CSRFileIO, FunctionUnit}
=======
import xiangshan.backend.fu.{CSRFileIO, FenceToSbuffer}
>>>>>>> 2225d46e
import xiangshan.backend.regfile.Regfile
import difftest._

class WakeUpBundle(numFast: Int, numSlow: Int)(implicit p: Parameters) extends XSBundle {
  val fastUops = Vec(numFast, Flipped(ValidIO(new MicroOp)))
  val fast = Vec(numFast, Flipped(ValidIO(new ExuOutput))) //one cycle later than fastUops
  val slow = Vec(numSlow, Flipped(DecoupledIO(new ExuOutput)))

  override def cloneType = (new WakeUpBundle(numFast, numSlow)).asInstanceOf[this.type]

}

class IntBlockToCtrlIO(implicit p: Parameters) extends XSBundle {
  // write back regfile signals after arbiter
  // used to update busytable and roq state
  val wbRegs = Vec(NRIntWritePorts, ValidIO(new ExuOutput))
  // write back to brq
  val exuRedirect = Vec(exuParameters.AluCnt + exuParameters.JmpCnt, ValidIO(new ExuOutput))
  val numExist = Vec(exuParameters.IntExuCnt, Output(UInt(log2Ceil(IssQueSize).W)))
}

trait HasExeBlockHelper {
  def fpUopValid(x: ValidIO[MicroOp]): ValidIO[MicroOp] = {
    val uop = WireInit(x)
    uop.valid := x.valid && x.bits.ctrl.fpWen
    uop
  }
  def fpOutValid(x: ValidIO[ExuOutput]): ValidIO[ExuOutput] = {
    val out = WireInit(x)
    out.valid := x.valid && x.bits.uop.ctrl.fpWen
    out
  }
  def fpOutValid(x: DecoupledIO[ExuOutput], connectReady: Boolean = false): DecoupledIO[ExuOutput] = {
    val out = WireInit(x)
    if(connectReady) x.ready := out.ready
    out.valid := x.valid && x.bits.uop.ctrl.fpWen
    out
  }
  def intUopValid(x: ValidIO[MicroOp]): ValidIO[MicroOp] = {
    val uop = WireInit(x)
    uop.valid := x.valid && x.bits.ctrl.rfWen
    uop
  }
  def intOutValid(x: ValidIO[ExuOutput]): ValidIO[ExuOutput] = {
    val out = WireInit(x)
    out.valid := x.valid && !x.bits.uop.ctrl.fpWen
    out
  }
  def intOutValid(x: DecoupledIO[ExuOutput], connectReady: Boolean = false): DecoupledIO[ExuOutput] = {
    val out = WireInit(x)
    if(connectReady) x.ready := out.ready
    out.valid := x.valid && !x.bits.uop.ctrl.fpWen
    out
  }
  def decoupledIOToValidIO[T <: Data](d: DecoupledIO[T]): Valid[T] = {
    val v = Wire(Valid(d.bits.cloneType))
    v.valid := d.valid
    v.bits := d.bits
    v
  }

  def validIOToDecoupledIO[T <: Data](v: Valid[T]): DecoupledIO[T] = {
    val d = Wire(DecoupledIO(v.bits.cloneType))
    d.valid := v.valid
    d.ready := true.B
    d.bits := v.bits
    d
  }
}

class IntegerBlock
(
  fastWakeUpIn: Seq[ExuConfig],
  slowWakeUpIn: Seq[ExuConfig],
  memFastWakeUpIn: Seq[ExuConfig],
  fastWakeUpOut: Seq[ExuConfig],
  slowWakeUpOut: Seq[ExuConfig]
)(implicit p: Parameters) extends XSModule with HasExeBlockHelper {
  val io = IO(new Bundle {
    val fromCtrlBlock = Flipped(new CtrlToIntBlockIO)
    val toCtrlBlock = new IntBlockToCtrlIO
    val toMemBlock = new IntBlockToMemBlockIO

    val wakeUpIn = new WakeUpBundle(fastWakeUpIn.size, slowWakeUpIn.size)
    val wakeUpOut = Flipped(new WakeUpBundle(fastWakeUpOut.size, slowWakeUpOut.size))
    val memFastWakeUp = new WakeUpBundle(exuParameters.LduCnt, 0)

    val csrio = new CSRFileIO
    val fenceio = new Bundle {
      val sfence = Output(new SfenceBundle) // to front,mem
      val fencei = Output(Bool()) // to icache
      val sbuffer = new FenceToSbuffer // to mem
    }
  })
  val redirect = io.fromCtrlBlock.redirect
  val flush = io.fromCtrlBlock.flush

  val intRf = Module(new Regfile(
    numReadPorts = NRIntReadPorts,
    numWirtePorts = NRIntWritePorts,
    hasZero = true,
    len = XLEN
  ))

  val jmpExeUnit = Module(new JumpExeUnit)
  val mduExeUnits = Array.tabulate(exuParameters.MduCnt)(_ => Module(new MulDivExeUnit))
  val aluExeUnits = Array.tabulate(exuParameters.AluCnt)(_ => Module(new AluExeUnit))

  val exeUnits = jmpExeUnit +: (mduExeUnits ++ aluExeUnits)

  def needWakeup(cfg: ExuConfig): Boolean =
    (cfg.readIntRf && cfg.writeIntRf) || (cfg.readFpRf && cfg.writeFpRf)

  def needData(a: ExuConfig, b: ExuConfig): Boolean =
    (a.readIntRf && b.writeIntRf) || (a.readFpRf && b.writeFpRf)

  // val readPortIndex = RegNext(io.fromCtrlBlock.readPortIndex)
  val readPortIndex = Seq(1, 2, 3, 0, 1, 2, 3)
  val reservationStations = exeUnits.map(_.config).zipWithIndex.map({ case (cfg, i) =>
    var certainLatency = -1
    if (cfg == Exu.mulDivExeUnitCfg) {// NOTE: dirty code, add mul to fast wake up, but leave div
      certainLatency = FunctionUnit.mulCfg.latency.latencyVal.get
    } else if (cfg.hasCertainLatency) {
      certainLatency = cfg.latency.latencyVal.get
    }

    val readIntRf = cfg.readIntRf

    val inBlockWbData = exeUnits.filter(e => e.config.hasCertainLatency && readIntRf).map(a => (a.config, a.io.out.bits.data))
    val fastDatas = inBlockWbData ++ fastWakeUpIn.zip(io.wakeUpIn.fast.map(_.bits.data)) ++
      (if (cfg == AluExeUnitCfg && EnableLoadFastWakeUp) memFastWakeUpIn.zip(io.memFastWakeUp.fast.map(_.bits.data)) else Seq())
    val fastPortsCnt = fastDatas.length

    val inBlockListenPorts = exeUnits.filter(e => e.config.hasUncertainlatency && readIntRf).map(a => (a.config, a.io.out))
    val slowPorts = (inBlockListenPorts ++ slowWakeUpIn.zip(io.wakeUpIn.slow)).map(a => (a._1, decoupledIOToValidIO(a._2)))
    val extraListenPortsCnt = slowPorts.length

    val feedback = (cfg == LdExeUnitCfg) || (cfg == StExeUnitCfg)

    println(s"${i}: exu:${cfg.name} fastPortsCnt: ${fastPortsCnt} slowPorts: ${extraListenPortsCnt} delay:${certainLatency} feedback:${feedback}")

    val rs = Module(new ReservationStation(s"rs_${cfg.name}", cfg, IssQueSize, XLEN,
      fastDatas.map(_._1),
      slowPorts.map(_._1),
      fixedDelay = certainLatency,
      fastWakeup = certainLatency >= 0,
      feedback = feedback
    ))

    rs.io.redirect <> redirect
    rs.io.flush <> flush // TODO: remove it
    rs.io.numExist <> io.toCtrlBlock.numExist(i)
    rs.io.fromDispatch <> io.fromCtrlBlock.enqIqCtrl(i)

    rs.io.srcRegValue := DontCare
    val src1Value = VecInit((0 until 4).map(i => intRf.io.readPorts(i * 2).data))
    val src2Value = VecInit((0 until 4).map(i => intRf.io.readPorts(i * 2 + 1).data))
    rs.io.srcRegValue(0) := src1Value(readPortIndex(i))
    if (cfg.intSrcCnt > 1) rs.io.srcRegValue(1) := src2Value(readPortIndex(i))
    if (cfg == JumpExeUnitCfg) {
      rs.io.jumpPc := io.fromCtrlBlock.jumpPc
      rs.io.jalr_target := io.fromCtrlBlock.jalr_target
    }

    rs.io.fastDatas <> fastDatas.map(_._2)
    rs.io.slowPorts <> slowPorts.map(_._2)

    exeUnits(i).io.redirect <> redirect
    exeUnits(i).io.fromInt <> rs.io.deq
    exeUnits(i).io.flush <> flush
    // rs.io.memfeedback := DontCare

    rs.suggestName(s"rs_${cfg.name}")

    rs
  })

  for (rs <- reservationStations) {
    val inBlockUops = reservationStations.filter(x =>
      x.exuCfg.hasCertainLatency && x.exuCfg.writeIntRf
    ).map(x => {
      val raw = WireInit(x.io.fastUopOut)
      raw.valid := x.io.fastUopOut.valid && raw.bits.ctrl.rfWen
      raw
    })
    rs.io.fastUopsIn <> inBlockUops ++ io.wakeUpIn.fastUops ++
      (if (rs.exuCfg == AluExeUnitCfg && EnableLoadFastWakeUp) io.memFastWakeUp.fastUops else Seq())
  }

  io.wakeUpOut.fastUops <> reservationStations.filter(
    rs => rs.exuCfg.hasCertainLatency
  ).map(_.io.fastUopOut).map(intUopValid)

  io.wakeUpOut.fast <> exeUnits.filter(
    x => x.config.hasCertainLatency
  ).map(_.io.out).map(decoupledIOToValidIO)

  io.wakeUpOut.slow <> exeUnits.filter(
    x => x.config.hasUncertainlatency
  ).map(x => WireInit(x.io.out))

  // send misprediction to brq
  io.toCtrlBlock.exuRedirect.zip(
    exeUnits.filter(_.config.hasRedirect).map(_.io.out)
  ).foreach {
    case (x, y) =>
      x.valid := y.fire() && y.bits.redirectValid
      x.bits := y.bits
  }

  jmpExeUnit.csrio <> io.csrio
  jmpExeUnit.csrio.perf <> RegNext(io.csrio.perf)
  // RegNext customCtrl for better timing
  io.csrio.customCtrl := RegNext(jmpExeUnit.csrio.customCtrl)
  jmpExeUnit.fenceio <> io.fenceio

  // read int rf from ctrl block
  intRf.io.readPorts.zipWithIndex.map { case (r, i) => r.addr := io.fromCtrlBlock.readRf(i) }
  (0 until NRMemReadPorts).foreach(i => io.toMemBlock.readIntRf(i).data := intRf.io.readPorts(i + 8).data)
  // write int rf arbiter
  val intWbArbiter = Module(new Wb(
    (exeUnits.map(_.config) ++ fastWakeUpIn ++ slowWakeUpIn),
    NRIntWritePorts,
    isFp = false
  ))
  intWbArbiter.io.in <> exeUnits.map(e => {
    val w = WireInit(e.io.out)
    if(e.config.writeFpRf){
      w.valid := e.io.out.valid && !e.io.out.bits.uop.ctrl.fpWen && io.wakeUpOut.slow(0).ready
    } else {
      w.valid := e.io.out.valid
    }
    w
  }) ++ io.wakeUpIn.slow.map(x => intOutValid(x, connectReady = true))

  XSPerfAccumulate("competition", intWbArbiter.io.in.map(i => !i.ready && i.valid).foldRight(0.U)(_+_))

  exeUnits.zip(intWbArbiter.io.in).foreach{
    case (exu, wInt) =>
      if(exu.config.writeFpRf){
        val wakeUpOut = io.wakeUpOut.slow(0) // jmpExeUnit
        val writeFpReady = wakeUpOut.fire() && wakeUpOut.bits.uop.ctrl.fpWen
        exu.io.out.ready := wInt.fire() || writeFpReady || !exu.io.out.valid
      } else {
        exu.io.out.ready := wInt.fire() || !exu.io.out.valid
      }
  }

  // set busytable and update roq
  io.toCtrlBlock.wbRegs <> intWbArbiter.io.out

  intRf.io.writePorts.zip(intWbArbiter.io.out).foreach {
    case (rf, wb) =>
      rf.wen := wb.valid && wb.bits.uop.ctrl.rfWen
      rf.addr := wb.bits.uop.pdest
      rf.data := wb.bits.data
  }
  intRf.io.debug_rports := DontCare

  if (!env.FPGAPlatform) {
    for ((rport, rat) <- intRf.io.debug_rports.zip(io.fromCtrlBlock.debug_rat)) {
      rport.addr := rat
    }
    val difftest = Module(new DifftestArchIntRegState)
    difftest.io.clock  := clock
    difftest.io.coreid := 0.U
    difftest.io.gpr    := VecInit(intRf.io.debug_rports.map(_.data))
  }

}<|MERGE_RESOLUTION|>--- conflicted
+++ resolved
@@ -7,11 +7,7 @@
 import xiangshan._
 import xiangshan.backend.exu._
 import xiangshan.backend.issue.ReservationStation
-<<<<<<< HEAD
 import xiangshan.backend.fu.{FenceToSbuffer, CSRFileIO, FunctionUnit}
-=======
-import xiangshan.backend.fu.{CSRFileIO, FenceToSbuffer}
->>>>>>> 2225d46e
 import xiangshan.backend.regfile.Regfile
 import difftest._
 
@@ -132,8 +128,8 @@
   val readPortIndex = Seq(1, 2, 3, 0, 1, 2, 3)
   val reservationStations = exeUnits.map(_.config).zipWithIndex.map({ case (cfg, i) =>
     var certainLatency = -1
-    if (cfg == Exu.mulDivExeUnitCfg) {// NOTE: dirty code, add mul to fast wake up, but leave div
-      certainLatency = FunctionUnit.mulCfg.latency.latencyVal.get
+    if (cfg == MulDivExeUnitCfg) {// NOTE: dirty code, add mul to fast wake up, but leave div
+      certainLatency = mulCfg.latency.latencyVal.get
     } else if (cfg.hasCertainLatency) {
       certainLatency = cfg.latency.latencyVal.get
     }
