--- conflicted
+++ resolved
@@ -163,16 +163,10 @@
     // Set when (1) not (flushed or deq); AND (2) update.
     val realValid = updateValid(i) || status.valid
     val (deqRespValid, deqRespSucc, deqRespType, deqRespDataInvalidSqIdx) = deqResp(i)
-<<<<<<< HEAD
     val isFlushed = statusNext.robIdx.needFlush(io.redirect)
     flushedVec(i) := RegNext(realValid && isFlushed) || deqRespSucc
+    when(updateValid(i)) { replayNext := RSFeedbackType.feedbackInvalid }
     statusNext.valid := realValid && !(isFlushed || deqRespSucc)
-=======
-    flushedVec(i) := isFlushed || (deqRespValid && deqRespSucc)
-    val realUpdateValid = updateValid(i) && !io.redirect.valid
-    when(updateValid(i)) { replayNext := RSFeedbackType.feedbackInvalid }
-    statusNext.valid := !flushedVec(i) && (realUpdateValid || status.valid)
->>>>>>> a1ad4885
     XSError(updateValid(i) && status.valid, p"should not update a valid entry $i\n")
     XSError(deqRespValid && !realValid, p"should not deq an invalid entry $i\n")
     if (params.hasFeedback) {
