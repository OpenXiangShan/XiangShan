package xiangshan.backend.issue

import chisel3._
import chisel3.util._
import xiangshan._

trait IQConst{
  val iqSize = 8
  val iqIdxWidth = log2Up(iqSize)
  val layer1Size = iqSize
  val layer2Size = iqSize/2
}

sealed abstract class IQBundle extends XSBundle with IQConst
sealed abstract class IQModule extends XSModule with IQConst with NeedImpl

sealed class CmpInputBundle extends IQBundle{
  val instRdy = Input(Bool())
  val roqIdx  = Input(UInt(RoqIdxWidth.W))
  val iqIdx   = Input(UInt(iqIdxWidth.W))
}


sealed class CompareCircuitUnit(layer: Int = 0, id: Int = 0) extends IQModule {
  val io = IO(new Bundle(){
    val in1 = new CmpInputBundle
    val in2 = new CmpInputBundle
    val out = Flipped(new CmpInputBundle)
  })

  val roqIdx1 = io.in1.roqIdx
  val roqIdx2 = io.in2.roqIdx
  val iqIdx1  = io.in1.iqIdx
  val iqIdx2  = io.in2.iqIdx

  val inst1Rdy = io.in1.instRdy
  val inst2Rdy = io.in2.instRdy

  io.out.instRdy := inst1Rdy | inst2Rdy
  io.out.roqIdx := roqIdx2
  io.out.iqIdx := iqIdx2

  when((inst1Rdy && !inst2Rdy) || (inst1Rdy && inst2Rdy && (roqIdx1 < roqIdx2))){
    io.out.roqIdx := roqIdx1
    io.out.iqIdx := iqIdx1
  }

}

class IssueQueue(val fuTypeInt: BigInt, val wakeupCnt: Int, val bypassCnt: Int) extends IQModule {

  val useBypass = bypassCnt > 0

  val io = IO(new Bundle() {
    // flush Issue Queue
    val redirect = Flipped(ValidIO(new Redirect))

    // enq Ctrl sigs at dispatch-2
    val enqCtrl = Flipped(DecoupledIO(new MicroOp))
    // enq Data at next cycle (regfile has 1 cycle latency)
    val enqData = Flipped(ValidIO(new ExuInput))

    //  broadcast selected uop to other issue queues which has bypasses
    val selectedUop = if(useBypass) DecoupledIO(new MicroOp) else null

    // send to exu
    val deq = DecoupledIO(new ExuInput)

    // listen to write back bus
    val wakeUpPorts = Vec(wakeupCnt, Flipped(DecoupledIO(new ExuOutput)))

    // use bypass uops to speculative wake-up
    val bypassUops = if(useBypass) Vec(bypassCnt, Flipped(DecoupledIO(new MicroOp))) else null
  })
  //---------------------------------------------------------
  // Issue Queue
  //---------------------------------------------------------

  //Tag Queue
  val ctrlFlow = Mem(iqSize,new CtrlFlow)
  val ctrlSig = Mem(iqSize,new CtrlSignals)
  val brMask  = RegInit(VecInit(Seq.fill(iqSize)(0.U(BrqSize.W))))
  val valid   = RegInit(VecInit(Seq.fill(iqSize)(false.B)))
  val src1Rdy = RegInit(VecInit(Seq.fill(iqSize)(false.B)))
  val src2Rdy = RegInit(VecInit(Seq.fill(iqSize)(false.B)))
  val src3Rdy = RegInit(VecInit(Seq.fill(iqSize)(false.B)))
  val prfSrc1 = Reg(Vec(iqSize, UInt(PhyRegIdxWidth.W)))
  val prfSrc2 = Reg(Vec(iqSize, UInt(PhyRegIdxWidth.W)))
  val prfSrc3 = Reg(Vec(iqSize, UInt(PhyRegIdxWidth.W)))
  val prfDest = Reg(Vec(iqSize, UInt(PhyRegIdxWidth.W)))
  val oldPDest = Reg(Vec(iqSize, UInt(PhyRegIdxWidth.W)))
  val freelistAllocPtr = Reg(Vec(iqSize, UInt(PhyRegIdxWidth.W)))
  val roqIdx  = Reg(Vec(iqSize, UInt(RoqIdxWidth.W)))

  val instRdy = WireInit(VecInit(List.tabulate(iqSize)(i => src1Rdy(i) && src2Rdy(i) && valid(i))))

  
  //tag enqueue
  val iqEmty = !valid.asUInt.orR
  val iqFull =  valid.asUInt.andR
  val iqAllowIn = !iqFull 
  io.enqCtrl.ready := iqAllowIn

  //enqueue pointer
  val emptySlot = ~valid.asUInt
  val enqueueSelect = PriorityEncoder(emptySlot)

  when(io.enqCtrl.fire()){
    ctrlFlow(enqueueSelect) := io.enqCtrl.bits.cf
    ctrlSig(enqueueSelect) := io.enqCtrl.bits.ctrl
    brMask(enqueueSelect) := io.enqCtrl.bits.brMask
    valid(enqueueSelect) := true.B
    src1Rdy(enqueueSelect) := io.enqCtrl.bits.src1State === SrcState.rdy
    src2Rdy(enqueueSelect) := io.enqCtrl.bits.src2State === SrcState.rdy
    src3Rdy(enqueueSelect) := io.enqCtrl.bits.src3State === SrcState.rdy
    prfSrc1(enqueueSelect) := io.enqCtrl.bits.psrc1
    prfSrc2(enqueueSelect) := io.enqCtrl.bits.psrc2
    prfSrc3(enqueueSelect) := io.enqCtrl.bits.psrc3
    prfDest(enqueueSelect) := io.enqCtrl.bits.pdest
    oldPDest(enqueueSelect) := io.enqCtrl.bits.old_pdest
    freelistAllocPtr(enqueueSelect) := io.enqCtrl.bits.freelistAllocPtr
    roqIdx(enqueueSelect) := io.enqCtrl.bits.roqIdx

  }

  //Data Queue
  val src1Data = Reg(Vec(iqSize, UInt(XLEN.W)))
  val src2Data = Reg(Vec(iqSize, UInt(XLEN.W)))
  val src3Data = Reg(Vec(iqSize, UInt(XLEN.W)))

  val enqSelNext = RegNext(enqueueSelect)
  val enqFireNext = RegNext(io.enqCtrl.fire())

  // Read RegFile
  when (enqFireNext) {
    src1Data(enqSelNext) := io.enqData.bits.src1
    src2Data(enqSelNext) := io.enqData.bits.src2
    src3Data(enqSelNext) := io.enqData.bits.src3
  }

  // From Common Data Bus(wakeUpPort)
  // TODO: the when-style may causes long-long-long Mux(which means long latency)
  // TODO: ignore ALU'cdb srcRdy, for byPass has done it
  val cdbValid = List.tabulate(wakeupCnt)(i => io.wakeUpPorts(i).valid)
  val cdbData = List.tabulate(wakeupCnt)(i => io.wakeUpPorts(i).bits.data)
  val cdbPdest = List.tabulate(wakeupCnt)(i => io.wakeUpPorts(i).bits.uop.pdest)
  List.tabulate(iqSize)(i =>
    when (valid(i)) {
      List.tabulate(wakeupCnt)(j => {
        when(!src1Rdy(i) && prfSrc1(i) === cdbPdest(j) && cdbValid(j)) {
          src1Rdy(i) := true.B
          src1Data(i) := cdbData(j)
        }
        when(!src2Rdy(i) && prfSrc2(i) === cdbPdest(j) && cdbValid(j)) {
          src2Rdy(i) := true.B
          src2Data(i) := cdbData(j)
        }
        when(!src3Rdy(i) && prfSrc3(i) === cdbPdest(j) && cdbValid(j)) {
          src3Rdy(i) := true.B
          src3Data(i) := cdbData(j)
        }
      })
    }
  )

  // From byPass [speculative] (just for ALU to listen to other ALU's res, include itself)
  // just need Tag(Ctrl). send out Tag when Tag is decided. other ALUIQ listen to them and decide Tag
  // byPassUops is one cycle before byPassDatas
  // TODO: the when-style may causes long-long-long Mux(which means long latency)
  val selUopPdest = List.tabulate(bypassCnt)(i => io.bypassUops(i).bits.pdest)
  val selUopValid = List.tabulate(bypassCnt)(i => io.bypassUops(i).valid) // may only need valid not fire()
  List.tabulate(iqSize)(i  => 
    when (valid(i)) {
      List.tabulate(bypassCnt)(j => {
        when(!src1Rdy(i) && prfSrc1(i) === selUopPdest(j) && selUopValid(j)) {
          src1Rdy(i) := true.B
        }
        when(!src2Rdy(i) && prfSrc2(i) === selUopPdest(j) && selUopValid(j)) {
          src2Rdy(i) := true.B
        }
        when(!src3Rdy(i) && prfSrc3(i) === selUopPdest(j) && selUopValid(j)) {
          src3Rdy(i) := true.B
        }
      })
    }
  )

  //---------------------------------------------------------
  // Select Circuit
  //---------------------------------------------------------
  //layer 1
  val layer1CCUs = (0 until layer1Size by 2) map { i =>
    val CCU_1 = Module(new CompareCircuitUnit(layer = 1, id = i/2))
    CCU_1.io.in1.instRdy := instRdy(i)
    CCU_1.io.in1.roqIdx  := roqIdx(i)
    CCU_1.io.in1.iqIdx   := i.U

    CCU_1.io.in2.instRdy := instRdy(i+1)
    CCU_1.io.in2.roqIdx  := roqIdx(i+1)
    CCU_1.io.in2.iqIdx   := (i+1).U
    
    CCU_1
  }

  //layer 2
  val layer2CCUs = (0 until layer2Size by 2) map { i =>
    val CCU_2 = Module(new CompareCircuitUnit(layer = 2, id = i/2))
    CCU_2.io.in1.instRdy := layer1CCUs(i).io.out.instRdy
    CCU_2.io.in1.roqIdx  := layer1CCUs(i).io.out.roqIdx
    CCU_2.io.in1.iqIdx   := layer1CCUs(i).io.out.iqIdx

    CCU_2.io.in2.instRdy := layer1CCUs(i+1).io.out.instRdy
    CCU_2.io.in2.roqIdx  := layer1CCUs(i+1).io.out.roqIdx
    CCU_2.io.in2.iqIdx   := layer1CCUs(i+1).io.out.iqIdx
    
    CCU_2
  }

  //layer 3
  val CCU_3 = Module(new CompareCircuitUnit(layer = 3, id = 0))
  CCU_3.io.in1.instRdy := layer2CCUs(0).io.out.instRdy
  CCU_3.io.in1.roqIdx  := layer2CCUs(0).io.out.roqIdx
  CCU_3.io.in1.iqIdx   := layer2CCUs(0).io.out.iqIdx

  CCU_3.io.in2.instRdy := layer2CCUs(1).io.out.instRdy
  CCU_3.io.in2.roqIdx  := layer2CCUs(1).io.out.roqIdx
  CCU_3.io.in2.iqIdx   := layer2CCUs(1).io.out.iqIdx

<<<<<<< HEAD

  //Dequeue Logic
  //hold the sel-index to wait for data
  val selInstIdx = RegInit(0.U(iqIdxWidth.W))
  val selInstRdy = RegInit(false.B)


  selInstRdy := CCU_3.io.out.instRdy
  selInstIdx := CCU_3.io.out.iqIdx

  //issue the select instruction
  val dequeueSelect = Wire(UInt(iqIdxWidth.W))
  dequeueSelect := selInstIdx

  val IQreadyGo = selInstRdy && enqFireNext

  io.deq.valid := IQreadyGo

  io.deq.bits.uop.psrc1 := prfSrc1(dequeueSelect)
  io.deq.bits.uop.psrc2 := prfSrc2(dequeueSelect)
  io.deq.bits.uop.psrc3 := prfSrc3(dequeueSelect)
  io.deq.bits.uop.pdest := prfDest(dequeueSelect)
  io.deq.bits.uop.old_pdest := oldPDest(dequeueSelect)
  io.deq.bits.uop.src1State := SrcState.rdy
  io.deq.bits.uop.src2State := SrcState.rdy
  io.deq.bits.uop.src3State := SrcState.rdy
  io.deq.bits.uop.freelistAllocPtr := freelistAllocPtr(dequeueSelect)
  io.deq.bits.uop.roqIdx := roqIdx(dequeueSelect)

  //TODO
  io.deq.bits.redirect := DontCare

  io.deq.bits.src1 := src1Data(dequeueSelect)
  io.deq.bits.src2 := src2Data(dequeueSelect)
  io.deq.bits.src3 := src3Data(dequeueSelect)



  

=======
>>>>>>> ad55d194

}<|MERGE_RESOLUTION|>--- conflicted
+++ resolved
@@ -226,7 +226,6 @@
   CCU_3.io.in2.roqIdx  := layer2CCUs(1).io.out.roqIdx
   CCU_3.io.in2.iqIdx   := layer2CCUs(1).io.out.iqIdx
 
-<<<<<<< HEAD
 
   //Dequeue Logic
   //hold the sel-index to wait for data
@@ -267,7 +266,5 @@
 
   
 
-=======
->>>>>>> ad55d194
 
 }