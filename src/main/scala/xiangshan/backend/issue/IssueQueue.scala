--- conflicted
+++ resolved
@@ -229,7 +229,7 @@
   // when vf exu (with og2) wake up int/mem iq (without og2), the wakeup signals should delay 1 cycle
   // as vf exu's min latency is 1, we do not need consider og0cancel
   val wakeupFromIQ = Wire(chiselTypeOf(io.wakeupFromIQ))
-  wakeupFromIQ.zip(io.wakeupFromIQ).foreach { case (w, w_src) => 
+  wakeupFromIQ.zip(io.wakeupFromIQ).foreach { case (w, w_src) =>
     if (!params.inVfSchd && params.readVfRf && params.hasWakeupFromVf && w_src.bits.params.isVfExeUnit) {
       val noCancel = !LoadShouldCancel(Some(w_src.bits.loadDependency), io.ldCancel)
       w := RegNext(Mux(noCancel, w_src, 0.U.asTypeOf(w)))
@@ -307,13 +307,9 @@
       entriesIO.subDeqSelOH.foreach(_(deqIdx)                   := subDeqSelOHVec.get(deqIdx))
     }
     entriesIO.wakeUpFromWB                                      := io.wakeupFromWB
-<<<<<<< HEAD
-    entriesIO.wakeUpFromIQ                                      := io.wakeupFromIQ
+    entriesIO.wakeUpFromIQ                                      := wakeupFromIQ
     entriesIO.vlIsZero                                          := io.vlIsZero
     entriesIO.vlIsVlmax                                         := io.vlIsVlmax
-=======
-    entriesIO.wakeUpFromIQ                                      := wakeupFromIQ
->>>>>>> 73900036
     entriesIO.og0Cancel                                         := io.og0Cancel
     entriesIO.og1Cancel                                         := io.og1Cancel
     entriesIO.ldCancel                                          := io.ldCancel
@@ -974,12 +970,6 @@
     resultOnehot
   }
 
-<<<<<<< HEAD
-  s0_enqBits.foreach{ x =>
-    x.srcType(3) := SrcType.vp // v0: mask src
-    x.srcType(4) := SrcType.vp // vl&vtype
-  }
-=======
   val robIdxVec = entries.io.robIdx.get
   val uopIdxVec = entries.io.uopIdx.get
   val allEntryOldestOH = selectOldUop(robIdxVec, uopIdxVec, validVec)
@@ -988,7 +978,6 @@
   deqSelOHVec.head := allEntryOldestOH.asUInt & canIssueVec.asUInt
   finalDeqSelValidVec.head := (allEntryOldestOH.asUInt & canIssueVec.asUInt).orR && deqBeforeDly.head.ready
   finalDeqSelOHVec.head := deqSelOHVec.head
->>>>>>> 73900036
 
   for (i <- entries.io.enq.indices) {
     entries.io.enq(i).bits.status match { case enqData =>
