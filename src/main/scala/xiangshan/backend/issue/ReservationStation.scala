--- conflicted
+++ resolved
@@ -92,13 +92,8 @@
   feedback: Boolean,
 )(implicit p: Parameters) extends XSModule {
   val iqIdxWidth = log2Up(iqSize)
-<<<<<<< HEAD
-  val nonBlocked = if (exuCfg == Exu.mulDivExeUnitCfg) false else fixedDelay >= 0
-  val srcNum = if (exuCfg == Exu.jumpExeUnitCfg) 2 else max(exuCfg.intSrcCnt, exuCfg.fpSrcCnt)
-=======
-  val nonBlocked = fixedDelay >= 0
+  val nonBlocked = if (exuCfg == MulDivExeUnitCfg) false else fixedDelay >= 0
   val srcNum = if (exuCfg == JumpExeUnitCfg) 2 else max(exuCfg.intSrcCnt, exuCfg.fpSrcCnt)
->>>>>>> 2225d46e
   val fastPortsCnt = fastPortsCfg.size
   val slowPortsCnt = slowPortsCfg.size
   // require(nonBlocked==fastWakeup)
@@ -141,7 +136,7 @@
   io.numExist := select.io.numExist
   select.io.redirectVec := ctrl.io.redirectVec
   select.io.readyVec := ctrl.io.readyVec
-  select.io.enq.valid := io.fromDispatch.valid && !(io.redirect.valid || io.flush) 
+  select.io.enq.valid := io.fromDispatch.valid && !(io.redirect.valid || io.flush)
   io.fromDispatch.ready := select.io.enq.ready
   select.io.deq.ready := io.deq.ready
   if (feedback) {
@@ -215,13 +210,8 @@
   feedback: Boolean,
 )(implicit p: Parameters) extends XSModule with HasCircularQueuePtrHelper{
   val iqIdxWidth = log2Up(iqSize)
-<<<<<<< HEAD
-  val nonBlocked = if (exuCfg == Exu.mulDivExeUnitCfg) false else fixedDelay >= 0
-  val srcNum = if (exuCfg == Exu.jumpExeUnitCfg) 2 else max(exuCfg.intSrcCnt, exuCfg.fpSrcCnt)
-=======
-  val nonBlocked = fixedDelay >= 0
+  val nonBlocked = if (exuCfg == MulDivExeUnitCfg) false else fixedDelay >= 0
   val srcNum = if (exuCfg == JumpExeUnitCfg) 2 else max(exuCfg.intSrcCnt, exuCfg.fpSrcCnt)
->>>>>>> 2225d46e
   val fastPortsCnt = fastPortsCfg.size
   val slowPortsCnt = slowPortsCfg.size
   // require(nonBlocked==fastWakeup)
@@ -414,7 +404,7 @@
   XSPerfAccumulate("exuBlockDeq", issueValid && !io.deq.ready)
   XSPerfAccumulate("bubbleBlockEnq", haveBubble && !io.enq.ready)
   XSPerfAccumulate("validButNotSel", PopCount(selectMask) - haveReady)
-  
+
   QueuePerf(iqSize, io.numExist, !io.enq.ready)
   XSPerfAccumulate("validUtil", PopCount(validQueue))
   XSPerfAccumulate("emptyUtil", io.numExist - PopCount(validQueue) - PopCount(stateQueue.map(_ === s_replay)) - PopCount(stateQueue.map(_ === s_wait))) // NOTE: hard to count, use utilization - nonEmpty
@@ -423,7 +413,7 @@
   XSPerfAccumulate("waitUtil", PopCount(stateQueue.map(_ === s_wait)))
   XSPerfAccumulate("replayUtil", PopCount(stateQueue.map(_ === s_replay)))
 
-  
+
   if (!feedback && nonBlocked) {
     XSPerfAccumulate("issueValidButBubbleDeq", selectReg && bubbleReg && (deqPtr === bubblePtr))
     XSPerfAccumulate("bubbleShouldNotHaveDeq", selectReg && bubbleReg && (deqPtr === bubblePtr) && io.deq.ready)
@@ -436,7 +426,7 @@
       // NOTE: maybe useless, for logical queue and phyical queue make this no sense
       XSPerfAccumulate(s"replayTimeOfEntry${i}", io.memfeedback.valid && !io.memfeedback.bits.hit && io.memfeedback.bits.rsIdx === i.U)
     }
-    io.isFirstIssue := RegNext(ParallelPriorityMux(selectMask.asBools zip cntCountQueue) === 0.U) 
+    io.isFirstIssue := RegNext(ParallelPriorityMux(selectMask.asBools zip cntCountQueue) === 0.U)
   }
   for(i <- 0 until iqSize) {
     if (i == 0) XSPerfAccumulate("empty", io.numExist === 0.U)
@@ -457,13 +447,8 @@
   feedback: Boolean,
 )(implicit p: Parameters) extends XSModule with HasCircularQueuePtrHelper {
   val iqIdxWidth = log2Up(iqSize)
-<<<<<<< HEAD
-  val nonBlocked = if (exuCfg == Exu.mulDivExeUnitCfg) false else fixedDelay >= 0
-  val srcNum = if (exuCfg == Exu.jumpExeUnitCfg) 2 else max(exuCfg.intSrcCnt, exuCfg.fpSrcCnt)
-=======
-  val nonBlocked = fixedDelay >= 0
+  val nonBlocked = if (exuCfg == MulDivExeUnitCfg) false else fixedDelay >= 0
   val srcNum = if (exuCfg == JumpExeUnitCfg) 2 else max(exuCfg.intSrcCnt, exuCfg.fpSrcCnt)
->>>>>>> 2225d46e
   val fastPortsCnt = fastPortsCfg.size
   val slowPortsCnt = slowPortsCfg.size
   // require(nonBlocked==fastWakeup)
@@ -632,7 +617,7 @@
       io.fastUopOut.bits  := fastSentUop
     } else {
       val bpQueue = Module(new BypassQueue(fixedDelay))
-      bpQueue.io.in.valid := selValid && (if (exuCfg == Exu.mulDivExeUnitCfg) fastAsynUop.fuType === FuType.mul else true.B)
+      bpQueue.io.in.valid := selValid && (if (exuCfg == MulDivExeUnitCfg) fastAsynUop.fuType === FuType.mul else true.B)
       bpQueue.io.in.bits  := fastSentUop
       bpQueue.io.in.bits.roqIdx := fastRoqIdx
       bpQueue.io.redirect := io.redirect
@@ -767,13 +752,8 @@
   feedback: Boolean,
 )(implicit p: Parameters) extends XSModule {
   val iqIdxWidth = log2Up(iqSize)
-<<<<<<< HEAD
-  val nonBlocked = if (exuCfg == Exu.mulDivExeUnitCfg) false else fixedDelay >= 0
-  val srcNum = if (exuCfg == Exu.jumpExeUnitCfg) 2 else max(exuCfg.intSrcCnt, exuCfg.fpSrcCnt)
-=======
-  val nonBlocked = fixedDelay >= 0
+  val nonBlocked = if (exuCfg == MulDivExeUnitCfg) false else fixedDelay >= 0
   val srcNum = if (exuCfg == JumpExeUnitCfg) 2 else max(exuCfg.intSrcCnt, exuCfg.fpSrcCnt)
->>>>>>> 2225d46e
   val fastPortsCnt = fastPortsCfg.size
   val slowPortsCnt = slowPortsCfg.size
   // require(nonBlocked==fastWakeup)
