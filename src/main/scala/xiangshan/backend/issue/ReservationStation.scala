--- conflicted
+++ resolved
@@ -457,19 +457,13 @@
         wakeupBypassMask(j) := VecInit(targetFastWakeupMatch.map(_ (j)))
       }
 
-<<<<<<< HEAD
-      val bypassNetwork = Module(new BypassNetwork(params.numSrc, params.numFastWakeup, params.dataBits, params.optBuf))
+      val bypassNetwork = BypassNetwork(params.numSrc, params.numFastWakeup, params.dataBits, params.optBuf)
       bypassNetwork.io.hold := !deq.ready
-=======
-      val bypassNetwork = BypassNetwork(params.numSrc, params.numFastWakeup, params.dataBits, params.optBuf)
-      bypassNetwork.io.hold := !io.deq(i).ready
->>>>>>> b2482bc1
       bypassNetwork.io.source := s1_out(i).bits.src.take(params.numSrc)
       bypassNetwork.io.bypass.zip(wakeupBypassMask.zip(io.fastDatas)).foreach { case (by, (m, d)) =>
         by.valid := m
         by.data := d
       }
-<<<<<<< HEAD
       bypassNetwork.io.target <> deq.bits.src.take(params.numSrc)
 
       // For load instructions, if its source operand is bypassed from load,
@@ -495,15 +489,12 @@
         io.deq(i).bits := Mux(deq.valid, deq.bits, ldFastDeq.bits)
         io.load.get.fastMatch(i) := ldCanBeFast
       }
-    }
-=======
-      bypassNetwork.io.target <> io.deq(i).bits.src.take(params.numSrc)
->>>>>>> b2482bc1
 
       for (j <- 0 until params.numFastWakeup) {
         XSPerfAccumulate(s"source_bypass_${j}_$i", s1_out(i).fire() && wakeupBypassMask(j).asUInt().orR())
       }
     }
+
     if (io.store.isDefined) {
       io.store.get.stData(i).valid := deq.valid
       io.store.get.stData(i).bits.data := deq.bits.src(1)
