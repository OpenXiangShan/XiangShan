--- conflicted
+++ resolved
@@ -192,15 +192,10 @@
     if (io.checkwait.isDefined) {
      rs.foreach(_.io.checkwait.get <> io.checkwait.get)
     }
-<<<<<<< HEAD
-    val enqVec = VecInit(doEnqueue.zip(select.io.allocate.map(_.bits)).map{ case (d, b) => Mux(d, b, 0.U) })
-    select.io.best := AgeDetector(params.numEntries, enqVec, statusArray.io.flushed)
-=======
     if (io.store.isDefined) {
       io.store.get.stData <> rs.flatMap(_.io.store.get.stData)
     }
   }
->>>>>>> ba8c0d5e
 
   var fastWakeupIdx = 0
   def connectFastWakeup(uop: ValidIO[MicroOp], data: UInt): Unit = {
@@ -309,6 +304,8 @@
     */
   // select the issue instructions
   select.io.request := statusArray.io.canIssue
+  val enqVec = VecInit(doEnqueue.zip(select.io.allocate.map(_.bits)).map{ case (d, b) => Mux(d, b, 0.U) })
+  select.io.best := AgeDetector(params.numEntries, enqVec, statusArray.io.flushed)
   for (i <- 0 until params.numDeq) {
     select.io.grant(i).ready := io.deq(i).ready
     statusArray.io.issueGranted(i).valid := select.io.grant(i).fire
