/***************************************************************************************
* Copyright (c) 2020-2021 Institute of Computing Technology, Chinese Academy of Sciences
* Copyright (c) 2020-2021 Peng Cheng Laboratory
*
* XiangShan is licensed under Mulan PSL v2.
* You can use this software according to the terms and conditions of the Mulan PSL v2.
* You may obtain a copy of Mulan PSL v2 at:
*          http://license.coscl.org.cn/MulanPSL2
*
* THIS SOFTWARE IS PROVIDED ON AN "AS IS" BASIS, WITHOUT WARRANTIES OF ANY KIND,
* EITHER EXPRESS OR IMPLIED, INCLUDING BUT NOT LIMITED TO NON-INFRINGEMENT,
* MERCHANTABILITY OR FIT FOR A PARTICULAR PURPOSE.
*
* See the Mulan PSL v2 for more details.
***************************************************************************************/

package xiangshan.backend.issue

import chipsalliance.rocketchip.config.Parameters
import chisel3._
import chisel3.util._
import freechips.rocketchip.diplomacy.{LazyModule, LazyModuleImp}
import xiangshan._
import utils._
import xiangshan.backend.exu.ExuConfig
import xiangshan.backend.fu.FuConfig
import xiangshan.mem.{SqPtr, StoreDataBundle, MemWaitUpdateReq}
import xiangshan.backend.fu.fpu.{FMAMidResult, FMAMidResultIO}

import scala.math.max

case class RSParams
(
  var numEntries: Int = 0,
  var numEnq: Int = 0,
  var numDeq: Int = 0,
  var numSrc: Int = 0,
  var dataBits: Int = 0,
  var dataIdBits: Int = 0,
  var numFastWakeup: Int = 0,
  var numWakeup: Int = 0,
  var hasFeedback: Boolean = false,
  var delayedRf: Boolean = false,
  var fixedLatency: Int = -1,
  var checkWaitBit: Boolean = false,
  var optBuf: Boolean = false,
  // special cases
  var isJump: Boolean = false,
  var isAlu: Boolean = false,
  var isStore: Boolean = false,
  var isMul: Boolean = false,
  var isLoad: Boolean = false,
  var exuCfg: Option[ExuConfig] = None
){
  def allWakeup: Int = numFastWakeup + numWakeup
  def indexWidth: Int = log2Up(numEntries)
  // oldestFirst: (Enable_or_not, Need_balance, Victim_index)
  def oldestFirst: (Boolean, Boolean, Int) = (true, !isLoad, if (isLoad) 0 else numDeq - 1)
  def hasMidState: Boolean = exuCfg.get == FmacExeUnitCfg
  def needScheduledBit: Boolean = hasFeedback || delayedRf || hasMidState
  def needBalance: Boolean = exuCfg.get.needLoadBalance

  override def toString: String = {
    s"type ${exuCfg.get.name}, size $numEntries, enq $numEnq, deq $numDeq, numSrc $numSrc, fast $numFastWakeup, wakeup $numWakeup"
  }
}

class ReservationStationWrapper(implicit p: Parameters) extends LazyModule with HasXSParameter {
  val params = new RSParams

  def addIssuePort(cfg: ExuConfig, deq: Int): Unit = {
    require(params.numEnq == 0, "issue ports should be added before dispatch ports")
    params.dataBits = XLEN
    params.dataIdBits = PhyRegIdxWidth
    params.numEntries += IssQueSize * deq
    params.numDeq = deq
    params.numSrc = max(params.numSrc, max(cfg.intSrcCnt, cfg.fpSrcCnt))
    params.exuCfg = Some(cfg)
    cfg match {
      case JumpCSRExeUnitCfg => params.isJump = true
      case AluExeUnitCfg => params.isAlu = true
      case StaExeUnitCfg => params.isStore = true
      case MulDivExeUnitCfg => params.isMul = true
      case LdExeUnitCfg => params.isLoad = true
      case _ =>
    }
    // TODO: why jump needs two sources?
    if (cfg == JumpCSRExeUnitCfg) {
      params.numSrc = 2
    }
    if (cfg == StaExeUnitCfg || cfg == LdExeUnitCfg) {
      params.hasFeedback = true
      params.checkWaitBit = true
    }
    if (cfg.hasCertainLatency) {
      params.fixedLatency = if (cfg == MulDivExeUnitCfg) mulCfg.latency.latencyVal.get else cfg.latency.latencyVal.get
    }
  }

  def addDispatchPort(): Seq[FuConfig] = {
    params.numEnq += 1
    params.exuCfg.get.fuConfigs
  }
  def addEarlyWakeup(num: Int) = {
    params.numFastWakeup += num
  }
  def addWakeup(num: Int) = {
    params.numWakeup += num
  }
  def canAccept(fuType: UInt): Bool = params.exuCfg.get.canAccept(fuType)
  def intSrcCnt = params.exuCfg.get.intSrcCnt
  def fpSrcCnt = params.exuCfg.get.fpSrcCnt
  def numOutFastWakeupPort: Int = if (params.fixedLatency >= 0) params.numDeq else 0
  def numExtFastWakeupPort: Int = if (params.exuCfg.get == LdExeUnitCfg) params.numDeq else 0
  def numAllFastWakeupPort: Int = numOutFastWakeupPort + numExtFastWakeupPort
  def numIntWbPort: Int = {
    val privatePort = params.exuCfg.get.writeIntRf && params.exuCfg.get.wbIntPriority <= 1
    if (privatePort) params.numDeq else 0
  }
  def numFpWbPort: Int = {
    val privatePort = params.exuCfg.get.writeFpRf && params.exuCfg.get.wbFpPriority <= 1
    if (privatePort) params.numDeq else 0
  }
  def wbIntPriority: Int = params.exuCfg.get.wbIntPriority
  def wbFpPriority: Int = params.exuCfg.get.wbFpPriority

  override def toString: String = params.toString

  lazy val module = new LazyModuleImp(this) {
    // for better timing, we limits the size of RS to 2-deq
    val maxRsDeq = 2

    // split rs to 2-deq
    require(params.numEnq < params.numDeq || params.numEnq % params.numDeq == 0)
    require(params.numEntries % params.numDeq == 0)
    val numRS = (params.numDeq + (maxRsDeq - 1)) / maxRsDeq
    val rs = (0 until numRS).map(i => {
      val numDeq = Seq(params.numDeq - maxRsDeq * i, maxRsDeq).min
      val numEnq = params.numEnq / numRS
      val numEntries = numDeq * params.numEntries / params.numDeq
      val rsParam = params.copy(numEnq = numEnq, numDeq = numDeq, numEntries = numEntries)
      val updatedP = p.alter((site, here, up) => {
        case XSCoreParamsKey => up(XSCoreParamsKey).copy(
          IssQueSize = numEntries
        )
      })
      Module(new ReservationStation(rsParam)(updatedP))
    })

    val updatedP = p.alter((site, here, up) => {
      case XSCoreParamsKey => up(XSCoreParamsKey).copy(
        IssQueSize = rs.map(_.size).max
      )
    })
    val io = IO(new ReservationStationIO(params)(updatedP))

    rs.foreach(_.io.redirect <> io.redirect)
    rs.foreach(_.io.flush <> io.flush)
    io.numExist <> rs.map(_.io.numExist).reduce(_ +& _)
    io.fromDispatch <> rs.flatMap(_.io.fromDispatch)
    io.srcRegValue <> rs.flatMap(_.io.srcRegValue)
    if (io.fpRegValue.isDefined) {
      rs.foreach(_.io.fpRegValue.get <> io.fpRegValue.get)
    }
    io.deq <> rs.flatMap(_.io.deq)
    rs.foreach(_.io.fastUopsIn <> io.fastUopsIn)
    rs.foreach(_.io.fastDatas <> io.fastDatas)
    rs.foreach(_.io.slowPorts <> io.slowPorts)
    if (io.fastWakeup.isDefined) {
      io.fastWakeup.get <> rs.flatMap(_.io.fastWakeup.get)
    }
    if (io.jump.isDefined) {
      rs.foreach(_.io.jump.get <> io.jump.get)
    }
    if (io.feedback.isDefined) {
      io.feedback.get <> rs.flatMap(_.io.feedback.get)
    }
    if (io.checkwait.isDefined) {
     rs.foreach(_.io.checkwait.get <> io.checkwait.get)
    }
    if (io.store.isDefined) {
      io.store.get.stData <> rs.flatMap(_.io.store.get.stData)
    }
    if (io.load.isDefined) {
      io.load.get.fastMatch <> rs.flatMap(_.io.load.get.fastMatch)
    }
    if (io.fmaMid.isDefined) {
      io.fmaMid.get <> rs.flatMap(_.io.fmaMid.get)
    }
  }

  var fastWakeupIdx = 0
  def connectFastWakeup(uop: ValidIO[MicroOp], data: UInt): Unit = {
    module.io.fastUopsIn(fastWakeupIdx) := uop
    module.io.fastDatas(fastWakeupIdx) := data
    fastWakeupIdx += 1
  }
  def connectFastWakeup(uop: Seq[ValidIO[MicroOp]], data: Seq[UInt]): Unit = {
    for ((u, d) <- uop.zip(data)) {
      connectFastWakeup(u, d)
    }
  }
}

class ReservationStationIO(params: RSParams)(implicit p: Parameters) extends XSBundle {
  val redirect = Flipped(ValidIO(new Redirect))
  val flush = Input(Bool())
  val numExist = Output(UInt(log2Up(params.numEntries + 1).W))
  // enq
  val fromDispatch = Vec(params.numEnq, Flipped(DecoupledIO(new MicroOp)))
  val srcRegValue = Vec(params.numEnq, Input(Vec(params.numSrc, UInt(params.dataBits.W))))
  val fpRegValue = if (params.delayedRf) Some(Input(UInt(params.dataBits.W))) else None
  // deq
  val deq = Vec(params.numDeq, DecoupledIO(new ExuInput))
  // wakeup
  val fastUopsIn = Vec(params.numFastWakeup, Flipped(ValidIO(new MicroOp)))
  val fastDatas = Vec(params.numFastWakeup, Input(UInt(params.dataBits.W)))
  val slowPorts = Vec(params.numWakeup, Flipped(ValidIO(new ExuOutput)))
  // extra
  val fastWakeup = if (params.fixedLatency >= 0) Some(Vec(params.numDeq, ValidIO(new MicroOp))) else None
  val jump = if (params.isJump) Some(new Bundle {
    val jumpPc = Input(UInt(VAddrBits.W))
    val jalr_target = Input(UInt(VAddrBits.W))
  }) else None
  val feedback = if (params.hasFeedback) Some(Vec(params.numDeq, 
    Flipped(new MemRSFeedbackIO) 
  )) else None
  val checkwait = if (params.checkWaitBit) Some(new Bundle {
    val stIssuePtr = Input(new SqPtr())
    val stIssue = Flipped(Vec(exuParameters.StuCnt, ValidIO(new ExuInput)))
    val memWaitUpdateReq = Flipped(new MemWaitUpdateReq)
  }) else None
  val store = if (params.isStore) Some(new Bundle {
    val stData = Vec(params.numDeq, ValidIO(new StoreDataBundle))
  }) else None
  val load = if (params.isLoad) Some(new Bundle() {
    val fastMatch = Vec(params.numDeq, Output(UInt(exuParameters.LduCnt.W)))
  }) else None
  val fmaMid = if (params.exuCfg.get == FmacExeUnitCfg) Some(Vec(params.numDeq, Flipped(new FMAMidResultIO))) else None

  override def cloneType: ReservationStationIO.this.type =
    new ReservationStationIO(params).asInstanceOf[this.type]
}

class ReservationStation(params: RSParams)(implicit p: Parameters) extends XSModule {
  val io = IO(new ReservationStationIO(params))

  val statusArray = Module(new StatusArray(params))
  val select = Module(new SelectPolicy(params))
  val dataArray = Module(new DataArray(params))
  val payloadArray = Module(new PayloadArray(new MicroOp, params))

  val s2_deq = Wire(io.deq.cloneType)

  io.numExist := PopCount(statusArray.io.isValid)
  statusArray.io.redirect := io.redirect
  statusArray.io.flush := io.flush

  /**
    * S0: Update status (from dispatch and wakeup) and schedule possible instructions to issue.
    */
  // enqueue from dispatch
  select.io.validVec := statusArray.io.isValid
  // agreement with dispatch: don't enqueue when io.redirect.valid
  val doEnqueue = VecInit(io.fromDispatch.map(_.fire && !io.redirect.valid && !io.flush))
  val enqShouldNotFlushed = io.fromDispatch.map(d => d.fire && !d.bits.robIdx.needFlush(io.redirect, io.flush))
  XSPerfAccumulate("wrong_stall", Mux(io.redirect.valid, PopCount(enqShouldNotFlushed), 0.U))
  val needFpSource = io.fromDispatch.map(_.bits.needRfRPort(1, 1, false))
  for (i <- 0 until params.numEnq) {
    io.fromDispatch(i).ready := select.io.allocate(i).valid
    // for better timing, we update statusArray no matter there's a flush or not
    statusArray.io.update(i).enable := io.fromDispatch(i).fire()
    statusArray.io.update(i).addr := select.io.allocate(i).bits
    statusArray.io.update(i).data.valid := true.B
    statusArray.io.update(i).data.scheduled := params.delayedRf.B && needFpSource(i)
    statusArray.io.update(i).data.blocked := params.checkWaitBit.B && io.fromDispatch(i).bits.cf.loadWaitBit
    statusArray.io.update(i).data.credit := Mux(params.delayedRf.B && needFpSource(i), 2.U, 0.U)
    statusArray.io.update(i).data.srcState := VecInit(io.fromDispatch(i).bits.srcIsReady.take(params.numSrc))
    statusArray.io.update(i).data.midState := false.B
    statusArray.io.update(i).data.psrc := VecInit(io.fromDispatch(i).bits.psrc.take(params.numSrc))
    statusArray.io.update(i).data.srcType := VecInit(io.fromDispatch(i).bits.ctrl.srcType.take(params.numSrc))
    statusArray.io.update(i).data.robIdx := io.fromDispatch(i).bits.robIdx
    statusArray.io.update(i).data.sqIdx := io.fromDispatch(i).bits.sqIdx
    statusArray.io.update(i).data.waitForSqIdx := io.fromDispatch(i).bits.cf.waitForSqIdx
    statusArray.io.update(i).data.waitForStoreData := false.B
    statusArray.io.update(i).data.isFirstIssue := true.B
    // for better power, we don't write payload array when there's a redirect
    payloadArray.io.write(i).enable := doEnqueue(i)
    payloadArray.io.write(i).addr := select.io.allocate(i).bits
    payloadArray.io.write(i).data := io.fromDispatch(i).bits
    payloadArray.io.write(i).data.debugInfo.enqRsTime := GTimer()
  }

  // when config.checkWaitBit is set, we need to block issue until the corresponding store issues
  if (params.checkWaitBit) {
    statusArray.io.stIssuePtr := io.checkwait.get.stIssuePtr
    statusArray.io.memWaitUpdateReq := io.checkwait.get.memWaitUpdateReq
  }
  // wakeup from other RS or function units
  val wakeupValid = io.fastUopsIn.map(_.valid) ++ io.slowPorts.map(_.valid)
  val wakeupDest = io.fastUopsIn.map(_.bits) ++ io.slowPorts.map(_.bits.uop)
  for (i <- 0 until params.numFastWakeup + params.numWakeup) {
    statusArray.io.wakeup(i).valid := wakeupValid(i)
    statusArray.io.wakeup(i).bits := wakeupDest(i)
  }

  // select the issue instructions
  // Option 1: normal selection (do not care about the age)
  select.io.request := statusArray.io.canIssue
  // Option 2: select the oldest
  val enqVec = VecInit(doEnqueue.zip(select.io.allocate.map(_.bits)).map{ case (d, b) => Mux(d, b, 0.U) })
  val oldestSel = AgeDetector(params.numEntries, enqVec, statusArray.io.flushed, statusArray.io.canIssue)

  // send address to read uop and data
  // For better timing, we read the payload array before we determine which instruction to issue.
  // In this way, selection and payload read happen simultaneously.
  for (i <- 0 until params.numDeq) {
    payloadArray.io.read(i).addr := select.io.grant(i).bits
  }
  payloadArray.io.read(params.numDeq).addr := oldestSel.bits

  /**
    * S1: read uop and data
    */
  val issueVec = Wire(Vec(params.numDeq, Valid(UInt(params.numEntries.W))))
  val oldestOverride = Wire(Vec(params.numDeq, Bool()))
  if (params.oldestFirst._1) {
    // When the reservation station has oldestFirst, we need to issue the oldest instruction if possible.
    // However, in this case, the select policy always selects at maximum numDeq instructions to issue.
    // Thus, we need an arbitration between the numDeq + 1 possibilities.
    val oldestSelection = Module(new OldestSelection(params))
    oldestSelection.io.in := RegNext(select.io.grant)
    oldestSelection.io.oldest := RegNext(oldestSel)
    // By default, we use the default victim index set in parameters.
    oldestSelection.io.canOverride := (0 until params.numDeq).map(_ == params.oldestFirst._3).map(_.B)
    // When deq width is two, we have a balance bit to indicate selection priorities.
    // For better performance, we decide the victim according to selection priorities.
    if (params.needBalance && params.oldestFirst._2 && params.numDeq == 2) {
      // When balance2 bit is set, selection prefers the second selection port.
      // Thus, the first is the victim if balance2 bit is set.
      oldestSelection.io.canOverride(0) := select.io.grantBalance
      oldestSelection.io.canOverride(1) := !select.io.grantBalance
    }
    issueVec := oldestSelection.io.out
    oldestOverride := oldestSelection.io.isOverrided
  }
  else {
    issueVec := RegNext(select.io.grant)
    oldestOverride.foreach(_ := false.B)
  }

  // pipeline registers for stage one
  val s1_do_enqueue = RegNext(doEnqueue)
  val s1_out = Wire(Vec(params.numDeq, Decoupled(new ExuInput)))
  // Do the read data arbitration
  for ((doOverride, i) <- oldestOverride.zipWithIndex) {
    s1_out(i).bits.uop := Mux(doOverride, payloadArray.io.read.last.data, payloadArray.io.read(i).data)
  }
  s1_out.foreach(_.bits.uop.debugInfo.selectTime := GTimer())

  for (i <- 0 until params.numDeq) {
    s1_out(i).valid := issueVec(i).valid && !s1_out(i).bits.uop.robIdx.needFlush(io.redirect, io.flush)
    statusArray.io.issueGranted(i).valid := issueVec(i).valid && s1_out(i).ready
    statusArray.io.issueGranted(i).bits := issueVec(i).bits
<<<<<<< HEAD
    // For FMAs that can be scheduled multiple times, only when
    // all source operands are ready we dequeue the instruction.
    statusArray.io.deqResp(i).valid := issueVec(i).valid && s1_out(i).ready && statusArray.io.allSrcReady(i)
    statusArray.io.deqResp(i).bits.rsMask := issueVec(i).bits
    statusArray.io.deqResp(i).bits.success := s2_deq(i).ready
    statusArray.io.deqResp(i).bits.resptype := DontCare
    statusArray.io.deqResp(i).bits.dataInvalidSqIdx := DontCare
    if (io.feedback.isDefined) {
      statusArray.io.deqResp(i).valid := io.feedback.get(i).memfeedback.valid
      statusArray.io.deqResp(i).bits.rsMask := UIntToOH(io.feedback.get(i).memfeedback.bits.rsIdx)
      statusArray.io.deqResp(i).bits.success := io.feedback.get(i).memfeedback.bits.hit
      statusArray.io.deqResp(i).bits.resptype := io.feedback.get(i).memfeedback.bits.sourceType
      statusArray.io.deqResp(i).bits.dataInvalidSqIdx := io.feedback.get(i).memfeedback.bits.dataInvalidSqIdx
=======
    if (io.feedback.isDefined) {
      // feedbackSlow
      statusArray.io.deqResp(2*i).valid := io.feedback.get(i).feedbackSlow.valid
      statusArray.io.deqResp(2*i).bits.rsMask := UIntToOH(io.feedback.get(i).feedbackSlow.bits.rsIdx)
      statusArray.io.deqResp(2*i).bits.success := io.feedback.get(i).feedbackSlow.bits.hit
      statusArray.io.deqResp(2*i).bits.resptype := io.feedback.get(i).feedbackSlow.bits.sourceType
      // feedbackFast, for load pipeline only
      statusArray.io.deqResp(2*i+1).valid := io.feedback.get(i).feedbackFast.valid
      statusArray.io.deqResp(2*i+1).bits.rsMask := UIntToOH(io.feedback.get(i).feedbackFast.bits.rsIdx)
      statusArray.io.deqResp(2*i+1).bits.success := io.feedback.get(i).feedbackFast.bits.hit
      statusArray.io.deqResp(2*i+1).bits.resptype := io.feedback.get(i).feedbackFast.bits.sourceType
    } else {
      // For FMAs that can be scheduled multiple times, only when
      // all source operands are ready we dequeue the instruction.
      statusArray.io.deqResp(i).valid := issueVec(i).valid && s1_out(i).ready && statusArray.io.allSrcReady(i)
      statusArray.io.deqResp(i).bits.rsMask := issueVec(i).bits
      statusArray.io.deqResp(i).bits.success := s2_deq(i).ready
      statusArray.io.deqResp(i).bits.resptype := DontCare
>>>>>>> d87b76aa
    }

    if (io.fastWakeup.isDefined) {
      val wakeupQueue = Module(new WakeupQueue(params.fixedLatency))
      val fuCheck = if (params.isMul) s1_out(i).bits.uop.ctrl.fuType === FuType.mul else true.B
      // TODO: optimize timing here since ready may be slow
      wakeupQueue.io.in.valid := issueVec(i).valid && s1_out(i).ready && fuCheck
      wakeupQueue.io.in.bits := s1_out(i).bits.uop
      wakeupQueue.io.in.bits.debugInfo.issueTime := GTimer() + 1.U
      wakeupQueue.io.redirect := io.redirect
      wakeupQueue.io.flush := io.flush
      io.fastWakeup.get(i) := wakeupQueue.io.out
      XSPerfAccumulate(s"fast_blocked_$i", issueVec(i).valid && fuCheck && !s1_out(i).ready)
    }
  }
  statusArray.io.updateMidState := 0.U

  // select whether the source is from (whether regfile or imm)
  // for read-after-issue, it's done over the selected uop
  // for read-before-issue, it's done over the enqueue uop (and store the imm in dataArray to save space)
  // lastAllocateUop: Vec(config.numEnq, new MicroOp)
  val lastAllocateUop = RegNext(VecInit(io.fromDispatch.map(_.bits)))
  val immBypassedData = Wire(Vec(params.numEnq, Vec(params.numSrc, UInt(params.dataBits.W))))
  for (((uop, data), bypass) <- lastAllocateUop.zip(io.srcRegValue).zip(immBypassedData)) {
    val jumpPc = if (io.jump.isDefined) Some(io.jump.get.jumpPc) else None
    val jalr_target = if (io.jump.isDefined) Some(io.jump.get.jalr_target) else None
    bypass := ImmExtractor(params, uop, data, jumpPc, jalr_target)
  }

  /**
    * S1: Data broadcast (from Regfile and FUs) and read
    *
    * Note: this is only needed when read-before-issue
    */
  // dispatch data: the next cycle after enqueue
  for (i <- 0 until params.numEnq) {
    dataArray.io.write(i).enable := s1_do_enqueue(i)
    dataArray.io.write(i).mask := RegNext(statusArray.io.update(i).data.srcState)
    dataArray.io.write(i).addr := RegNext(select.io.allocate(i).bits)
    dataArray.io.write(i).data := immBypassedData(i)
    if (params.delayedRf) {
      dataArray.io.delayedWrite(i).valid := RegNext(s1_do_enqueue(i) && needFpSource(i))
      dataArray.io.delayedWrite(i).bits := io.fpRegValue.get
    }
  }
  // data broadcast: from function units (only slow wakeup date are needed)
  val broadcastValid = io.slowPorts.map(_.valid)
  val broadcastValue = VecInit(io.slowPorts.map(_.bits.data))
  require(broadcastValid.size == params.numWakeup)
  require(broadcastValue.size == params.numWakeup)
  val slowWakeupMatchVec = Wire(Vec(params.numEntries, Vec(params.numSrc, Vec(params.numWakeup, Bool()))))
  for (i <- 0 until params.numEntries) {
    for (j <- 0 until params.numSrc) {
      slowWakeupMatchVec(i)(j) := statusArray.io.wakeupMatch(i)(j).asBools.drop(params.numFastWakeup)
    }
  }
  dataArray.io.multiWrite.zipWithIndex.foreach { case (w, i) =>
    w.enable := broadcastValid(i)
    for (j <- 0 until params.numSrc) {
      w.addr(j) := VecInit(slowWakeupMatchVec.map(_(j)(i))).asUInt
    }
    w.data := broadcastValue(i)
  }

  /**
    * S1: read data from regfile
    */
  // For better timing, we add one more read port to data array when oldestFirst is enabled,
  // and select data after the arbiter decides which one to issue.
  // In this way, selection and data read happen simultaneously.
  for (i <- 0 until params.numDeq) {
    dataArray.io.read(i).addr := select.io.grant(i).bits
  }
  dataArray.io.read.last.addr := oldestSel.bits
  // Do the read data arbitration
  s1_out.foreach(_.bits.src := DontCare)
  for ((doOverride, i) <- oldestOverride.zipWithIndex) {
    for (j <- 0 until params.numSrc) {
      s1_out(i).bits.src(j) := Mux(doOverride, dataArray.io.read.last.data(j), dataArray.io.read(i).data(j))
    }
  }

  // for read-before-issue, we need to bypass the enqueue data here
  // for read-after-issue, we need to bypass the imm here
  // check enq data bypass (another form of broadcast except that we know where it hits) here
  val s1_allocate_index = select.io.allocate.map(a => RegNext(OHToUInt(a.bits)))
  val s1_issue_index = issueVec.map(iss => OHToUInt(iss.bits))
  val s1_select_bypass_s0 = Wire(Vec(params.numDeq, Vec(params.numEnq, Bool())))
  for ((bypass, i) <- s1_select_bypass_s0.zipWithIndex) {
    // bypass: Vec(config.numEnq, Bool())
    bypass := s1_do_enqueue.zip(s1_allocate_index).map{ case (enq, idx) => enq && idx === s1_issue_index(i) }
    // enqSrcStateReg: Vec(config.numEnq, Vec(config.numSrc, Bool()))
    // [i][j]: i-th enqueue, j-th source state
    val enqSrcStateReg = RegNext(VecInit(statusArray.io.update.map(_.data.srcState)))
    // enqBypassValid: Vec(config.numEnq, Vec(config.numSrc, Bool()))
    val enqBypassValid = enqSrcStateReg.zip(bypass).map { case (state, sel) => VecInit(state.map(_ && sel)) }

    // bypass data for config.numDeq
    val deqBypassValid = Mux1H(bypass, enqBypassValid)
    val deqBypassData = Mux1H(bypass, immBypassedData)

    // dequeue data should be bypassed
    deqBypassValid.zip(deqBypassData).zip(s1_out(i).bits.src).foreach{ case ((byValid, byData), o) =>
      when (byValid) {
        o := byData
      }
    }
  }

  /**
    * S1: detect bypass from fast wakeup
    */
  // control: check the fast wakeup match
  val fastWakeupMatchVec = Wire(Vec(params.numEntries, Vec(params.numSrc, Vec(params.numFastWakeup, Bool()))))
  for (i <- 0 until params.numEntries) {
    for (j <- 0 until params.numSrc) {
      fastWakeupMatchVec(i)(j) := statusArray.io.wakeupMatch(i)(j).asBools.take(params.numFastWakeup)
    }
  }
  val fastWakeupMatchRegVec = RegNext(fastWakeupMatchVec)

  /**
    * S2: to function units
    */
  val s1_first_issue = statusArray.io.isFirstIssue
  val s1_out_fire = s1_out.zip(s2_deq).map(x => x._1.valid && x._2.ready)
  val s2_issue_index = s1_issue_index.zip(s1_out_fire).map(x => RegEnable(x._1, x._2))
  val s2_first_issue = s1_first_issue.zip(s1_out_fire).map(x => RegEnable(x._1, x._2))
  for (i <- 0 until params.numDeq) {
    // payload: send to function units
    // TODO: these should be done outside RS
    PipelineConnect(s1_out(i), s2_deq(i), s2_deq(i).ready || s2_deq(i).bits.uop.robIdx.needFlush(io.redirect, io.flush), false.B)
    if (params.hasFeedback) {
      io.feedback.get(i).rsIdx := s2_issue_index(i)
      io.feedback.get(i).isFirstIssue := s2_first_issue(i)
    }
    if (params.hasMidState) {
      io.fmaMid.get(i).waitForAdd := !RegEnable(statusArray.io.allSrcReady(i), s1_out_fire(i))
      io.fmaMid.get(i).in.valid := !s2_first_issue(i)
      XSPerfAccumulate(s"fma_partial2_issue_$i", io.deq(i).fire && io.fmaMid.get(i).waitForAdd)
      XSPerfAccumulate(s"fma_final_issue_$i", io.deq(i).fire && io.fmaMid.get(i).in.valid)
    }
    s2_deq(i).ready := io.deq(i).ready
    io.deq(i).valid := s2_deq(i).valid
    io.deq(i).bits := s2_deq(i).bits

    // data: send to bypass network
    // TODO: these should be done outside RS
    if (params.numFastWakeup > 0) {
      val targetFastWakeupMatch = Mux1H(issueVec(i).bits, fastWakeupMatchRegVec)
      val wakeupBypassMask = Wire(Vec(params.numFastWakeup, Vec(params.numSrc, Bool())))
      for (j <- 0 until params.numFastWakeup) {
        wakeupBypassMask(j) := VecInit(targetFastWakeupMatch.map(_(j)))
      }

      val bypassNetwork = BypassNetwork(params.numSrc, params.numFastWakeup, params.dataBits, params.optBuf)
      bypassNetwork.io.hold := !s2_deq(i).ready
      bypassNetwork.io.source := s1_out(i).bits.src.take(params.numSrc)
      bypassNetwork.io.bypass.zip(wakeupBypassMask.zip(io.fastDatas)).foreach { case (by, (m, d)) =>
        by.valid := m
        by.data := d
      }
      bypassNetwork.io.target <> s2_deq(i).bits.src.take(params.numSrc)

      // For load instructions, if its source operand is bypassed from load,
      // we reduce its latency for one cycle since it does not need to read
      // from data array. Timing to be optimized later.
      if (params.isLoad) {
        val ldFastDeq = Wire(io.deq(i).cloneType)
        // Condition: wakeup by load (to select load wakeup bits)
        val ldCanBeFast = VecInit(
          wakeupBypassMask.drop(exuParameters.AluCnt).take(exuParameters.LduCnt).map(_.asUInt.orR)
        ).asUInt
        ldFastDeq.valid := issueVec(i).valid && ldCanBeFast.orR
        ldFastDeq.ready := true.B
        ldFastDeq.bits.src := DontCare
        ldFastDeq.bits.uop := s1_out(i).bits.uop
        // when last cycle load has fast issue, cancel this cycle's normal issue and let it go
        val lastCycleLdFire = RegNext(ldFastDeq.valid && !s2_deq(i).valid && io.deq(i).ready)
        when (lastCycleLdFire) {
          s2_deq(i).valid := false.B
          s2_deq(i).ready := true.B
        }
        // For now, we assume deq.valid has higher priority than ldFastDeq.
        when (!s2_deq(i).valid) {
          io.deq(i).valid := ldFastDeq.valid
          io.deq(i).bits := ldFastDeq.bits
          s2_deq(i).ready := true.B
        }
        io.load.get.fastMatch(i) := Mux(s2_deq(i).valid, 0.U, ldCanBeFast)
        when (!s2_deq(i).valid) {
          io.feedback.get(i).rsIdx := s1_issue_index(i)
          io.feedback.get(i).isFirstIssue := s1_first_issue(i)
        }
        XSPerfAccumulate(s"fast_load_deq_valid_$i", !s2_deq(i).valid && ldFastDeq.valid)
        XSPerfAccumulate(s"fast_load_deq_fire_$i", !s2_deq(i).valid && ldFastDeq.valid && io.deq(i).ready)
      }

      io.deq(i).bits.uop.debugInfo.issueTime := GTimer()

      for (j <- 0 until params.numFastWakeup) {
        XSPerfAccumulate(s"source_bypass_${j}_$i", s1_out(i).fire() && wakeupBypassMask(j).asUInt().orR())
      }
    }

    if (io.store.isDefined) {
      io.store.get.stData(i).valid := s2_deq(i).valid
      io.store.get.stData(i).bits.data := s2_deq(i).bits.src(1)
      io.store.get.stData(i).bits.uop := s2_deq(i).bits.uop
    }
  }

  if (params.hasMidState) {
    // For FMA instrutions whose third operand is not ready, once they are successfully issued (T0),
    // the FMUL intermediate result will be ready in two clock cycles (T2).
    // If the third operand is ready at T2, this instruction will be selected in T3 and issued at T4.
    // Note that at cycle T4, FMUL finishes as well and it is able to proceed to FADD.
    // Thus, we can set the midState to true two cycles earlier at T0 and forward the result if possible.
    val midFinished2 = io.fmaMid.get.zip(io.deq).map(x => x._1.waitForAdd && x._2.fire)
    val issuedRsIdxOH = statusArray.io.issueGranted.map(iss => RegEnable(iss.bits, iss.valid))
    val updateMid = midFinished2.zip(issuedRsIdxOH).map(x => Mux(x._1, x._2, 0.U)).reduce(_ | _)
    statusArray.io.updateMidState := updateMid

    // FMUL intermediate results are ready in two cycles
    for (i <- 0 until params.numDeq) {
      dataArray.io.partialWrite(i).enable := RegNext(RegNext(midFinished2(i)))
      dataArray.io.partialWrite(i).mask := DontCare
      dataArray.io.partialWrite(i).addr := RegNext(RegNext(issuedRsIdxOH(i)))
      val writeData = io.fmaMid.get(i).out.bits.asUInt
      require(writeData.getWidth <= 2 * params.dataBits, s"why ${writeData.getWidth}???")
      require(writeData.getWidth > params.dataBits, s"why ${writeData.getWidth}???")
      dataArray.io.partialWrite(i).data(0) := writeData(params.dataBits - 1, 0)
      dataArray.io.partialWrite(i).data(1) := writeData(writeData.getWidth - 1, params.dataBits)
      val readData = Cat(io.deq(i).bits.src(1), io.deq(i).bits.src(0))
      io.fmaMid.get(i).in.bits := readData.asTypeOf(io.fmaMid.get(i).in.bits.cloneType)
    }

    // How to forward intermediate results:
    // (1) T0 issued FMA is selected at T1 and issued at T2: forward from FMUL results
    //     NOTE: In this case, this instruction has been issued and the entry is freed.
    //           Do NOT write data back to data array.
    // (2) T0 issued FMA is selected at T2: RegNext FMUL result at the issue stage
    // Thus, at issue stage:
    // (1.1) If the instruction matches FMA/FMUL two cycles ealier, we issue it and it goes to FADD
    // (1.2) If the instruction matches FMA/FMUL two cycles ealier and it's blocked, we need to hold the result
    // At select stage: (2) bypass FMUL intermediate results from write ports if possible.
    val selectedRsIdx = statusArray.io.issueGranted.map(iss => OHToUInt(iss.bits))
    val issuedRsIdx = statusArray.io.issueGranted.zip(selectedRsIdx).map(x => RegEnable(x._2, x._1.valid))
    val issuedAtT0 = midFinished2.zip(issuedRsIdx).map(x => (RegNext(RegNext(x._1)), RegNext(RegNext(x._2))))
    for (i <- 0 until params.numDeq) {
      // cond11: condition (1.1) from different issue ports
      val cond11 = issuedAtT0.map(x => x._1 && x._2 === issuedRsIdx(i))
      for ((c, j) <- cond11.zipWithIndex) {
        when (c) {
          io.fmaMid.get(i).in.bits := io.fmaMid.get(j).out.bits
          // We should NOT write the intermediate result back to DataArray,
          // when this entry has been selected and arrived at the issue stage.
          // This entry may be allocated for new instructions from dispatch.
          when (io.deq(i).valid) {
            dataArray.io.partialWrite(j).enable := false.B
          }
        }
      }
      val cond11Issued = io.deq(i).fire && io.fmaMid.get(i).in.valid && VecInit(cond11).asUInt.orR
      XSPerfAccumulate(s"fma_final_issue_cond11_$i", cond11Issued)
      // cond12: blocked at the issue stage
      val cond12 = cond11.map(_ && io.deq(i).valid && !io.deq(i).ready)
      val hasCond12 = VecInit(cond12).asUInt.orR
      val hasCond12Reg = RegInit(false.B)
      when (hasCond12) {
        hasCond12Reg := true.B
      }.elsewhen (io.deq(i).ready) {
        hasCond12Reg := false.B
      }
      when (hasCond12Reg) {
        // TODO: remove these unnecessary registers (use pipeline registers instead)
        io.fmaMid.get(i).in.bits := RegEnable(Mux1H(cond12, io.fmaMid.get.map(_.out.bits)), hasCond12)
      }
      val cond12Issued = io.deq(i).fire && io.fmaMid.get(i).in.valid && hasCond12Reg
      XSPerfAccumulate(s"fma_final_issue_cond12_$i", cond12Issued)
      // cond2: selected at the select stage
      val cond2 = issuedAtT0.map(x => x._1 && x._2 === selectedRsIdx(i))
      for ((c, j) <- cond2.zipWithIndex) {
        when (c) {
          s1_out(i).bits.src(0) := dataArray.io.partialWrite(j).data(0)
          s1_out(i).bits.src(1) := dataArray.io.partialWrite(j).data(1)
        }
      }
      val cond2Selected = statusArray.io.issueGranted(i).valid && VecInit(cond2).asUInt.orR
      XSPerfAccumulate(s"fma_final_selected_cond2_$i", cond2Selected)
    }
  }

  if (params.isJump) {
    val pcMem = Reg(Vec(params.numEntries, UInt(VAddrBits.W)))
    for (i <- 0 until params.numEnq) {
      when (dataArray.io.write(i).enable) {
        pcMem(s1_allocate_index(i)) := io.jump.get.jumpPc
      }
    }
    for (i <- 0 until params.numDeq) {
      // currently we assert there's only one enqueue.
      require(params.numDeq == 1, "only one jump now")
      val pcRead = Mux(s1_select_bypass_s0.asUInt.orR, io.jump.get.jumpPc, pcMem(s1_issue_index(i)))
      io.deq(i).bits.uop.cf.pc := RegEnable(pcRead, s1_out_fire(i))
    }
  }

  // logs
  for ((dispatch, i) <- io.fromDispatch.zipWithIndex) {
    XSDebug(dispatch.valid && !dispatch.ready, p"enq blocked, robIdx ${dispatch.bits.robIdx}\n")
    XSDebug(dispatch.fire(), p"enq fire, robIdx ${dispatch.bits.robIdx}, srcState ${Binary(dispatch.bits.srcState.asUInt)}\n")
    XSPerfAccumulate(s"allcoate_fire_$i", dispatch.fire())
    XSPerfAccumulate(s"allocate_valid_$i", dispatch.valid)
    XSPerfAccumulate(s"srcState_ready_$i", PopCount(dispatch.bits.srcState.map(_ === SrcState.rdy)))
    if (params.checkWaitBit) {
      XSPerfAccumulate(s"load_wait_$i", dispatch.fire() && dispatch.bits.cf.loadWaitBit)
    }
  }

  for ((deq, i) <- io.deq.zipWithIndex) {
    XSDebug(deq.fire(), p"deq fire, robIdx ${deq.bits.uop.robIdx}\n")
    XSDebug(deq.valid && !deq.ready, p"deq blocked, robIdx ${deq.bits.uop.robIdx}\n")
    XSPerfAccumulate(s"deq_fire_$i", deq.fire())
    XSPerfAccumulate(s"deq_valid_$i", deq.valid)
    if (params.hasFeedback) {
      XSPerfAccumulate(s"deq_not_first_issue_$i", deq.fire() && !io.feedback.get(i).isFirstIssue)
    }
  }

  for (i <- 0 until params.numEntries) {
    val isSelected = VecInit(issueVec.map(s => s.valid && s.bits(i))).asUInt().orR()
    XSPerfAccumulate(s"select_$i", isSelected)
    val isIssued = VecInit(statusArray.io.issueGranted.map(s => s.valid && s.bits(i))).asUInt().orR()
    XSPerfAccumulate(s"issue_$i", isIssued)
    for (j <- 0 until params.numSrc) {
      XSPerfAccumulate(s"num_wakeup_${i}_$j", slowWakeupMatchVec(i)(j).asUInt().orR())
    }
  }

  XSPerfAccumulate("redirect_num", io.redirect.valid)
  XSPerfAccumulate("flush_num", io.flush)
  XSPerfHistogram("allocate_num", PopCount(io.fromDispatch.map(_.valid)), true.B, 0, params.numEnq, 1)
  XSPerfHistogram("issue_num", PopCount(io.deq.map(_.valid)), true.B, 0, params.numDeq, 1)

  def size: Int = params.numEntries
}
<|MERGE_RESOLUTION|>--- conflicted
+++ resolved
@@ -362,32 +362,19 @@
     s1_out(i).valid := issueVec(i).valid && !s1_out(i).bits.uop.robIdx.needFlush(io.redirect, io.flush)
     statusArray.io.issueGranted(i).valid := issueVec(i).valid && s1_out(i).ready
     statusArray.io.issueGranted(i).bits := issueVec(i).bits
-<<<<<<< HEAD
-    // For FMAs that can be scheduled multiple times, only when
-    // all source operands are ready we dequeue the instruction.
-    statusArray.io.deqResp(i).valid := issueVec(i).valid && s1_out(i).ready && statusArray.io.allSrcReady(i)
-    statusArray.io.deqResp(i).bits.rsMask := issueVec(i).bits
-    statusArray.io.deqResp(i).bits.success := s2_deq(i).ready
-    statusArray.io.deqResp(i).bits.resptype := DontCare
-    statusArray.io.deqResp(i).bits.dataInvalidSqIdx := DontCare
-    if (io.feedback.isDefined) {
-      statusArray.io.deqResp(i).valid := io.feedback.get(i).memfeedback.valid
-      statusArray.io.deqResp(i).bits.rsMask := UIntToOH(io.feedback.get(i).memfeedback.bits.rsIdx)
-      statusArray.io.deqResp(i).bits.success := io.feedback.get(i).memfeedback.bits.hit
-      statusArray.io.deqResp(i).bits.resptype := io.feedback.get(i).memfeedback.bits.sourceType
-      statusArray.io.deqResp(i).bits.dataInvalidSqIdx := io.feedback.get(i).memfeedback.bits.dataInvalidSqIdx
-=======
     if (io.feedback.isDefined) {
       // feedbackSlow
       statusArray.io.deqResp(2*i).valid := io.feedback.get(i).feedbackSlow.valid
       statusArray.io.deqResp(2*i).bits.rsMask := UIntToOH(io.feedback.get(i).feedbackSlow.bits.rsIdx)
       statusArray.io.deqResp(2*i).bits.success := io.feedback.get(i).feedbackSlow.bits.hit
       statusArray.io.deqResp(2*i).bits.resptype := io.feedback.get(i).feedbackSlow.bits.sourceType
+      statusArray.io.deqResp(2*i).bits.dataInvalidSqIdx := io.feedback.get(i).feedbackSlow.bits.dataInvalidSqIdx
       // feedbackFast, for load pipeline only
       statusArray.io.deqResp(2*i+1).valid := io.feedback.get(i).feedbackFast.valid
       statusArray.io.deqResp(2*i+1).bits.rsMask := UIntToOH(io.feedback.get(i).feedbackFast.bits.rsIdx)
       statusArray.io.deqResp(2*i+1).bits.success := io.feedback.get(i).feedbackFast.bits.hit
       statusArray.io.deqResp(2*i+1).bits.resptype := io.feedback.get(i).feedbackFast.bits.sourceType
+      statusArray.io.deqResp(2*i+1).bits.dataInvalidSqIdx := DontCare
     } else {
       // For FMAs that can be scheduled multiple times, only when
       // all source operands are ready we dequeue the instruction.
@@ -395,7 +382,7 @@
       statusArray.io.deqResp(i).bits.rsMask := issueVec(i).bits
       statusArray.io.deqResp(i).bits.success := s2_deq(i).ready
       statusArray.io.deqResp(i).bits.resptype := DontCare
->>>>>>> d87b76aa
+      statusArray.io.deqResp(i).bits.dataInvalidSqIdx := DontCare
     }
 
     if (io.fastWakeup.isDefined) {
