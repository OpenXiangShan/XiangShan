/***************************************************************************************
* Copyright (c) 2020-2021 Institute of Computing Technology, Chinese Academy of Sciences
* Copyright (c) 2020-2021 Peng Cheng Laboratory
*
* XiangShan is licensed under Mulan PSL v2.
* You can use this software according to the terms and conditions of the Mulan PSL v2.
* You may obtain a copy of Mulan PSL v2 at:
*          http://license.coscl.org.cn/MulanPSL2
*
* THIS SOFTWARE IS PROVIDED ON AN "AS IS" BASIS, WITHOUT WARRANTIES OF ANY KIND,
* EITHER EXPRESS OR IMPLIED, INCLUDING BUT NOT LIMITED TO NON-INFRINGEMENT,
* MERCHANTABILITY OR FIT FOR A PARTICULAR PURPOSE.
*
* See the Mulan PSL v2 for more details.
***************************************************************************************/

package xiangshan.backend.issue

import chipsalliance.rocketchip.config.Parameters
import chisel3._
import chisel3.util._
import freechips.rocketchip.diplomacy.{LazyModule, LazyModuleImp}
import xiangshan._
import utils._
import xiangshan.backend.exu.ExuConfig
import xiangshan.backend.fu.FuConfig
import xiangshan.mem.{SqPtr, StoreDataBundle, MemWaitUpdateReq}
import xiangshan.backend.fu.fpu.{FMAMidResult, FMAMidResultIO}

import scala.math.max

case class RSParams
(
  var numEntries: Int = 0,
  var numEnq: Int = 0,
  var numDeq: Int = 0,
  var numSrc: Int = 0,
  var dataBits: Int = 0,
  var dataIdBits: Int = 0,
  var numFastWakeup: Int = 0,
  var numWakeup: Int = 0,
  var hasFeedback: Boolean = false,
  var delayedRf: Boolean = false,
  var fixedLatency: Int = -1,
  var checkWaitBit: Boolean = false,
  var optBuf: Boolean = false,
  // special cases
  var isJump: Boolean = false,
  var isAlu: Boolean = false,
  var isStore: Boolean = false,
  var isMul: Boolean = false,
  var isLoad: Boolean = false,
  var exuCfg: Option[ExuConfig] = None
){
  def allWakeup: Int = numFastWakeup + numWakeup
  def indexWidth: Int = log2Up(numEntries)
  // oldestFirst: (Enable_or_not, Need_balance, Victim_index)
  def oldestFirst: (Boolean, Boolean, Int) = (true, !isLoad, if (isLoad) 0 else numDeq - 1)
  def hasMidState: Boolean = exuCfg.get == FmacExeUnitCfg
  def needScheduledBit: Boolean = hasFeedback || delayedRf || hasMidState
  def needBalance: Boolean = exuCfg.get.needLoadBalance

  override def toString: String = {
    s"type ${exuCfg.get.name}, size $numEntries, enq $numEnq, deq $numDeq, numSrc $numSrc, fast $numFastWakeup, wakeup $numWakeup"
  }
}

class ReservationStationWrapper(implicit p: Parameters) extends LazyModule with HasXSParameter {
  val params = new RSParams

  def addIssuePort(cfg: ExuConfig, deq: Int): Unit = {
    require(params.numEnq == 0, "issue ports should be added before dispatch ports")
    params.dataBits = XLEN
    params.dataIdBits = PhyRegIdxWidth
    params.numEntries += IssQueSize * deq
    params.numDeq = deq
    params.numSrc = max(params.numSrc, max(cfg.intSrcCnt, cfg.fpSrcCnt))
    params.exuCfg = Some(cfg)
    cfg match {
      case JumpCSRExeUnitCfg => params.isJump = true
      case AluExeUnitCfg => params.isAlu = true
      case StaExeUnitCfg => params.isStore = true
      case MulDivExeUnitCfg => params.isMul = true
      case LdExeUnitCfg => params.isLoad = true
      case _ =>
    }
    // TODO: why jump needs two sources?
    if (cfg == JumpCSRExeUnitCfg) {
      params.numSrc = 2
    }
    if (cfg == StaExeUnitCfg || cfg == LdExeUnitCfg) {
      params.hasFeedback = true
      params.checkWaitBit = true
    }
    if (cfg.hasCertainLatency) {
      params.fixedLatency = if (cfg == MulDivExeUnitCfg) mulCfg.latency.latencyVal.get else cfg.latency.latencyVal.get
    }
  }

  def addDispatchPort(): Seq[FuConfig] = {
    params.numEnq += 1
    params.exuCfg.get.fuConfigs
  }
  def addEarlyWakeup(num: Int) = {
    params.numFastWakeup += num
  }
  def addWakeup(num: Int) = {
    params.numWakeup += num
  }
  def canAccept(fuType: UInt): Bool = params.exuCfg.get.canAccept(fuType)
  def intSrcCnt = params.exuCfg.get.intSrcCnt
  def fpSrcCnt = params.exuCfg.get.fpSrcCnt
  def numOutFastWakeupPort: Int = if (params.fixedLatency >= 0) params.numDeq else 0
  def numExtFastWakeupPort: Int = if (params.exuCfg.get == LdExeUnitCfg) params.numDeq else 0
  def numAllFastWakeupPort: Int = numOutFastWakeupPort + numExtFastWakeupPort
  def numIntWbPort: Int = {
    val privatePort = params.exuCfg.get.writeIntRf && params.exuCfg.get.wbIntPriority <= 1
    if (privatePort) params.numDeq else 0
  }
  def numFpWbPort: Int = {
    val privatePort = params.exuCfg.get.writeFpRf && params.exuCfg.get.wbFpPriority <= 1
    if (privatePort) params.numDeq else 0
  }
  def wbIntPriority: Int = params.exuCfg.get.wbIntPriority
  def wbFpPriority: Int = params.exuCfg.get.wbFpPriority

  override def toString: String = params.toString

  lazy val module = new LazyModuleImp(this) {
    // for better timing, we limits the size of RS to 2-deq
    val maxRsDeq = 2

    // split rs to 2-deq
    require(params.numEnq < params.numDeq || params.numEnq % params.numDeq == 0)
    require(params.numEntries % params.numDeq == 0)
    val numRS = (params.numDeq + (maxRsDeq - 1)) / maxRsDeq
    val rs = (0 until numRS).map(i => {
      val numDeq = Seq(params.numDeq - maxRsDeq * i, maxRsDeq).min
      val numEnq = params.numEnq / numRS
      val numEntries = numDeq * params.numEntries / params.numDeq
      val rsParam = params.copy(numEnq = numEnq, numDeq = numDeq, numEntries = numEntries)
      val updatedP = p.alter((site, here, up) => {
        case XSCoreParamsKey => up(XSCoreParamsKey).copy(
          IssQueSize = numEntries
        )
      })
      Module(new ReservationStation(rsParam)(updatedP))
    })

    val updatedP = p.alter((site, here, up) => {
      case XSCoreParamsKey => up(XSCoreParamsKey).copy(
        IssQueSize = rs.map(_.size).max
      )
    })
    val io = IO(new ReservationStationIO(params)(updatedP))
    val perf = IO(Vec(rs.length, Output(new RsPerfCounter)))

    rs.foreach(_.io.redirect <> io.redirect)
    rs.foreach(_.io.flush <> io.flush)
    io.numExist <> rs.map(_.io.numExist).reduce(_ +& _)
    io.fromDispatch <> rs.flatMap(_.io.fromDispatch)
    io.srcRegValue <> rs.flatMap(_.io.srcRegValue)
    if (io.fpRegValue.isDefined) {
      rs.foreach(_.io.fpRegValue.get <> io.fpRegValue.get)
    }
    io.deq <> rs.flatMap(_.io.deq)
    rs.foreach(_.io.fastUopsIn <> io.fastUopsIn)
    rs.foreach(_.io.fastDatas <> io.fastDatas)
    rs.foreach(_.io.slowPorts <> io.slowPorts)
    if (io.fastWakeup.isDefined) {
      io.fastWakeup.get <> rs.flatMap(_.io.fastWakeup.get)
    }
    if (io.jump.isDefined) {
      rs.foreach(_.io.jump.get <> io.jump.get)
    }
    if (io.feedback.isDefined) {
      io.feedback.get <> rs.flatMap(_.io.feedback.get)
    }
    if (io.checkwait.isDefined) {
     rs.foreach(_.io.checkwait.get <> io.checkwait.get)
    }
    if (io.store.isDefined) {
      io.store.get.stData <> rs.flatMap(_.io.store.get.stData)
    }
    if (io.load.isDefined) {
      io.load.get.fastMatch <> rs.flatMap(_.io.load.get.fastMatch)
    }
    if (io.fmaMid.isDefined) {
      io.fmaMid.get <> rs.flatMap(_.io.fmaMid.get)
    }
    perf <> rs.map(_.perf)
  }

  var fastWakeupIdx = 0
  def connectFastWakeup(uop: ValidIO[MicroOp], data: UInt): Unit = {
    module.io.fastUopsIn(fastWakeupIdx) := uop
    module.io.fastDatas(fastWakeupIdx) := data
    fastWakeupIdx += 1
  }
  def connectFastWakeup(uop: Seq[ValidIO[MicroOp]], data: Seq[UInt]): Unit = {
    for ((u, d) <- uop.zip(data)) {
      connectFastWakeup(u, d)
    }
  }
}

class ReservationStationIO(params: RSParams)(implicit p: Parameters) extends XSBundle {
  val redirect = Flipped(ValidIO(new Redirect))
  val flush = Input(Bool())
  val numExist = Output(UInt(log2Up(params.numEntries + 1).W))
  // enq
  val fromDispatch = Vec(params.numEnq, Flipped(DecoupledIO(new MicroOp)))
  val srcRegValue = Vec(params.numEnq, Input(Vec(params.numSrc, UInt(params.dataBits.W))))
  val fpRegValue = if (params.delayedRf) Some(Input(UInt(params.dataBits.W))) else None
  // deq
  val deq = Vec(params.numDeq, DecoupledIO(new ExuInput))
  // wakeup
  val fastUopsIn = Vec(params.numFastWakeup, Flipped(ValidIO(new MicroOp)))
  val fastDatas = Vec(params.numFastWakeup, Input(UInt(params.dataBits.W)))
  val slowPorts = Vec(params.numWakeup, Flipped(ValidIO(new ExuOutput)))
  // extra
  val fastWakeup = if (params.fixedLatency >= 0) Some(Vec(params.numDeq, ValidIO(new MicroOp))) else None
  val jump = if (params.isJump) Some(new Bundle {
    val jumpPc = Input(UInt(VAddrBits.W))
    val jalr_target = Input(UInt(VAddrBits.W))
  }) else None
  val feedback = if (params.hasFeedback) Some(Vec(params.numDeq, 
    Flipped(new MemRSFeedbackIO) 
  )) else None
  val checkwait = if (params.checkWaitBit) Some(new Bundle {
    val stIssuePtr = Input(new SqPtr())
    val stIssue = Flipped(Vec(exuParameters.StuCnt, ValidIO(new ExuInput)))
    val memWaitUpdateReq = Flipped(new MemWaitUpdateReq)
  }) else None
  val store = if (params.isStore) Some(new Bundle {
    val stData = Vec(params.numDeq, ValidIO(new StoreDataBundle))
  }) else None
  val load = if (params.isLoad) Some(new Bundle() {
    val fastMatch = Vec(params.numDeq, Output(UInt(exuParameters.LduCnt.W)))
  }) else None
  val fmaMid = if (params.exuCfg.get == FmacExeUnitCfg) Some(Vec(params.numDeq, Flipped(new FMAMidResultIO))) else None

  override def cloneType: ReservationStationIO.this.type =
    new ReservationStationIO(params).asInstanceOf[this.type]
}

class RsPerfCounter(implicit p: Parameters) extends XSBundle {
  val full = Bool()
}

class ReservationStation(params: RSParams)(implicit p: Parameters) extends XSModule {
  val io = IO(new ReservationStationIO(params))
  val perf = IO(Output(new RsPerfCounter))

  val statusArray = Module(new StatusArray(params))
  val select = Module(new SelectPolicy(params))
  val dataArray = Module(new DataArray(params))
  val payloadArray = Module(new PayloadArray(new MicroOp, params))

  val s2_deq = Wire(io.deq.cloneType)

  io.numExist := PopCount(statusArray.io.isValid)
  perf.full := RegNext(statusArray.io.isValid.andR)
  statusArray.io.redirect := io.redirect
  statusArray.io.flush := io.flush

  /**
    * S0: Update status (from dispatch and wakeup) and schedule possible instructions to issue.
    */
  // enqueue from dispatch
  select.io.validVec := statusArray.io.isValid
  // agreement with dispatch: don't enqueue when io.redirect.valid
  val doEnqueue = VecInit(io.fromDispatch.map(_.fire && !io.redirect.valid && !io.flush))
  val enqShouldNotFlushed = io.fromDispatch.map(d => d.fire && !d.bits.robIdx.needFlush(io.redirect, io.flush))
  XSPerfAccumulate("wrong_stall", Mux(io.redirect.valid, PopCount(enqShouldNotFlushed), 0.U))
  val needFpSource = io.fromDispatch.map(_.bits.needRfRPort(1, 1, false))
  for (i <- 0 until params.numEnq) {
    io.fromDispatch(i).ready := select.io.allocate(i).valid
    // for better timing, we update statusArray no matter there's a flush or not
    statusArray.io.update(i).enable := io.fromDispatch(i).fire()
    statusArray.io.update(i).addr := select.io.allocate(i).bits
    statusArray.io.update(i).data.valid := true.B
    statusArray.io.update(i).data.scheduled := params.delayedRf.B && needFpSource(i)
    statusArray.io.update(i).data.blocked := params.checkWaitBit.B && io.fromDispatch(i).bits.cf.loadWaitBit
    statusArray.io.update(i).data.credit := Mux(params.delayedRf.B && needFpSource(i), 2.U, 0.U)
    statusArray.io.update(i).data.srcState := VecInit(io.fromDispatch(i).bits.srcIsReady.take(params.numSrc))
    statusArray.io.update(i).data.midState := false.B
    statusArray.io.update(i).data.psrc := VecInit(io.fromDispatch(i).bits.psrc.take(params.numSrc))
    statusArray.io.update(i).data.srcType := VecInit(io.fromDispatch(i).bits.ctrl.srcType.take(params.numSrc))
    statusArray.io.update(i).data.robIdx := io.fromDispatch(i).bits.robIdx
    statusArray.io.update(i).data.sqIdx := io.fromDispatch(i).bits.sqIdx
    statusArray.io.update(i).data.waitForSqIdx := io.fromDispatch(i).bits.cf.waitForSqIdx
    statusArray.io.update(i).data.waitForStoreData := false.B
<<<<<<< HEAD
    statusArray.io.update(i).data.strictWait := io.fromDispatch(i).bits.cf.loadWaitStrict
=======
>>>>>>> 485648fa
    statusArray.io.update(i).data.isFirstIssue := true.B
    // for better power, we don't write payload array when there's a redirect
    payloadArray.io.write(i).enable := doEnqueue(i)
    payloadArray.io.write(i).addr := select.io.allocate(i).bits
    payloadArray.io.write(i).data := io.fromDispatch(i).bits
    payloadArray.io.write(i).data.debugInfo.enqRsTime := GTimer()
  }

  // when config.checkWaitBit is set, we need to block issue until the corresponding store issues
  if (params.checkWaitBit) {
    statusArray.io.stIssuePtr := io.checkwait.get.stIssuePtr
    statusArray.io.memWaitUpdateReq := io.checkwait.get.memWaitUpdateReq
  }
  // wakeup from other RS or function units
  val wakeupValid = io.fastUopsIn.map(_.valid) ++ io.slowPorts.map(_.valid)
  val wakeupDest = io.fastUopsIn.map(_.bits) ++ io.slowPorts.map(_.bits.uop)
  for (i <- 0 until params.numFastWakeup + params.numWakeup) {
    statusArray.io.wakeup(i).valid := wakeupValid(i)
    statusArray.io.wakeup(i).bits := wakeupDest(i)
  }

  // select the issue instructions
  // Option 1: normal selection (do not care about the age)
  select.io.request := statusArray.io.canIssue
  // Option 2: select the oldest
  val enqVec = VecInit(doEnqueue.zip(select.io.allocate.map(_.bits)).map{ case (d, b) => Mux(d, b, 0.U) })
  val oldestSel = AgeDetector(params.numEntries, enqVec, statusArray.io.flushed, statusArray.io.canIssue)

  // send address to read uop and data
  // For better timing, we read the payload array before we determine which instruction to issue.
  // In this way, selection and payload read happen simultaneously.
  for (i <- 0 until params.numDeq) {
    payloadArray.io.read(i).addr := select.io.grant(i).bits
  }
  payloadArray.io.read(params.numDeq).addr := oldestSel.bits

  /**
    * S1: read uop and data
    */
  val issueVec = Wire(Vec(params.numDeq, Valid(UInt(params.numEntries.W))))
  val oldestOverride = Wire(Vec(params.numDeq, Bool()))
  if (params.oldestFirst._1) {
    // When the reservation station has oldestFirst, we need to issue the oldest instruction if possible.
    // However, in this case, the select policy always selects at maximum numDeq instructions to issue.
    // Thus, we need an arbitration between the numDeq + 1 possibilities.
    val oldestSelection = Module(new OldestSelection(params))
    oldestSelection.io.in := RegNext(select.io.grant)
    oldestSelection.io.oldest := RegNext(oldestSel)
    // By default, we use the default victim index set in parameters.
    oldestSelection.io.canOverride := (0 until params.numDeq).map(_ == params.oldestFirst._3).map(_.B)
    // When deq width is two, we have a balance bit to indicate selection priorities.
    // For better performance, we decide the victim according to selection priorities.
    if (params.needBalance && params.oldestFirst._2 && params.numDeq == 2) {
      // When balance2 bit is set, selection prefers the second selection port.
      // Thus, the first is the victim if balance2 bit is set.
      oldestSelection.io.canOverride(0) := select.io.grantBalance
      oldestSelection.io.canOverride(1) := !select.io.grantBalance
    }
    issueVec := oldestSelection.io.out
    oldestOverride := oldestSelection.io.isOverrided
  }
  else {
    issueVec := RegNext(select.io.grant)
    oldestOverride.foreach(_ := false.B)
  }

  // pipeline registers for stage one
  val s1_do_enqueue = RegNext(doEnqueue)
  val s1_out = Wire(Vec(params.numDeq, Decoupled(new ExuInput)))
  // Do the read data arbitration
  for ((doOverride, i) <- oldestOverride.zipWithIndex) {
    s1_out(i).bits.uop := Mux(doOverride, payloadArray.io.read.last.data, payloadArray.io.read(i).data)
  }
  s1_out.foreach(_.bits.uop.debugInfo.selectTime := GTimer())

  for (i <- 0 until params.numDeq) {
    s1_out(i).valid := issueVec(i).valid && !s1_out(i).bits.uop.robIdx.needFlush(io.redirect, io.flush)
    statusArray.io.issueGranted(i).valid := issueVec(i).valid && s1_out(i).ready
    statusArray.io.issueGranted(i).bits := issueVec(i).bits
    if (io.feedback.isDefined) {
      // feedbackSlow
      statusArray.io.deqResp(2*i).valid := io.feedback.get(i).feedbackSlow.valid
      statusArray.io.deqResp(2*i).bits.rsMask := UIntToOH(io.feedback.get(i).feedbackSlow.bits.rsIdx)
      statusArray.io.deqResp(2*i).bits.success := io.feedback.get(i).feedbackSlow.bits.hit
      statusArray.io.deqResp(2*i).bits.resptype := io.feedback.get(i).feedbackSlow.bits.sourceType
      statusArray.io.deqResp(2*i).bits.dataInvalidSqIdx := io.feedback.get(i).feedbackSlow.bits.dataInvalidSqIdx
      // feedbackFast, for load pipeline only
      statusArray.io.deqResp(2*i+1).valid := io.feedback.get(i).feedbackFast.valid
      statusArray.io.deqResp(2*i+1).bits.rsMask := UIntToOH(io.feedback.get(i).feedbackFast.bits.rsIdx)
      statusArray.io.deqResp(2*i+1).bits.success := io.feedback.get(i).feedbackFast.bits.hit
      statusArray.io.deqResp(2*i+1).bits.resptype := io.feedback.get(i).feedbackFast.bits.sourceType
      statusArray.io.deqResp(2*i+1).bits.dataInvalidSqIdx := DontCare
    } else {
      // For FMAs that can be scheduled multiple times, only when
      // all source operands are ready we dequeue the instruction.
      statusArray.io.deqResp(i).valid := issueVec(i).valid && s1_out(i).ready && statusArray.io.allSrcReady(i)
      statusArray.io.deqResp(i).bits.rsMask := issueVec(i).bits
      statusArray.io.deqResp(i).bits.success := s2_deq(i).ready
      statusArray.io.deqResp(i).bits.resptype := DontCare
      statusArray.io.deqResp(i).bits.dataInvalidSqIdx := DontCare
    }

    if (io.fastWakeup.isDefined) {
      val wakeupQueue = Module(new WakeupQueue(params.fixedLatency))
      val fuCheck = if (params.isMul) s1_out(i).bits.uop.ctrl.fuType === FuType.mul else true.B
      // TODO: optimize timing here since ready may be slow
      wakeupQueue.io.in.valid := issueVec(i).valid && s1_out(i).ready && fuCheck
      wakeupQueue.io.in.bits := s1_out(i).bits.uop
      wakeupQueue.io.in.bits.debugInfo.issueTime := GTimer() + 1.U
      wakeupQueue.io.redirect := io.redirect
      wakeupQueue.io.flush := io.flush
      io.fastWakeup.get(i) := wakeupQueue.io.out
      XSPerfAccumulate(s"fast_blocked_$i", issueVec(i).valid && fuCheck && !s1_out(i).ready)
    }
  }
  statusArray.io.updateMidState := 0.U

  // select whether the source is from (whether regfile or imm)
  // for read-after-issue, it's done over the selected uop
  // for read-before-issue, it's done over the enqueue uop (and store the imm in dataArray to save space)
  // lastAllocateUop: Vec(config.numEnq, new MicroOp)
  val lastAllocateUop = RegNext(VecInit(io.fromDispatch.map(_.bits)))
  val immBypassedData = Wire(Vec(params.numEnq, Vec(params.numSrc, UInt(params.dataBits.W))))
  for (((uop, data), bypass) <- lastAllocateUop.zip(io.srcRegValue).zip(immBypassedData)) {
    val jumpPc = if (io.jump.isDefined) Some(io.jump.get.jumpPc) else None
    val jalr_target = if (io.jump.isDefined) Some(io.jump.get.jalr_target) else None
    bypass := ImmExtractor(params, uop, data, jumpPc, jalr_target)
  }

  /**
    * S1: Data broadcast (from Regfile and FUs) and read
    *
    * Note: this is only needed when read-before-issue
    */
  // dispatch data: the next cycle after enqueue
  for (i <- 0 until params.numEnq) {
    dataArray.io.write(i).enable := s1_do_enqueue(i)
    dataArray.io.write(i).mask := RegNext(statusArray.io.update(i).data.srcState)
    dataArray.io.write(i).addr := RegNext(select.io.allocate(i).bits)
    dataArray.io.write(i).data := immBypassedData(i)
    if (params.delayedRf) {
      dataArray.io.delayedWrite(i).valid := RegNext(s1_do_enqueue(i) && needFpSource(i))
      dataArray.io.delayedWrite(i).bits := io.fpRegValue.get
    }
  }
  // data broadcast: from function units (only slow wakeup date are needed)
  val broadcastValid = io.slowPorts.map(_.valid)
  val broadcastValue = VecInit(io.slowPorts.map(_.bits.data))
  require(broadcastValid.size == params.numWakeup)
  require(broadcastValue.size == params.numWakeup)
  val slowWakeupMatchVec = Wire(Vec(params.numEntries, Vec(params.numSrc, Vec(params.numWakeup, Bool()))))
  for (i <- 0 until params.numEntries) {
    for (j <- 0 until params.numSrc) {
      slowWakeupMatchVec(i)(j) := statusArray.io.wakeupMatch(i)(j).asBools.drop(params.numFastWakeup)
    }
  }
  dataArray.io.multiWrite.zipWithIndex.foreach { case (w, i) =>
    w.enable := broadcastValid(i)
    for (j <- 0 until params.numSrc) {
      w.addr(j) := VecInit(slowWakeupMatchVec.map(_(j)(i))).asUInt
    }
    w.data := broadcastValue(i)
  }

  /**
    * S1: read data from regfile
    */
  // For better timing, we add one more read port to data array when oldestFirst is enabled,
  // and select data after the arbiter decides which one to issue.
  // In this way, selection and data read happen simultaneously.
  for (i <- 0 until params.numDeq) {
    dataArray.io.read(i).addr := select.io.grant(i).bits
  }
  dataArray.io.read.last.addr := oldestSel.bits
  // Do the read data arbitration
  s1_out.foreach(_.bits.src := DontCare)
  for ((doOverride, i) <- oldestOverride.zipWithIndex) {
    for (j <- 0 until params.numSrc) {
      s1_out(i).bits.src(j) := Mux(doOverride, dataArray.io.read.last.data(j), dataArray.io.read(i).data(j))
    }
  }

  // for read-before-issue, we need to bypass the enqueue data here
  // for read-after-issue, we need to bypass the imm here
  // check enq data bypass (another form of broadcast except that we know where it hits) here
  val s1_allocate_index = select.io.allocate.map(a => RegNext(OHToUInt(a.bits)))
  val s1_issue_index = issueVec.map(iss => OHToUInt(iss.bits))
  val s1_select_bypass_s0 = Wire(Vec(params.numDeq, Vec(params.numEnq, Bool())))
  for ((bypass, i) <- s1_select_bypass_s0.zipWithIndex) {
    // bypass: Vec(config.numEnq, Bool())
    bypass := s1_do_enqueue.zip(s1_allocate_index).map{ case (enq, idx) => enq && idx === s1_issue_index(i) }
    // enqSrcStateReg: Vec(config.numEnq, Vec(config.numSrc, Bool()))
    // [i][j]: i-th enqueue, j-th source state
    val enqSrcStateReg = RegNext(VecInit(statusArray.io.update.map(_.data.srcState)))
    // enqBypassValid: Vec(config.numEnq, Vec(config.numSrc, Bool()))
    val enqBypassValid = enqSrcStateReg.zip(bypass).map { case (state, sel) => VecInit(state.map(_ && sel)) }

    // bypass data for config.numDeq
    val deqBypassValid = Mux1H(bypass, enqBypassValid)
    val deqBypassData = Mux1H(bypass, immBypassedData)

    // dequeue data should be bypassed
    deqBypassValid.zip(deqBypassData).zip(s1_out(i).bits.src).foreach{ case ((byValid, byData), o) =>
      when (byValid) {
        o := byData
      }
    }
  }

  /**
    * S1: detect bypass from fast wakeup
    */
  // control: check the fast wakeup match
  val fastWakeupMatchVec = Wire(Vec(params.numEntries, Vec(params.numSrc, Vec(params.numFastWakeup, Bool()))))
  for (i <- 0 until params.numEntries) {
    for (j <- 0 until params.numSrc) {
      fastWakeupMatchVec(i)(j) := statusArray.io.wakeupMatch(i)(j).asBools.take(params.numFastWakeup)
    }
  }
  val fastWakeupMatchRegVec = RegNext(fastWakeupMatchVec)

  /**
    * S2: to function units
    */
  val s1_first_issue = statusArray.io.isFirstIssue
  val s1_out_fire = s1_out.zip(s2_deq).map(x => x._1.valid && x._2.ready)
  val s2_issue_index = s1_issue_index.zip(s1_out_fire).map(x => RegEnable(x._1, x._2))
  val s2_first_issue = s1_first_issue.zip(s1_out_fire).map(x => RegEnable(x._1, x._2))
  for (i <- 0 until params.numDeq) {
    // payload: send to function units
    // TODO: these should be done outside RS
    PipelineConnect(s1_out(i), s2_deq(i), s2_deq(i).ready || s2_deq(i).bits.uop.robIdx.needFlush(io.redirect, io.flush), false.B)
    if (params.hasFeedback) {
      io.feedback.get(i).rsIdx := s2_issue_index(i)
      io.feedback.get(i).isFirstIssue := s2_first_issue(i)
    }
    if (params.hasMidState) {
      io.fmaMid.get(i).waitForAdd := !RegEnable(statusArray.io.allSrcReady(i), s1_out_fire(i))
      io.fmaMid.get(i).in.valid := !s2_first_issue(i)
      XSPerfAccumulate(s"fma_partial2_issue_$i", io.deq(i).fire && io.fmaMid.get(i).waitForAdd)
      XSPerfAccumulate(s"fma_final_issue_$i", io.deq(i).fire && io.fmaMid.get(i).in.valid)
    }
    s2_deq(i).ready := io.deq(i).ready
    io.deq(i).valid := s2_deq(i).valid
    io.deq(i).bits := s2_deq(i).bits

    // data: send to bypass network
    // TODO: these should be done outside RS
    if (params.numFastWakeup > 0) {
      val targetFastWakeupMatch = Mux1H(issueVec(i).bits, fastWakeupMatchRegVec)
      val wakeupBypassMask = Wire(Vec(params.numFastWakeup, Vec(params.numSrc, Bool())))
      for (j <- 0 until params.numFastWakeup) {
        wakeupBypassMask(j) := VecInit(targetFastWakeupMatch.map(_(j)))
      }

      val bypassNetwork = BypassNetwork(params.numSrc, params.numFastWakeup, params.dataBits, params.optBuf)
      bypassNetwork.io.hold := !s2_deq(i).ready
      bypassNetwork.io.source := s1_out(i).bits.src.take(params.numSrc)
      bypassNetwork.io.bypass.zip(wakeupBypassMask.zip(io.fastDatas)).foreach { case (by, (m, d)) =>
        by.valid := m
        by.data := d
      }
      bypassNetwork.io.target <> s2_deq(i).bits.src.take(params.numSrc)

      // For load instructions, if its source operand is bypassed from load,
      // we reduce its latency for one cycle since it does not need to read
      // from data array. Timing to be optimized later.
      if (params.isLoad) {
        val ldFastDeq = Wire(io.deq(i).cloneType)
        // Condition: wakeup by load (to select load wakeup bits)
        val ldCanBeFast = VecInit(
          wakeupBypassMask.drop(exuParameters.AluCnt).take(exuParameters.LduCnt).map(_.asUInt.orR)
        ).asUInt
        ldFastDeq.valid := issueVec(i).valid && ldCanBeFast.orR
        ldFastDeq.ready := true.B
        ldFastDeq.bits.src := DontCare
        ldFastDeq.bits.uop := s1_out(i).bits.uop
        // when last cycle load has fast issue, cancel this cycle's normal issue and let it go
        val lastCycleLdFire = RegNext(ldFastDeq.valid && !s2_deq(i).valid && io.deq(i).ready)
        when (lastCycleLdFire) {
          s2_deq(i).valid := false.B
          s2_deq(i).ready := true.B
        }
        // For now, we assume deq.valid has higher priority than ldFastDeq.
        when (!s2_deq(i).valid) {
          io.deq(i).valid := ldFastDeq.valid
          io.deq(i).bits := ldFastDeq.bits
          s2_deq(i).ready := true.B
        }
        io.load.get.fastMatch(i) := Mux(s2_deq(i).valid, 0.U, ldCanBeFast)
        when (!s2_deq(i).valid) {
          io.feedback.get(i).rsIdx := s1_issue_index(i)
          io.feedback.get(i).isFirstIssue := s1_first_issue(i)
        }
        XSPerfAccumulate(s"fast_load_deq_valid_$i", !s2_deq(i).valid && ldFastDeq.valid)
        XSPerfAccumulate(s"fast_load_deq_fire_$i", !s2_deq(i).valid && ldFastDeq.valid && io.deq(i).ready)
      }

      io.deq(i).bits.uop.debugInfo.issueTime := GTimer()

      for (j <- 0 until params.numFastWakeup) {
        XSPerfAccumulate(s"source_bypass_${j}_$i", s1_out(i).fire() && wakeupBypassMask(j).asUInt().orR())
      }
    }

    if (io.store.isDefined) {
      io.store.get.stData(i).valid := s2_deq(i).valid
      io.store.get.stData(i).bits.data := s2_deq(i).bits.src(1)
      io.store.get.stData(i).bits.uop := s2_deq(i).bits.uop
    }
  }

  if (params.hasMidState) {
    // For FMA instrutions whose third operand is not ready, once they are successfully issued (T0),
    // the FMUL intermediate result will be ready in two clock cycles (T2).
    // If the third operand is ready at T2, this instruction will be selected in T3 and issued at T4.
    // Note that at cycle T4, FMUL finishes as well and it is able to proceed to FADD.
    // Thus, we can set the midState to true two cycles earlier at T0 and forward the result if possible.
    val midFinished2 = io.fmaMid.get.zip(io.deq).map(x => x._1.waitForAdd && x._2.fire)
    val issuedRsIdxOH = statusArray.io.issueGranted.map(iss => RegEnable(iss.bits, iss.valid))
    val updateMid = midFinished2.zip(issuedRsIdxOH).map(x => Mux(x._1, x._2, 0.U)).reduce(_ | _)
    statusArray.io.updateMidState := updateMid

    // FMUL intermediate results are ready in two cycles
    for (i <- 0 until params.numDeq) {
      dataArray.io.partialWrite(i).enable := RegNext(RegNext(midFinished2(i)))
      dataArray.io.partialWrite(i).mask := DontCare
      dataArray.io.partialWrite(i).addr := RegNext(RegNext(issuedRsIdxOH(i)))
      val writeData = io.fmaMid.get(i).out.bits.asUInt
      require(writeData.getWidth <= 2 * params.dataBits, s"why ${writeData.getWidth}???")
      require(writeData.getWidth > params.dataBits, s"why ${writeData.getWidth}???")
      dataArray.io.partialWrite(i).data(0) := writeData(params.dataBits - 1, 0)
      dataArray.io.partialWrite(i).data(1) := writeData(writeData.getWidth - 1, params.dataBits)
      val readData = Cat(io.deq(i).bits.src(1), io.deq(i).bits.src(0))
      io.fmaMid.get(i).in.bits := readData.asTypeOf(io.fmaMid.get(i).in.bits.cloneType)
    }

    // How to forward intermediate results:
    // (1) T0 issued FMA is selected at T1 and issued at T2: forward from FMUL results
    //     NOTE: In this case, this instruction has been issued and the entry is freed.
    //           Do NOT write data back to data array.
    // (2) T0 issued FMA is selected at T2: RegNext FMUL result at the issue stage
    // Thus, at issue stage:
    // (1.1) If the instruction matches FMA/FMUL two cycles ealier, we issue it and it goes to FADD
    // (1.2) If the instruction matches FMA/FMUL two cycles ealier and it's blocked, we need to hold the result
    // At select stage: (2) bypass FMUL intermediate results from write ports if possible.
    val selectedRsIdx = statusArray.io.issueGranted.map(iss => OHToUInt(iss.bits))
    val issuedRsIdx = statusArray.io.issueGranted.zip(selectedRsIdx).map(x => RegEnable(x._2, x._1.valid))
    val issuedAtT0 = midFinished2.zip(issuedRsIdx).map(x => (RegNext(RegNext(x._1)), RegNext(RegNext(x._2))))
    for (i <- 0 until params.numDeq) {
      // cond11: condition (1.1) from different issue ports
      val cond11 = issuedAtT0.map(x => x._1 && x._2 === issuedRsIdx(i))
      for ((c, j) <- cond11.zipWithIndex) {
        when (c) {
          io.fmaMid.get(i).in.bits := io.fmaMid.get(j).out.bits
          // We should NOT write the intermediate result back to DataArray,
          // when this entry has been selected and arrived at the issue stage.
          // This entry may be allocated for new instructions from dispatch.
          when (io.deq(i).valid) {
            dataArray.io.partialWrite(j).enable := false.B
          }
        }
      }
      val cond11Issued = io.deq(i).fire && io.fmaMid.get(i).in.valid && VecInit(cond11).asUInt.orR
      XSPerfAccumulate(s"fma_final_issue_cond11_$i", cond11Issued)
      // cond12: blocked at the issue stage
      val cond12 = cond11.map(_ && io.deq(i).valid && !io.deq(i).ready)
      val hasCond12 = VecInit(cond12).asUInt.orR
      val hasCond12Reg = RegInit(false.B)
      when (hasCond12) {
        hasCond12Reg := true.B
      }.elsewhen (io.deq(i).ready) {
        hasCond12Reg := false.B
      }
      when (hasCond12Reg) {
        // TODO: remove these unnecessary registers (use pipeline registers instead)
        io.fmaMid.get(i).in.bits := RegEnable(Mux1H(cond12, io.fmaMid.get.map(_.out.bits)), hasCond12)
      }
      val cond12Issued = io.deq(i).fire && io.fmaMid.get(i).in.valid && hasCond12Reg
      XSPerfAccumulate(s"fma_final_issue_cond12_$i", cond12Issued)
      // cond2: selected at the select stage
      val cond2 = issuedAtT0.map(x => x._1 && x._2 === selectedRsIdx(i))
      for ((c, j) <- cond2.zipWithIndex) {
        when (c) {
          s1_out(i).bits.src(0) := dataArray.io.partialWrite(j).data(0)
          s1_out(i).bits.src(1) := dataArray.io.partialWrite(j).data(1)
        }
      }
      val cond2Selected = statusArray.io.issueGranted(i).valid && VecInit(cond2).asUInt.orR
      XSPerfAccumulate(s"fma_final_selected_cond2_$i", cond2Selected)
    }
  }

  if (params.isJump) {
    val pcMem = Reg(Vec(params.numEntries, UInt(VAddrBits.W)))
    for (i <- 0 until params.numEnq) {
      when (dataArray.io.write(i).enable) {
        pcMem(s1_allocate_index(i)) := io.jump.get.jumpPc
      }
    }
    for (i <- 0 until params.numDeq) {
      // currently we assert there's only one enqueue.
      require(params.numDeq == 1, "only one jump now")
      val pcRead = Mux(s1_select_bypass_s0.asUInt.orR, io.jump.get.jumpPc, pcMem(s1_issue_index(i)))
      io.deq(i).bits.uop.cf.pc := RegEnable(pcRead, s1_out_fire(i))
    }
  }

  // logs
  for ((dispatch, i) <- io.fromDispatch.zipWithIndex) {
    XSDebug(dispatch.valid && !dispatch.ready, p"enq blocked, robIdx ${dispatch.bits.robIdx}\n")
    XSDebug(dispatch.fire(), p"enq fire, robIdx ${dispatch.bits.robIdx}, srcState ${Binary(dispatch.bits.srcState.asUInt)}\n")
    XSPerfAccumulate(s"allcoate_fire_$i", dispatch.fire())
    XSPerfAccumulate(s"allocate_valid_$i", dispatch.valid)
    XSPerfAccumulate(s"srcState_ready_$i", PopCount(dispatch.bits.srcState.map(_ === SrcState.rdy)))
    if (params.checkWaitBit) {
      XSPerfAccumulate(s"load_wait_$i", dispatch.fire() && dispatch.bits.cf.loadWaitBit)
    }
  }

  for ((deq, i) <- io.deq.zipWithIndex) {
    XSDebug(deq.fire(), p"deq fire, robIdx ${deq.bits.uop.robIdx}\n")
    XSDebug(deq.valid && !deq.ready, p"deq blocked, robIdx ${deq.bits.uop.robIdx}\n")
    XSPerfAccumulate(s"deq_fire_$i", deq.fire())
    XSPerfAccumulate(s"deq_valid_$i", deq.valid)
    if (params.hasFeedback) {
      XSPerfAccumulate(s"deq_not_first_issue_$i", deq.fire() && !io.feedback.get(i).isFirstIssue)
    }
  }

  for (i <- 0 until params.numEntries) {
    val isSelected = VecInit(issueVec.map(s => s.valid && s.bits(i))).asUInt().orR()
    XSPerfAccumulate(s"select_$i", isSelected)
    val isIssued = VecInit(statusArray.io.issueGranted.map(s => s.valid && s.bits(i))).asUInt().orR()
    XSPerfAccumulate(s"issue_$i", isIssued)
    for (j <- 0 until params.numSrc) {
      XSPerfAccumulate(s"num_wakeup_${i}_$j", slowWakeupMatchVec(i)(j).asUInt().orR())
    }
  }

  XSPerfAccumulate("redirect_num", io.redirect.valid)
  XSPerfAccumulate("flush_num", io.flush)
  XSPerfHistogram("allocate_num", PopCount(io.fromDispatch.map(_.valid)), true.B, 0, params.numEnq, 1)
  XSPerfHistogram("issue_num", PopCount(io.deq.map(_.valid)), true.B, 0, params.numDeq, 1)

  def size: Int = params.numEntries
}
<|MERGE_RESOLUTION|>--- conflicted
+++ resolved
@@ -291,10 +291,7 @@
     statusArray.io.update(i).data.sqIdx := io.fromDispatch(i).bits.sqIdx
     statusArray.io.update(i).data.waitForSqIdx := io.fromDispatch(i).bits.cf.waitForSqIdx
     statusArray.io.update(i).data.waitForStoreData := false.B
-<<<<<<< HEAD
     statusArray.io.update(i).data.strictWait := io.fromDispatch(i).bits.cf.loadWaitStrict
-=======
->>>>>>> 485648fa
     statusArray.io.update(i).data.isFirstIssue := true.B
     // for better power, we don't write payload array when there's a redirect
     payloadArray.io.write(i).enable := doEnqueue(i)
