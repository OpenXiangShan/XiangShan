--- conflicted
+++ resolved
@@ -8,11 +8,7 @@
 import xiangshan.backend.decode.{ImmUnion, Imm_U}
 import xiangshan.backend.exu.{Exu, ExuConfig}
 import xiangshan.backend.roq.RoqPtr
-<<<<<<< HEAD
 import xiangshan.mem.{SqPtr, StoreDataBundle}
-=======
-import xiangshan.mem.SqPtr
->>>>>>> ec195fd8
 
 import scala.math.max
 
@@ -106,7 +102,7 @@
     val numExist = Output(UInt(iqIdxWidth.W))
     val fromDispatch = Flipped(DecoupledIO(new MicroOp))
     val deq = DecoupledIO(new ExuInput)
-    val stData = if (exuCfg == Exu.stExeUnitCfg) ValidIO(new StoreDataBundle) else null
+    val stData = if (exuCfg == StExeUnitCfg) ValidIO(new StoreDataBundle) else null
     val srcRegValue = Input(Vec(srcNum, UInt(srcLen.W)))
 
     val stIssuePtr = if (exuCfg == LdExeUnitCfg) Input(new SqPtr()) else null
@@ -148,7 +144,7 @@
     select.io.memfeedback := io.memfeedback
     select.io.flushState := io.memfeedback.bits.flushState
   }
-  if (exuCfg == Exu.stExeUnitCfg) {
+  if (exuCfg == StExeUnitCfg) {
     select.io.dataReadyVec := ctrl.io.dataReadyVec
   } else {
     select.io.dataReadyVec := DontCare
@@ -172,7 +168,7 @@
   if (exuCfg == LdExeUnitCfg) {
     ctrl.io.stIssuePtr := RegNext(io.stIssuePtr)
   }
-  if (exuCfg == Exu.stExeUnitCfg) {
+  if (exuCfg == StExeUnitCfg) {
     ctrl.io.selData.valid := select.io.deqData.valid
     ctrl.io.selData.bits  := select.io.deqData.bits
   }
@@ -210,17 +206,13 @@
   io.deq.bits.src1 := data.io.out(0)
   if (srcNum > 1) { io.deq.bits.src2 := data.io.out(1) }
   if (srcNum > 2) { io.deq.bits.src3 := data.io.out(2) }
-<<<<<<< HEAD
-  if (exuCfg == Exu.jumpExeUnitCfg) { io.deq.bits.uop.cf.pc := data.io.pc }
-
-  if (exuCfg == Exu.stExeUnitCfg) {
+  if (exuCfg == JumpExeUnitCfg) { io.deq.bits.uop.cf.pc := data.io.pc }
+
+  if (exuCfg == StExeUnitCfg) {
     io.stData.bits.uop :=  ctrl.io.stData.bits
     io.stData.bits.data := data.io.stData
     io.stData.valid := ctrl.io.stData.valid
   }
-=======
-  if (exuCfg == JumpExeUnitCfg) { io.deq.bits.uop.cf.pc := data.io.pc }
->>>>>>> ec195fd8
 }
 
 class ReservationStationSelect
@@ -248,18 +240,11 @@
     val numExist = Output(UInt(iqIdxWidth.W))
     val memfeedback = if (feedback) Flipped(ValidIO(new RSFeedback)) else null
 
-<<<<<<< HEAD
-    val redirectVec = Input(Vec(IssQueSize, Bool()))
-    val readyVec = Input(Vec(IssQueSize, Bool()))
-    val dataReadyVec = Input(Vec(IssQueSize, Bool())) // NOTE: wanna dead code elimination eliminates the codes
-    val validVec = Output(Vec(IssQueSize, Bool()))
-    val indexVec = Output(Vec(IssQueSize, UInt(iqIdxWidth.W)))
-=======
     val redirectVec = Input(Vec(iqSize, Bool()))
     val readyVec = Input(Vec(iqSize, Bool()))
+    val dataReadyVec = Input(Vec(iqSize, Bool())) // NOTE: wanna dead code elimination eliminates the codes
     val validVec = Output(Vec(iqSize, Bool()))
     val indexVec = Output(Vec(iqSize, UInt(iqIdxWidth.W)))
->>>>>>> ec195fd8
 
     // val enq = Flipped(DecoupledIO(UInt(iqIdxWidth.W)))
     val enq = new Bundle {
@@ -269,7 +254,7 @@
       def fire() = valid && ready
     }
     val deq = DecoupledIO(UInt(iqIdxWidth.W))
-    val deqData = if (exuCfg == Exu.stExeUnitCfg) ValidIO(UInt(iqIdxWidth.W)) else null
+    val deqData = if (exuCfg == StExeUnitCfg) ValidIO(UInt(iqIdxWidth.W)) else null
 
     val flushState = if (feedback) Input(Bool()) else null
     val isFirstIssue = if (feedback) Output(Bool()) else null
@@ -294,12 +279,7 @@
    * s_replay   : replay after some particular cycle
    */
   val stateQueue    = RegInit(VecInit(Seq.fill(iqSize)(s_idle)))
-<<<<<<< HEAD
-  
-  val tailPtr       = RegInit(0.U.asTypeOf(new CircularQueuePtr(iqSize)))
-=======
   val tailPtr       = RegInit(0.U.asTypeOf(new IQPtr))
->>>>>>> ec195fd8
   val indexQueue    = RegInit(VecInit((0 until iqSize).map(_.U(iqIdxWidth.W))))
   val validQueue    = VecInit(stateQueue.map(_ === s_valid))
   val emptyQueue    = VecInit(stateQueue.map(_ === s_idle))
@@ -385,7 +365,7 @@
   if (feedback) {
     when (io.memfeedback.valid) {
       when (stateQueue(io.memfeedback.bits.rsIdx) === s_wait) {
-        val s_finish_state = if (exuCfg == Exu.stExeUnitCfg) {
+        val s_finish_state = if (exuCfg == StExeUnitCfg) {
           Mux(dataStateQueue(io.memfeedback.bits.rsIdx) === d_sent || (dataReg && dataIdxReg === io.memfeedback.bits.rsIdx),
             s_idle, s_sent)
         } else { s_idle }
@@ -398,7 +378,7 @@
     }
   }
 
-  if (exuCfg == Exu.stExeUnitCfg) {
+  if (exuCfg == StExeUnitCfg) {
     when (dataReg) {
       dataStateQueue(dataIdxReg) := d_sent
     }
@@ -470,7 +450,7 @@
   io.deq.valid := selectValid
   io.deq.bits  := selectIndex
 
-  if (exuCfg == Exu.stExeUnitCfg) {
+  if (exuCfg == StExeUnitCfg) {
     io.deqData.valid := dataValid
     io.deqData.bits := dataIdx
   }
@@ -544,22 +524,15 @@
       val uop  = new MicroOp
     }))
     val sel = Flipped(ValidIO(UInt(iqIdxWidth.W)))
-    val selData = if (exuCfg == Exu.stExeUnitCfg) Flipped(ValidIO(UInt(iqIdxWidth.W))) else null
+    val selData = if (exuCfg == StExeUnitCfg) Flipped(ValidIO(UInt(iqIdxWidth.W))) else null
     val out = ValidIO(new MicroOp)
-    val stData = if (exuCfg == Exu.stExeUnitCfg) ValidIO(new MicroOp) else null
-
-<<<<<<< HEAD
-    val redirectVec = Output(Vec(IssQueSize, Bool()))
-    val readyVec = Output(Vec(IssQueSize, Bool()))
-    val dataReadyVec = if (exuCfg == Exu.stExeUnitCfg) Output(Vec(IssQueSize, Bool())) else null
-    val validVec = Input(Vec(IssQueSize, Bool()))
-    val indexVec = Input(Vec(IssQueSize, UInt(iqIdxWidth.W)))
-=======
+    val stData = if (exuCfg == StExeUnitCfg) ValidIO(new MicroOp) else null
+
     val redirectVec = Output(Vec(iqSize, Bool()))
     val readyVec = Output(Vec(iqSize, Bool()))
+    val dataReadyVec = if (exuCfg == StExeUnitCfg) Output(Vec(IssQueSize, Bool())) else null
     val validVec = Input(Vec(iqSize, Bool()))
     val indexVec = Input(Vec(iqSize, UInt(iqIdxWidth.W)))
->>>>>>> ec195fd8
 
     val fastUopOut = ValidIO(new MicroOp)
     val fastUopsIn = Flipped(Vec(fastPortsCnt, ValidIO(new MicroOp)))
@@ -637,18 +610,13 @@
   }
 
   // load wait store
-<<<<<<< HEAD
-  if (exuCfg == Exu.stExeUnitCfg) {
+  if (exuCfg == StExeUnitCfg) {
     io.readyVec := srcQueueWire.map(a => a(0))
     io.dataReadyVec := srcQueueWire.map(a => a(1))
   } else {
     io.readyVec := srcQueueWire.map(Cat(_).andR)
   }
-  if (exuCfg == Exu.ldExeUnitCfg) {
-=======
-  io.readyVec := srcQueueWire.map(Cat(_).andR)
   if (exuCfg == LdExeUnitCfg) {
->>>>>>> ec195fd8
     val ldWait = Reg(Vec(iqSize, Bool()))
     val sqIdx  = Reg(Vec(iqSize, new SqPtr()))
     ldWait.zip(sqIdx).map{ case (lw, sq) =>
@@ -666,7 +634,7 @@
   }
 
   val redirectHit = io.redirectVec(selPtr)
-  val uop = Module(new SyncDataModuleTemplate(new MicroOp, iqSize, if (exuCfg == Exu.stExeUnitCfg) 2 else 1, 1))
+  val uop = Module(new SyncDataModuleTemplate(new MicroOp, iqSize, if (exuCfg == StExeUnitCfg) 2 else 1, 1))
 
   uop.io.raddr(0) := selPtr
   io.out.valid    := RegNext(selValid && ~redirectHit)
@@ -675,8 +643,7 @@
   uop.io.waddr(0) := enqPtr
   uop.io.wdata(0) := enqUop
 
-<<<<<<< HEAD
-  if (exuCfg == Exu.stExeUnitCfg) { // NOTE: send data part of st
+  if (exuCfg == StExeUnitCfg) { // NOTE: send data part of st
     uop.io.raddr(1) := io.selData.bits
     io.stData.bits     := uop.io.rdata(1)
     io.stData.valid := RegNext(io.selData.valid && ~io.redirectVec(io.selData.bits))
@@ -684,9 +651,6 @@
   // NOTE: st dont fast wake others, dont care override
 
   class fastSendUop extends XSBundle {
-=======
-  class fastSendUop extends Bundle {
->>>>>>> ec195fd8
     val pdest = UInt(PhyRegIdxWidth.W)
     val rfWen = Bool()
     val fpWen = Bool()
@@ -706,7 +670,7 @@
     red := roq.needFlush(io.redirect, io.flush)
   }
   io.out.bits.roqIdx := roqIdx(selPtrReg)
-  if (exuCfg == Exu.stExeUnitCfg) {
+  if (exuCfg == StExeUnitCfg) {
     io.stData.bits.roqIdx := roqIdx(RegEnable(io.selData.bits, io.selData.valid))
   }
 
@@ -888,15 +852,11 @@
     }
 
     val sel = Input(UInt(iqIdxWidth.W))
-    val selData = if(exuCfg == Exu.stExeUnitCfg) Input(UInt(iqIdxWidth.W)) else null
+    val selData = if(exuCfg == StExeUnitCfg) Input(UInt(iqIdxWidth.W)) else null
     val out = Output(Vec(srcNum, UInt(srcLen.W)))
-<<<<<<< HEAD
-    val stData = if(exuCfg == Exu.stExeUnitCfg) Output(UInt(srcLen.W)) else null
-
-    val pc = if(exuCfg == Exu.jumpExeUnitCfg) Output(UInt(VAddrBits.W)) else null
-=======
+    val stData = if(exuCfg == StExeUnitCfg) Output(UInt(srcLen.W)) else null
+
     val pc = if(exuCfg == JumpExeUnitCfg) Output(UInt(VAddrBits.W)) else null
->>>>>>> ec195fd8
   })
 
   val enqUopReg = RegEnable(io.in.uop, io.in.valid)
@@ -975,7 +935,7 @@
       (0 until srcNum).foreach(i => data(i).w(0).wdata := io.srcRegValue(i) )
   }
   // deq
-  if (exuCfg == Exu.stExeUnitCfg) {
+  if (exuCfg == StExeUnitCfg) {
     data(0).r.addr := io.sel
     data(1).r.addr := io.selData
     io.stData := data(1).r.rdata
@@ -984,7 +944,7 @@
   }
 
   io.out := data.map(_.r.rdata)
-  if (exuCfg == Exu.stExeUnitCfg) {
+  if (exuCfg == StExeUnitCfg) {
     io.out(1) := DontCare
   }
   if(pcMem.nonEmpty){
