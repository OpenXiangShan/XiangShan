package xiangshan.backend.issue

import chipsalliance.rocketchip.config.Parameters
import chisel3._
import chisel3.util._
import xiangshan._
import utils._
import xiangshan.backend.decode.{ImmUnion, Imm_U}
import xiangshan.backend.exu.{Exu, ExuConfig}
import xiangshan.backend.roq.RoqPtr
import xiangshan.mem.{SqPtr, StoreDataBundle}

import scala.math.max

class BypassQueue(number: Int)(implicit p: Parameters) extends XSModule {
  val io = IO(new Bundle {
    val in  = Flipped(ValidIO(new MicroOp))
    val out = ValidIO(new MicroOp)
    val redirect = Flipped(ValidIO(new Redirect))
    val flush = Input(Bool())
  })
  if (number < 0) {
    io.out.valid := false.B
    io.out.bits := DontCare
  } else if(number == 0) {
    io.in <> io.out
    io.out.valid := io.in.valid
    // NOTE: no delay bypass don't care redirect
  } else {
    val queue = Seq.fill(number)(RegInit(0.U.asTypeOf(new Bundle{
      val valid = Bool()
      val bits = new MicroOp
    })))
    queue(0).valid := io.in.valid && !io.in.bits.roqIdx.needFlush(io.redirect, io.flush)
    queue(0).bits  := io.in.bits
    (0 until (number-1)).map{i =>
      queue(i+1) := queue(i)
      queue(i+1).valid := queue(i).valid && !queue(i).bits.roqIdx.needFlush(io.redirect, io.flush)
    }
    io.out.valid := queue(number-1).valid
    io.out.bits := queue(number-1).bits
    for (i <- 0 until number) {
      XSDebug(queue(i).valid, p"BPQue(${i.U}): pc:${Hexadecimal(queue(i).bits.cf.pc)} roqIdx:${queue(i).bits.roqIdx}" +
        p" pdest:${queue(i).bits.pdest} rfWen:${queue(i).bits.ctrl.rfWen} fpWen${queue(i).bits.ctrl.fpWen}\n")
    }
  }
}

// multi-read && single-write
// input is data, output is hot-code(not one-hot)
class SingleSrcCAM[T <: Data](val gen: T, val set: Int, val readWidth: Int, rfZero: Boolean) extends Module {
  val io = IO(new Bundle {
    val r = new Bundle {
      val req = Input(Vec(readWidth, gen))
      val resp = Output(Vec(readWidth, Vec(set, Bool())))
    }
    val w = new Bundle {
      val valid = Input(Bool())
      val bits = new Bundle {
        val addr = Input(UInt(log2Up(set).W))
        val data = Input(gen)
      }
    }
    val zero = if (rfZero) Output(Vec(set, Bool())) else null
  })

  val wordType = UInt(gen.getWidth.W)
  val value = Reg(Vec(set, wordType))

  io.r.resp.zipWithIndex.map{ case (a,i) =>
    a := value.map( src => io.r.req(i).asUInt === src)
  }

  // Note: general reg file don't wakeup zero
  if (rfZero) { io.zero.zip(value).map{ case(z, a) => z := a===0.U }}

  when (io.w.valid) {
    value(io.w.bits.addr) := io.w.bits.data
  }
}

class ReservationStation
(
  myName : String,
  val exuCfg: ExuConfig,
  iqSize : Int,
  srcLen: Int,
  fastPortsCfg: Seq[ExuConfig],
  slowPortsCfg: Seq[ExuConfig],
  fixedDelay: Int,
  fastWakeup: Boolean,
  feedback: Boolean,
)(implicit p: Parameters) extends XSModule {
  val iqIdxWidth = log2Up(iqSize)
  val nonBlocked = fixedDelay >= 0
  val srcNum = if (exuCfg == JumpExeUnitCfg) 2 else max(exuCfg.intSrcCnt, exuCfg.fpSrcCnt)
  val fastPortsCnt = fastPortsCfg.size
  val slowPortsCnt = slowPortsCfg.size
  require(nonBlocked==fastWakeup)

  val io = IO(new Bundle {
    val numExist = Output(UInt(iqIdxWidth.W))
    val fromDispatch = Flipped(DecoupledIO(new MicroOp))
    val deq = DecoupledIO(new ExuInput)
    val stData = if (exuCfg == StExeUnitCfg) ValidIO(new StoreDataBundle) else null
    val srcRegValue = Input(Vec(srcNum, UInt(srcLen.W)))

    val stIssuePtr = if (exuCfg == LdExeUnitCfg || exuCfg == StExeUnitCfg) Input(new SqPtr()) else null

    val fpRegValue = if (exuCfg == StExeUnitCfg) Input(UInt(srcLen.W)) else null
    val jumpPc = if(exuCfg == JumpExeUnitCfg) Input(UInt(VAddrBits.W)) else null
    val jalr_target = if(exuCfg == JumpExeUnitCfg) Input(UInt(VAddrBits.W)) else null

    val fastUopOut = ValidIO(new MicroOp)
    val fastUopsIn = Vec(fastPortsCnt, Flipped(ValidIO(new MicroOp)))
    val fastDatas = Vec(fastPortsCnt, Input(UInt(srcLen.W)))
    val slowPorts = Vec(slowPortsCnt, Flipped(ValidIO(new ExuOutput)))

    val redirect = Flipped(ValidIO(new Redirect))
    val flush = Input(Bool())

    val memfeedback = if (feedback) Flipped(ValidIO(new RSFeedback)) else null
    val rsIdx = if (feedback) Output(UInt(log2Up(iqSize).W)) else null
    val isFirstIssue = if (feedback) Output(Bool()) else null // NOTE: just use for tlb perf cnt
  })

  val select = Module(new ReservationStationSelect(exuCfg, iqSize, srcLen, fastPortsCfg, slowPortsCfg, fixedDelay, fastWakeup, feedback))
  val ctrl   = Module(new ReservationStationCtrl(exuCfg, iqSize, srcLen, fastPortsCfg, slowPortsCfg, fixedDelay, fastWakeup, feedback))
  val data   = Module(new ReservationStationData(exuCfg, iqSize, srcLen, fastPortsCfg, slowPortsCfg, fixedDelay, fastWakeup, feedback))

  select.suggestName(s"${myName}_select")
  ctrl.suggestName(s"${myName}_ctrl")
  data.suggestName(s"${myName}_data")

  select.io.redirect := io.redirect
  select.io.flush := io.flush
  io.numExist := select.io.numExist
  select.io.redirectVec := ctrl.io.redirectVec
  select.io.readyVec := ctrl.io.readyVec
  select.io.enq.valid := io.fromDispatch.valid && !(io.redirect.valid || io.flush) 
  io.fromDispatch.ready := select.io.enq.ready
  select.io.deq.ready := io.deq.ready
  if (feedback) {
    select.io.memfeedback := io.memfeedback
    select.io.flushState := io.memfeedback.bits.flushState
  }
  if (exuCfg == StExeUnitCfg) {
    select.io.dataReadyVec := ctrl.io.dataReadyVec
  } else {
    select.io.dataReadyVec := DontCare
  }

  ctrl.io.in.valid := select.io.enq.ready && io.fromDispatch.valid // NOTE: ctrl doesnt care redirect for timing optimization
  ctrl.io.flush := io.flush
  ctrl.io.in.bits.addr := select.io.enq.bits
  ctrl.io.in.bits.uop := io.fromDispatch.bits
  ctrl.io.validVec := select.io.validVec
  ctrl.io.indexVec := select.io.indexVec
  ctrl.io.redirect := io.redirect
  ctrl.io.sel.valid := select.io.deq.valid
  ctrl.io.sel.bits  := select.io.deq.bits
  io.fastUopOut := ctrl.io.fastUopOut
  ctrl.io.fastUopsIn := io.fastUopsIn
  ctrl.io.slowUops.zip(io.slowPorts).map{ case (c, i) =>
    c.valid := i.valid
    c.bits  := i.bits.uop
  }
  if (exuCfg == LdExeUnitCfg || exuCfg == StExeUnitCfg) {
    ctrl.io.stIssuePtr := RegNext(io.stIssuePtr)
  }
  if (exuCfg == StExeUnitCfg) {
    ctrl.io.selData.valid := select.io.deqData.valid
    ctrl.io.selData.bits  := select.io.deqData.bits
  }

  data.io.in.valid := select.io.enq.fire()
  data.io.in.addr := select.io.enq.bits
  data.io.in.uop := io.fromDispatch.bits // NOTE: used for imm-pc src value mux
  data.io.in.enqSrcReady := ctrl.io.enqSrcReady
  data.io.srcRegValue := io.srcRegValue
  if(exuCfg == JumpExeUnitCfg) {
    data.io.jumpPc := io.jumpPc
    data.io.jalr_target := io.jalr_target
  }
  if (exuCfg == StExeUnitCfg) {
    data.io.fpRegValue := io.fpRegValue
    data.io.selData := select.io.deqData.bits
  }
  data.io.sel := select.io.deq.bits
  data.io.listen.wen := ctrl.io.listen
  for (i <- 0 until fastPortsCnt) {
    data.io.listen.wdata(i) := io.fastDatas(i)
  }
  for (i <- 0 until slowPortsCnt) {
    data.io.listen.wdata(i + fastPortsCnt) := io.slowPorts(i).bits.data
  }

  if (feedback) {
    io.rsIdx := RegNext(select.io.deq.bits) // NOTE: just for feeback
    io.isFirstIssue := select.io.isFirstIssue
  }
  io.deq.bits := DontCare
  io.deq.bits.uop  := ctrl.io.out.bits
  io.deq.bits.uop.cf.exceptionVec := 0.U.asTypeOf(ExceptionVec())
  io.deq.valid     := ctrl.io.out.valid
  io.deq.bits.src1 := data.io.out(0)
  if (srcNum > 1) { io.deq.bits.src2 := data.io.out(1) }
  if (srcNum > 2) { io.deq.bits.src3 := data.io.out(2) }
  if (exuCfg == JumpExeUnitCfg) { io.deq.bits.uop.cf.pc := data.io.pc }

  if (exuCfg == StExeUnitCfg) {
    io.stData.bits.uop :=  ctrl.io.stData.bits
    io.stData.bits.data := data.io.stData
    io.stData.valid := ctrl.io.stData.valid
  }
}

class ReservationStationSelect
(
  val exuCfg: ExuConfig,
  iqSize: Int,
  srcLen: Int,
  fastPortsCfg: Seq[ExuConfig],
  slowPortsCfg: Seq[ExuConfig],
  fixedDelay: Int,
  fastWakeup: Boolean,
  feedback: Boolean,
)(implicit p: Parameters) extends XSModule with HasCircularQueuePtrHelper{
  val iqIdxWidth = log2Up(iqSize)
  val nonBlocked = fixedDelay >= 0
  val srcNum = if (exuCfg == JumpExeUnitCfg) 2 else max(exuCfg.intSrcCnt, exuCfg.fpSrcCnt)
  val fastPortsCnt = fastPortsCfg.size
  val slowPortsCnt = slowPortsCfg.size
  require(nonBlocked==fastWakeup)
  val replayDelay = VecInit(Seq(1, 1, 1, 5).map(_.U(5.W)))

  val io = IO(new Bundle {
    val redirect = Flipped(ValidIO(new Redirect))
    val flush = Input(Bool())
    val numExist = Output(UInt(iqIdxWidth.W))
    val memfeedback = if (feedback) Flipped(ValidIO(new RSFeedback)) else null

    val redirectVec = Input(Vec(iqSize, Bool()))
    val readyVec = Input(Vec(iqSize, Bool()))
    val dataReadyVec = Input(Vec(iqSize, Bool())) // NOTE: wanna dead code elimination eliminates the codes
    val validVec = Output(Vec(iqSize, Bool()))
    val indexVec = Output(Vec(iqSize, UInt(iqIdxWidth.W)))

    // val enq = Flipped(DecoupledIO(UInt(iqIdxWidth.W)))
    val enq = new Bundle {
      val valid = Input(Bool())
      val bits  = Output(UInt(iqIdxWidth.W))
      val ready = Output(Bool())
      def fire() = valid && ready
    }
    val deq = DecoupledIO(UInt(iqIdxWidth.W))
    val deqData = if (exuCfg == StExeUnitCfg) ValidIO(UInt(iqIdxWidth.W)) else null

    val flushState = if (feedback) Input(Bool()) else null
    val isFirstIssue = if (feedback) Output(Bool()) else null
  })

  class IQPtr extends CircularQueuePtr[IQPtr](iqSize)

  def widthMap[T <: Data](f: Int => T) = VecInit((0 until iqSize).map(f))

  /* queue in ctrl part
   * index queue : index
   * state queue : use for replay
   * count   queue : record replay cycle
   */

  val s_idle :: s_valid :: s_wait :: s_replay :: s_sent :: Nil = Enum(5)
  val d_idle :: d_sent :: Nil = Enum(2)
  /* state machine
   * s_idle     : empty slot, init state, set when deq
   * s_valid    : ready to be secleted
   * s_wait     : wait for feedback
   * s_replay   : replay after some particular cycle
   */
  val stateQueue    = RegInit(VecInit(Seq.fill(iqSize)(s_idle)))
  val tailPtr       = RegInit(0.U.asTypeOf(new IQPtr))
  val indexQueue    = RegInit(VecInit((0 until iqSize).map(_.U(iqIdxWidth.W))))
  val validQueue    = VecInit(stateQueue.map(_ === s_valid))
  val emptyQueue    = VecInit(stateQueue.map(_ === s_idle))
  val countQueue    = RegInit(VecInit(Seq.fill(iqSize)(0.U(replayDelay(3).getWidth.W))))
  val cntCountQueue = RegInit(VecInit(Seq.fill(iqSize)(0.U(2.W))))
  val validIdxQueue = widthMap(i => validQueue(indexQueue(i)))
  val readyIdxQueue = widthMap(i => validQueue(indexQueue(i)) && io.readyVec(indexQueue(i)))
  val emptyIdxQueue = widthMap(i => emptyQueue(indexQueue(i)))
  val countIdxQueue = widthMap(i => countQueue(indexQueue(i)))

  // NOTE: wanna dead code elimination eliminates the below codes
  val dataStateQueue = RegInit(VecInit(Seq.fill(iqSize)(d_idle)))
  val dataValidQueue = VecInit(dataStateQueue.zip(stateQueue).map(a => a._1 === d_idle && a._2 =/= s_idle))
  val dataReadyIdxQueue = widthMap(i => dataValidQueue(indexQueue(i)) && io.dataReadyVec(indexQueue(i)))

  // select ready
  // for no replay, select just equal to deq (attached)
  // with   replay, select is just two stage with deq.
  val issueFire = Wire(Bool())
  val moveMask = WireInit(0.U(iqSize.W))
  val lastSelMask = Wire(UInt(iqSize.W))
  val selectMask = WireInit(VecInit((0 until iqSize).map(i => readyIdxQueue(i)))).asUInt & lastSelMask
  val selectIndex = ParallelPriorityMux(selectMask.asBools zip indexQueue) // NOTE: the idx in the indexQueue
  val selectPtr = ParallelPriorityMux(selectMask.asBools.zipWithIndex.map{ case (a,i) => (a, i.U)}) // NOTE: the idx of indexQueue
  val haveReady = Cat(selectMask).orR
  val selectIndexReg = RegNext(selectIndex, init = 0.U)
  val selectValid = haveReady
  val selectReg = RegNext(selectValid, init = false.B)
  val selectPtrReg = RegNext(Mux(moveMask(selectPtr), selectPtr-1.U, selectPtr), init = 0.U)
  lastSelMask := ~Mux(selectReg, UIntToOH(selectPtrReg), 0.U)
  assert(RegNext(!(haveReady && selectPtr >= tailPtr.asUInt)), "bubble should not have valid state like s_valid or s_wait")

  // sel bubble
  val isFull = Wire(Bool())
  val lastbubbleMask = Wire(UInt(iqSize.W))
  val bubbleMask = WireInit(VecInit((0 until iqSize).map(i => emptyIdxQueue(i)))).asUInt & lastbubbleMask
  // val bubbleIndex = ParallelMux(bubbleMask zip indexQueue) // NOTE: the idx in the indexQueue
  val bubblePtr= ParallelPriorityMux(bubbleMask.asBools.zipWithIndex.map{ case (a,i) => (a, i.U)}) // NOTE: the idx of the indexQueue
  val findBubble = Cat(bubbleMask).orR
  val haveBubble = findBubble && (bubblePtr < tailPtr.asUInt)
  val bubbleIndex = indexQueue(bubblePtr)
  val bubbleValid = haveBubble  && (if (feedback) true.B
                                    else if (nonBlocked) !selectValid
                                    else Mux(isFull, true.B, !selectValid))
  val bubbleReg = RegNext(bubbleValid, init = false.B)
  val bubblePtrReg = RegNext(Mux(moveMask(bubblePtr), bubblePtr-1.U, bubblePtr), init = 0.U)
  lastbubbleMask := ~Mux(bubbleReg, UIntToOH(bubblePtrReg), 0.U) &
                    (if(feedback) ~(0.U(iqSize.W)) else
                    Mux(RegNext(selectValid && (io.redirect.valid || io.flush)), 0.U, ~(0.U(iqSize.W))))

  // store deq data, receiver(the sq) must be ready
  // NOTE: wanna dead code elimination eliminates the below codes
  val lastDataMask = Wire(UInt(iqSize.W))
  val dataMask = WireInit(VecInit((0 until iqSize).map(i => dataReadyIdxQueue(i)))).asUInt & lastDataMask
  val dataIdx = ParallelPriorityMux(dataMask.asBools zip indexQueue)
  val dataPtr = ParallelPriorityMux(dataMask.asBools.zipWithIndex.map{ case (a,i) => (a, i.U)}) // NOTE: the idx of indexQueue
  val haveData = Cat(dataMask).orR
  val dataIdxReg = RegNext(dataIdx, init = 0.U)
  val dataValid = haveData
  val dataReg = RegNext(dataValid, init = false.B)
  val dataPtrReg = RegNext(Mux(moveMask(dataPtr), dataPtr-1.U, dataPtr), init = 0.U)
  lastDataMask := ~Mux(dataReg, UIntToOH(dataPtrReg), 0.U)

  // deq
  val dequeue = Mux(RegNext(io.flush), false.B,
                    if (feedback) bubbleReg else bubbleReg || issueFire)
  val deqPtr = if (feedback) bubblePtrReg
               else if (nonBlocked) Mux(selectReg, selectPtrReg, bubblePtrReg)
               else Mux(bubbleReg, bubblePtrReg, selectPtrReg)
  moveMask := {
    (Fill(iqSize, 1.U(1.W)) << deqPtr)(iqSize-1, 0)
  } & Fill(iqSize, dequeue)

  for (i <- 0 until iqSize - 1) {
    when(moveMask(i)){
      indexQueue(i) := indexQueue(i+1)
    }
  }
  when(dequeue){
    indexQueue.last := indexQueue(deqPtr)
  }

  if (feedback) {
    when (io.memfeedback.valid) {
      when (stateQueue(io.memfeedback.bits.rsIdx) === s_wait) {
        val s_finish_state = if (exuCfg == StExeUnitCfg) {
          Mux(dataStateQueue(io.memfeedback.bits.rsIdx) === d_sent || (dataReg && dataIdxReg === io.memfeedback.bits.rsIdx),
            s_idle, s_sent)
        } else { s_idle }
        stateQueue(io.memfeedback.bits.rsIdx) := Mux(io.memfeedback.bits.hit, s_finish_state, s_replay)
      }
      when (!io.memfeedback.bits.hit) {
        countQueue(io.memfeedback.bits.rsIdx) := replayDelay(cntCountQueue(io.memfeedback.bits.rsIdx))
      }
      assert(stateQueue(io.memfeedback.bits.rsIdx) === s_wait, "mem feedback but rs dont wait for it")
    }
  }

  if (exuCfg == StExeUnitCfg) {
    when (dataReg) {
      dataStateQueue(dataIdxReg) := d_sent
    }
    when (dataReg && stateQueue(dataIdxReg) === s_sent) {
      stateQueue(dataIdxReg) := s_idle
    }
    for (i <- 0 until iqSize) {
      assert(stateQueue(i) =/= s_sent || dataStateQueue(i) =/= d_sent, "dont want the state that addr and data both sent, but still not idle")
    }
  }

  when (issueFire) {
    if (feedback) { when (stateQueue(selectIndexReg) === s_valid) { stateQueue(selectIndexReg) := s_wait } }
    else { stateQueue(selectIndexReg) := s_idle } // NOTE: reset the state for seclectMask timing to avoid operaion '<'
  }

  // redirect and feedback && wakeup
  for (i <- 0 until iqSize) {
    // replay
    if (feedback) {
      when (stateQueue(i) === s_replay) {
        countQueue(i) := countQueue(i) - 1.U
        when (countQueue(i) === 0.U && !io.flushState) {
          cntCountQueue(i) := Mux(cntCountQueue(i)===3.U, cntCountQueue(i), cntCountQueue(i) + 1.U)
        }
        when (io.flushState || countQueue(i) === 0.U) {
          stateQueue(i) := s_valid
        }
      }
    }

    // redirect
    when (io.redirectVec(i)) {
      stateQueue(i) := s_idle
    }
  }

  // output
  val issueValid = selectReg
  if (nonBlocked) {
    issueFire := issueValid
  } else {
    issueFire := issueValid && io.deq.ready
  }

  // enq
  isFull := tailPtr.flag
  // agreement with dispatch: don't fire when io.redirect.valid
  val enqueue = io.enq.fire()
  val tailInc = tailPtr + 1.U
  val tailDec = tailPtr - 1.U
  val nextTailPtr = Mux(io.flush, 0.U.asTypeOf(new IQPtr), Mux(dequeue === enqueue, tailPtr, Mux(dequeue, tailDec, tailInc)))
  tailPtr := nextTailPtr
  assert(!(tailPtr === 0.U.asTypeOf(new IQPtr)) || Cat(stateQueue.map(_ === s_idle)).andR)

  val enqPtr = Mux(tailPtr.flag, deqPtr, tailPtr.value)
  val enqIdx = indexQueue(enqPtr)
  when (enqueue) {
    stateQueue(enqIdx) := s_valid
    dataStateQueue(enqIdx) := d_idle
    cntCountQueue(enqIdx) := 0.U
  }

  io.validVec := validIdxQueue.zip(lastSelMask.asBools).map{ case (a, b) => a & b }
  io.indexVec := indexQueue

  io.enq.ready := !isFull || (if(feedback || nonBlocked) dequeue else false.B)
  io.enq.bits  := enqIdx
  io.deq.valid := selectValid
  io.deq.bits  := selectIndex

  if (exuCfg == StExeUnitCfg) {
    io.deqData.valid := dataValid
    io.deqData.bits := dataIdx
  }

  io.numExist := RegNext(Mux(nextTailPtr.flag, if(isPow2(iqSize)) (iqSize-1).U else iqSize.U, nextTailPtr.value), init = (iqSize - 1).U)

  assert(RegNext(Mux(tailPtr.flag, tailPtr.value===0.U, true.B)))

  XSPerfAccumulate("enq", enqueue)
  XSPerfAccumulate("issueFire", issueFire)
  XSPerfAccumulate("issueValid", issueValid)
  XSPerfAccumulate("exuBlockDeq", issueValid && !io.deq.ready)
  XSPerfAccumulate("bubbleBlockEnq", haveBubble && !io.enq.ready)
  XSPerfAccumulate("validButNotSel", PopCount(selectMask) - haveReady)
  
  QueuePerf(iqSize, io.numExist, !io.enq.ready)
  XSPerfAccumulate("validUtil", PopCount(validQueue))
  XSPerfAccumulate("emptyUtil", io.numExist - PopCount(validQueue) - PopCount(stateQueue.map(_ === s_replay)) - PopCount(stateQueue.map(_ === s_wait))) // NOTE: hard to count, use utilization - nonEmpty
  XSPerfAccumulate("readyUtil", PopCount(readyIdxQueue))
  XSPerfAccumulate("selectUtil", PopCount(selectMask))
  XSPerfAccumulate("waitUtil", PopCount(stateQueue.map(_ === s_wait)))
  XSPerfAccumulate("replayUtil", PopCount(stateQueue.map(_ === s_replay)))

  
  if (!feedback && nonBlocked) {
    XSPerfAccumulate("issueValidButBubbleDeq", selectReg && bubbleReg && (deqPtr === bubblePtr))
    XSPerfAccumulate("bubbleShouldNotHaveDeq", selectReg && bubbleReg && (deqPtr === bubblePtr) && io.deq.ready)
  }
  if (feedback) {
    XSPerfAccumulate("ptwFlushState", io.flushState)
    XSPerfAccumulate("ptwFlushEntries", Mux(io.flushState, PopCount(stateQueue.map(_ === s_replay)), 0.U))
    XSPerfAccumulate("replayTimesSum", PopCount(io.memfeedback.valid && !io.memfeedback.bits.hit))
    for (i <- 0 until iqSize) {
      // NOTE: maybe useless, for logical queue and phyical queue make this no sense
      XSPerfAccumulate(s"replayTimeOfEntry${i}", io.memfeedback.valid && !io.memfeedback.bits.hit && io.memfeedback.bits.rsIdx === i.U)
    }
    io.isFirstIssue := RegNext(ParallelPriorityMux(selectMask.asBools zip cntCountQueue) === 0.U) 
  }
  for(i <- 0 until iqSize) {
    if (i == 0) XSPerfAccumulate("empty", io.numExist === 0.U)
    else if (i == iqSize) XSPerfAccumulate("full", isFull)
    else XSPerfAccumulate(s"numExistIs${i}", io.numExist === i.U)
  }
}

class ReservationStationCtrl
(
  val exuCfg: ExuConfig,
  iqSize: Int,
  srcLen: Int,
  fastPortsCfg: Seq[ExuConfig],
  slowPortsCfg: Seq[ExuConfig],
  fixedDelay: Int,
  fastWakeup: Boolean,
  feedback: Boolean,
)(implicit p: Parameters) extends XSModule with HasCircularQueuePtrHelper {
  val iqIdxWidth = log2Up(iqSize)
  val nonBlocked = fixedDelay >= 0
  val srcNum = if (exuCfg == JumpExeUnitCfg) 2 else max(exuCfg.intSrcCnt, exuCfg.fpSrcCnt)
  val fastPortsCnt = fastPortsCfg.size
  val slowPortsCnt = slowPortsCfg.size
  require(nonBlocked==fastWakeup)

  val io = IO(new XSBundle {

    val redirect = Flipped(ValidIO(new Redirect))
    val flush = Input(Bool())

    val in = Flipped(ValidIO(new Bundle {
      val addr = UInt(iqIdxWidth.W)
      val uop  = new MicroOp
    }))
    val sel = Flipped(ValidIO(UInt(iqIdxWidth.W)))
    val selData = if (exuCfg == StExeUnitCfg) Flipped(ValidIO(UInt(iqIdxWidth.W))) else null
    val out = ValidIO(new MicroOp)
    val stData = if (exuCfg == StExeUnitCfg) ValidIO(new MicroOp) else null

    val redirectVec = Output(Vec(iqSize, Bool()))
    val readyVec = Output(Vec(iqSize, Bool()))
    val dataReadyVec = if (exuCfg == StExeUnitCfg) Output(Vec(IssQueSize, Bool())) else null
    val validVec = Input(Vec(iqSize, Bool()))
    val indexVec = Input(Vec(iqSize, UInt(iqIdxWidth.W)))

    val fastUopOut = ValidIO(new MicroOp)
    val fastUopsIn = Flipped(Vec(fastPortsCnt, ValidIO(new MicroOp)))
    val slowUops   = Flipped(Vec(slowPortsCnt, ValidIO(new MicroOp)))

    val listen = Output(Vec(srcNum, Vec(iqSize, Vec(fastPortsCnt + slowPortsCnt, Bool()))))
    val enqSrcReady = Output(Vec(srcNum, Bool()))

    val stIssuePtr = if (exuCfg == LdExeUnitCfg || exuCfg == StExeUnitCfg) Input(new SqPtr()) else null
  })

  val selValid = io.sel.valid
  val enqPtr = io.in.bits.addr
  val enqPtrReg = RegNext(enqPtr)
  val enqEn  = io.in.valid
  val enqEnReg = RegNext(enqEn && !(io.redirect.valid || io.flush), init = false.B)
  val enqUop = io.in.bits.uop
  val selPtr = io.sel.bits
  val selPtrReg = RegEnable(selPtr, selValid)
  val data = io.listen
  data.map(a => a.map(b => b.map(_ := false.B)))

  val fastUops = io.fastUopsIn
  val slowUops = io.slowUops
  val lastFastUops = RegNext(fastUops)

  def stateCheck(src: UInt, srcType: UInt): Bool = {
    (srcType =/= SrcType.reg && srcType =/= SrcType.fp) ||
    (srcType === SrcType.reg && src === 0.U)
  }
  val enqSrcSeq      = Seq(enqUop.psrc1, enqUop.psrc2, enqUop.psrc3)
  val enqSrcTypeSeq  = Seq(enqUop.ctrl.src1Type, enqUop.ctrl.src2Type, enqUop.ctrl.src3Type)
  val enqSrcStateSeq = Seq(enqUop.src1State, enqUop.src2State, enqUop.src3State)
  val enqSrcReady = (0 until srcNum).map(i =>
    stateCheck(enqSrcSeq(i), enqSrcTypeSeq(i)) || (enqSrcStateSeq(i) === SrcState.rdy)
  )
  io.enqSrcReady := enqSrcReady
  val srcUpdate = Wire(Vec(iqSize, Vec(srcNum, Bool())))
  val srcUpdateListen = Wire(Vec(iqSize, Vec(srcNum, Vec(fastPortsCnt + slowPortsCnt, Bool()))))
  srcUpdateListen.map(a => a.map(b => b.map(c => c := false.B )))
  srcUpdateListen.suggestName(s"srcUpdateListen")
  val srcUpdateVecReg = RegNext(srcUpdateListen, init = 0.U.asTypeOf(srcUpdateListen.cloneType))
  for (i <- 0 until iqSize) {
    for (j <- 0 until srcNum) {
      if (exuCfg == StExeUnitCfg && j == 0) {
        srcUpdate(i)(j) := Cat(srcUpdateVecReg(i)(j).zip(fastPortsCfg ++ slowPortsCfg).filter(_._2.writeIntRf).map(_._1)).orR
      } else {
        srcUpdate(i)(j) := Cat(srcUpdateVecReg(i)(j)).orR
      }
    }
  }

  val srcQueue      = RegInit(VecInit(Seq.fill(iqSize)(VecInit(Seq.fill(srcNum)(false.B)))))
  when (enqEn) {
    srcQueue(enqPtr).zip(enqSrcReady).map{ case (s, e) => s := e }
  }
  // NOTE: delay one cycle for fp src will come one cycle later than usual
  if (exuCfg == StExeUnitCfg) {
    when (enqEnReg && RegNext(enqUop.ctrl.src2Type === SrcType.fp && enqSrcReady(1))) {
      srcQueue(enqPtrReg)(1) := true.B
    }
    when (enqEn) {
      when (enqUop.ctrl.src2Type === SrcType.fp) { srcQueue(enqPtr)(1) := false.B }
    }
  }
  val srcQueueWire = VecInit((0 until srcQueue.size).map(i => {
    VecInit((0 until srcQueue(i).size).map{j =>
      srcQueue(i)(j) || srcUpdate(i)(j)
    })
  }))
  for (i <- 0 until iqSize) {
    for (j <- 0 until srcNum) {
      when (srcQueueWire(i)(j) && !(enqPtr === i.U && io.in.valid)) { srcQueue(i)(j) := true.B }
    }
  }

  // load wait store
<<<<<<< HEAD
  io.readyVec := srcQueueWire.map(Cat(_).andR)
  if (exuCfg == LdExeUnitCfg || exuCfg == StExeUnitCfg) {
=======
  if (exuCfg == StExeUnitCfg) {
    io.readyVec := srcQueueWire.map(a => a(0))
    io.dataReadyVec := srcQueueWire.map(a => a(1))
  } else {
    io.readyVec := srcQueueWire.map(Cat(_).andR)
  }
  if (exuCfg == LdExeUnitCfg) {
>>>>>>> 71a38851
    val ldWait = Reg(Vec(iqSize, Bool()))
    val sqIdx  = Reg(Vec(iqSize, new SqPtr()))
    ldWait.zip(sqIdx).map{ case (lw, sq) =>
      when (!isAfter(sq, io.stIssuePtr)) {
        lw := true.B
      }
    }
    when (enqEn) {
      ldWait(enqPtr) := !enqUop.cf.loadWaitBit
      sqIdx(enqPtr)  := enqUop.sqIdx
    }
    ldWait.suggestName(s"${this.name}_ldWait")
    sqIdx.suggestName(s"${this.name}_sqIdx")
    io.readyVec := srcQueueWire.map(Cat(_).andR).zip(ldWait).map{ case (s, l) => s&l }
  }

  val redirectHit = io.redirectVec(selPtr)
  val uop = Module(new SyncDataModuleTemplate(new MicroOp, iqSize, if (exuCfg == StExeUnitCfg) 2 else 1, 1))

  uop.io.raddr(0) := selPtr
  io.out.valid    := RegNext(selValid && ~redirectHit)
  io.out.bits     := uop.io.rdata(0)
  uop.io.wen(0)   := enqEn
  uop.io.waddr(0) := enqPtr
  uop.io.wdata(0) := enqUop

  if (exuCfg == StExeUnitCfg) { // NOTE: send data part of st
    uop.io.raddr(1) := io.selData.bits
    io.stData.bits     := uop.io.rdata(1)
    io.stData.valid := RegNext(io.selData.valid && ~io.redirectVec(io.selData.bits))
  }
  // NOTE: st dont fast wake others, dont care override

  class fastSendUop extends XSBundle {
    val pdest = UInt(PhyRegIdxWidth.W)
    val rfWen = Bool()
    val fpWen = Bool()
    def apply(uop: MicroOp) = {
      this.pdest := uop.pdest
      this.rfWen := uop.ctrl.rfWen
      this.fpWen := uop.ctrl.fpWen
      this
    }
  }

  val roqIdx = Reg(Vec(iqSize, new RoqPtr))
  when (enqEn) {
    roqIdx(enqPtr) := enqUop.roqIdx
  }
  io.redirectVec.zip(roqIdx).map{ case (red, roq) =>
    red := roq.needFlush(io.redirect, io.flush)
  }
  io.out.bits.roqIdx := roqIdx(selPtrReg)
  if (exuCfg == StExeUnitCfg) {
    io.stData.bits.roqIdx := roqIdx(RegEnable(io.selData.bits, io.selData.valid))
  }

  io.fastUopOut := DontCare
  if (fastWakeup) {
    val asynUop = Reg(Vec(iqSize, new fastSendUop))
    when (enqEn) { asynUop(enqPtr) := (Wire(new fastSendUop)).apply(enqUop) }
    val asynIdxUop = (0 until iqSize).map(i => asynUop(io.indexVec(i)) )
    val readyIdxVec = (0 until iqSize).map(i => io.validVec(i) && Cat(srcQueueWire(io.indexVec(i))).andR )
    val fastAsynUop = ParallelPriorityMux(readyIdxVec zip asynIdxUop)
    val fastRoqIdx = ParallelPriorityMux(readyIdxVec zip (0 until iqSize).map(i => roqIdx(io.indexVec(i))))
    val fastSentUop = Wire(new MicroOp)
    fastSentUop := DontCare
    fastSentUop.pdest := fastAsynUop.pdest
    fastSentUop.ctrl.rfWen := fastAsynUop.rfWen
    fastSentUop.ctrl.fpWen := fastAsynUop.fpWen

    if (fixedDelay == 0) {
      io.fastUopOut.valid := selValid
      io.fastUopOut.bits  := fastSentUop
    } else {
      val bpQueue = Module(new BypassQueue(fixedDelay))
      bpQueue.io.in.valid := selValid
      bpQueue.io.in.bits  := fastSentUop
      bpQueue.io.in.bits.roqIdx := fastRoqIdx
      bpQueue.io.redirect := io.redirect
      bpQueue.io.flush    := io.flush
      io.fastUopOut.valid := bpQueue.io.out.valid
      io.fastUopOut.bits  := bpQueue.io.out.bits
    }

    val fastSentUopReg = RegNext(fastAsynUop)
    io.out.bits.pdest := fastSentUopReg.pdest
    io.out.bits.ctrl.rfWen := fastSentUopReg.rfWen
    io.out.bits.ctrl.fpWen := fastSentUopReg.fpWen
  }

  val psrc = (0 until srcNum).map(i => Module(new SingleSrcCAM(UInt(PhyRegIdxWidth.W), iqSize, fastPortsCnt + slowPortsCnt, true)).io)
  psrc.map(_.w.valid := false.B)
  val entryListenHit = psrc.map{src =>
    for (i <- 0 until fastPortsCnt) { src.r.req(i) := io.fastUopsIn(i).bits.pdest }
    for (i <- 0 until slowPortsCnt) { src.r.req(i + fastPortsCnt) := io.slowUops(i).bits.pdest }
    src.r.resp
  }
  val srcIsZero = psrc.map{ src => src.zero }
  psrc.map(_.w.bits.addr  := enqPtr)
  psrc.map(_.w.valid := enqEn)
  val enqSrcSeqChecked = enqSrcSeq.zip(enqSrcTypeSeq).map{ case (s, t) =>
    Mux(t === SrcType.fp || t === SrcType.reg, s, 0.U)} // NOTE: if pc/imm -> 0.U and reg (means don't hit)
  psrc.zip(enqSrcSeqChecked).map{ case (p,s) => p.w.bits.data := s }

  // TODO: later, only store will need psrcType
  val psrcType = Reg(Vec(srcNum, Vec(iqSize, Bool()))) // fp: false | other: true
  (0 until srcNum).foreach{ i =>
    when (enqEn) {
      psrcType(i)(enqPtr) := enqSrcTypeSeq(i) =/= SrcType.fp
    }
  }

  def listenHitEnq(uop: MicroOp, src: UInt, srctype: UInt): Bool = {
    (src === uop.pdest) &&
    ((srctype === SrcType.reg && uop.ctrl.rfWen && src=/=0.U) ||
     (srctype === SrcType.fp  && uop.ctrl.fpWen))
  }

  def listenHitEntry(src: Int, port: Int, addr: Int, uop: MicroOp): Bool = {
    entryListenHit(src)(port)(addr) &&
    ((psrcType(src)(addr) && uop.ctrl.rfWen && !srcIsZero(src)(addr)) ||
     (!psrcType(src)(addr)  && uop.ctrl.fpWen))
  }

  for (j <- 0 until srcNum) {
    for (i <- 0 until iqSize) {
      for (k <- 0 until fastPortsCnt) {
        val fastHit = listenHitEntry(j, k, i, fastUops(k).bits) && fastUops(k).valid
        val fastHitNoConflict = fastHit && !(enqPtr===i.U && enqEn)
        when (fastHitNoConflict) { srcUpdateListen(i)(j)(k) := true.B }
        when (RegNext(fastHitNoConflict) && !(enqPtr===i.U && enqEn)) { data(j)(i)(k) := true.B }
      }
      for (k <- 0 until slowPortsCnt) {
        val slowHit = listenHitEntry(j, k + fastPortsCnt, i, slowUops(k).bits) && slowUops(k).valid
        val slowHitNoConflict = slowHit && !(enqPtr===i.U && enqEn)
        when (slowHitNoConflict) { srcUpdateListen(i)(j)(k+fastPortsCnt) := true.B }
        when (slowHitNoConflict) { data(j)(i)(k + fastPortsCnt) := true.B }
      }
    }
  }

  // enq listen
  for (j <- 0 until srcNum) {
    for (k <- 0 until fastPortsCnt) {
      val fastHit = listenHitEnq(fastUops(k).bits, enqSrcSeq(j), enqSrcTypeSeq(j)) && enqEn && fastUops(k).valid
      val lastFastHit = listenHitEnq(lastFastUops(k).bits, enqSrcSeq(j), enqSrcTypeSeq(j)) && enqEn && lastFastUops(k).valid
      when (fastHit || lastFastHit) { srcUpdateListen(enqPtr)(j)(k) := true.B }
      when (lastFastHit)            { data(j)(enqPtr)(k) := true.B }
      when (RegNext(fastHit && !(io.redirect.valid || io.flush)))       { data(j)(enqPtrReg)(k) := true.B }
    }
    for (k <- 0 until slowPortsCnt) {
      val slowHit = listenHitEnq(slowUops(k).bits, enqSrcSeq(j), enqSrcTypeSeq(j)) && enqEn && slowUops(k).valid
      when (slowHit) {
        srcUpdateListen(enqPtr)(j)(k+fastPortsCnt) := true.B
        data(j)(enqPtr)(k + fastPortsCnt) := true.B
      }
    }
  }
}

class RSDataSingleSrc(srcLen: Int, numEntries: Int, numListen: Int, writePort: Int = 1) extends Module {
  val io = IO(new Bundle {
    val r = new Bundle {
      // val valid = Bool() // NOTE: if read valid is necessary, but now it is not completed
      val addr = Input(UInt(log2Up(numEntries).W))
      val rdata = Output(UInt(srcLen.W))
    }
    val w = Input(Vec(writePort, new Bundle {
      val wen = Bool()
      val addr = UInt(log2Up(numEntries).W)
      val wdata = UInt(srcLen.W)
    }))
    val listen = Input(new Bundle {
      val wdata = Vec(numListen, UInt(srcLen.W))
      val wen = Vec(numEntries, Vec(numListen, Bool()))
    })
  })

  val value = Reg(Vec(numEntries, UInt(srcLen.W)))

  val wMaskT = io.w.map(w => Mux(w.wen, UIntToOH(w.addr)(numEntries-1, 0), 0.U(numEntries.W)))
  val wMask = (0 until numEntries).map(i =>
                (0 until writePort).map(j =>
                  wMaskT(j)(i)
              ))
  val wData = io.w.map(w => w.wdata)
  val data = io.listen.wdata ++ io.w.map(_.wdata)
  val wen = io.listen.wen.zip(wMask).map{ case (w, m) => w ++ m }
  for (i <- 0 until numEntries) {
    when (Cat(wen(i)).orR) {
      value(i) := ParallelMux(wen(i) zip data)
      // assert(RegNext(PopCount(wen(i))===0.U || PopCount(wen(i))===1.U), s"${i}")
    }
  }

  io.r.rdata := value(RegNext(io.r.addr)) // NOTE: the read addr will arrive one cycle before
}

class ReservationStationData
(
  val exuCfg: ExuConfig,
  iqSize: Int,
  srcLen: Int,
  fastPortsCfg: Seq[ExuConfig],
  slowPortsCfg: Seq[ExuConfig],
  fixedDelay: Int,
  fastWakeup: Boolean,
  feedback: Boolean,
)(implicit p: Parameters) extends XSModule {
  val iqIdxWidth = log2Up(iqSize)
  val nonBlocked = fixedDelay >= 0
  val srcNum = if (exuCfg == JumpExeUnitCfg) 2 else max(exuCfg.intSrcCnt, exuCfg.fpSrcCnt)
  val fastPortsCnt = fastPortsCfg.size
  val slowPortsCnt = slowPortsCfg.size
  require(nonBlocked==fastWakeup)

  val io = IO(new Bundle {
    val srcRegValue = Vec(srcNum, Input(UInt(srcLen.W)))
    val fpRegValue = if (exuCfg == StExeUnitCfg) Input(UInt(srcLen.W)) else null
    val jumpPc = if(exuCfg == JumpExeUnitCfg) Input(UInt(VAddrBits.W)) else null
    val jalr_target = if(exuCfg == JumpExeUnitCfg) Input(UInt(VAddrBits.W)) else null
    val in  = Input(new Bundle {
      val valid = Input(Bool())
      val addr = Input(UInt(iqIdxWidth.W))
      val uop = Input(new MicroOp)
      val enqSrcReady = Input(Vec(srcNum, Bool()))
    })

    val listen = new Bundle {
      val wen = Input(Vec(srcNum, Vec(iqSize, Vec(fastPortsCnt + slowPortsCnt, Bool()))))
      val wdata = Input(Vec(fastPortsCnt + slowPortsCnt, UInt(srcLen.W)))
    }

    val sel = Input(UInt(iqIdxWidth.W))
    val selData = if(exuCfg == StExeUnitCfg) Input(UInt(iqIdxWidth.W)) else null
    val out = Output(Vec(srcNum, UInt(srcLen.W)))
    val stData = if(exuCfg == StExeUnitCfg) Output(UInt(srcLen.W)) else null

    val pc = if(exuCfg == JumpExeUnitCfg) Output(UInt(VAddrBits.W)) else null
  })

  val enqUopReg = RegEnable(io.in.uop, io.in.valid)

  // Data : single read, multi write
  // ------------------------
  val data = if (exuCfg == StExeUnitCfg) {
    val baseListenWidth = (fastPortsCfg ++ slowPortsCfg).filter(_.writeIntRf).size
    val srcBase = Module(new RSDataSingleSrc(srcLen, iqSize, baseListenWidth, 1))
    val srcData = Module(new RSDataSingleSrc(srcLen, iqSize, fastPortsCnt + slowPortsCnt, 2))
    srcBase.suggestName(s"${this.name}_data0")
    srcData.suggestName(s"${this.name}_data1")
    Seq(srcBase.io, srcData.io)
  } else {
    (0 until srcNum).map{i =>
      val d = Module(new RSDataSingleSrc(srcLen, iqSize, fastPortsCnt + slowPortsCnt, 1))
      d.suggestName(s"${this.name}_data${i}")
      d.io
    }
  }
  (0 until srcNum).foreach{ i =>
    if (exuCfg == StExeUnitCfg && i == 0) {
      data(i).listen.wen := VecInit(io.listen.wen(i).map(a => VecInit(a.zip((fastPortsCfg ++ slowPortsCfg).map(_.writeIntRf)).filter(_._2).map(_._1))))
      data(i).listen.wdata := io.listen.wdata.zip((fastPortsCfg ++ slowPortsCfg).map(_.writeIntRf)).filter(_._2).map(_._1)
    } else {
      data(i).listen.wen := io.listen.wen(i)
      data(i).listen.wdata := io.listen.wdata
    }
  }

  val addrReg = RegEnable(io.in.addr, io.in.valid)
  val enqSrcReadyReg = io.in.enqSrcReady.map(r => RegNext(r && io.in.valid))
  data.map(_.w(0).addr := addrReg)
  data.zip(enqSrcReadyReg).map{ case (src, ready) => src.w(0).wen := ready }

  val pcMem = if(exuCfg == JumpExeUnitCfg)
    Some(Module(new SyncDataModuleTemplate(UInt(VAddrBits.W), iqSize, numRead = 1, numWrite = 1))) else None

  if(pcMem.nonEmpty){
    pcMem.get.io.wen(0) := RegNext(io.in.valid)
    pcMem.get.io.waddr(0) := addrReg
    pcMem.get.io.wdata(0) := io.jumpPc
  }

  exuCfg match {
    case JumpExeUnitCfg =>
      val src1Mux = Mux(enqUopReg.ctrl.src1Type === SrcType.pc,
                        SignExt(io.jumpPc, XLEN),
                        io.srcRegValue(0)
                    )
      // data.io.w.bits.data(0) := src1Mux
      data(0).w(0).wdata := src1Mux
      data(1).w(0).wdata := io.jalr_target

    case AluExeUnitCfg =>
      data(0).w(0).wdata := io.srcRegValue(0)
      // alu only need U type and I type imm
      val imm32 = Mux(enqUopReg.ctrl.selImm === SelImm.IMM_U,
                    ImmUnion.U.toImm32(enqUopReg.ctrl.imm),
                    ImmUnion.I.toImm32(enqUopReg.ctrl.imm)
                  )
      val imm64 = SignExt(imm32, XLEN)
      val src2Mux = Mux(enqUopReg.ctrl.src2Type === SrcType.imm,
                      imm64, io.srcRegValue(1)
                    )
      data(1).w(0).wdata := src2Mux

    case StExeUnitCfg =>
      (0 until srcNum).foreach(i => data(i).w(0).wdata := io.srcRegValue(i) )
      data(1).w(1).wdata := io.fpRegValue
      data(1).w(1).addr := RegNext(addrReg)
      data(1).w(1).wen   := RegNext(enqSrcReadyReg(1) && enqUopReg.ctrl.src2Type === SrcType.fp)
      data(1).w(0).wen   := enqSrcReadyReg(1) && enqUopReg.ctrl.src2Type =/= SrcType.fp

    case _ =>
      (0 until srcNum).foreach(i => data(i).w(0).wdata := io.srcRegValue(i) )
  }
  // deq
  if (exuCfg == StExeUnitCfg) {
    data(0).r.addr := io.sel
    data(1).r.addr := io.selData
    io.stData := data(1).r.rdata
  } else {
    data.map(_.r.addr := io.sel)
  }

  io.out := data.map(_.r.rdata)
  if (exuCfg == StExeUnitCfg) {
    io.out(1) := DontCare
  }
  if(pcMem.nonEmpty){
    pcMem.get.io.raddr(0) := io.sel
    io.pc := pcMem.get.io.rdata(0)
  }
}<|MERGE_RESOLUTION|>--- conflicted
+++ resolved
@@ -610,18 +610,13 @@
   }
 
   // load wait store
-<<<<<<< HEAD
-  io.readyVec := srcQueueWire.map(Cat(_).andR)
   if (exuCfg == LdExeUnitCfg || exuCfg == StExeUnitCfg) {
-=======
-  if (exuCfg == StExeUnitCfg) {
     io.readyVec := srcQueueWire.map(a => a(0))
     io.dataReadyVec := srcQueueWire.map(a => a(1))
   } else {
     io.readyVec := srcQueueWire.map(Cat(_).andR)
   }
   if (exuCfg == LdExeUnitCfg) {
->>>>>>> 71a38851
     val ldWait = Reg(Vec(iqSize, Bool()))
     val sqIdx  = Reg(Vec(iqSize, new SqPtr()))
     ldWait.zip(sqIdx).map{ case (lw, sq) =>
