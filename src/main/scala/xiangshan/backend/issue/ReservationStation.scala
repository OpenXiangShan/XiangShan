package xiangshan.backend.issue

import chisel3._
import chisel3.util._
import xiangshan._
import utils._
import xiangshan.backend.SelImm
import xiangshan.backend.decode.{ImmUnion, Imm_U}
import xiangshan.backend.exu.{Exu, ExuConfig}
import xiangshan.backend.regfile.RfReadPort
import xiangshan.backend.roq.RoqPtr
import xiangshan.mem.{SqPtr}

import scala.math.max

class BypassQueue(number: Int) extends XSModule {
  val io = IO(new Bundle {
    val in  = Flipped(ValidIO(new MicroOp))
    val out = ValidIO(new MicroOp)
    val redirect = Flipped(ValidIO(new Redirect))
    val flush = Input(Bool())
  })
  if (number < 0) {
    io.out.valid := false.B
    io.out.bits := DontCare
  } else if(number == 0) {
    io.in <> io.out
    io.out.valid := io.in.valid
    // NOTE: no delay bypass don't care redirect
  } else {
    val queue = Seq.fill(number)(RegInit(0.U.asTypeOf(new Bundle{
      val valid = Bool()
      val bits = new MicroOp
    })))
    queue(0).valid := io.in.valid && !io.in.bits.roqIdx.needFlush(io.redirect, io.flush)
    queue(0).bits  := io.in.bits
    (0 until (number-1)).map{i =>
      queue(i+1) := queue(i)
      queue(i+1).valid := queue(i).valid && !queue(i).bits.roqIdx.needFlush(io.redirect, io.flush)
    }
    io.out.valid := queue(number-1).valid
    io.out.bits := queue(number-1).bits
    for (i <- 0 until number) {
      XSDebug(queue(i).valid, p"BPQue(${i.U}): pc:${Hexadecimal(queue(i).bits.cf.pc)} roqIdx:${queue(i).bits.roqIdx}" +
        p" pdest:${queue(i).bits.pdest} rfWen:${queue(i).bits.ctrl.rfWen} fpWen${queue(i).bits.ctrl.fpWen}\n")
    }
  }
}

// multi-read && single-write
// input is data, output is hot-code(not one-hot)
class SingleSrcCAM[T <: Data](val gen: T, val set: Int, val readWidth: Int, rfZero: Boolean) extends XSModule {
  val io = IO(new Bundle {
    val r = new Bundle {
      val req = Input(Vec(readWidth, gen))
      val resp = Output(Vec(readWidth, Vec(set, Bool())))
    }
    val w = new Bundle {
      val valid = Input(Bool())
      val bits = new Bundle {
        val addr = Input(UInt(log2Up(set).W))
        val data = Input(gen)
      }
    }
    val zero = if (rfZero) Output(Vec(set, Bool())) else null
  })

  val wordType = UInt(gen.getWidth.W)
  val value = Reg(Vec(set, wordType))

  io.r.resp.zipWithIndex.map{ case (a,i) =>
    a := value.map( src => io.r.req(i).asUInt === src)
  }

  // Note: general reg file don't wakeup zero
  if (rfZero) { io.zero.zip(value).map{ case(z, a) => z := a===0.U }}

  when (io.w.valid) {
    value(io.w.bits.addr) := io.w.bits.data
  }
}

class ReservationStation
(
  val exuCfg: ExuConfig,
  srcLen: Int,
  fastPortsCfg: Seq[ExuConfig],
  slowPortsCfg: Seq[ExuConfig],
  fixedDelay: Int,
  fastWakeup: Boolean,
  feedback: Boolean,
) extends XSModule {
  val iqSize = IssQueSize
  val iqIdxWidth = log2Up(iqSize)
  val nonBlocked = fixedDelay >= 0
  val srcNum = if (exuCfg == Exu.jumpExeUnitCfg) 2 else max(exuCfg.intSrcCnt, exuCfg.fpSrcCnt)
  val fastPortsCnt = fastPortsCfg.size
  val slowPortsCnt = slowPortsCfg.size
  require(nonBlocked==fastWakeup)

  val io = IO(new Bundle {
    val numExist = Output(UInt(iqIdxWidth.W))
    val fromDispatch = Flipped(DecoupledIO(new MicroOp))
    val deq = DecoupledIO(new ExuInput)
    val srcRegValue = Input(Vec(srcNum, UInt(srcLen.W)))

    val stIssuePtr = if (exuCfg == Exu.ldExeUnitCfg) Input(new SqPtr()) else null

    val fpRegValue = if (exuCfg == Exu.stExeUnitCfg) Input(UInt(srcLen.W)) else null
    val jumpPc = if(exuCfg == Exu.jumpExeUnitCfg) Input(UInt(VAddrBits.W)) else null
    val jalr_target = if(exuCfg == Exu.jumpExeUnitCfg) Input(UInt(VAddrBits.W)) else null

    val fastUopOut = ValidIO(new MicroOp)
    val fastUopsIn = Vec(fastPortsCnt, Flipped(ValidIO(new MicroOp)))
    val fastDatas = Vec(fastPortsCnt, Input(UInt(srcLen.W)))
    val slowPorts = Vec(slowPortsCnt, Flipped(ValidIO(new ExuOutput)))

    val redirect = Flipped(ValidIO(new Redirect))
    val flush = Input(Bool())

    val memfeedback = if (feedback) Flipped(ValidIO(new RSFeedback)) else null
    val rsIdx = if (feedback) Output(UInt(log2Up(IssQueSize).W)) else null
  })

  val select = Module(new ReservationStationSelect(exuCfg, srcLen, fastPortsCfg, slowPortsCfg, fixedDelay, fastWakeup, feedback))
  val ctrl   = Module(new ReservationStationCtrl(exuCfg, srcLen, fastPortsCfg, slowPortsCfg, fixedDelay, fastWakeup, feedback))
  val data   = Module(new ReservationStationData(exuCfg, srcLen, fastPortsCfg, slowPortsCfg, fixedDelay, fastWakeup, feedback))

  select.io.redirect := io.redirect
  select.io.flush := io.flush
  io.numExist := select.io.numExist
  select.io.redirectVec := ctrl.io.redirectVec
  select.io.readyVec := ctrl.io.readyVec
  select.io.enq.valid := io.fromDispatch.valid
  io.fromDispatch.ready := select.io.enq.ready
  select.io.deq.ready := io.deq.ready
  if (feedback) {
    select.io.memfeedback := io.memfeedback
  }

  ctrl.io.in.valid := select.io.enq.fire()// && !(io.redirect.valid || io.flush) // NOTE: same as select
  ctrl.io.flush := io.flush
  ctrl.io.in.bits.addr := select.io.enq.bits
  ctrl.io.in.bits.uop := io.fromDispatch.bits
  ctrl.io.validVec := select.io.validVec
  ctrl.io.indexVec := select.io.indexVec
  ctrl.io.redirect := io.redirect
  ctrl.io.sel.valid := select.io.deq.valid
  ctrl.io.sel.bits  := select.io.deq.bits
  io.fastUopOut := ctrl.io.fastUopOut
  ctrl.io.fastUopsIn := io.fastUopsIn
  ctrl.io.slowUops.zip(io.slowPorts).map{ case (c, i) =>
    c.valid := i.valid
    c.bits  := i.bits.uop
  }
  if (exuCfg == Exu.ldExeUnitCfg) {
    ctrl.io.stIssuePtr := RegNext(io.stIssuePtr)
  }

  data.io.in.valid := ctrl.io.in.valid
  data.io.in.addr := select.io.enq.bits
  data.io.in.uop := io.fromDispatch.bits // NOTE: use for imm-pc src value mux
  data.io.in.enqSrcReady := ctrl.io.enqSrcReady
  data.io.srcRegValue := io.srcRegValue
  if(exuCfg == Exu.jumpExeUnitCfg) {
    data.io.jumpPc := io.jumpPc
    data.io.jalr_target := io.jalr_target
  }
  if (exuCfg == Exu.stExeUnitCfg) {
    data.io.fpRegValue := io.fpRegValue
  }
  data.io.sel := select.io.deq.bits
  data.io.listen.wen := ctrl.io.listen
  for (i <- 0 until fastPortsCnt) {
    data.io.listen.wdata(i) := io.fastDatas(i)
  }
  for (i <- 0 until slowPortsCnt) {
    data.io.listen.wdata(i + fastPortsCnt) := io.slowPorts(i).bits.data
  }

  if (feedback) {
    io.rsIdx := RegNext(select.io.deq.bits) // NOTE: just for feeback
  }
  io.deq.bits := DontCare
  io.deq.bits.uop  := ctrl.io.out.bits
  io.deq.bits.uop.cf.exceptionVec := 0.U.asTypeOf(ExceptionVec())
  io.deq.valid     := ctrl.io.out.valid
  io.deq.bits.src1 := data.io.out(0)
  if (srcNum > 1) { io.deq.bits.src2 := data.io.out(1) }
  if (srcNum > 2) { io.deq.bits.src3 := data.io.out(2) }
}

class ReservationStationSelect
(
  val exuCfg: ExuConfig,
  srcLen: Int,
  fastPortsCfg: Seq[ExuConfig],
  slowPortsCfg: Seq[ExuConfig],
  fixedDelay: Int,
  fastWakeup: Boolean,
  feedback: Boolean,
) extends XSModule with HasCircularQueuePtrHelper{
  val iqSize = IssQueSize
  val iqIdxWidth = log2Up(iqSize)
  val nonBlocked = fixedDelay >= 0
  val srcNum = if (exuCfg == Exu.jumpExeUnitCfg) 2 else max(exuCfg.intSrcCnt, exuCfg.fpSrcCnt)
  val fastPortsCnt = fastPortsCfg.size
  val slowPortsCnt = slowPortsCfg.size
  require(nonBlocked==fastWakeup)
  val replayDelay = VecInit(Seq(5, 10, 40, 40).map(_.U(6.W)))

  val io = IO(new Bundle {
    val redirect = Flipped(ValidIO(new Redirect))
    val flush = Input(Bool())
    val numExist = Output(UInt(iqIdxWidth.W))
    val memfeedback = if (feedback) Flipped(ValidIO(new RSFeedback)) else null

    val redirectVec = Input(Vec(IssQueSize, Bool()))
    val readyVec = Input(Vec(IssQueSize, Bool()))
    val validVec = Output(Vec(IssQueSize, Bool()))
    val indexVec = Output(Vec(IssQueSize, UInt(iqIdxWidth.W)))

    // val enq = Flipped(DecoupledIO(UInt(iqIdxWidth.W)))
    val enq = new Bundle {
      val valid = Input(Bool())
      val bits  = Output(UInt(iqIdxWidth.W))
      val ready = Output(Bool())
      def fire() = valid && ready
    }
    val deq = DecoupledIO(UInt(iqIdxWidth.W))
  })

  def widthMap[T <: Data](f: Int => T) = VecInit((0 until iqSize).map(f))

  /* queue in ctrl part
   * index queue : index
   * state queue : use for replay
   * count   queue : record replay cycle
   */

  val s_idle :: s_valid :: s_wait :: s_replay :: Nil = Enum(4)
  /* state machine
   * s_idle     : empty slot, init state, set when deq
   * s_valid    : ready to be secleted
   * s_wait     : wait for feedback
   * s_replay   : replay after some particular cycle
   */
  val stateQueue    = RegInit(VecInit(Seq.fill(iqSize)(s_idle)))
  val tailPtr       = RegInit(0.U.asTypeOf(new CircularQueuePtr(iqSize)))
  val indexQueue    = RegInit(VecInit((0 until iqSize).map(_.U(iqIdxWidth.W))))
  val validQueue    = VecInit(stateQueue.map(_ === s_valid))
  val emptyQueue    = VecInit(stateQueue.map(_ === s_idle))
  val countQueue    = Reg(Vec(iqSize, UInt(replayDelay(3).getWidth.W)))
  val cntCountQueue = Reg(Vec(iqSize, UInt(2.W)))
  val validIdxQueue = widthMap(i => validQueue(indexQueue(i)))
  val readyIdxQueue = widthMap(i => validQueue(indexQueue(i)) && io.readyVec(indexQueue(i)))
  val emptyIdxQueue = widthMap(i => emptyQueue(indexQueue(i)))
  val countIdxQueue = widthMap(i => countQueue(indexQueue(i)))

  // select ready
  // for no replay, select just equal to deq (attached)
  // with   replay, select is just two stage with deq.
  val issueFire = Wire(Bool())
  val moveMask = WireInit(0.U(iqSize.W))
  val lastSelMask = Wire(UInt(iqSize.W))
  val selectMask = WireInit(VecInit((0 until iqSize).map(i => readyIdxQueue(i)))).asUInt & lastSelMask
  val selectIndex = ParallelPriorityMux(selectMask.asBools zip indexQueue) // NOTE: the idx in the indexQueue
  val selectPtr = ParallelPriorityMux(selectMask.asBools.zipWithIndex.map{ case (a,i) => (a, i.U)}) // NOTE: the idx of indexQueue
  val haveReady = Cat(selectMask).orR
  val selectIndexReg = RegNext(selectIndex)
  val selectValid = haveReady
  val selectReg = RegNext(selectValid)
  val selectPtrReg = RegNext(Mux(moveMask(selectPtr), selectPtr-1.U, selectPtr))
  lastSelMask := ~Mux(selectReg, UIntToOH(selectPtrReg), 0.U)
  assert(RegNext(!(haveReady && selectPtr >= tailPtr.asUInt)), "bubble should not have valid state like s_valid or s_wait")

  // sel bubble
  val lastbubbleMask = Wire(UInt(iqSize.W))
  val bubbleMask = WireInit(VecInit((0 until iqSize).map(i => emptyIdxQueue(i)))).asUInt & lastbubbleMask
  // val bubbleIndex = ParallelMux(bubbleMask zip indexQueue) // NOTE: the idx in the indexQueue
  val bubblePtr= ParallelPriorityMux(bubbleMask.asBools.zipWithIndex.map{ case (a,i) => (a, i.U)}) // NOTE: the idx of the indexQueue
  val findBubble = Cat(bubbleMask).orR
  val haveBubble = findBubble && (bubblePtr < tailPtr.asUInt)
  val bubbleIndex = indexQueue(bubblePtr)
  val bubbleValid = haveBubble && (if (feedback) true.B else !selectValid)
  val bubbleReg = RegNext(bubbleValid)
  val bubblePtrReg = RegNext(Mux(moveMask(bubblePtr), bubblePtr-1.U, bubblePtr))
  lastbubbleMask := ~Mux(bubbleReg, UIntToOH(bubblePtrReg), 0.U) &
                    (if(feedback) ~(0.U(iqSize.W)) else
                    Mux(RegNext(selectValid && (io.redirect.valid || io.flush)), 0.U, ~(0.U(iqSize.W))))

  // deq
  val dequeue = if (feedback) bubbleReg
                else          bubbleReg || issueFire
  val deqPtr =  if (feedback) bubblePtrReg
                else Mux(selectReg, selectPtrReg, bubblePtrReg)
  moveMask := {
    (Fill(iqSize, 1.U(1.W)) << deqPtr)(iqSize-1, 0)
  } & Fill(iqSize, dequeue)

  for (i <- 0 until iqSize - 1) {
    when(moveMask(i)){
      indexQueue(i) := indexQueue(i+1)
    }
  }
  when(dequeue){
    indexQueue.last := indexQueue(deqPtr)
  }

  if (feedback) {
    when (io.memfeedback.valid) {
      when (stateQueue(io.memfeedback.bits.rsIdx) === s_wait) {
        stateQueue(io.memfeedback.bits.rsIdx) := Mux(io.memfeedback.bits.hit, s_idle, s_replay)
      }
      when (!io.memfeedback.bits.hit) {
        countQueue(io.memfeedback.bits.rsIdx) := replayDelay(cntCountQueue(io.memfeedback.bits.rsIdx))
      }
    }
  }

  when (issueFire) {
    if (feedback) { when (stateQueue(selectIndexReg) === s_valid) { stateQueue(selectIndexReg) := s_wait } }
    else { stateQueue(selectIndexReg) := s_idle } // NOTE: reset the state for seclectMask timing to avoid operaion '<'
  }

  // redirect and feedback && wakeup
  for (i <- 0 until iqSize) {
    // replay
    when (stateQueue(i) === s_replay) {
      countQueue(i) := countQueue(i) - 1.U
      when (countQueue(i) === 0.U) {
        stateQueue(i) := s_valid
        cntCountQueue(i) := Mux(cntCountQueue(i)===3.U, cntCountQueue(i), cntCountQueue(i) + 1.U)
      }
    }

    // redirect
    when (io.redirectVec(i)) {
      stateQueue(i) := s_idle
    }
  }

  // output
  val issueValid = selectReg
  if (nonBlocked) {
    issueFire := issueValid
  } else {
    issueFire := issueValid && io.deq.ready
  }

  // enq
  val isFull = tailPtr.flag
  // agreement with dispatch: don't fire when io.redirect.valid
  val enqueue = io.enq.fire() && !(io.redirect.valid || io.flush)
  val tailInc = tailPtr + 1.U
  val tailDec = tailPtr - 1.U
  val nextTailPtr = Mux(dequeue === enqueue, tailPtr, Mux(dequeue, tailDec, tailInc))
  tailPtr := nextTailPtr

  val enqPtr = Mux(tailPtr.flag, deqPtr, tailPtr.value)
  val enqIdx = indexQueue(enqPtr)
  when (enqueue) {
    stateQueue(enqIdx) := s_valid
    cntCountQueue(enqIdx) := 0.U
  }

  io.validVec := validIdxQueue.zip(lastSelMask.asBools).map{ case (a, b) => a & b }
  io.indexVec := indexQueue

  io.enq.ready := !isFull || (if(feedback || nonBlocked) dequeue else false.B)
  io.enq.bits  := enqIdx
  io.deq.valid := selectValid
  io.deq.bits  := selectIndex

  io.numExist := RegNext(Mux(nextTailPtr.flag, (iqSize-1).U, nextTailPtr.value))

  assert(RegNext(Mux(tailPtr.flag, tailPtr.value===0.U, true.B)))
}

class ReservationStationCtrl
(
  val exuCfg: ExuConfig,
  srcLen: Int,
  fastPortsCfg: Seq[ExuConfig],
  slowPortsCfg: Seq[ExuConfig],
  fixedDelay: Int,
  fastWakeup: Boolean,
  feedback: Boolean,
<<<<<<< HEAD
) extends XSModule with HasCircularQueuePtrHelper {

=======
) extends XSModule {
>>>>>>> 9cba68b6
  val iqSize = IssQueSize
  val iqIdxWidth = log2Up(iqSize)
  val nonBlocked = fixedDelay >= 0
  val srcNum = if (exuCfg == Exu.jumpExeUnitCfg) 2 else max(exuCfg.intSrcCnt, exuCfg.fpSrcCnt)
  val fastPortsCnt = fastPortsCfg.size
  val slowPortsCnt = slowPortsCfg.size
  require(nonBlocked==fastWakeup)

  val io = IO(new XSBundle {

    val redirect = Flipped(ValidIO(new Redirect))
    val flush = Input(Bool())

    val in = Flipped(ValidIO(new Bundle {
      val addr = UInt(iqIdxWidth.W)
      val uop  = new MicroOp
    }))
    val sel = Flipped(ValidIO(UInt(iqIdxWidth.W)))
    val out = ValidIO(new MicroOp)

    val redirectVec = Output(Vec(IssQueSize, Bool()))
    val readyVec = Output(Vec(IssQueSize, Bool()))
    val validVec = Input(Vec(IssQueSize, Bool()))
    val indexVec = Input(Vec(IssQueSize, UInt(iqIdxWidth.W)))

    val fastUopOut = ValidIO(new MicroOp)
    val fastUopsIn = Flipped(Vec(fastPortsCnt, ValidIO(new MicroOp)))
    val slowUops   = Flipped(Vec(slowPortsCnt, ValidIO(new MicroOp)))

    val listen = Output(Vec(srcNum, Vec(iqSize, Vec(fastPortsCnt + slowPortsCnt, Bool()))))
    val enqSrcReady = Output(Vec(srcNum, Bool()))

    val stIssuePtr = if (exuCfg == Exu.ldExeUnitCfg) Input(new SqPtr()) else null
  })

  val selValid = io.sel.valid
  val enqPtr = io.in.bits.addr
  val enqPtrReg = RegNext(enqPtr)
  val enqEn  = io.in.valid
  val enqEnReg = RegNext(enqEn)
  val enqUop = io.in.bits.uop
  val enqUopReg = RegEnable(enqUop, selValid)
  val selPtr = io.sel.bits
  val selPtrReg = RegEnable(selPtr, selValid)
  val data = io.listen
  data.map(a => a.map(b => b.map(_ := false.B)))

  val fastUops = io.fastUopsIn
  val slowUops = io.slowUops
  val lastFastUops = RegNext(fastUops)

  def stateCheck(src: UInt, srcType: UInt): Bool = {
    (srcType =/= SrcType.reg && srcType =/= SrcType.fp) ||
    (srcType === SrcType.reg && src === 0.U)
  }
  val enqSrcSeq      = Seq(enqUop.psrc1, enqUop.psrc2, enqUop.psrc3)
  val enqSrcTypeSeq  = Seq(enqUop.ctrl.src1Type, enqUop.ctrl.src2Type, enqUop.ctrl.src3Type)
  val enqSrcStateSeq = Seq(enqUop.src1State, enqUop.src2State, enqUop.src3State)
  val enqSrcReady = (0 until srcNum).map(i =>
    stateCheck(enqSrcSeq(i), enqSrcTypeSeq(i)) || (enqSrcStateSeq(i) === SrcState.rdy)
  )
  io.enqSrcReady := enqSrcReady
  val srcUpdate = Wire(Vec(iqSize, Vec(srcNum, Bool())))
  val srcUpdateListen = Wire(Vec(iqSize, Vec(srcNum, Vec(fastPortsCnt + slowPortsCnt, Bool()))))
  srcUpdateListen.map(a => a.map(b => b.map(c => c := false.B )))
  for (i <- 0 until iqSize) {
    for (j <- 0 until srcNum) {
      if (exuCfg == Exu.stExeUnitCfg && j == 0) {
        srcUpdate(i)(j) := Cat(srcUpdateListen(i)(j).zip(fastPortsCfg ++ slowPortsCfg).filter(_._2.writeIntRf).map(_._1)).orR
      } else {
        srcUpdate(i)(j) := Cat(srcUpdateListen(i)(j)).orR
      }
    }
  }

  val srcQueue      = Reg(Vec(iqSize, Vec(srcNum, Bool())))
  when (enqEn) {
    srcQueue(enqPtr).zip(enqSrcReady).map{ case (s, e) => s := e }
  }
  // NOTE: delay one cycle for fp src will come one cycle later than usual
  if (exuCfg == Exu.stExeUnitCfg) {
    when (enqEn) {
      when (enqUop.ctrl.src2Type === SrcType.fp) { srcQueue(enqPtr)(1) := false.B }
    }
    when (enqEnReg && RegNext(enqUop.ctrl.src2Type === SrcType.fp && enqSrcReady(1))) {
      srcQueue(enqPtrReg)(1) := true.B
    }
  }
  for (i <- 0 until iqSize) {
    for (j <- 0 until srcNum) {
      when (srcUpdate(i)(j)) { srcQueue(i)(j) := true.B }
    }
  }
  // load wait store
  io.readyVec := srcQueue.map(Cat(_).andR)
  if (exuCfg == Exu.ldExeUnitCfg) {
    val ldWait = Reg(Vec(iqSize, Bool()))
    val sqIdx  = Reg(Vec(iqSize, new SqPtr()))
    ldWait.zip(sqIdx).map{ case (lw, sq) =>
      when (!isAfter(sq, io.stIssuePtr)) {
        lw := true.B
      }
    } 
    when (enqEn) {
      ldWait(enqPtr) := !enqUop.cf.loadWaitBit
      sqIdx(enqPtr)  := enqUop.sqIdx
    }
    ldWait.suggestName(s"${this.name}_ldWait")
    io.readyVec := srcQueue.map(Cat(_).andR).zip(ldWait).map{ case (s, l) => s&l }
  }

  val redirectHit = io.redirectVec(selPtr)
  val uop = Module(new SyncDataModuleTemplate(new MicroOp, iqSize, 1, 1))

  uop.io.raddr(0) := selPtr
  io.out.valid    := RegNext(selValid && ~redirectHit)
  io.out.bits     := uop.io.rdata(0)
  uop.io.wen(0)   := enqEn
  uop.io.waddr(0) := enqPtr
  uop.io.wdata(0) := enqUop

  class fastSendUop extends XSBundle {
    val pdest = UInt(PhyRegIdxWidth.W)
    val rfWen = Bool()
    val fpWen = Bool()
    def apply(uop: MicroOp) = {
      this.pdest := uop.pdest
      this.rfWen := uop.ctrl.rfWen
      this.fpWen := uop.ctrl.fpWen
      this
    }
  }

  val roqIdx = Reg(Vec(IssQueSize, new RoqPtr))
  when (enqEn) {
    roqIdx(enqPtr) := enqUop.roqIdx
  }
  io.redirectVec.zip(roqIdx).map{ case (red, roq) =>
    red := roq.needFlush(io.redirect, io.flush)
  }
  io.out.bits.roqIdx := roqIdx(selPtrReg)

  io.fastUopOut := DontCare
  if (fastWakeup) {
    val asynUop = Reg(Vec(iqSize, new fastSendUop))
    when (enqEn) { asynUop(enqPtr) := (Wire(new fastSendUop)).apply(enqUop) }
    val asynIdxUop = (0 until iqSize).map(i => asynUop(io.indexVec(i)) )
    val readyIdxVec = (0 until iqSize).map(i => io.validVec(i) && Cat(srcQueue(io.indexVec(i))).andR )
    val fastAsynUop = ParallelPriorityMux(readyIdxVec zip asynIdxUop)
    val fastRoqIdx = ParallelPriorityMux(readyIdxVec zip (0 until iqSize).map(i => roqIdx(io.indexVec(i))))
    val fastSentUop = Wire(new MicroOp)
    fastSentUop := DontCare
    fastSentUop.pdest := fastAsynUop.pdest
    fastSentUop.ctrl.rfWen := fastAsynUop.rfWen
    fastSentUop.ctrl.fpWen := fastAsynUop.fpWen

    if (fixedDelay == 0) {
      io.fastUopOut.valid := selValid
      io.fastUopOut.bits  := fastSentUop
    } else {
      val bpQueue = Module(new BypassQueue(fixedDelay))
      bpQueue.io.in.valid := selValid
      bpQueue.io.in.bits  := fastSentUop
      bpQueue.io.in.bits.roqIdx := fastRoqIdx
      bpQueue.io.redirect := io.redirect
      bpQueue.io.flush    := io.flush
      io.fastUopOut.valid := bpQueue.io.out.valid
      io.fastUopOut.bits  := bpQueue.io.out.bits
    }

    val fastSentUopReg = RegNext(fastAsynUop)
    io.out.bits.pdest := fastSentUopReg.pdest
    io.out.bits.ctrl.rfWen := fastSentUopReg.rfWen
    io.out.bits.ctrl.fpWen := fastSentUopReg.fpWen
  }

  val psrc = (0 until srcNum).map(i => Module(new SingleSrcCAM(UInt(PhyRegIdxWidth.W), iqSize, fastPortsCnt + slowPortsCnt, true)).io)
  psrc.map(_.w.valid := false.B)
  val entryListenHit = psrc.map{src =>
    for (i <- 0 until fastPortsCnt) { src.r.req(i) := io.fastUopsIn(i).bits.pdest }
    for (i <- 0 until slowPortsCnt) { src.r.req(i + fastPortsCnt) := io.slowUops(i).bits.pdest }
    src.r.resp
  }
  val srcIsZero = psrc.map{ src => src.zero }
  psrc.map(_.w.bits.addr  := enqPtr)
  psrc.map(_.w.valid := enqEn)
  val enqSrcSeqChecked = enqSrcSeq.zip(enqSrcTypeSeq).map{ case (s, t) =>
    Mux(t === SrcType.fp || t === SrcType.reg, s, 0.U)} // NOTE: if pc/imm -> 0.U and reg (means don't hit)
  psrc.zip(enqSrcSeqChecked).map{ case (p,s) => p.w.bits.data := s }

  // TODO: later, only store will need psrcType
  val psrcType = Reg(Vec(srcNum, Vec(iqSize, Bool()))) // fp: false | other: true
  (0 until srcNum).foreach{ i =>
    when (enqEn) {
      psrcType(i)(enqPtr) := enqSrcTypeSeq(i) =/= SrcType.fp
    }
  }

  def listenHitEnq(uop: MicroOp, src: UInt, srctype: UInt): Bool = {
    (src === uop.pdest) &&
    ((srctype === SrcType.reg && uop.ctrl.rfWen && src=/=0.U) ||
     (srctype === SrcType.fp  && uop.ctrl.fpWen))
  }

  def listenHitEntry(src: Int, port: Int, addr: Int, uop: MicroOp): Bool = {
    entryListenHit(src)(port)(addr) &&
    ((psrcType(src)(addr) && uop.ctrl.rfWen && !srcIsZero(src)(addr)) ||
     (!psrcType(src)(addr)  && uop.ctrl.fpWen))
  }

  for (j <- 0 until srcNum) {
    for (i <- 0 until iqSize) {
      for (k <- 0 until fastPortsCnt) {
        val fastHit = listenHitEntry(j, k, i, fastUops(k).bits) && fastUops(k).valid
        val fastHitNoConflict = fastHit && !(enqPtr===i.U && enqEn)
        when (fastHitNoConflict) { srcUpdateListen(i)(j)(k) := true.B }
        when (RegNext(fastHitNoConflict) && !(enqPtr===i.U && enqEn)) { data(j)(i)(k) := true.B }
      }
      for (k <- 0 until slowPortsCnt) {
        val slowHit = listenHitEntry(j, k + fastPortsCnt, i, slowUops(k).bits) && slowUops(k).valid
        val slowHitNoConflict = slowHit && !(enqPtr===i.U && enqEn)
        when (slowHitNoConflict) { srcUpdateListen(i)(j)(k+fastPortsCnt) := true.B }
        when (slowHitNoConflict) { data(j)(i)(k + fastPortsCnt) := true.B }
      }
    }
  }

  // enq listen
  for (j <- 0 until srcNum) {
    for (k <- 0 until fastPortsCnt) {
      val fastHit = listenHitEnq(fastUops(k).bits, enqSrcSeq(j), enqSrcTypeSeq(j)) && enqEn && fastUops(k).valid
      val lastFastHit = listenHitEnq(lastFastUops(k).bits, enqSrcSeq(j), enqSrcTypeSeq(j)) && enqEn && lastFastUops(k).valid
      when (fastHit || lastFastHit) { srcUpdateListen(enqPtr)(j)(k) := true.B }
      when (lastFastHit)            { data(j)(enqPtr)(k) := true.B }
      when (RegNext(fastHit))       { data(j)(enqPtrReg)(k) := true.B }
    }
    for (k <- 0 until slowPortsCnt) {
      val slowHit = listenHitEnq(slowUops(k).bits, enqSrcSeq(j), enqSrcTypeSeq(j)) && enqEn && slowUops(k).valid
      when (slowHit) {
        srcUpdateListen(enqPtr)(j)(k+fastPortsCnt) := true.B
        data(j)(enqPtr)(k + fastPortsCnt) := true.B
      }
    }
  }
}

class RSDataSingleSrc(srcLen: Int, numEntries: Int, numListen: Int, writePort: Int = 1) extends XSModule {
  val io = IO(new Bundle {
    val r = new Bundle {
      // val valid = Bool() // NOTE: if read valid is necessary, but now it is not completed
      val addr = Input(UInt(log2Up(numEntries).W))
      val rdata = Output(UInt(srcLen.W))
    }
    val w = Input(Vec(writePort, new Bundle {
      val wen = Bool()
      val addr = UInt(log2Up(numEntries).W)
      val wdata = UInt(srcLen.W)
    }))
    val listen = Input(new Bundle {
      val wdata = Vec(numListen, UInt(srcLen.W))
      val wen = Vec(numEntries, Vec(numListen, Bool()))
    })
  })

  val value = Reg(Vec(numEntries, UInt(srcLen.W)))

  val wMaskT = io.w.map(w => Mux(w.wen, UIntToOH(w.addr)(numEntries-1, 0), 0.U(numEntries.W)))
  val wMask = (0 until numEntries).map(i =>
                (0 until writePort).map(j =>
                  wMaskT(j)(i)
              ))
  val wData = io.w.map(w => w.wdata)
  val data = io.listen.wdata ++ io.w.map(_.wdata)
  val wen = io.listen.wen.zip(wMask).map{ case (w, m) => w ++ m }
  for (i <- 0 until numEntries) {
    when (Cat(wen(i)).orR) {
      value(i) := ParallelMux(wen(i) zip data)
      assert(RegNext(PopCount(wen(i))===0.U || PopCount(wen(i))===1.U), s"${i}")
    }
  }

  io.r.rdata := value(RegNext(io.r.addr)) // NOTE: the read addr will arrive one cycle before
}

class ReservationStationData
(
  val exuCfg: ExuConfig,
  srcLen: Int,
  fastPortsCfg: Seq[ExuConfig],
  slowPortsCfg: Seq[ExuConfig],
  fixedDelay: Int,
  fastWakeup: Boolean,
  feedback: Boolean,
) extends XSModule {
  val iqSize = IssQueSize
  val iqIdxWidth = log2Up(iqSize)
  val nonBlocked = fixedDelay >= 0
  val srcNum = if (exuCfg == Exu.jumpExeUnitCfg) 2 else max(exuCfg.intSrcCnt, exuCfg.fpSrcCnt)
  val fastPortsCnt = fastPortsCfg.size
  val slowPortsCnt = slowPortsCfg.size
  require(nonBlocked==fastWakeup)

  val io = IO(new XSBundle {
    val srcRegValue = Vec(srcNum, Input(UInt(srcLen.W)))
    val fpRegValue = if (exuCfg == Exu.stExeUnitCfg) Input(UInt(srcLen.W)) else null
    val jumpPc = if(exuCfg == Exu.jumpExeUnitCfg) Input(UInt(VAddrBits.W)) else null
    val jalr_target = if(exuCfg == Exu.jumpExeUnitCfg) Input(UInt(VAddrBits.W)) else null
    val in  = Input(new Bundle {
      val valid = Input(Bool())
      val addr = Input(UInt(iqIdxWidth.W))
      val uop = Input(new MicroOp)
      val enqSrcReady = Input(Vec(srcNum, Bool()))
    })

    val listen = new Bundle {
      val wen = Input(Vec(srcNum, Vec(iqSize, Vec(fastPortsCnt + slowPortsCnt, Bool()))))
      val wdata = Input(Vec(fastPortsCnt + slowPortsCnt, UInt(srcLen.W)))
    }

    val sel = Input(UInt(iqIdxWidth.W))
    val out = Output(Vec(srcNum, UInt(srcLen.W)))
    val pc = if(exuCfg == Exu.jumpExeUnitCfg) Output(UInt(VAddrBits.W)) else null
  })

  val enqUopReg = RegEnable(io.in.uop, io.in.valid)

  // Data : single read, multi write
  // ------------------------
  val data = if (exuCfg == Exu.stExeUnitCfg) {
    val baseListenWidth = (fastPortsCfg ++ slowPortsCfg).filter(_.writeIntRf).size
    val srcBase = Module(new RSDataSingleSrc(srcLen, iqSize, baseListenWidth, 1))
    val srcData = Module(new RSDataSingleSrc(srcLen, iqSize, fastPortsCnt + slowPortsCnt, 2))
    srcBase.suggestName(s"${this.name}_data0")
    srcData.suggestName(s"${this.name}_data1")
    Seq(srcBase.io, srcData.io)
  } else {
    (0 until srcNum).map{i =>
      val d = Module(new RSDataSingleSrc(srcLen, iqSize, fastPortsCnt + slowPortsCnt, 1))
      d.suggestName(s"${this.name}_data${i}")
      d.io
    }
  }
  (0 until srcNum).foreach{ i =>
    if (exuCfg == Exu.stExeUnitCfg && i == 0) {
      data(i).listen.wen := VecInit(io.listen.wen(i).map(a => VecInit(a.zip((fastPortsCfg ++ slowPortsCfg).map(_.writeIntRf)).filter(_._2).map(_._1))))
      data(i).listen.wdata := io.listen.wdata.zip((fastPortsCfg ++ slowPortsCfg).map(_.writeIntRf)).filter(_._2).map(_._1)
    } else {
      data(i).listen.wen := io.listen.wen(i)
      data(i).listen.wdata := io.listen.wdata
    }
  }

  val addrReg = RegEnable(io.in.addr, io.in.valid)
  val enqSrcReadyReg = io.in.enqSrcReady.map(r => RegNext(r && io.in.valid))
  data.map(_.w(0).addr := addrReg)
  data.zip(enqSrcReadyReg).map{ case (src, ready) => src.w(0).wen := ready }

  val pcMem = if(exuCfg == Exu.jumpExeUnitCfg)
    Some(Module(new SyncDataModuleTemplate(UInt(VAddrBits.W), iqSize, numRead = 1, numWrite = 1))) else None

  if(pcMem.nonEmpty){
    pcMem.get.io.wen(0) := RegNext(io.in.valid)
    pcMem.get.io.waddr(0) := addrReg
    pcMem.get.io.wdata(0) := io.jumpPc
  }

  exuCfg match {
    case Exu.jumpExeUnitCfg =>
      val src1Mux = Mux(enqUopReg.ctrl.src1Type === SrcType.pc,
                        SignExt(io.jumpPc, XLEN),
                        io.srcRegValue(0)
                    )
      // data.io.w.bits.data(0) := src1Mux
      data(0).w(0).wdata := src1Mux
      data(1).w(0).wdata := io.jalr_target

    case Exu.aluExeUnitCfg =>
      val src1Mux = Mux(enqUopReg.ctrl.src1Type === SrcType.pc,
                      SignExt(enqUopReg.cf.pc, XLEN),
                      io.srcRegValue(0)
                    )
      data(0).w(0).wdata := src1Mux
      // alu only need U type and I type imm
      val imm32 = Mux(enqUopReg.ctrl.selImm === SelImm.IMM_U,
                    ImmUnion.U.toImm32(enqUopReg.ctrl.imm),
                    ImmUnion.I.toImm32(enqUopReg.ctrl.imm)
                  )
      val imm64 = SignExt(imm32, XLEN)
      val src2Mux = Mux(enqUopReg.ctrl.src2Type === SrcType.imm,
                      imm64, io.srcRegValue(1)
                    )
      data(1).w(0).wdata := src2Mux

    case Exu.stExeUnitCfg =>
      (0 until srcNum).foreach(i => data(i).w(0).wdata := io.srcRegValue(i) )
      data(1).w(1).wdata := io.fpRegValue
      data(1).w(1).addr := RegNext(addrReg)
      data(1).w(1).wen   := RegNext(enqSrcReadyReg(1) && enqUopReg.ctrl.src2Type === SrcType.fp)
      data(1).w(0).wen   := enqSrcReadyReg(1) && enqUopReg.ctrl.src2Type =/= SrcType.fp

    case _ =>
      (0 until srcNum).foreach(i => data(i).w(0).wdata := io.srcRegValue(i) )
  }
  // deq
  data.map(_.r.addr := io.sel)
  io.out := data.map(_.r.rdata)
  if(pcMem.nonEmpty){
    pcMem.get.io.raddr(0) := io.sel
    io.pc := pcMem.get.io.rdata(0)
  }
}<|MERGE_RESOLUTION|>--- conflicted
+++ resolved
@@ -386,12 +386,7 @@
   fixedDelay: Int,
   fastWakeup: Boolean,
   feedback: Boolean,
-<<<<<<< HEAD
 ) extends XSModule with HasCircularQueuePtrHelper {
-
-=======
-) extends XSModule {
->>>>>>> 9cba68b6
   val iqSize = IssQueSize
   val iqIdxWidth = log2Up(iqSize)
   val nonBlocked = fixedDelay >= 0
