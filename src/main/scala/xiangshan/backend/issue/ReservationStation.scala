/***************************************************************************************
* Copyright (c) 2020-2021 Institute of Computing Technology, Chinese Academy of Sciences
* Copyright (c) 2020-2021 Peng Cheng Laboratory
*
* XiangShan is licensed under Mulan PSL v2.
* You can use this software according to the terms and conditions of the Mulan PSL v2.
* You may obtain a copy of Mulan PSL v2 at:
*          http://license.coscl.org.cn/MulanPSL2
*
* THIS SOFTWARE IS PROVIDED ON AN "AS IS" BASIS, WITHOUT WARRANTIES OF ANY KIND,
* EITHER EXPRESS OR IMPLIED, INCLUDING BUT NOT LIMITED TO NON-INFRINGEMENT,
* MERCHANTABILITY OR FIT FOR A PARTICULAR PURPOSE.
*
* See the Mulan PSL v2 for more details.
***************************************************************************************/

package xiangshan.backend.issue

import chipsalliance.rocketchip.config.Parameters
import chisel3._
import chisel3.util._
import freechips.rocketchip.diplomacy.{LazyModule, LazyModuleImp}
import utils._
import xiangshan._
import xiangshan.backend.exu.ExuConfig
import xiangshan.backend.fu.FuConfig
import xiangshan.backend.fu.fpu.FMAMidResultIO
import xiangshan.mem.{MemWaitUpdateReq, SqPtr}

import scala.math.max
import chisel3.util.experimental.BoringUtils

case class RSParams
(
  var numEntries: Int = 0,
  var numEnq: Int = 0,
  var numDeq: Int = 0,
  var numSrc: Int = 0,
  var dataBits: Int = 0,
  var dataIdBits: Int = 0,
  var numFastWakeup: Int = 0,
  var numWakeup: Int = 0,
  var hasFeedback: Boolean = false,
  var fixedLatency: Int = -1,
  var checkWaitBit: Boolean = false,
  // special cases
  var isJump: Boolean = false,
  var isAlu: Boolean = false,
  var isStore: Boolean = false,
  var isMul: Boolean = false,
  var isLoad: Boolean = false,
  var isStoreData: Boolean = false,
  var exuCfg: Option[ExuConfig] = None
){
  def allWakeup: Int = numFastWakeup + numWakeup
  def indexWidth: Int = log2Up(numEntries)
  // oldestFirst: (Enable_or_not, Need_balance, Victim_index)
  def oldestFirst: (Boolean, Boolean, Int) = (true, false, 0)
  def hasMidState: Boolean = exuCfg.get == FmacExeUnitCfg
  def delayedFpRf: Boolean = exuCfg.get == StdExeUnitCfg
  def delayedSrc: Boolean = delayedFpRf
  def needScheduledBit: Boolean = hasFeedback || delayedSrc || hasMidState
  def needBalance: Boolean = exuCfg.get.needLoadBalance && exuCfg.get != LdExeUnitCfg
  def numSelect: Int = numDeq + numEnq + (if (oldestFirst._1) 1 else 0)
  def dropOnRedirect: Boolean = !(isLoad || isStore || isStoreData)
  def optDeqFirstStage: Boolean = !exuCfg.get.readFpRf

  override def toString: String = {
    s"type ${exuCfg.get.name}, size $numEntries, enq $numEnq, deq $numDeq, numSrc $numSrc, fast $numFastWakeup, wakeup $numWakeup"
  }
}

class ReservationStationWrapper(implicit p: Parameters) extends LazyModule with HasXSParameter {
  val params = new RSParams

  def addIssuePort(cfg: ExuConfig, deq: Int): Unit = {
    require(params.numEnq == 0, "issue ports should be added before dispatch ports")
    params.dataBits = XLEN
    params.dataIdBits = PhyRegIdxWidth
    params.numEntries += IssQueSize * deq
    params.numDeq = deq
    params.numSrc = max(params.numSrc, max(cfg.intSrcCnt, cfg.fpSrcCnt))
    params.exuCfg = Some(cfg)
    cfg match {
      case JumpCSRExeUnitCfg => params.isJump = true
      case AluExeUnitCfg => params.isAlu = true
      case StaExeUnitCfg => params.isStore = true
      case StdExeUnitCfg => params.isStoreData = true
      case MulDivExeUnitCfg => params.isMul = true
      case LdExeUnitCfg => params.isLoad = true
      case _ =>
    }
    // TODO: why jump needs two sources?
    if (cfg == JumpCSRExeUnitCfg) {
      params.numSrc = 2
    }
    if (cfg == StaExeUnitCfg || cfg == LdExeUnitCfg) {
      params.hasFeedback = true
      params.checkWaitBit = true
    }
    if (cfg.hasCertainLatency) {
      params.fixedLatency = if (cfg == MulDivExeUnitCfg) mulCfg.latency.latencyVal.get else cfg.latency.latencyVal.get
    }
  }

  def addDispatchPort(): Seq[FuConfig] = {
    params.numEnq += 1
    params.exuCfg.get.fuConfigs
  }
  def addEarlyWakeup(num: Int) = {
    params.numFastWakeup += num
  }
  def addWakeup(num: Int) = {
    params.numWakeup += num
  }
  def canAccept(fuType: UInt): Bool = params.exuCfg.get.canAccept(fuType)
  def intSrcCnt = params.exuCfg.get.intSrcCnt
  def fpSrcCnt = params.exuCfg.get.fpSrcCnt
  def numOutFastWakeupPort: Int = if (params.fixedLatency >= 0) params.numDeq else 0
  def numExtFastWakeupPort: Int = if (params.exuCfg.get == LdExeUnitCfg) params.numDeq else 0
  def numAllFastWakeupPort: Int = numOutFastWakeupPort + numExtFastWakeupPort
  def numIntWbPort: Int = {
    val privatePort = params.exuCfg.get.writeIntRf && params.exuCfg.get.wbIntPriority <= 1
    if (privatePort) params.numDeq else 0
  }
  def numFpWbPort: Int = {
    val privatePort = params.exuCfg.get.writeFpRf && params.exuCfg.get.wbFpPriority <= 1
    if (privatePort) params.numDeq else 0
  }
  def wbIntPriority: Int = params.exuCfg.get.wbIntPriority
  def wbFpPriority: Int = params.exuCfg.get.wbFpPriority

  override def toString: String = params.toString
  // for better timing, we limits the size of RS to 2-deq
  val maxRsDeq = 2
  def numRS = (params.numDeq + (maxRsDeq - 1)) / maxRsDeq

  lazy val module = new LazyModuleImp(this) with HasPerfEvents {
    require(params.numEnq < params.numDeq || params.numEnq % params.numDeq == 0)
    require(params.numEntries % params.numDeq == 0)
    val rs = (0 until numRS).map(i => {
      val numDeq = Seq(params.numDeq - maxRsDeq * i, maxRsDeq).min
      val numEnq = params.numEnq / numRS
      val numEntries = numDeq * params.numEntries / params.numDeq
      val rsParam = params.copy(numEnq = numEnq, numDeq = numDeq, numEntries = numEntries)
      val updatedP = p.alter((site, here, up) => {
        case XSCoreParamsKey => up(XSCoreParamsKey).copy(
          IssQueSize = numEntries
        )
      })
      Module(new ReservationStation(rsParam)(updatedP))
    })

    if (params.isJump)      rs.zipWithIndex.foreach { case (rs, index) => rs.suggestName(s"jumpRS_${index}") }
    if (params.isAlu)       rs.zipWithIndex.foreach { case (rs, index) => rs.suggestName(s"aluRS_${index}") }
    if (params.isStore)     rs.zipWithIndex.foreach { case (rs, index) => rs.suggestName(s"staRS_${index}") }
    if (params.isStoreData) rs.zipWithIndex.foreach { case (rs, index) => rs.suggestName(s"stdRS_${index}") }
    if (params.isMul)       rs.zipWithIndex.foreach { case (rs, index) => rs.suggestName(s"mulRS_${index}") }
    if (params.isLoad)      rs.zipWithIndex.foreach { case (rs, index) => rs.suggestName(s"loadRS_${index}") }

    val updatedP = p.alter((site, here, up) => {
      case XSCoreParamsKey => up(XSCoreParamsKey).copy(
        IssQueSize = rs.map(_.size).max
      )
    })
    val io = IO(new ReservationStationIO(params)(updatedP))

    rs.foreach(_.io.redirect := RegNextWithEnable(io.redirect))
    io.fromDispatch <> rs.flatMap(_.io.fromDispatch)
    io.srcRegValue <> rs.flatMap(_.io.srcRegValue)
    io.full <> rs.map(_.io.full).reduce(_ && _)
    if (io.fpRegValue.isDefined) {
      io.fpRegValue.get <> rs.flatMap(_.io.fpRegValue.get)
    }
    io.deq <> rs.flatMap(_.io.deq)
    rs.foreach(_.io.fastUopsIn <> io.fastUopsIn)
    rs.foreach(_.io.fastDatas <> io.fastDatas)
    rs.foreach(_.io.slowPorts <> io.slowPorts)
    if (io.fastWakeup.isDefined) {
      io.fastWakeup.get <> rs.flatMap(_.io.fastWakeup.get)
    }
    if (io.jump.isDefined) {
      rs.foreach(_.io.jump.get <> io.jump.get)
    }
    if (io.feedback.isDefined) {
      io.feedback.get <> rs.flatMap(_.io.feedback.get)
    }
    if (io.checkwait.isDefined) {
     rs.foreach(_.io.checkwait.get <> io.checkwait.get)
    }
    if (io.load.isDefined) {
      io.load.get <> rs.flatMap(_.io.load.get)
    }
    if (io.fmaMid.isDefined) {
      io.fmaMid.get <> rs.flatMap(_.io.fmaMid.get)
    }

    val perfEvents = rs.flatMap(_.getPerfEvents)
    generatePerfEvent()
  }

  var fastWakeupIdx = 0
  def connectFastWakeup(uop: ValidIO[MicroOp], data: UInt): Unit = {
    module.io.fastUopsIn(fastWakeupIdx) := uop
    module.io.fastDatas(fastWakeupIdx) := data
    fastWakeupIdx += 1
  }
  def connectFastWakeup(uop: Seq[ValidIO[MicroOp]], data: Seq[UInt]): Unit = {
    for ((u, d) <- uop.zip(data)) {
      connectFastWakeup(u, d)
    }
  }
}

class ReservationStationIO(params: RSParams)(implicit p: Parameters) extends XSBundle {
  val redirect = Flipped(ValidIO(new Redirect))
  // enq
  val fromDispatch = Vec(params.numEnq, Flipped(DecoupledIO(new MicroOp)))
  val srcRegValue = Vec(params.numEnq, Input(Vec(params.numSrc, UInt(params.dataBits.W))))
  val fpRegValue = if (params.delayedFpRf) Some(Vec(params.numEnq, Input(UInt(params.dataBits.W)))) else None
  // deq
  val deq = Vec(params.numDeq, DecoupledIO(new ExuInput))
  // wakeup
  val fastUopsIn = Vec(params.numFastWakeup, Flipped(ValidIO(new MicroOp)))
  val fastDatas = Vec(params.numFastWakeup, Input(UInt(params.dataBits.W)))
  val slowPorts = Vec(params.numWakeup, Flipped(ValidIO(new ExuOutput)))
  // extra
  val fastWakeup = if (params.fixedLatency >= 0) Some(Vec(params.numDeq, ValidIO(new MicroOp))) else None
  val jump = if (params.isJump) Some(new Bundle {
    val jumpPc = Input(UInt(VAddrBits.W))
    val jalr_target = Input(UInt(VAddrBits.W))
  }) else None
  val feedback = if (params.hasFeedback) Some(Vec(params.numDeq,
    Flipped(new MemRSFeedbackIO)
  )) else None
  val checkwait = if (params.checkWaitBit) Some(new Bundle {
    val stIssuePtr = Input(new SqPtr)
    val stIssue = Flipped(Vec(exuParameters.StuCnt, ValidIO(new ExuInput)))
    val memWaitUpdateReq = Flipped(new MemWaitUpdateReq)
  }) else None
  val load = if (params.isLoad) Some(Vec(params.numDeq, new Bundle {
    val fastMatch = Output(UInt(exuParameters.LduCnt.W))
    val fastImm = Output(UInt(12.W))
  })) else None
  val fmaMid = if (params.exuCfg.get == FmacExeUnitCfg) Some(Vec(params.numDeq, Flipped(new FMAMidResultIO))) else None
<<<<<<< HEAD
=======
  val full = Output(Bool())

>>>>>>> a1ad4885
}

class ReservationStation(params: RSParams)(implicit p: Parameters) extends XSModule
  with HasPerfEvents
  with HasCircularQueuePtrHelper
{
  val io = IO(new ReservationStationIO(params))

  val statusArray = Module(new StatusArray(params))
  val select = Module(new SelectPolicy(params))
  val dataArray = Module(new DataArray(params))
  val payloadArray = Module(new PayloadArray(new MicroOp, params))

  val s2_deq = Wire(io.deq.cloneType)

<<<<<<< HEAD
=======
  io.numExist := PopCount(statusArray.io.isValid)

  val perfEvents = Seq(("full", statusArray.io.isValid.andR))
  generatePerfEvent()
  XSPerfAccumulate("full", statusArray.io.isValid.andR)

  io.full := statusArray.io.isValid.andR

  statusArray.io.redirect := io.redirect

>>>>>>> a1ad4885
  /**
    * S0: Update status (from wakeup) and schedule possible instructions to issue.
    * Instructions from dispatch will be always latched and bypassed to S1.
    */
  // common data
  val s0_allocatePtrOH = VecInit(select.io.allocate.map(_.bits))
  val s0_allocatePtr = VecInit(s0_allocatePtrOH.map(ptrOH => OHToUInt(ptrOH)))
  val s0_enqFlushed = Wire(Vec(params.numEnq, Bool()))
  val s0_enqWakeup = Wire(Vec(params.numEnq, Vec(params.numSrc, UInt(params.numWakeup.W))))
  val s0_enqDataCapture = Wire(Vec(params.numEnq, Vec(params.numSrc, UInt(params.numWakeup.W))))
  val s0_fastWakeup = Wire(Vec(params.numEnq, Vec(params.numSrc, Vec(params.numFastWakeup, Bool()))))
  val s0_doEnqueue = Wire(Vec(params.numEnq, Bool()))

  // Allocation: uops from dispatch
  val validAfterAllocate = RegInit(0.U(params.numEntries.W))
  val validUpdateByAllocate = ParallelMux(s0_doEnqueue, s0_allocatePtrOH)
  validAfterAllocate := statusArray.io.isValidNext | validUpdateByAllocate
  select.io.validVec := validAfterAllocate

  // FIXME: this allocation ready bits can be used with naive/circ selection policy only.
  val dispatchReady = Wire(Vec(params.numEnq, Bool()))
  if (params.numEnq == 4) {
    require(params.numEnq == 4, "4 fast ready only supported")
    for (i <- 0 until 2) {
      val bitFunc = if (i == 0) (x: UInt) => GetEvenBits(x) else (x: UInt) => GetOddBits(x)
      val numEmptyEntries = PopCount(bitFunc(statusArray.io.isValid).asBools.map(v => !v))
      val numAllocateS1 = PopCount(statusArray.io.update.map(u => u.enable && bitFunc(u.addr).orR))
      val realNumEmptyAfterS1 = numEmptyEntries - numAllocateS1
      val numEmptyAfterS1 = Wire(UInt(3.W)) // max: 4
      val highBits = (realNumEmptyAfterS1 >> 2).asUInt
      numEmptyAfterS1 := Mux(highBits.orR, 4.U, realNumEmptyAfterS1(1, 0))
      val numDeq = PopCount(statusArray.io.deqResp.map(r => r.valid && r.bits.success && bitFunc(r.bits.rsMask).orR))
      val emptyThisCycle = Reg(UInt(3.W)) // max: 6?
      emptyThisCycle := numEmptyAfterS1 + numDeq
      val numAllocateS0 = PopCount(s0_doEnqueue.zip(s0_allocatePtrOH).map(x => x._1 && bitFunc(x._2).orR))
      for (j <- 0 until 2) {
        val allocateThisCycle = Reg(UInt(2.W))
        allocateThisCycle := numAllocateS0 +& j.U
        dispatchReady(2 * j + i) := emptyThisCycle > allocateThisCycle
      }
    }
  }
  else if (params.numEnq <= 2) {
    val numEmptyEntries = PopCount(statusArray.io.isValid.asBools.map(v => !v))
    val numAllocateS1 = PopCount(statusArray.io.update.map(_.enable))
    val realNumEmptyAfterS1 = numEmptyEntries - numAllocateS1
    val numEmptyAfterS1 = Wire(UInt(3.W)) // max: 4
    val highBits = (realNumEmptyAfterS1 >> 2).asUInt
    numEmptyAfterS1 := Mux(highBits.orR, 4.U, realNumEmptyAfterS1(1, 0))
    val numDeq = PopCount(VecInit(statusArray.io.deqResp.map(resp => resp.valid && resp.bits.success)))
    val emptyThisCycle = Reg(UInt(3.W)) // max: 6?
    emptyThisCycle := numEmptyAfterS1 + numDeq // max: 3 + numDeq = 5?
    val numAllocateS0 = PopCount(s0_doEnqueue)
    for (i <- 0 until params.numEnq) {
      val allocateThisCycle = Reg(UInt(2.W))
      allocateThisCycle := numAllocateS0 +& i.U
      dispatchReady(i) := emptyThisCycle > allocateThisCycle
    }
  }
  else {
    dispatchReady := select.io.allocate.map(_.valid)
  }

  for (i <- 0 until params.numEnq) {
    io.fromDispatch(i).ready := dispatchReady(i)
    XSError(s0_doEnqueue(i) && !select.io.allocate(i).valid, s"port $i should not enqueue\n")
    XSError(!RegNext(io.redirect.valid) && select.io.allocate(i).valid =/= dispatchReady(i), s"port $i performance deviation\n")
    s0_enqFlushed(i) := (if (params.dropOnRedirect) io.redirect.valid else io.fromDispatch(i).bits.robIdx.needFlush(io.redirect))
    s0_doEnqueue(i) := io.fromDispatch(i).fire && !s0_enqFlushed(i)
    val slowWakeup = io.slowPorts.map(_.bits.uop.wakeup(io.fromDispatch(i).bits, params.exuCfg.get))
    val fastWakeup = io.fastUopsIn.map(_.bits.wakeup(io.fromDispatch(i).bits, params.exuCfg.get))
    for (j <- 0 until params.numSrc) {
      val (slowStateMatch, slowDataMatch) = slowWakeup.map(_(j)).unzip
      s0_enqWakeup(i)(j) := VecInit(io.slowPorts.zip(slowStateMatch).map(x => x._1.valid && x._2)).asUInt
      s0_enqDataCapture(i)(j) := VecInit(io.slowPorts.zip(slowDataMatch).map(x => x._1.valid && x._2)).asUInt
      val (_, fastDataMatch) = fastWakeup.map(_(j)).unzip
      s0_fastWakeup(i)(j) := io.fastUopsIn.zip(fastDataMatch).map(x => x._1.valid && x._2)
    }
  }

  // Wakeup: uop from fastPort and exuOutput from slowPorts
  val wakeupValid = io.fastUopsIn.map(_.valid) ++ io.slowPorts.map(_.valid)
  val wakeupDest = io.fastUopsIn.map(_.bits) ++ io.slowPorts.map(_.bits.uop)
  for ((wakeup, (valid, dest)) <- statusArray.io.wakeup.zip(wakeupValid.zip(wakeupDest))) {
    wakeup.valid := valid
    wakeup.bits := dest
  }

  // select the issue instructions
  // Option 1: normal selection (do not care about the age)
  select.io.request := statusArray.io.canIssue

  select.io.balance
  // Option 2: select the oldest
  val enqVec = VecInit(s0_doEnqueue.zip(s0_allocatePtrOH).map{ case (d, b) => RegNext(Mux(d, b, 0.U)) })
  val s1_oldestSel = AgeDetector(params.numEntries, enqVec, statusArray.io.flushed, statusArray.io.canIssue)

  // send address to read uop and data
  // For better timing, we read the payload array before we determine which instruction to issue.
  // In this way, selection and payload read happen simultaneously.
  for (i <- 0 until params.numDeq) {
    payloadArray.io.read(i).addr := select.io.grant(i).bits
  }
  payloadArray.io.read.last.addr := s1_oldestSel.bits

  // For better timing, we add one more read port to data array when oldestFirst is enabled,
  // and select data after the arbiter decides which one to issue.
  // In this way, selection and data read happen simultaneously.
  for (i <- 0 until params.numDeq) {
    dataArray.io.read(i).addr := select.io.grant(i).bits
  }
  dataArray.io.read.last.addr := s1_oldestSel.bits

  def enqReverse[T <: Data](in: Seq[T]): Seq[T] = {
    if (params.numDeq == 2) {
      in.take(params.numDeq).reverse ++ in.drop(params.numDeq)
    }
    else in
  }
  /**
    * S1: read uop and data
    */
  val s1_slowPorts = RegNext(io.slowPorts)
  val s1_fastUops = RegNext(io.fastUopsIn)
  val s1_dispatchUops_dup = Reg(Vec(3, Vec(params.numEnq, Valid(new MicroOp))))
  val s1_delayedSrc = Wire(Vec(params.numEnq, Vec(params.numSrc, Bool())))
  val s1_allocatePtrOH_dup = RegNext(VecInit.fill(3)(VecInit(enqReverse(s0_allocatePtrOH))))
  val s1_allocatePtr = RegNext(VecInit(enqReverse(s0_allocatePtr)))
  val s1_enqWakeup = RegNext(VecInit(enqReverse(s0_enqWakeup)))
  val s1_enqDataCapture = RegNext(VecInit(enqReverse(s0_enqDataCapture)))
  val s1_fastWakeup = RegNext(VecInit(enqReverse(s0_fastWakeup)))
  val s1_in_selectPtr = select.io.grant
  val s1_in_selectPtrValid = s1_in_selectPtr.map(_.valid)
  val s1_in_selectPtrOH = s1_in_selectPtr.map(_.bits)
  val s1_in_oldestPtrOH = s1_oldestSel
  val s1_issue_oldest = Wire(Vec(params.numDeq, Bool()))
  val s1_issue_dispatch = Wire(Vec(params.numDeq, Bool()))
  val s1_out = Wire(Vec(params.numDeq, Decoupled(new ExuInput)))
  val s1_issuePtrOH = Wire(Vec(params.numDeq, Valid(UInt(params.numEntries.W))))
  val s1_issuePtr = s1_issuePtrOH.map(iss => OHToUInt(iss.bits))

  val numSelected = PopCount(s1_issuePtrOH.map(_.valid))
  val numReadyEntries = PopCount(statusArray.io.canIssue)
  val shouldSelected = Mux(numReadyEntries > params.numDeq.U, params.numDeq.U, numReadyEntries)
  XSError(numSelected < shouldSelected,
    p"performance regression: only $numSelected out of $shouldSelected selected (total: $numReadyEntries)\n")

  // Allocation: store dispatch uops into payload and data array
  s1_dispatchUops_dup.foreach(_.zip(enqReverse(io.fromDispatch)).zipWithIndex.foreach{ case ((uop, in), i) =>
    val s0_valid = in.fire && !enqReverse(s0_enqFlushed)(i)
    uop.valid := s0_valid
    when (s0_valid) {
      uop.bits := in.bits
      uop.bits.debugInfo.enqRsTime := GTimer()
      // a temp fix for blocked. This will release the load wait for some instructions earlier.
      // copied from status array
      if (params.checkWaitBit) {
        val blockNotReleased = isAfter(in.bits.sqIdx, io.checkwait.get.stIssuePtr)
        val storeAddrWaitforIsIssuing = VecInit((0 until StorePipelineWidth).map(i => {
          io.checkwait.get.memWaitUpdateReq.staIssue(i).valid &&
            io.checkwait.get.memWaitUpdateReq.staIssue(i).bits.uop.robIdx.value === in.bits.cf.waitForRobIdx.value
        })).asUInt.orR && !in.bits.cf.loadWaitStrict // is waiting for store addr ready
        uop.bits.cf.loadWaitBit := in.bits.cf.loadWaitBit &&
          !storeAddrWaitforIsIssuing &&
          blockNotReleased
      }
    }
  })

  // update status and payload array
  statusArray.io.redirect := io.redirect
  for (((statusUpdate, uop), i) <- statusArray.io.update.zip(s1_dispatchUops_dup.head).zipWithIndex) {
    s1_delayedSrc(i).foreach(_ := false.B)
    if (params.delayedFpRf) {
      when (uop.bits.needRfRPort(0, true, false)) {
        s1_delayedSrc(i)(0) := true.B
      }
    }
    statusUpdate.enable := uop.valid
    statusUpdate.addr := s1_allocatePtrOH_dup.head(i)
    statusUpdate.data.valid := true.B
    statusUpdate.data.scheduled := s1_delayedSrc(i).asUInt.orR
    statusUpdate.data.blocked := params.checkWaitBit.B && uop.bits.cf.loadWaitBit
    val credit = if (params.delayedFpRf) 2 else 1
    statusUpdate.data.credit := Mux(s1_delayedSrc(i).asUInt.orR, credit.U, 0.U)
    for (j <- 0 until params.numSrc) {
      statusUpdate.data.srcState(j) := uop.bits.srcIsReady(j) || s1_enqWakeup(i)(j).asUInt.orR || s1_fastWakeup(i)(j).asUInt.orR
    }
    statusUpdate.data.midState := false.B
    statusUpdate.data.psrc := uop.bits.psrc.take(params.numSrc)
    statusUpdate.data.srcType := uop.bits.ctrl.srcType.take(params.numSrc)
    statusUpdate.data.robIdx := uop.bits.robIdx
    statusUpdate.data.sqIdx := uop.bits.sqIdx
    statusUpdate.data.waitForSqIdx := DontCare // generated by sq, will be updated later
    statusUpdate.data.waitForRobIdx := uop.bits.cf.waitForRobIdx // generated by mdp
    statusUpdate.data.waitForStoreData := false.B
    statusUpdate.data.strictWait := uop.bits.cf.loadWaitStrict
    statusUpdate.data.isFirstIssue := true.B
  }
  // We need to block issue until the corresponding store issues.
  if (io.checkwait.isDefined) {
    statusArray.io.stIssuePtr := io.checkwait.get.stIssuePtr
    statusArray.io.memWaitUpdateReq := io.checkwait.get.memWaitUpdateReq
  }
  for ((payloadWrite, i) <- payloadArray.io.write.zipWithIndex) {
    payloadWrite.enable := s1_dispatchUops_dup(1)(i).valid
    payloadWrite.addr := s1_allocatePtrOH_dup(1)(i)
    payloadWrite.data := s1_dispatchUops_dup(1)(i).bits
  }

  // Issue with priorities: (1) oldest uop; (2) selected uops; (3) dispatched uops.

  for ((issueGrant, i) <- statusArray.io.issueGranted.take(params.numEnq).zipWithIndex) {
    issueGrant.valid := (if (i >= params.numDeq) false.B else s1_issue_dispatch(i) && s1_out(i).ready)
    issueGrant.bits := s1_allocatePtrOH_dup.head(i)
    XSPerfAccumulate(s"deq_dispatch_bypass_$i", issueGrant.valid)
  }
  for ((issueGrant, i) <- statusArray.io.issueGranted.drop(params.numEnq).take(params.numDeq).zipWithIndex) {
    issueGrant.valid := s1_in_selectPtrValid(i) && !s1_issue_oldest(i) && s1_out(i).ready
    issueGrant.bits := s1_in_selectPtrOH(i)
    XSPerfAccumulate(s"deq_select_$i", issueGrant.valid)
  }
  if (params.oldestFirst._1) {
    statusArray.io.issueGranted.last.valid := ParallelMux(s1_issue_oldest, s1_out.map(_.ready))
    statusArray.io.issueGranted.last.bits := s1_in_oldestPtrOH.bits
    XSPerfAccumulate(s"deq_oldest", statusArray.io.issueGranted.last.valid)
  }

  s1_issue_oldest.foreach(_ := false.B)
  if (params.oldestFirst._1) {
    // When the reservation station has oldestFirst, we need to issue the oldest instruction if possible.
    // However, in this case, the select policy always selects at maximum numDeq instructions to issue.
    // Thus, we need an arbitration between the numDeq + 1 possibilities.
    val oldestSelection = Module(new OldestSelection(params))
    oldestSelection.io.in := s1_in_selectPtr
    oldestSelection.io.oldest := s1_in_oldestPtrOH
    // By default, we use the default victim index set in parameters.
    oldestSelection.io.canOverride := (0 until params.numDeq).map(_ == params.oldestFirst._3).map(_.B)
    s1_issue_oldest := oldestSelection.io.isOverrided
  }

  // Do the read data arbitration
  val s1_is_first_issue = Wire(Vec(params.numDeq, Bool()))
  val s1_all_src_ready = Wire(Vec(params.numDeq, Bool()))
  for (i <- 0 until params.numDeq) {
    val canBypass = s1_dispatchUops_dup.head(i).valid && statusArray.io.update(i).data.canIssue
    s1_issue_dispatch(i) := canBypass && !s1_issue_oldest(i) && !s1_in_selectPtrValid(i)

    s1_issuePtrOH(i).valid := s1_issue_oldest(i) || s1_in_selectPtrValid(i) || canBypass
    s1_issuePtrOH(i).bits := Mux(s1_issue_oldest(i), s1_in_oldestPtrOH.bits,
      Mux(s1_in_selectPtrValid(i), s1_in_selectPtrOH(i), s1_allocatePtrOH_dup.head(i)))

    s1_out(i).bits.uop := Mux(s1_issue_oldest(i), payloadArray.io.read.last.data,
      Mux(s1_in_selectPtrValid(i), payloadArray.io.read(i).data, s1_dispatchUops_dup.head(i).bits))
    s1_is_first_issue(i) := Mux(s1_issue_oldest(i), statusArray.io.isFirstIssue.last,
      Mux(s1_in_selectPtrValid(i), statusArray.io.isFirstIssue(params.numEnq + i),
        statusArray.io.update(i).data.isFirstIssue))
    s1_all_src_ready(i) := Mux(s1_issue_oldest(i), statusArray.io.allSrcReady.last,
        Mux(s1_in_selectPtrValid(i), statusArray.io.allSrcReady(params.numEnq + i),
          statusArray.io.update(i).data.allSrcReady))

    XSPerfAccumulate(s"deq_oldest_override_select_$i", s1_issue_oldest(i) && s1_in_selectPtrValid(i) && s1_out(i).ready)
  }
  s1_out.foreach(_.bits.uop.debugInfo.selectTime := GTimer())

  for (i <- 0 until params.numDeq) {
    s1_out(i).valid := s1_issuePtrOH(i).valid && !s1_out(i).bits.uop.robIdx.needFlush(io.redirect)
    if (io.feedback.isDefined) {
      // feedbackSlow
      statusArray.io.deqResp(2*i).valid := io.feedback.get(i).feedbackSlow.valid
      statusArray.io.deqResp(2*i).bits.rsMask := UIntToOH(io.feedback.get(i).feedbackSlow.bits.rsIdx)
      statusArray.io.deqResp(2*i).bits.success := io.feedback.get(i).feedbackSlow.bits.hit
      statusArray.io.deqResp(2*i).bits.resptype := io.feedback.get(i).feedbackSlow.bits.sourceType
      statusArray.io.deqResp(2*i).bits.dataInvalidSqIdx := io.feedback.get(i).feedbackSlow.bits.dataInvalidSqIdx
      // feedbackFast, for load pipeline only
      statusArray.io.deqResp(2*i+1).valid := io.feedback.get(i).feedbackFast.valid
      statusArray.io.deqResp(2*i+1).bits.rsMask := UIntToOH(io.feedback.get(i).feedbackFast.bits.rsIdx)
      statusArray.io.deqResp(2*i+1).bits.success := io.feedback.get(i).feedbackFast.bits.hit
      statusArray.io.deqResp(2*i+1).bits.resptype := io.feedback.get(i).feedbackFast.bits.sourceType
      statusArray.io.deqResp(2*i+1).bits.dataInvalidSqIdx := DontCare
    } else {
      // For FMAs that can be scheduled multiple times, only when
      // all source operands are ready we dequeue the instruction.
      val allSrcReady = if (params.hasMidState) s1_all_src_ready(i) else true.B
      statusArray.io.deqResp(2*i).valid := s1_in_selectPtrValid(i) && !s1_issue_oldest(i) && s1_out(i).ready && allSrcReady
      statusArray.io.deqResp(2*i).bits.rsMask := s1_in_selectPtrOH(i)
      statusArray.io.deqResp(2*i).bits.success := s2_deq(i).ready
      statusArray.io.deqResp(2*i).bits.resptype := DontCare
      statusArray.io.deqResp(2*i).bits.dataInvalidSqIdx := DontCare
      val allSrcReady1 = if (params.hasMidState) statusArray.io.update(i).data.allSrcReady else true.B
      statusArray.io.deqResp(2*i+1).valid := s1_issue_dispatch(i) && s1_out(i).ready && allSrcReady1
      statusArray.io.deqResp(2*i+1).bits.rsMask := s1_allocatePtrOH_dup.head(i)
      statusArray.io.deqResp(2*i+1).bits.success := s2_deq(i).ready
      statusArray.io.deqResp(2*i+1).bits.resptype := DontCare
      statusArray.io.deqResp(2*i+1).bits.dataInvalidSqIdx := DontCare
    }

    if (io.fastWakeup.isDefined) {
      val wakeupQueue = Module(new WakeupQueue(params.fixedLatency))
      val fuCheck = if (params.isMul) s1_out(i).bits.uop.ctrl.fuType === FuType.mul else true.B
      // TODO: optimize timing here since ready may be slow
      wakeupQueue.io.in.valid := s1_issuePtrOH(i).valid && s1_out(i).ready && fuCheck
      wakeupQueue.io.in.bits := s1_out(i).bits.uop
      wakeupQueue.io.in.bits.debugInfo.issueTime := GTimer() + 1.U
      wakeupQueue.io.redirect := io.redirect
      io.fastWakeup.get(i) := wakeupQueue.io.out
      XSPerfAccumulate(s"fast_blocked_$i", s1_issuePtrOH(i).valid && fuCheck && !s1_out(i).ready)
    }
  }
  if (!io.feedback.isDefined) {
    val allSrcReady = if (params.hasMidState) statusArray.io.allSrcReady.last else true.B
    statusArray.io.deqResp.last.valid := s1_issue_oldest.asUInt.orR && ParallelMux(s1_issue_oldest, s1_out.map(_.ready)) && allSrcReady
    statusArray.io.deqResp.last.bits.rsMask := s1_in_oldestPtrOH.bits
    statusArray.io.deqResp.last.bits.success := ParallelMux(s1_issue_oldest, s2_deq.map(_.ready))
    statusArray.io.deqResp.last.bits.resptype := DontCare
    statusArray.io.deqResp.last.bits.dataInvalidSqIdx := DontCare
  }
  statusArray.io.updateMidState := 0.U

  // select whether the source is from (whether slowPorts, regfile or imm)
  // for read-after-issue, it's done over the selected uop
  // for read-before-issue, it's done over the enqueue uop (and store the imm in dataArray to save space)
  // TODO: need to bypass data here.
  val immBypassedData = Wire(Vec(params.numEnq, Vec(params.numSrc, UInt(params.dataBits.W))))
  for (((uop, data), bypass) <- s1_dispatchUops_dup(2).map(_.bits).zip(enqReverse(io.srcRegValue)).zip(immBypassedData)) {
    val jumpPc = if (io.jump.isDefined) Some(io.jump.get.jumpPc) else None
    val jalr_target = if (io.jump.isDefined) Some(io.jump.get.jalr_target) else None
    bypass := ImmExtractor(params, uop, data, jumpPc, jalr_target)
  }

  /**
    * S1: Data broadcast (from Regfile and FUs) and read
    *
    * Note: this is only needed when read-before-issue
    */
  // dispatch data: the next cycle after enqueue
  for (i <- 0 until params.numEnq) {
    dataArray.io.write(i).enable := s1_dispatchUops_dup(2)(i).valid
    dataArray.io.write(i).mask := s1_dispatchUops_dup(2)(i).bits.srcIsReady.take(params.numSrc)
    dataArray.io.write(i).addr := s1_allocatePtrOH_dup(2)(i)
    dataArray.io.write(i).data := immBypassedData(i)
    if (params.delayedSrc) {
      for (j <- 0 until params.numSrc) {
        when (s1_delayedSrc(i)(j)) {
          dataArray.io.write(i).mask(j) := false.B
        }
        dataArray.io.delayedWrite(i).data := DontCare
        if (params.delayedFpRf) {
          dataArray.io.delayedWrite(i).mask(j) := RegNext(RegNext(s1_dispatchUops_dup.head(i).valid && s1_delayedSrc(i)(j)))
          dataArray.io.delayedWrite(i).addr    := RegNext(RegNext(dataArray.io.write(i).addr))
          dataArray.io.delayedWrite(i).data(0) := enqReverse(io.fpRegValue.get)(i)
        }
      }
    }
  }
  // data broadcast: from function units (only slow wakeup date are needed)
  val broadcastValid = io.slowPorts.map(_.valid)
  val broadcastValue = VecInit(io.slowPorts.map(_.bits.data))
  require(broadcastValid.size == params.numWakeup)
  require(broadcastValue.size == params.numWakeup)
  val slowWakeupMatchVec = Reg(Vec(params.numEntries, Vec(params.numSrc, UInt(params.numWakeup.W))))
  for (i <- 0 until params.numEntries) {
    for (j <- 0 until params.numSrc) {
      slowWakeupMatchVec(i)(j) := statusArray.io.wakeupMatch(i)(j)(params.allWakeup - 1, params.numFastWakeup)
    }
  }
  dataArray.io.multiWrite.zipWithIndex.foreach { case (w, i) =>
    w.enable := RegNext(broadcastValid(i))
    for (j <- 0 until params.numSrc) {
      val allocateValid = s1_enqDataCapture.zip(s1_dispatchUops_dup(2)).map(x => x._1(j)(i) && x._2.valid)
      val allocateDataCapture = ParallelMux(allocateValid, s1_allocatePtrOH_dup(2))
      w.addr(j) := VecInit(slowWakeupMatchVec.map(_(j)(i))).asUInt | allocateDataCapture
    }
    w.data := RegEnable(broadcastValue(i), broadcastValid(i))
  }

  /**
    * S1: read data from regfile
    */
  // Do the read data arbitration
  class DataSelect(implicit p: Parameters) extends XSModule {
    val io = IO(new Bundle {
      // one for override data, the others for original data
      val doOverride = Vec(params.numDeq, Input(Bool()))
      val readData = Vec(dataArray.io.read.length, Vec(params.numSrc, Input(UInt(params.dataBits.W))))
      // for data bypass from slowPorts
      val fromSlowPorts = Vec(dataArray.io.read.length + params.numEnq, Vec(params.numSrc, Input(UInt(dataArray.io.multiWrite.length.W))))
      val slowData = Vec(dataArray.io.multiWrite.length, Input(UInt(params.dataBits.W)))
      // for enq data
      val enqBypass = Vec(params.numDeq, Vec(params.numEnq, Input(Bool())))
      val enqData = Vec(params.numEnq, Vec(params.numSrc, Flipped(ValidIO(UInt(params.dataBits.W)))))
      // deq data
      val deqData = Vec(params.numDeq, Vec(params.numSrc, Output(UInt(params.dataBits.W))))
    })

    val slowCapture = io.fromSlowPorts.map(_.map(bySlow => (bySlow.orR, Mux1H(bySlow, io.slowData))))
    val realEnqData = io.enqData.zip(slowCapture.takeRight(params.numEnq)).map{ case (e, c) =>
      e.zip(c).map(x => Mux(x._2._1, x._2._2, x._1.bits))
    }

    for ((deq, i) <- io.deqData.zipWithIndex) {
      for (j <- 0 until params.numSrc) {
        // default deq data is selected from data array or from slow
        val normalData = Mux(slowCapture(i)(j)._1, slowCapture(i)(j)._2, io.readData(i)(j))
        val oldestData = Mux(slowCapture(params.numDeq)(j)._1, slowCapture(params.numDeq)(j)._2, io.readData.last(j))
        deq(j) := Mux(io.doOverride(i), oldestData, normalData)
        // when instructions are selected for dequeue after enq, we need to bypass data.
        when (io.enqBypass(i).asUInt.orR) {
          deq(j) := Mux1H(io.enqBypass(i), realEnqData.map(_(j)))
        }
      }
    }
  }

  // for read-before-issue, we need to bypass the enqueue data here
  // for read-after-issue, we need to bypass the imm here
  s1_out.foreach(_.bits.src := DontCare)
  // check enq data bypass (another form of broadcast except that we know where it hits) here
  val s1_select_bypass_s0 = Wire(Vec(params.numDeq, Vec(params.numEnq, Bool())))
  for ((bypass, i) <- s1_select_bypass_s0.zipWithIndex) {
    // bypass: Vec(config.numEnq, Bool())
    bypass.foreach(_ := false.B)
    bypass(i) := s1_issue_dispatch(i)
  }

  val dataSelect = Module(new DataSelect)
  dataSelect.io.doOverride := s1_issue_oldest
  dataSelect.io.readData := dataArray.io.read.map(_.data)
  val dataSlowCaptureAddr = dataArray.io.read.map(_.addr) ++ dataArray.io.write.map(_.addr)
  for ((port, addr) <- dataSelect.io.fromSlowPorts.zip(dataSlowCaptureAddr)) {
    for (j <- 0 until params.numSrc) {
      port(j) := VecInit(dataArray.io.multiWrite.map(w => w.enable && (addr & w.addr(j)).asUInt.orR)).asUInt
    }
  }
  dataSelect.io.slowData := dataArray.io.multiWrite.map(_.data)
  dataSelect.io.enqBypass := s1_select_bypass_s0
  for ((enq, i) <- dataSelect.io.enqData.zipWithIndex) {
    for (j <- 0 until params.numSrc) {
      enq(j).valid := RegNext(enqReverse(io.fromDispatch)(i).bits.srcIsReady(j))
      enq(j).bits := immBypassedData(i)(j)
    }
  }
  for (i <- 0 until params.numDeq) {
    for (j <- 0 until params.numSrc) {
      s1_out(i).bits.src(j) := dataSelect.io.deqData(i)(j)
    }
  }

  /**
    * S1: detect bypass from fast wakeup
    */
  // control: check the fast wakeup match
  val fastWakeupMatch = Reg(Vec(params.numEntries, Vec(params.numSrc, Vec(params.numFastWakeup, Bool()))))
  for (i <- 0 until params.numEntries) {
    for (j <- 0 until params.numSrc) {
      fastWakeupMatch(i)(j) := statusArray.io.wakeupMatch(i)(j).asBools.take(params.numFastWakeup)
    }
  }

  /**
    * S2: to function units
    */
  val s1_out_fire = s1_out.zip(s2_deq).map(x => x._1.valid && x._2.ready)
  val s2_issuePtr = s1_issuePtr.zip(s1_out_fire).map(x => RegEnable(x._1, x._2))
  val s2_issuePtrOH = s1_issuePtrOH.map(_.bits).zip(s1_out_fire).map(x => RegEnable(x._1, x._2))
  val s2_first_issue = s1_is_first_issue.zip(s1_out_fire).map(x => RegEnable(x._1, x._2))
  val s2_all_src_ready = s1_all_src_ready.zip(s1_out_fire).map(x => RegEnable(x._1, x._2))
  for (i <- 0 until params.numDeq) {
    // payload: send to function units
    // TODO: these should be done outside RS
    PipelineConnect(s1_out(i), s2_deq(i), s2_deq(i).ready || s2_deq(i).bits.uop.robIdx.needFlush(io.redirect), false.B)
    if (params.hasFeedback) {
      io.feedback.get(i).rsIdx := s2_issuePtr(i)
      io.feedback.get(i).isFirstIssue := s2_first_issue(i)
    }
    if (params.hasMidState) {
      io.fmaMid.get(i).waitForAdd := !s2_all_src_ready(i)
      io.fmaMid.get(i).in.valid := !s2_first_issue(i)
      XSPerfAccumulate(s"fma_partial2_issue_$i", io.deq(i).fire && io.fmaMid.get(i).waitForAdd)
      XSPerfAccumulate(s"fma_final_issue_$i", io.deq(i).fire && io.fmaMid.get(i).in.valid)
    }
    s2_deq(i).ready := !s2_deq(i).valid || io.deq(i).ready
    io.deq(i).valid := s2_deq(i).valid
    io.deq(i).bits := s2_deq(i).bits
    io.deq(i).bits.uop.debugInfo.issueTime := GTimer()

    // data: send to bypass network
    // TODO: these should be done outside RS
    if (params.numFastWakeup > 0) {
      val isNormalIssue = s1_issue_oldest(i) || s1_in_selectPtrValid(i)
      val normalIssuePtrOH = Mux(s1_issue_oldest(i), s1_in_oldestPtrOH.bits, s1_in_selectPtrOH(i))
      val normalFastWakeupMatch = Mux1H(normalIssuePtrOH, fastWakeupMatch)
      val wakeupBypassMask = Wire(Vec(params.numFastWakeup, Vec(params.numSrc, Bool())))
      for (j <- 0 until params.numFastWakeup) {
        for (k <- 0 until params.numSrc) {
          wakeupBypassMask(j)(k) := Mux(isNormalIssue, normalFastWakeupMatch(k)(j), s1_fastWakeup(i)(k)(j))
        }
      }

      val bypassNetwork = BypassNetwork(params.numSrc, params.numFastWakeup, params.dataBits, params.optDeqFirstStage)
      bypassNetwork.io.hold := !s2_deq(i).ready || !s1_out(i).valid
      bypassNetwork.io.source := s1_out(i).bits.src.take(params.numSrc)
      bypassNetwork.io.bypass.zip(wakeupBypassMask.zip(io.fastDatas)).foreach { case (by, (m, d)) =>
        by.valid := m
        by.data := d
      }
      bypassNetwork.io.target <> s2_deq(i).bits.src.take(params.numSrc)

      // For load instructions, if its source operand is bypassed from load,
      // we reduce its latency for one cycle since it does not need to read
      // from data array. Timing to be optimized later.
      if (params.isLoad) {
        // Condition: wakeup by load (to select load wakeup bits)
        io.load.get(i).fastMatch := Mux(s1_issuePtrOH(i).valid, VecInit(
          wakeupBypassMask.drop(exuParameters.AluCnt).take(exuParameters.LduCnt).map(_.asUInt.orR)
        ).asUInt, 0.U)
        io.load.get(i).fastImm := s1_out(i).bits.uop.ctrl.imm
      }

      for (j <- 0 until params.numFastWakeup) {
        XSPerfAccumulate(s"source_bypass_${j}_$i", s1_out(i).fire && wakeupBypassMask(j).asUInt.orR)
      }
    }
  }

  if (params.hasMidState) {
    // For FMA instrutions whose third operand is not ready, once they are successfully issued (T0),
    // the FMUL intermediate result will be ready in two clock cycles (T2).
    // If the third operand is ready at T2, this instruction will be selected in T3 and issued at T4.
    // Note that at cycle T4, FMUL finishes as well and it is able to proceed to FADD.
    // Thus, we can set the midState to true two cycles earlier at T0 and forward the result if possible.
    val midFinished2 = io.fmaMid.get.zip(io.deq).map(x => x._1.waitForAdd && x._2.fire)
    val updateMid = ParallelMux(midFinished2, s2_issuePtrOH)
    statusArray.io.updateMidState := updateMid

    // FMUL intermediate results are ready in two cycles
    val midFinished2T0 = midFinished2.zip(s2_deq).map{ case (v, deq) =>
      // However, it may be flushed by redirect at T0.
      // If flushed at T0, new instruction enters at T1 and writes the entry at T2.
      // This is a rare case because usually instructions enter RS in-order,
      // unless dispatch2 is blocked.
      v && !deq.bits.uop.robIdx.needFlush(io.redirect)
    }
    val midIssuePtrOHT1 = midFinished2T0.zip(s2_issuePtrOH).map(x => RegEnable(x._2, x._1))
    val midIssuePtrT1 = midFinished2T0.zip(s2_issuePtr).map(x => RegEnable(x._2, x._1))
    val midFinished2T1 = midFinished2T0.map(v => RegNext(v))
    // No flush here: the fma may dequeue at this stage.
    // If cancelled at T1, data written at T2. However, new instruction writes at least at T3.
    val midIssuePtrOHT2 = midFinished2T1.zip(midIssuePtrOHT1).map(x => RegEnable(x._2, x._1))
    val midIssuePtrT2 = midFinished2T1.zip(midIssuePtrT1).map(x => RegEnable(x._2, x._1))
    val midFinished2T2 = midFinished2T1.map(v => RegNext(v))
    for (i <- 0 until params.numDeq) {
      dataArray.io.partialWrite(i).enable := midFinished2T2(i)
      dataArray.io.partialWrite(i).mask := DontCare
      dataArray.io.partialWrite(i).addr := midIssuePtrOHT2(i)
      val writeData = io.fmaMid.get(i).out.bits.asUInt
      require(writeData.getWidth <= 2 * params.dataBits, s"why ${writeData.getWidth}???")
      require(writeData.getWidth > params.dataBits, s"why ${writeData.getWidth}???")
      dataArray.io.partialWrite(i).data(0) := writeData(params.dataBits - 1, 0)
      dataArray.io.partialWrite(i).data(1) := writeData(writeData.getWidth - 1, params.dataBits)
      val readData = Cat(io.deq(i).bits.src(1), io.deq(i).bits.src(0))
      io.fmaMid.get(i).in.bits := readData.asTypeOf(io.fmaMid.get(i).in.bits.cloneType)
    }

    // How to forward intermediate results:
    // (1) T0 issued FMA is selected at T1 and issued at T2: forward from FMUL results
    //     NOTE: In this case, this instruction has been issued and the entry is freed.
    //           Do NOT write data back to data array.
    // (2) T0 issued FMA is selected at T2: RegNext FMUL result at the issue stage
    // Thus, at issue stage:
    // (1.1) If the instruction matches FMA/FMUL two cycles ealier, we issue it and it goes to FADD
    // (1.2) If the instruction matches FMA/FMUL two cycles ealier and it's blocked, we need to hold the result
    // At select stage: (2) bypass FMUL intermediate results from write ports if possible.
    val issuedAtT0 = midFinished2T2.zip(midIssuePtrT2)
    for (i <- 0 until params.numDeq) {
      // cond11: condition (1.1) from different issue ports
      val cond11 = issuedAtT0.map(x => x._1 && x._2 === s2_issuePtr(i))
      for ((c, j) <- cond11.zipWithIndex) {
        when (c) {
          io.fmaMid.get(i).in.bits := io.fmaMid.get(j).out.bits
          // We should NOT write the intermediate result back to DataArray,
          // when this entry has been selected and arrived at the issue stage.
          // This entry may be allocated for new instructions from dispatch.
          when (io.deq(i).valid) {
            dataArray.io.partialWrite(j).enable := false.B
          }
        }
      }
      val cond11Issued = io.deq(i).fire && io.fmaMid.get(i).in.valid && VecInit(cond11).asUInt.orR
      XSPerfAccumulate(s"fma_final_issue_cond11_$i", cond11Issued)
      // cond12: blocked at the issue stage
      val cond12 = cond11.map(_ && io.deq(i).valid && !io.deq(i).ready)
      val hasCond12 = VecInit(cond12).asUInt.orR
      val hasCond12Reg = RegInit(false.B)
      when (hasCond12) {
        hasCond12Reg := true.B
      }.elsewhen (io.deq(i).ready) {
        hasCond12Reg := false.B
      }
      when (hasCond12Reg) {
        // TODO: remove these unnecessary registers (use pipeline registers instead)
        io.fmaMid.get(i).in.bits := RegEnable(Mux1H(cond12, io.fmaMid.get.map(_.out.bits)), hasCond12)
      }
      val cond12Issued = io.deq(i).fire && io.fmaMid.get(i).in.valid && hasCond12Reg
      XSPerfAccumulate(s"fma_final_issue_cond12_$i", cond12Issued)
      // cond2: selected at the select stage
      val cond2 = issuedAtT0.map(x => x._1 && x._2 === s1_issuePtr(i))
      for ((c, j) <- cond2.zipWithIndex) {
        when (c) {
          s1_out(i).bits.src(0) := dataArray.io.partialWrite(j).data(0)
          s1_out(i).bits.src(1) := dataArray.io.partialWrite(j).data(1)
        }
      }
      val cond2Selected = s1_out_fire(i) && VecInit(cond2).asUInt.orR
      XSPerfAccumulate(s"fma_final_selected_cond2_$i", cond2Selected)
    }
  }

  if (params.isJump) {
    val pcMem = Reg(Vec(params.numEntries, UInt(VAddrBits.W)))
    for (i <- 0 until params.numEntries) {
      val writeEn = VecInit(dataArray.io.write.map(w => w.enable && w.addr(i))).asUInt.orR
      when (writeEn) {
        pcMem(i) := io.jump.get.jumpPc
      }
    }
    for (i <- 0 until params.numDeq) {
      // currently we assert there's only one enqueue.
      require(params.numDeq == 1, "only one jump now")
      val oldestPc = Mux1H(s1_in_oldestPtrOH.bits, pcMem)
      val issuePc = Mux1H(s1_in_selectPtrOH(i), pcMem)
      val pcRead = Mux(s1_issue_oldest(i), oldestPc, issuePc)
      val pcBypass = Mux(s1_select_bypass_s0.asUInt.orR, io.jump.get.jumpPc, pcRead)
      io.deq(i).bits.uop.cf.pc := RegEnable(pcBypass, s1_out_fire(i))
    }
  }

  if (select.io.balance.isDefined) {
    require(params.numDeq == 2)
    val balance = select.io.balance.get
    balance.tick := (balance.out && !s1_out(0).fire && s1_out(1).fire) ||
      (!balance.out && s1_out(0).fire && !s1_out(1).fire && !io.fromDispatch(0).fire)
  }

  // logs
  for ((dispatch, i) <- io.fromDispatch.zipWithIndex) {
    XSDebug(dispatch.valid && !dispatch.ready, p"enq blocked, robIdx ${dispatch.bits.robIdx}\n")
    XSDebug(dispatch.fire, p"enq fire, robIdx ${dispatch.bits.robIdx}, srcState ${Binary(dispatch.bits.srcState.asUInt)}\n")
    XSPerfAccumulate(s"allocate_fire_$i", dispatch.fire)
    XSPerfAccumulate(s"allocate_valid_$i", dispatch.valid)
    XSPerfAccumulate(s"srcState_ready_$i", PopCount(dispatch.bits.srcState.map(_ === SrcState.rdy)))
    if (params.checkWaitBit) {
      XSPerfAccumulate(s"load_wait_$i", dispatch.fire && dispatch.bits.cf.loadWaitBit)
    }
  }

  for ((deq, i) <- io.deq.zipWithIndex) {
    XSDebug(deq.fire, p"deq fire, robIdx ${deq.bits.uop.robIdx}\n")
    XSDebug(deq.valid && !deq.ready, p"deq blocked, robIdx ${deq.bits.uop.robIdx}\n")
    XSPerfAccumulate(s"deq_fire_$i", deq.fire)
    XSPerfAccumulate(s"deq_valid_$i", deq.valid)
    if (params.hasFeedback) {
      XSPerfAccumulate(s"deq_not_first_issue_$i", deq.fire && !io.feedback.get(i).isFirstIssue)
    }
  }

  for (i <- 0 until params.numEntries) {
    val isSelected = VecInit(s1_issuePtrOH.map(s => s.valid && s.bits(i))).asUInt.orR
    XSPerfAccumulate(s"select_$i", isSelected)
    val isIssued = VecInit(s1_issuePtrOH.zip(s1_out_fire).map(s => s._2 && s._1.bits(i))).asUInt.orR
    XSPerfAccumulate(s"issue_$i", isIssued)
    for (j <- 0 until params.numSrc) {
      XSPerfAccumulate(s"num_wakeup_${i}_$j", slowWakeupMatchVec(i)(j).asUInt.orR)
    }
  }

  if (params.isLoad) {
    val l1d_loads_bound = WireDefault(0.B)
    BoringUtils.addSink(l1d_loads_bound, "l1d_loads_bound")
    val mshrFull = statusArray.io.rsFeedback(RSFeedbackType.mshrFull.litValue.toInt)
    val tlbMiss = !mshrFull && statusArray.io.rsFeedback(RSFeedbackType.tlbMiss.litValue.toInt)
    val dataInvalid = !mshrFull && !tlbMiss && statusArray.io.rsFeedback(RSFeedbackType.dataInvalid.litValue.toInt)
    val bankConflict = !mshrFull && !tlbMiss && !dataInvalid && statusArray.io.rsFeedback(RSFeedbackType.bankConflict.litValue.toInt)
    val ldVioCheckRedo = !mshrFull && !tlbMiss && !dataInvalid && !bankConflict && statusArray.io.rsFeedback(RSFeedbackType.ldVioCheckRedo.litValue.toInt)
    XSPerfAccumulate("l1d_loads_mshr_bound", l1d_loads_bound && mshrFull)
    XSPerfAccumulate("l1d_loads_tlb_bound", l1d_loads_bound && tlbMiss)
    XSPerfAccumulate("l1d_loads_store_data_bound", l1d_loads_bound && dataInvalid)
    XSPerfAccumulate("l1d_loads_bank_conflict_bound", l1d_loads_bound && bankConflict)
    XSPerfAccumulate("l1d_loads_vio_check_redo_bound", l1d_loads_bound && ldVioCheckRedo)
  }

  XSPerfAccumulate("redirect_num", io.redirect.valid)
  XSPerfAccumulate("allocate_num", PopCount(s0_doEnqueue))
  XSPerfHistogram("issue_num", PopCount(io.deq.map(_.valid)), true.B, 0, params.numDeq, 1)

  def size: Int = params.numEntries
<<<<<<< HEAD

  val perfEvents = Seq(("full", statusArray.io.isValid.andR))
  generatePerfEvent()
=======
>>>>>>> a1ad4885
}<|MERGE_RESOLUTION|>--- conflicted
+++ resolved
@@ -243,11 +243,8 @@
     val fastImm = Output(UInt(12.W))
   })) else None
   val fmaMid = if (params.exuCfg.get == FmacExeUnitCfg) Some(Vec(params.numDeq, Flipped(new FMAMidResultIO))) else None
-<<<<<<< HEAD
-=======
   val full = Output(Bool())
 
->>>>>>> a1ad4885
 }
 
 class ReservationStation(params: RSParams)(implicit p: Parameters) extends XSModule
@@ -263,19 +260,6 @@
 
   val s2_deq = Wire(io.deq.cloneType)
 
-<<<<<<< HEAD
-=======
-  io.numExist := PopCount(statusArray.io.isValid)
-
-  val perfEvents = Seq(("full", statusArray.io.isValid.andR))
-  generatePerfEvent()
-  XSPerfAccumulate("full", statusArray.io.isValid.andR)
-
-  io.full := statusArray.io.isValid.andR
-
-  statusArray.io.redirect := io.redirect
-
->>>>>>> a1ad4885
   /**
     * S0: Update status (from wakeup) and schedule possible instructions to issue.
     * Instructions from dispatch will be always latched and bypassed to S1.
@@ -972,10 +956,11 @@
   XSPerfHistogram("issue_num", PopCount(io.deq.map(_.valid)), true.B, 0, params.numDeq, 1)
 
   def size: Int = params.numEntries
-<<<<<<< HEAD
+
+  XSPerfAccumulate("full", statusArray.io.isValid.andR)
+
+  io.full := statusArray.io.isValid.andR
 
   val perfEvents = Seq(("full", statusArray.io.isValid.andR))
   generatePerfEvent()
-=======
->>>>>>> a1ad4885
 }