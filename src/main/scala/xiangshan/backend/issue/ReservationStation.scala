--- conflicted
+++ resolved
@@ -101,13 +101,10 @@
     val fromDispatch = Flipped(DecoupledIO(new MicroOp))
     val deq = DecoupledIO(new ExuInput)
     val srcRegValue = Input(Vec(srcNum, UInt(srcLen.W)))
-<<<<<<< HEAD
 
     val stIssuePtr = if (exuCfg == Exu.ldExeUnitCfg) Input(new SqPtr()) else null
 
-=======
     val fpRegValue = if (exuCfg == Exu.stExeUnitCfg) Input(UInt(srcLen.W)) else null
->>>>>>> 6af0d186
     val jumpPc = if(exuCfg == Exu.jumpExeUnitCfg) Input(UInt(VAddrBits.W)) else null
     val jalr_target = if(exuCfg == Exu.jumpExeUnitCfg) Input(UInt(VAddrBits.W)) else null
 
