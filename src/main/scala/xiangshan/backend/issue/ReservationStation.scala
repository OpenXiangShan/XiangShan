--- conflicted
+++ resolved
@@ -364,30 +364,17 @@
 
   if (feedback) {
     when (io.memfeedback.valid) {
-<<<<<<< HEAD
       when (stateQueue(io.memfeedback.bits.feedbackIdx) === s_wait) {
         val s_finish_state = if (exuCfg == StExeUnitCfg) {
           Mux(dataStateQueue(io.memfeedback.bits.feedbackIdx) === d_sent || (dataReg && dataIdxReg === io.memfeedback.bits.feedbackIdx),
             s_idle, s_sent)
         } else { s_idle }
         stateQueue(io.memfeedback.bits.feedbackIdx) := Mux(io.memfeedback.bits.hit, s_finish_state, s_replay)
-=======
-      when (stateQueue(io.memfeedback.bits.rsIdx) === s_wait) {
-        val s_finish_state = if (exuCfg == StExeUnitCfg) {
-          Mux(dataStateQueue(io.memfeedback.bits.rsIdx) === d_sent || (dataReg && dataIdxReg === io.memfeedback.bits.rsIdx),
-            s_idle, s_sent)
-        } else { s_idle }
-        stateQueue(io.memfeedback.bits.rsIdx) := Mux(io.memfeedback.bits.hit, s_finish_state, s_replay)
->>>>>>> 22deac3a
       }
       when (!io.memfeedback.bits.hit) {
         countQueue(io.memfeedback.bits.feedbackIdx) := replayDelay(cntCountQueue(io.memfeedback.bits.feedbackIdx))
       }
-<<<<<<< HEAD
       assert(stateQueue(io.memfeedback.bits.feedbackIdx) === s_wait, "mem feedback but rs dont wait for it")
-=======
-      assert(stateQueue(io.memfeedback.bits.rsIdx) === s_wait, "mem feedback but rs dont wait for it")
->>>>>>> 22deac3a
     }
   }
 
