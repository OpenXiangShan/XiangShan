/***************************************************************************************
* Copyright (c) 2020-2021 Institute of Computing Technology, Chinese Academy of Sciences
* Copyright (c) 2020-2021 Peng Cheng Laboratory
*
* XiangShan is licensed under Mulan PSL v2.
* You can use this software according to the terms and conditions of the Mulan PSL v2.
* You may obtain a copy of Mulan PSL v2 at:
*          http://license.coscl.org.cn/MulanPSL2
*
* THIS SOFTWARE IS PROVIDED ON AN "AS IS" BASIS, WITHOUT WARRANTIES OF ANY KIND,
* EITHER EXPRESS OR IMPLIED, INCLUDING BUT NOT LIMITED TO NON-INFRINGEMENT,
* MERCHANTABILITY OR FIT FOR A PARTICULAR PURPOSE.
*
* See the Mulan PSL v2 for more details.
***************************************************************************************/

package xiangshan.backend.issue

import chipsalliance.rocketchip.config.Parameters
import chisel3._
import chisel3.util._
import freechips.rocketchip.diplomacy.{LazyModule, LazyModuleImp}
import utils._
import xiangshan._
import xiangshan.backend.exu.ExuConfig
import xiangshan.backend.fu.FuConfig
import xiangshan.backend.fu.fpu.FMAMidResultIO
import xiangshan.mem.{MemWaitUpdateReq, SqPtr}

import scala.math.max
import chisel3.ExcitingUtils

case class RSParams
(
  var numEntries: Int = 0,
  var numEnq: Int = 0,
  var numDeq: Int = 0,
  var numSrc: Int = 0,
  var dataBits: Int = 0,
  var dataIdBits: Int = 0,
  var numFastWakeup: Int = 0,
  var numWakeup: Int = 0,
  var hasFeedback: Boolean = false,
  var fixedLatency: Int = -1,
  var checkWaitBit: Boolean = false,
  // special cases
  var isJump: Boolean = false,
  var isAlu: Boolean = false,
  var isStore: Boolean = false,
  var isStoreData: Boolean = false,
  var isMul: Boolean = false,
  var isLoad: Boolean = false,
  var exuCfg: Option[ExuConfig] = None
){
  def allWakeup: Int = numFastWakeup + numWakeup
  def indexWidth: Int = log2Up(numEntries)
  // oldestFirst: (Enable_or_not, Need_balance, Victim_index)
  def oldestFirst: (Boolean, Boolean, Int) = (true, false, 0)
  def hasMidState: Boolean = exuCfg.get == FmacExeUnitCfg
  def delayedFpRf: Boolean = exuCfg.get == StdExeUnitCfg
  def delayedSrc: Boolean = delayedFpRf
  def needScheduledBit: Boolean = hasFeedback || delayedSrc || hasMidState
  def needBalance: Boolean = exuCfg.get.needLoadBalance && exuCfg.get != LdExeUnitCfg
  def numSelect: Int = numDeq + numEnq + (if (oldestFirst._1) 1 else 0)
  def dropOnRedirect: Boolean = !(isLoad || isStore || isStoreData)
  def optDeqFirstStage: Boolean = !exuCfg.get.readFpRf

  override def toString: String = {
    s"type ${exuCfg.get.name}, size $numEntries, enq $numEnq, deq $numDeq, numSrc $numSrc, fast $numFastWakeup, wakeup $numWakeup"
  }
}

class ReservationStationWrapper(implicit p: Parameters) extends LazyModule with HasXSParameter {
  val params = new RSParams

  def addIssuePort(cfg: ExuConfig, deq: Int): Unit = {
    require(params.numEnq == 0, "issue ports should be added before dispatch ports")
    params.dataBits = XLEN
    params.dataIdBits = PhyRegIdxWidth
    params.numEntries += IssQueSize * deq
    params.numDeq = deq
    params.numSrc = max(params.numSrc, max(cfg.intSrcCnt, cfg.fpSrcCnt))
    params.exuCfg = Some(cfg)
    cfg match {
      case JumpCSRExeUnitCfg => params.isJump = true
      case AluExeUnitCfg => params.isAlu = true
      case StaExeUnitCfg => params.isStore = true
      case StdExeUnitCfg => params.isStoreData = true
      case MulDivExeUnitCfg => params.isMul = true
      case LdExeUnitCfg => params.isLoad = true
      case _ =>
    }
    // TODO: why jump needs two sources?
    if (cfg == JumpCSRExeUnitCfg) {
      params.numSrc = 2
    }
    if (cfg == StaExeUnitCfg || cfg == LdExeUnitCfg) {
      params.hasFeedback = true
      params.checkWaitBit = true
    }
    if (cfg.hasCertainLatency) {
      params.fixedLatency = if (cfg == MulDivExeUnitCfg) mulCfg.latency.latencyVal.get else cfg.latency.latencyVal.get
    }
  }

  def addDispatchPort(): Seq[FuConfig] = {
    params.numEnq += 1
    params.exuCfg.get.fuConfigs
  }
  def addEarlyWakeup(num: Int) = {
    params.numFastWakeup += num
  }
  def addWakeup(num: Int) = {
    params.numWakeup += num
  }
  def canAccept(fuType: UInt): Bool = params.exuCfg.get.canAccept(fuType)
  def intSrcCnt = params.exuCfg.get.intSrcCnt
  def fpSrcCnt = params.exuCfg.get.fpSrcCnt
  def numOutFastWakeupPort: Int = if (params.fixedLatency >= 0) params.numDeq else 0
  def numExtFastWakeupPort: Int = if (params.exuCfg.get == LdExeUnitCfg) params.numDeq else 0
  def numAllFastWakeupPort: Int = numOutFastWakeupPort + numExtFastWakeupPort
  def numIntWbPort: Int = {
    val privatePort = params.exuCfg.get.writeIntRf && params.exuCfg.get.wbIntPriority <= 1
    if (privatePort) params.numDeq else 0
  }
  def numFpWbPort: Int = {
    val privatePort = params.exuCfg.get.writeFpRf && params.exuCfg.get.wbFpPriority <= 1
    if (privatePort) params.numDeq else 0
  }
  def wbIntPriority: Int = params.exuCfg.get.wbIntPriority
  def wbFpPriority: Int = params.exuCfg.get.wbFpPriority

  override def toString: String = params.toString
  // for better timing, we limits the size of RS to 2-deq
  val maxRsDeq = 2
  def numRS = (params.numDeq + (maxRsDeq - 1)) / maxRsDeq

  lazy val module = new LazyModuleImp(this) with HasPerfEvents {
    require(params.numEnq < params.numDeq || params.numEnq % params.numDeq == 0)
    require(params.numEntries % params.numDeq == 0)
    val rs = (0 until numRS).map(i => {
      val numDeq = Seq(params.numDeq - maxRsDeq * i, maxRsDeq).min
      val numEnq = params.numEnq / numRS
      val numEntries = numDeq * params.numEntries / params.numDeq
      val rsParam = params.copy(numEnq = numEnq, numDeq = numDeq, numEntries = numEntries)
      val updatedP = p.alter((site, here, up) => {
        case XSCoreParamsKey => up(XSCoreParamsKey).copy(
          IssQueSize = numEntries
        )
      })
      Module(new ReservationStation(rsParam)(updatedP))
    })

    if (params.isJump)      rs.zipWithIndex.foreach { case (rs, index) => rs.suggestName(s"jumpRS_${index}") }
    if (params.isAlu)       rs.zipWithIndex.foreach { case (rs, index) => rs.suggestName(s"aluRS_${index}") }
    if (params.isStore)     rs.zipWithIndex.foreach { case (rs, index) => rs.suggestName(s"staRS_${index}") }
    if (params.isStoreData) rs.zipWithIndex.foreach { case (rs, index) => rs.suggestName(s"stdRS_${index}") }
    if (params.isMul)       rs.zipWithIndex.foreach { case (rs, index) => rs.suggestName(s"mulRS_${index}") }
    if (params.isLoad)      rs.zipWithIndex.foreach { case (rs, index) => rs.suggestName(s"loadRS_${index}") }

    val updatedP = p.alter((site, here, up) => {
      case XSCoreParamsKey => up(XSCoreParamsKey).copy(
        IssQueSize = rs.map(_.size).max
      )
    })
    val io = IO(new ReservationStationIO(params)(updatedP))

    rs.foreach(_.io.redirect := RegNextWithEnable(io.redirect))
    io.fromDispatch <> rs.flatMap(_.io.fromDispatch)
    io.srcRegValue <> rs.flatMap(_.io.srcRegValue)
    io.full <> rs.map(_.io.full).reduce(_ && _)
    if (io.fpRegValue.isDefined) {
      io.fpRegValue.get <> rs.flatMap(_.io.fpRegValue.get)
    }
    io.deq <> rs.flatMap(_.io.deq)
    rs.foreach(_.io.fastUopsIn <> io.fastUopsIn)
    rs.foreach(_.io.fastDatas <> io.fastDatas)
    rs.foreach(_.io.slowPorts <> io.slowPorts)
    if (io.fastWakeup.isDefined) {
      io.fastWakeup.get <> rs.flatMap(_.io.fastWakeup.get)
    }
    if (io.jump.isDefined) {
      rs.foreach(_.io.jump.get <> io.jump.get)
    }
    if (io.feedback.isDefined) {
      io.feedback.get <> rs.flatMap(_.io.feedback.get)
    }
    if (io.checkwait.isDefined) {
     rs.foreach(_.io.checkwait.get <> io.checkwait.get)
    }
    if (io.load.isDefined) {
      io.load.get <> rs.flatMap(_.io.load.get)
    }
    if (io.fmaMid.isDefined) {
      io.fmaMid.get <> rs.flatMap(_.io.fmaMid.get)
    }

    val perfEvents = rs.flatMap(_.getPerfEvents)
    generatePerfEvent()
  }

  var fastWakeupIdx = 0
  def connectFastWakeup(uop: ValidIO[MicroOp], data: UInt): Unit = {
    module.io.fastUopsIn(fastWakeupIdx) := uop
    module.io.fastDatas(fastWakeupIdx) := data
    fastWakeupIdx += 1
  }
  def connectFastWakeup(uop: Seq[ValidIO[MicroOp]], data: Seq[UInt]): Unit = {
    for ((u, d) <- uop.zip(data)) {
      connectFastWakeup(u, d)
    }
  }
}

class ReservationStationIO(params: RSParams)(implicit p: Parameters) extends XSBundle {
  val redirect = Flipped(ValidIO(new Redirect))
  // enq
  val fromDispatch = Vec(params.numEnq, Flipped(DecoupledIO(new MicroOp)))
  val srcRegValue = Vec(params.numEnq, Input(Vec(params.numSrc, UInt(params.dataBits.W))))
  val fpRegValue = if (params.delayedFpRf) Some(Vec(params.numEnq, Input(UInt(params.dataBits.W)))) else None
  // deq
  val deq = Vec(params.numDeq, DecoupledIO(new ExuInput))
  // wakeup
  val fastUopsIn = Vec(params.numFastWakeup, Flipped(ValidIO(new MicroOp)))
  val fastDatas = Vec(params.numFastWakeup, Input(UInt(params.dataBits.W)))
  val slowPorts = Vec(params.numWakeup, Flipped(ValidIO(new ExuOutput)))
  // extra
  val fastWakeup = if (params.fixedLatency >= 0) Some(Vec(params.numDeq, ValidIO(new MicroOp))) else None
  val jump = if (params.isJump) Some(new Bundle {
    val jumpPc = Input(UInt(VAddrBits.W))
    val jalr_target = Input(UInt(VAddrBits.W))
  }) else None
  val feedback = if (params.hasFeedback) Some(Vec(params.numDeq,
    Flipped(new MemRSFeedbackIO)
  )) else None
  val checkwait = if (params.checkWaitBit) Some(new Bundle {
    val stIssuePtr = Input(new SqPtr)
    val stIssue = Flipped(Vec(exuParameters.StuCnt, ValidIO(new ExuInput)))
    val memWaitUpdateReq = Flipped(new MemWaitUpdateReq)
  }) else None
  val load = if (params.isLoad) Some(Vec(params.numDeq, new Bundle {
    val fastMatch = Output(UInt(exuParameters.LduCnt.W))
    val fastImm = Output(UInt(12.W))
  })) else None
  val fmaMid = if (params.exuCfg.get == FmacExeUnitCfg) Some(Vec(params.numDeq, Flipped(new FMAMidResultIO))) else None
<<<<<<< HEAD
=======

>>>>>>> 717585c5
}

class ReservationStation(params: RSParams)(implicit p: Parameters) extends XSModule
  with HasPerfEvents
  with HasCircularQueuePtrHelper
{
  val io = IO(new ReservationStationIO(params))

  val statusArray = Module(new StatusArray(params))
  val select = Module(new SelectPolicy(params))
  val dataArray = Module(new DataArray(params))
  val payloadArray = Module(new PayloadArray(new MicroOp, params))

  val s2_deq = Wire(io.deq.cloneType)

<<<<<<< HEAD
=======
  io.numExist := PopCount(statusArray.io.isValid)

  val perfEvents = Seq(("full", statusArray.io.isValid.andR))
  generatePerfEvent()
  XSPerfAccumulate("full", statusArray.io.isValid.andR)

  io.full := statusArray.io.isValid.andR

  statusArray.io.redirect := io.redirect

>>>>>>> 717585c5
  /**
    * S0: Update status (from wakeup) and schedule possible instructions to issue.
    * Instructions from dispatch will be always latched and bypassed to S1.
    */
  // common data
  val s0_allocatePtrOH = VecInit(select.io.allocate.map(_.bits))
  val s0_allocatePtr = VecInit(s0_allocatePtrOH.map(ptrOH => OHToUInt(ptrOH)))
  val s0_enqFlushed = Wire(Vec(params.numEnq, Bool()))
  val s0_enqWakeup = Wire(Vec(params.numEnq, Vec(params.numSrc, UInt(params.numWakeup.W))))
  val s0_enqDataCapture = Wire(Vec(params.numEnq, Vec(params.numSrc, UInt(params.numWakeup.W))))
  val s0_fastWakeup = Wire(Vec(params.numEnq, Vec(params.numSrc, Vec(params.numFastWakeup, Bool()))))
  val s0_doEnqueue = Wire(Vec(params.numEnq, Bool()))

  // Allocation: uops from dispatch
  val validAfterAllocate = RegInit(0.U(params.numEntries.W))
  val validUpdateByAllocate = ParallelMux(s0_doEnqueue, s0_allocatePtrOH)
  validAfterAllocate := statusArray.io.isValidNext | validUpdateByAllocate
  select.io.validVec := validAfterAllocate

  // FIXME: this allocation ready bits can be used with naive/circ selection policy only.
  val dispatchReady = Wire(Vec(params.numEnq, Bool()))
  if (params.numEnq == 4) {
    require(params.numEnq == 4, "4 fast ready only supported")
    for (i <- 0 until 2) {
      val bitFunc = if (i == 0) (x: UInt) => GetEvenBits(x) else (x: UInt) => GetOddBits(x)
      val numEmptyEntries = PopCount(bitFunc(statusArray.io.isValid).asBools.map(v => !v))
      val numAllocateS1 = PopCount(statusArray.io.update.map(u => u.enable && bitFunc(u.addr).orR))
      val realNumEmptyAfterS1 = numEmptyEntries - numAllocateS1
      val numEmptyAfterS1 = Wire(UInt(3.W)) // max: 4
      val highBits = (realNumEmptyAfterS1 >> 2).asUInt
      numEmptyAfterS1 := Mux(highBits.orR, 4.U, realNumEmptyAfterS1(1, 0))
      val numDeq = PopCount(statusArray.io.deqResp.map(r => r.valid && r.bits.success && bitFunc(r.bits.rsMask).orR))
      val emptyThisCycle = Reg(UInt(3.W)) // max: 6?
      emptyThisCycle := numEmptyAfterS1 + numDeq
      val numAllocateS0 = PopCount(s0_doEnqueue.zip(s0_allocatePtrOH).map(x => x._1 && bitFunc(x._2).orR))
      for (j <- 0 until 2) {
        val allocateThisCycle = Reg(UInt(2.W))
        allocateThisCycle := numAllocateS0 +& j.U
        dispatchReady(2 * j + i) := emptyThisCycle > allocateThisCycle
      }
    }
  }
  else if (params.numEnq <= 2) {
    val numEmptyEntries = PopCount(statusArray.io.isValid.asBools.map(v => !v))
    val numAllocateS1 = PopCount(statusArray.io.update.map(_.enable))
    val realNumEmptyAfterS1 = numEmptyEntries - numAllocateS1
    val numEmptyAfterS1 = Wire(UInt(3.W)) // max: 4
    val highBits = (realNumEmptyAfterS1 >> 2).asUInt
    numEmptyAfterS1 := Mux(highBits.orR, 4.U, realNumEmptyAfterS1(1, 0))
    val numDeq = PopCount(VecInit(statusArray.io.deqResp.map(resp => resp.valid && resp.bits.success)))
    val emptyThisCycle = Reg(UInt(3.W)) // max: 6?
    emptyThisCycle := numEmptyAfterS1 + numDeq // max: 3 + numDeq = 5?
    val numAllocateS0 = PopCount(s0_doEnqueue)
    for (i <- 0 until params.numEnq) {
      val allocateThisCycle = Reg(UInt(2.W))
      allocateThisCycle := numAllocateS0 +& i.U
      dispatchReady(i) := emptyThisCycle > allocateThisCycle
    }
  }
  else {
    dispatchReady := select.io.allocate.map(_.valid)
  }

  for (i <- 0 until params.numEnq) {
    io.fromDispatch(i).ready := dispatchReady(i)
    XSError(s0_doEnqueue(i) && !select.io.allocate(i).valid, s"port $i should not enqueue\n")
    XSError(!RegNext(io.redirect.valid) && select.io.allocate(i).valid =/= dispatchReady(i), s"port $i performance deviation\n")
    s0_enqFlushed(i) := (if (params.dropOnRedirect) io.redirect.valid else io.fromDispatch(i).bits.robIdx.needFlush(io.redirect))
    s0_doEnqueue(i) := io.fromDispatch(i).fire && !s0_enqFlushed(i)
    val slowWakeup = io.slowPorts.map(_.bits.uop.wakeup(io.fromDispatch(i).bits, params.exuCfg.get))
    val fastWakeup = io.fastUopsIn.map(_.bits.wakeup(io.fromDispatch(i).bits, params.exuCfg.get))
    for (j <- 0 until params.numSrc) {
      val (slowStateMatch, slowDataMatch) = slowWakeup.map(_(j)).unzip
      s0_enqWakeup(i)(j) := VecInit(io.slowPorts.zip(slowStateMatch).map(x => x._1.valid && x._2)).asUInt
      s0_enqDataCapture(i)(j) := VecInit(io.slowPorts.zip(slowDataMatch).map(x => x._1.valid && x._2)).asUInt
      val (_, fastDataMatch) = fastWakeup.map(_(j)).unzip
      s0_fastWakeup(i)(j) := io.fastUopsIn.zip(fastDataMatch).map(x => x._1.valid && x._2)
    }
  }

  // Wakeup: uop from fastPort and exuOutput from slowPorts
  val wakeupValid = io.fastUopsIn.map(_.valid) ++ io.slowPorts.map(_.valid)
  val wakeupDest = io.fastUopsIn.map(_.bits) ++ io.slowPorts.map(_.bits.uop)
  for ((wakeup, (valid, dest)) <- statusArray.io.wakeup.zip(wakeupValid.zip(wakeupDest))) {
    wakeup.valid := valid
    wakeup.bits := dest
  }

  // select the issue instructions
  // Option 1: normal selection (do not care about the age)
  select.io.request := statusArray.io.canIssue

  // Option 2: select the oldest
  val enqVec = VecInit(s0_doEnqueue.zip(s0_allocatePtrOH).map{ case (d, b) => RegNext(Mux(d, b, 0.U)) })
  val s1_oldestSel = AgeDetector(params.numEntries, enqVec, statusArray.io.flushed, statusArray.io.canIssue)

  // send address to read uop and data
  // For better timing, we read the payload array before we determine which instruction to issue.
  // In this way, selection and payload read happen simultaneously.
  for (i <- 0 until params.numDeq) {
    payloadArray.io.read(i).addr := select.io.grant(i).bits
  }
  payloadArray.io.read.last.addr := s1_oldestSel.bits

  // For better timing, we add one more read port to data array when oldestFirst is enabled,
  // and select data after the arbiter decides which one to issue.
  // In this way, selection and data read happen simultaneously.
  for (i <- 0 until params.numDeq) {
    dataArray.io.read(i).addr := select.io.grant(i).bits
  }
  dataArray.io.read.last.addr := s1_oldestSel.bits

  def enqReverse[T <: Data](in: Seq[T]): Seq[T] = {
    if (params.numDeq == 2) {
      in.take(params.numDeq).reverse ++ in.drop(params.numDeq)
    }
    else in
  }
  /**
    * S1: read uop and data
    */
  val s1_slowPorts = RegNext(io.slowPorts)
  val s1_fastUops = RegNext(io.fastUopsIn)
  val s1_dispatchUops_dup = if (params.isLoad) {
    RegInit(VecInit.fill(4 + params.numSrc)(0.U.asTypeOf(Vec(params.numEnq, Valid(new MicroOp)))))
  }
  else {
    Reg(Vec(4 + params.numSrc, Vec(params.numEnq, Valid(new MicroOp))))
  }
  val s1_delayedSrc = Wire(Vec(params.numEnq, Vec(params.numSrc, Bool())))
  val s1_allocatePtrOH_dup = RegNext(VecInit.fill(3)(VecInit(enqReverse(s0_allocatePtrOH))))
  val s1_allocatePtr = RegNext(VecInit(enqReverse(s0_allocatePtr)))
  val s1_enqWakeup = RegNext(VecInit(enqReverse(s0_enqWakeup)))
  val s1_enqDataCapture = RegNext(VecInit(enqReverse(s0_enqDataCapture)))
  val s1_fastWakeup = RegNext(VecInit(enqReverse(s0_fastWakeup)))
  val s1_in_selectPtr = select.io.grant
  val s1_in_selectPtrValid = s1_in_selectPtr.map(_.valid)
  val s1_in_selectPtrOH = s1_in_selectPtr.map(_.bits)
  val s1_in_oldestPtrOH = s1_oldestSel
  val s1_issue_oldest = Wire(Vec(params.numDeq, Bool()))
  val s1_issue_dispatch = Wire(Vec(params.numDeq, Bool()))
  val s1_out = Wire(Vec(params.numDeq, Decoupled(new ExuInput)))
  val s1_issuePtrOH = Wire(Vec(params.numDeq, Valid(UInt(params.numEntries.W))))
  val s1_issuePtr = s1_issuePtrOH.map(iss => OHToUInt(iss.bits))

  val numSelected = PopCount(s1_issuePtrOH.map(_.valid))
  val numReadyEntries = PopCount(statusArray.io.canIssue)
  val shouldSelected = Mux(numReadyEntries > params.numDeq.U, params.numDeq.U, numReadyEntries)
  XSError(numSelected < shouldSelected,
    p"performance regression: only $numSelected out of $shouldSelected selected (total: $numReadyEntries)\n")

  // Allocation: store dispatch uops into payload and data array
  s1_dispatchUops_dup.foreach(_.zip(enqReverse(io.fromDispatch)).zipWithIndex.foreach{ case ((uop, in), i) =>
    val s0_valid = in.fire && !enqReverse(s0_enqFlushed)(i)
    uop.valid := s0_valid
    when (s0_valid) {
      uop.bits := in.bits
      uop.bits.debugInfo.enqRsTime := GTimer()
      // a temp fix for blocked. This will release the load wait for some instructions earlier.
      // copied from status array
      if (params.checkWaitBit) {
        val blockNotReleased = isAfter(in.bits.sqIdx, io.checkwait.get.stIssuePtr)
        val storeAddrWaitforIsIssuing = VecInit((0 until StorePipelineWidth).map(i => {
          io.checkwait.get.memWaitUpdateReq.staIssue(i).valid &&
            io.checkwait.get.memWaitUpdateReq.staIssue(i).bits.uop.robIdx.value === in.bits.cf.waitForRobIdx.value
        })).asUInt.orR && !in.bits.cf.loadWaitStrict // is waiting for store addr ready
        uop.bits.cf.loadWaitBit := in.bits.cf.loadWaitBit &&
          !storeAddrWaitforIsIssuing &&
          blockNotReleased
      }
    }
  })

  // update status and payload array
  statusArray.io.redirect := io.redirect
  for (((statusUpdate, uop), i) <- statusArray.io.update.zip(s1_dispatchUops_dup.head).zipWithIndex) {
    s1_delayedSrc(i).foreach(_ := false.B)
    if (params.delayedFpRf) {
      when (uop.bits.needRfRPort(0, true, false)) {
        s1_delayedSrc(i)(0) := true.B
      }
    }
    statusUpdate.enable := uop.valid
    statusUpdate.addr := s1_allocatePtrOH_dup.head(i)
    statusUpdate.data.scheduled := s1_delayedSrc(i).asUInt.orR
    statusUpdate.data.blocked := params.checkWaitBit.B && uop.bits.cf.loadWaitBit
    val credit = if (params.delayedFpRf) 2 else 1
    statusUpdate.data.credit := Mux(s1_delayedSrc(i).asUInt.orR, credit.U, 0.U)
    for (j <- 0 until params.numSrc) {
      statusUpdate.data.srcState(j) := uop.bits.srcIsReady(j) || s1_enqWakeup(i)(j).asUInt.orR || s1_fastWakeup(i)(j).asUInt.orR
    }
    statusUpdate.data.midState := false.B
    statusUpdate.data.psrc := uop.bits.psrc.take(params.numSrc)
    statusUpdate.data.srcType := uop.bits.ctrl.srcType.take(params.numSrc)
    statusUpdate.data.robIdx := uop.bits.robIdx
    statusUpdate.data.sqIdx := uop.bits.sqIdx
    statusUpdate.data.waitForSqIdx := DontCare // generated by sq, will be updated later
    statusUpdate.data.waitForRobIdx := uop.bits.cf.waitForRobIdx // generated by mdp
    statusUpdate.data.waitForStoreData := false.B
    statusUpdate.data.strictWait := uop.bits.cf.loadWaitStrict
    statusUpdate.data.isFirstIssue := true.B
  }
  // We need to block issue until the corresponding store issues.
  if (io.checkwait.isDefined) {
    statusArray.io.stIssuePtr := io.checkwait.get.stIssuePtr
    statusArray.io.memWaitUpdateReq := io.checkwait.get.memWaitUpdateReq
  }
  for ((payloadWrite, i) <- payloadArray.io.write.zipWithIndex) {
    payloadWrite.enable := s1_dispatchUops_dup(1)(i).valid
    payloadWrite.addr := s1_allocatePtrOH_dup(1)(i)
    payloadWrite.data := s1_dispatchUops_dup(1)(i).bits
  }

  // Issue with priorities: (1) oldest uop; (2) selected uops; (3) dispatched uops.

  for ((issueGrant, i) <- statusArray.io.issueGranted.take(params.numEnq).zipWithIndex) {
    issueGrant.valid := (if (i >= params.numDeq) false.B else s1_issue_dispatch(i) && s1_out(i).ready)
    issueGrant.bits := s1_allocatePtrOH_dup.head(i)
    XSPerfAccumulate(s"deq_dispatch_bypass_$i", issueGrant.valid)
  }
  for ((issueGrant, i) <- statusArray.io.issueGranted.drop(params.numEnq).take(params.numDeq).zipWithIndex) {
    issueGrant.valid := s1_in_selectPtrValid(i) && !s1_issue_oldest(i) && s1_out(i).ready
    issueGrant.bits := s1_in_selectPtrOH(i)
    XSPerfAccumulate(s"deq_select_$i", issueGrant.valid)
  }
  if (params.oldestFirst._1) {
    statusArray.io.issueGranted.last.valid := ParallelMux(s1_issue_oldest, s1_out.map(_.ready))
    statusArray.io.issueGranted.last.bits := s1_in_oldestPtrOH.bits
    XSPerfAccumulate(s"deq_oldest", statusArray.io.issueGranted.last.valid)
  }

  s1_issue_oldest.foreach(_ := false.B)
  if (params.oldestFirst._1) {
    // When the reservation station has oldestFirst, we need to issue the oldest instruction if possible.
    // However, in this case, the select policy always selects at maximum numDeq instructions to issue.
    // Thus, we need an arbitration between the numDeq + 1 possibilities.
    val oldestSelection = Module(new OldestSelection(params))
    oldestSelection.io.in := s1_in_selectPtr
    oldestSelection.io.oldest := s1_in_oldestPtrOH
    // By default, we use the default victim index set in parameters.
    oldestSelection.io.canOverride := (0 until params.numDeq).map(_ == params.oldestFirst._3).map(_.B)
    s1_issue_oldest := oldestSelection.io.isOverrided
  }

  // Do the read data arbitration
  val s1_is_first_issue = Wire(Vec(params.numDeq, Bool()))
  val s1_all_src_ready = Wire(Vec(params.numDeq, Bool()))
  for (i <- 0 until params.numDeq) {
    val canBypass = s1_dispatchUops_dup.head(i).valid && statusArray.io.update(i).data.canIssue
    s1_issue_dispatch(i) := canBypass && !s1_issue_oldest(i) && !s1_in_selectPtrValid(i)

    s1_issuePtrOH(i).valid := s1_issue_oldest(i) || s1_in_selectPtrValid(i) || canBypass
    s1_issuePtrOH(i).bits := Mux(s1_issue_oldest(i), s1_in_oldestPtrOH.bits,
      Mux(s1_in_selectPtrValid(i), s1_in_selectPtrOH(i), s1_allocatePtrOH_dup.head(i)))

    s1_out(i).bits.uop := Mux(s1_issue_oldest(i), payloadArray.io.read.last.data,
      Mux(s1_in_selectPtrValid(i), payloadArray.io.read(i).data, s1_dispatchUops_dup.head(i).bits))
    s1_is_first_issue(i) := Mux(s1_issue_oldest(i), statusArray.io.isFirstIssue.last,
      Mux(s1_in_selectPtrValid(i), statusArray.io.isFirstIssue(params.numEnq + i),
        statusArray.io.update(i).data.isFirstIssue))
    s1_all_src_ready(i) := Mux(s1_issue_oldest(i), statusArray.io.allSrcReady.last,
        Mux(s1_in_selectPtrValid(i), statusArray.io.allSrcReady(params.numEnq + i),
          statusArray.io.update(i).data.allSrcReady))

    XSPerfAccumulate(s"deq_oldest_override_select_$i", s1_issue_oldest(i) && s1_in_selectPtrValid(i) && s1_out(i).ready)
  }
  s1_out.foreach(_.bits.uop.debugInfo.selectTime := GTimer())

  for (i <- 0 until params.numDeq) {
    s1_out(i).valid := s1_issuePtrOH(i).valid && !s1_out(i).bits.uop.robIdx.needFlush(io.redirect)
    if (io.feedback.isDefined) {
      // feedbackSlow
      statusArray.io.deqResp(2*i).valid := io.feedback.get(i).feedbackSlow.valid
      statusArray.io.deqResp(2*i).bits.rsMask := UIntToOH(io.feedback.get(i).feedbackSlow.bits.rsIdx)
      statusArray.io.deqResp(2*i).bits.success := io.feedback.get(i).feedbackSlow.bits.hit
      statusArray.io.deqResp(2*i).bits.resptype := io.feedback.get(i).feedbackSlow.bits.sourceType
      statusArray.io.deqResp(2*i).bits.dataInvalidSqIdx := io.feedback.get(i).feedbackSlow.bits.dataInvalidSqIdx
      // feedbackFast, for load pipeline only
      statusArray.io.deqResp(2*i+1).valid := io.feedback.get(i).feedbackFast.valid
      statusArray.io.deqResp(2*i+1).bits.rsMask := UIntToOH(io.feedback.get(i).feedbackFast.bits.rsIdx)
      statusArray.io.deqResp(2*i+1).bits.success := io.feedback.get(i).feedbackFast.bits.hit
      statusArray.io.deqResp(2*i+1).bits.resptype := io.feedback.get(i).feedbackFast.bits.sourceType
      statusArray.io.deqResp(2*i+1).bits.dataInvalidSqIdx := DontCare
    } else {
      // For FMAs that can be scheduled multiple times, only when
      // all source operands are ready we dequeue the instruction.
      val allSrcReady = if (params.hasMidState) s1_all_src_ready(i) else true.B
      statusArray.io.deqResp(2*i).valid := s1_in_selectPtrValid(i) && !s1_issue_oldest(i) && s1_out(i).ready && allSrcReady
      statusArray.io.deqResp(2*i).bits.rsMask := s1_in_selectPtrOH(i)
      statusArray.io.deqResp(2*i).bits.success := s2_deq(i).ready
      statusArray.io.deqResp(2*i).bits.resptype := DontCare
      statusArray.io.deqResp(2*i).bits.dataInvalidSqIdx := DontCare
      val allSrcReady1 = if (params.hasMidState) statusArray.io.update(i).data.allSrcReady else true.B
      statusArray.io.deqResp(2*i+1).valid := s1_issue_dispatch(i) && s1_out(i).ready && allSrcReady1
      statusArray.io.deqResp(2*i+1).bits.rsMask := s1_allocatePtrOH_dup.head(i)
      statusArray.io.deqResp(2*i+1).bits.success := s2_deq(i).ready
      statusArray.io.deqResp(2*i+1).bits.resptype := DontCare
      statusArray.io.deqResp(2*i+1).bits.dataInvalidSqIdx := DontCare
    }

    if (io.fastWakeup.isDefined) {
      val wakeupQueue = Module(new WakeupQueue(params.fixedLatency))
      val fuCheck = if (params.isMul) s1_out(i).bits.uop.ctrl.fuType === FuType.mul else true.B
      // TODO: optimize timing here since ready may be slow
      wakeupQueue.io.in.valid := s1_issuePtrOH(i).valid && s1_out(i).ready && fuCheck
      wakeupQueue.io.in.bits := s1_out(i).bits.uop
      wakeupQueue.io.in.bits.debugInfo.issueTime := GTimer() + 1.U
      wakeupQueue.io.redirect := io.redirect
      io.fastWakeup.get(i) := wakeupQueue.io.out
      XSPerfAccumulate(s"fast_blocked_$i", s1_issuePtrOH(i).valid && fuCheck && !s1_out(i).ready)
    }
  }
  if (!io.feedback.isDefined) {
    val allSrcReady = if (params.hasMidState) statusArray.io.allSrcReady.last else true.B
    statusArray.io.deqResp.last.valid := s1_issue_oldest.asUInt.orR && ParallelMux(s1_issue_oldest, s1_out.map(_.ready)) && allSrcReady
    statusArray.io.deqResp.last.bits.rsMask := s1_in_oldestPtrOH.bits
    statusArray.io.deqResp.last.bits.success := ParallelMux(s1_issue_oldest, s2_deq.map(_.ready))
    statusArray.io.deqResp.last.bits.resptype := DontCare
    statusArray.io.deqResp.last.bits.dataInvalidSqIdx := DontCare
  }
  statusArray.io.updateMidState := 0.U

  // special optimization for ALU
  if (params.exuCfg.get.latency.latencyVal.getOrElse(1) == 0) {
    val uop_for_fast_dup = Reg(Vec(params.numEntries, new MicroOp))
    for (i <- 0 until params.numEntries) {
      val wenVec = VecInit(payloadArray.io.write.map(w => w.enable && w.addr(i)))
      when (wenVec.asUInt.orR) {
        uop_for_fast_dup(i) := Mux1H(wenVec, payloadArray.io.write.map(_.data))
      }
    }
    val canIssue_dup = RegNext(statusArray.io.canIssueNext)
    val select_dup = Module(new SelectPolicy(params))
    select_dup.io.validVec := DontCare
    select_dup.io.request := canIssue_dup
    val select_ptr_dup = select_dup.io.grant
    val select_uop_dup = select_ptr_dup.map(p => Mux1H(p.bits, uop_for_fast_dup))
    val oldest_sel_ptr_dup = AgeDetector(params.numEntries, enqVec, statusArray.io.flushed, canIssue_dup)
    val oldest_uop_dup = Mux1H(oldest_sel_ptr_dup.bits, uop_for_fast_dup)
    val oldestSelection_dup = Module(new OldestSelection(params))
    oldestSelection_dup.io.in := select_ptr_dup
    oldestSelection_dup.io.oldest := oldest_sel_ptr_dup
    // By default, we use the default victim index set in parameters.
    oldestSelection_dup.io.canOverride := (0 until params.numDeq).map(_ == params.oldestFirst._3).map(_.B)
    val s1_issue_oldest_dup = oldestSelection_dup.io.isOverrided
    for (i <- 0 until params.numDeq) {
      val uop = s1_dispatchUops_dup.last(i)
      val is_ready = (0 until 2).map(j => uop.bits.srcIsReady(j) || s1_enqWakeup(i)(j).asUInt.orR || s1_fastWakeup(i)(j).asUInt.orR)
      val canBypass = uop.valid && VecInit(is_ready).asUInt.andR
      io.fastWakeup.get(i).valid := s1_issue_oldest_dup(i) || select_ptr_dup(i).valid || canBypass
      io.fastWakeup.get(i).bits := Mux(s1_issue_oldest_dup(i), oldest_uop_dup,
        Mux(select_ptr_dup(i).valid, select_uop_dup(i), uop.bits))
      io.fastWakeup.get(i).bits.debugInfo.issueTime := GTimer() + 1.U
    }
  }

  // select whether the source is from (whether slowPorts, regfile or imm)
  // for read-after-issue, it's done over the selected uop
  // for read-before-issue, it's done over the enqueue uop (and store the imm in dataArray to save space)
  // TODO: need to bypass data here.
  val immBypassedData = Wire(Vec(params.numEnq, Vec(params.numSrc, UInt(params.dataBits.W))))
  for (((uop, data), bypass) <- s1_dispatchUops_dup(2).map(_.bits).zip(enqReverse(io.srcRegValue)).zip(immBypassedData)) {
    val jumpPc = if (io.jump.isDefined) Some(io.jump.get.jumpPc) else None
    val jalr_target = if (io.jump.isDefined) Some(io.jump.get.jalr_target) else None
    bypass := ImmExtractor(params, uop, data, jumpPc, jalr_target)
  }

  /**
    * S1: Data broadcast (from Regfile and FUs) and read
    *
    * Note: this is only needed when read-before-issue
    */
  // dispatch data: the next cycle after enqueue
  for (i <- 0 until params.numEnq) {
    for (j <- 0 until params.numSrc) {
      dataArray.io.write(i).enable(j) := s1_dispatchUops_dup(3 + j)(i).valid
    }
    dataArray.io.write(i).mask := s1_dispatchUops_dup(3)(i).bits.srcIsReady.take(params.numSrc)
    dataArray.io.write(i).addr := s1_allocatePtrOH_dup(2)(i)
    dataArray.io.write(i).data := immBypassedData(i)
    if (params.delayedSrc) {
      for (j <- 0 until params.numSrc) {
        when (s1_delayedSrc(i)(j)) {
          dataArray.io.write(i).mask(j) := false.B
        }
        dataArray.io.delayedWrite(i).data := DontCare
        if (params.delayedFpRf) {
          dataArray.io.delayedWrite(i).mask(j) := RegNext(RegNext(s1_dispatchUops_dup.head(i).valid && s1_delayedSrc(i)(j)))
          dataArray.io.delayedWrite(i).addr    := RegNext(RegNext(dataArray.io.write(i).addr))
          dataArray.io.delayedWrite(i).data(0) := enqReverse(io.fpRegValue.get)(i)
        }
      }
    }
  }
  // data broadcast: from function units (only slow wakeup date are needed)
  val broadcastValid = io.slowPorts.map(_.valid)
  val broadcastValue = VecInit(io.slowPorts.map(_.bits.data))
  require(broadcastValid.size == params.numWakeup)
  require(broadcastValue.size == params.numWakeup)
  val slowWakeupMatchVec = Reg(Vec(params.numEntries, Vec(params.numSrc, UInt(params.numWakeup.W))))
  for (i <- 0 until params.numEntries) {
    for (j <- 0 until params.numSrc) {
      slowWakeupMatchVec(i)(j) := statusArray.io.wakeupMatch(i)(j)(params.allWakeup - 1, params.numFastWakeup)
    }
  }
  dataArray.io.multiWrite.zipWithIndex.foreach { case (w, i) =>
    w.enable := RegNext(broadcastValid(i))
    for (j <- 0 until params.numSrc) {
      val allocateValid = s1_enqDataCapture.zip(s1_dispatchUops_dup(2)).map(x => x._1(j)(i) && x._2.valid)
      val allocateDataCapture = ParallelMux(allocateValid, s1_allocatePtrOH_dup(2))
      w.addr(j) := VecInit(slowWakeupMatchVec.map(_(j)(i))).asUInt | allocateDataCapture
    }
    w.data := RegEnable(broadcastValue(i), broadcastValid(i))
  }

  /**
    * S1: read data from regfile
    */
  // Do the read data arbitration
  class DataSelect(implicit p: Parameters) extends XSModule {
    val io = IO(new Bundle {
      // one for override data, the others for original data
      val doOverride = Vec(params.numDeq, Input(Bool()))
      val readData = Vec(dataArray.io.read.length, Vec(params.numSrc, Input(UInt(params.dataBits.W))))
      // for data bypass from slowPorts
      val fromSlowPorts = Vec(dataArray.io.read.length + params.numEnq, Vec(params.numSrc, Input(UInt(dataArray.io.multiWrite.length.W))))
      val slowData = Vec(dataArray.io.multiWrite.length, Input(UInt(params.dataBits.W)))
      // for enq data
      val enqBypass = Vec(params.numDeq, Vec(params.numEnq, Input(Bool())))
      val enqData = Vec(params.numEnq, Vec(params.numSrc, Flipped(ValidIO(UInt(params.dataBits.W)))))
      // deq data
      val deqData = Vec(params.numDeq, Vec(params.numSrc, Output(UInt(params.dataBits.W))))
    })

    val slowCapture = io.fromSlowPorts.map(_.map(bySlow => (bySlow.orR, Mux1H(bySlow, io.slowData))))
    val realEnqData = io.enqData.zip(slowCapture.takeRight(params.numEnq)).map{ case (e, c) =>
      e.zip(c).map(x => Mux(x._2._1, x._2._2, x._1.bits))
    }

    for ((deq, i) <- io.deqData.zipWithIndex) {
      for (j <- 0 until params.numSrc) {
        // default deq data is selected from data array or from slow
        val normalData = Mux(slowCapture(i)(j)._1, slowCapture(i)(j)._2, io.readData(i)(j))
        val oldestData = Mux(slowCapture(params.numDeq)(j)._1, slowCapture(params.numDeq)(j)._2, io.readData.last(j))
        deq(j) := Mux(io.doOverride(i), oldestData, normalData)
        // when instructions are selected for dequeue after enq, we need to bypass data.
        when (io.enqBypass(i).asUInt.orR) {
          deq(j) := Mux1H(io.enqBypass(i), realEnqData.map(_(j)))
        }
      }
    }
  }

  // for read-before-issue, we need to bypass the enqueue data here
  // for read-after-issue, we need to bypass the imm here
  s1_out.foreach(_.bits.src := DontCare)
  // check enq data bypass (another form of broadcast except that we know where it hits) here
  val s1_select_bypass_s0 = Wire(Vec(params.numDeq, Vec(params.numEnq, Bool())))
  for ((bypass, i) <- s1_select_bypass_s0.zipWithIndex) {
    // bypass: Vec(config.numEnq, Bool())
    bypass.foreach(_ := false.B)
    bypass(i) := s1_issue_dispatch(i)
  }

  val dataSelect = Module(new DataSelect)
  dataSelect.io.doOverride := s1_issue_oldest
  dataSelect.io.readData := dataArray.io.read.map(_.data)
  val dataSlowCaptureAddr = dataArray.io.read.map(_.addr) ++ dataArray.io.write.map(_.addr)
  for ((port, addr) <- dataSelect.io.fromSlowPorts.zip(dataSlowCaptureAddr)) {
    for (j <- 0 until params.numSrc) {
      port(j) := VecInit(dataArray.io.multiWrite.map(w => w.enable && (addr & w.addr(j)).asUInt.orR)).asUInt
    }
  }
  dataSelect.io.slowData := dataArray.io.multiWrite.map(_.data)
  dataSelect.io.enqBypass := s1_select_bypass_s0
  for ((enq, i) <- dataSelect.io.enqData.zipWithIndex) {
    for (j <- 0 until params.numSrc) {
      enq(j).valid := RegNext(enqReverse(io.fromDispatch)(i).bits.srcIsReady(j))
      enq(j).bits := immBypassedData(i)(j)
    }
  }
  for (i <- 0 until params.numDeq) {
    for (j <- 0 until params.numSrc) {
      s1_out(i).bits.src(j) := dataSelect.io.deqData(i)(j)
    }
  }

  /**
    * S1: detect bypass from fast wakeup
    */
  // control: check the fast wakeup match
  val fastWakeupMatch = Reg(Vec(params.numEntries, Vec(params.numSrc, Vec(params.numFastWakeup, Bool()))))
  for (i <- 0 until params.numEntries) {
    for (j <- 0 until params.numSrc) {
      fastWakeupMatch(i)(j) := statusArray.io.wakeupMatch(i)(j).asBools.take(params.numFastWakeup)
    }
  }

  /**
    * S2: to function units
    */
  val s1_out_fire = s1_out.zip(s2_deq).map(x => x._1.valid && x._2.ready)
  val s2_issuePtr = s1_issuePtr.zip(s1_out_fire).map(x => RegEnable(x._1, x._2))
  val s2_issuePtrOH = s1_issuePtrOH.map(_.bits).zip(s1_out_fire).map(x => RegEnable(x._1, x._2))
  val s2_first_issue = s1_is_first_issue.zip(s1_out_fire).map(x => RegEnable(x._1, x._2))
  val s2_all_src_ready = s1_all_src_ready.zip(s1_out_fire).map(x => RegEnable(x._1, x._2))
  for (i <- 0 until params.numDeq) {
    // payload: send to function units
    // TODO: these should be done outside RS
    PipelineConnect(s1_out(i), s2_deq(i), s2_deq(i).ready || s2_deq(i).bits.uop.robIdx.needFlush(io.redirect), false.B)
    if (params.hasFeedback) {
      io.feedback.get(i).rsIdx := s2_issuePtr(i)
      io.feedback.get(i).isFirstIssue := s2_first_issue(i)
    }
    if (params.hasMidState) {
      io.fmaMid.get(i).waitForAdd := !s2_all_src_ready(i)
      io.fmaMid.get(i).in.valid := !s2_first_issue(i)
      XSPerfAccumulate(s"fma_partial2_issue_$i", io.deq(i).fire && io.fmaMid.get(i).waitForAdd)
      XSPerfAccumulate(s"fma_final_issue_$i", io.deq(i).fire && io.fmaMid.get(i).in.valid)
    }
    s2_deq(i).ready := !s2_deq(i).valid || io.deq(i).ready
    io.deq(i).valid := s2_deq(i).valid
    io.deq(i).bits := s2_deq(i).bits
    io.deq(i).bits.uop.debugInfo.issueTime := GTimer()

    // data: send to bypass network
    // TODO: these should be done outside RS
    if (params.numFastWakeup > 0) {
      val isNormalIssue = s1_issue_oldest(i) || s1_in_selectPtrValid(i)
      val normalIssuePtrOH = Mux(s1_issue_oldest(i), s1_in_oldestPtrOH.bits, s1_in_selectPtrOH(i))
      val normalFastWakeupMatch = Mux1H(normalIssuePtrOH, fastWakeupMatch)
      val wakeupBypassMask = Wire(Vec(params.numFastWakeup, Vec(params.numSrc, Bool())))
      for (j <- 0 until params.numFastWakeup) {
        for (k <- 0 until params.numSrc) {
          wakeupBypassMask(j)(k) := Mux(isNormalIssue, normalFastWakeupMatch(k)(j), s1_fastWakeup(i)(k)(j))
        }
      }

      val bypassNetwork = BypassNetwork(params.numSrc, params.numFastWakeup, params.dataBits, params.optDeqFirstStage)
      bypassNetwork.io.hold := !s2_deq(i).ready || !s1_out(i).valid
      bypassNetwork.io.source := s1_out(i).bits.src.take(params.numSrc)
      bypassNetwork.io.bypass.zip(wakeupBypassMask.zip(io.fastDatas)).foreach { case (by, (m, d)) =>
        by.valid := m
        by.data := d
      }
      bypassNetwork.io.target <> s2_deq(i).bits.src.take(params.numSrc)

      // For load instructions, if its source operand is bypassed from load,
      // we reduce its latency for one cycle since it does not need to read
      // from data array. Timing to be optimized later.
      if (params.isLoad) {
        // Condition: wakeup by load (to select load wakeup bits)
        io.load.get(i).fastMatch := Mux(s1_issuePtrOH(i).valid, VecInit(
          wakeupBypassMask.drop(exuParameters.AluCnt).take(exuParameters.LduCnt).map(_.asUInt.orR)
        ).asUInt, 0.U)
        io.load.get(i).fastImm := s1_out(i).bits.uop.ctrl.imm
      }

      for (j <- 0 until params.numFastWakeup) {
        XSPerfAccumulate(s"source_bypass_${j}_$i", s1_out(i).fire && wakeupBypassMask(j).asUInt.orR)
      }
    }
  }

  if (params.hasMidState) {
    // For FMA instrutions whose third operand is not ready, once they are successfully issued (T0),
    // the FMUL intermediate result will be ready in two clock cycles (T2).
    // If the third operand is ready at T2, this instruction will be selected in T3 and issued at T4.
    // Note that at cycle T4, FMUL finishes as well and it is able to proceed to FADD.
    // Thus, we can set the midState to true two cycles earlier at T0 and forward the result if possible.
    val midFinished2 = io.fmaMid.get.zip(io.deq).map(x => x._1.waitForAdd && x._2.fire)
    val updateMid = ParallelMux(midFinished2, s2_issuePtrOH)
    statusArray.io.updateMidState := updateMid

    // FMUL intermediate results are ready in two cycles
    val midFinished2T0 = midFinished2.zip(s2_deq).map{ case (v, deq) =>
      // However, it may be flushed by redirect at T0.
      // If flushed at T0, new instruction enters at T1 and writes the entry at T2.
      // This is a rare case because usually instructions enter RS in-order,
      // unless dispatch2 is blocked.
      v && !deq.bits.uop.robIdx.needFlush(io.redirect)
    }
    val midIssuePtrOHT1 = midFinished2T0.zip(s2_issuePtrOH).map(x => RegEnable(x._2, x._1))
    val midIssuePtrT1 = midFinished2T0.zip(s2_issuePtr).map(x => RegEnable(x._2, x._1))
    val midFinished2T1 = midFinished2T0.map(v => RegNext(v))
    // No flush here: the fma may dequeue at this stage.
    // If cancelled at T1, data written at T2. However, new instruction writes at least at T3.
    val midIssuePtrOHT2 = midFinished2T1.zip(midIssuePtrOHT1).map(x => RegEnable(x._2, x._1))
    val midIssuePtrT2 = midFinished2T1.zip(midIssuePtrT1).map(x => RegEnable(x._2, x._1))
    val midFinished2T2 = midFinished2T1.map(v => RegNext(v))
    for (i <- 0 until params.numDeq) {
      dataArray.io.partialWrite(i).enable.foreach(_ := midFinished2T2(i))
      dataArray.io.partialWrite(i).mask := DontCare
      dataArray.io.partialWrite(i).addr := midIssuePtrOHT2(i)
      val writeData = io.fmaMid.get(i).out.bits.asUInt
      require(writeData.getWidth <= 2 * params.dataBits, s"why ${writeData.getWidth}???")
      require(writeData.getWidth > params.dataBits, s"why ${writeData.getWidth}???")
      dataArray.io.partialWrite(i).data(0) := writeData(params.dataBits - 1, 0)
      dataArray.io.partialWrite(i).data(1) := writeData(writeData.getWidth - 1, params.dataBits)
      val readData = Cat(io.deq(i).bits.src(1), io.deq(i).bits.src(0))
      io.fmaMid.get(i).in.bits := readData.asTypeOf(io.fmaMid.get(i).in.bits.cloneType)
    }

    // How to forward intermediate results:
    // (1) T0 issued FMA is selected at T1 and issued at T2: forward from FMUL results
    //     NOTE: In this case, this instruction has been issued and the entry is freed.
    //           Do NOT write data back to data array.
    // (2) T0 issued FMA is selected at T2: RegNext FMUL result at the issue stage
    // Thus, at issue stage:
    // (1.1) If the instruction matches FMA/FMUL two cycles ealier, we issue it and it goes to FADD
    // (1.2) If the instruction matches FMA/FMUL two cycles ealier and it's blocked, we need to hold the result
    // At select stage: (2) bypass FMUL intermediate results from write ports if possible.
    val issuedAtT0 = midFinished2T2.zip(midIssuePtrT2)
    for (i <- 0 until params.numDeq) {
      // cond11: condition (1.1) from different issue ports
      val cond11 = issuedAtT0.map(x => x._1 && x._2 === s2_issuePtr(i))
      for ((c, j) <- cond11.zipWithIndex) {
        when (c) {
          io.fmaMid.get(i).in.bits := io.fmaMid.get(j).out.bits
          // We should NOT write the intermediate result back to DataArray,
          // when this entry has been selected and arrived at the issue stage.
          // This entry may be allocated for new instructions from dispatch.
          when (io.deq(i).valid) {
            dataArray.io.partialWrite(j).enable.foreach(_ := false.B)
          }
        }
      }
      val cond11Issued = io.deq(i).fire && io.fmaMid.get(i).in.valid && VecInit(cond11).asUInt.orR
      XSPerfAccumulate(s"fma_final_issue_cond11_$i", cond11Issued)
      // cond12: blocked at the issue stage
      val cond12 = cond11.map(_ && io.deq(i).valid && !io.deq(i).ready)
      val hasCond12 = VecInit(cond12).asUInt.orR
      val hasCond12Reg = RegInit(false.B)
      when (hasCond12) {
        hasCond12Reg := true.B
      }.elsewhen (io.deq(i).ready) {
        hasCond12Reg := false.B
      }
      when (hasCond12Reg) {
        // TODO: remove these unnecessary registers (use pipeline registers instead)
        io.fmaMid.get(i).in.bits := RegEnable(Mux1H(cond12, io.fmaMid.get.map(_.out.bits)), hasCond12)
      }
      val cond12Issued = io.deq(i).fire && io.fmaMid.get(i).in.valid && hasCond12Reg
      XSPerfAccumulate(s"fma_final_issue_cond12_$i", cond12Issued)
      // cond2: selected at the select stage
      val cond2 = issuedAtT0.map(x => x._1 && x._2 === s1_issuePtr(i))
      for ((c, j) <- cond2.zipWithIndex) {
        when (c) {
          s1_out(i).bits.src(0) := dataArray.io.partialWrite(j).data(0)
          s1_out(i).bits.src(1) := dataArray.io.partialWrite(j).data(1)
        }
      }
      val cond2Selected = s1_out_fire(i) && VecInit(cond2).asUInt.orR
      XSPerfAccumulate(s"fma_final_selected_cond2_$i", cond2Selected)
    }
  }

  if (params.isJump) {
    val pcMem = Reg(Vec(params.numEntries, UInt(VAddrBits.W)))
    for (i <- 0 until params.numEntries) {
      val writeEn = VecInit(dataArray.io.write.map(w => w.enable.head && w.addr(i))).asUInt.orR
      when (writeEn) {
        pcMem(i) := io.jump.get.jumpPc
      }
    }
    for (i <- 0 until params.numDeq) {
      // currently we assert there's only one enqueue.
      require(params.numDeq == 1, "only one jump now")
      val oldestPc = Mux1H(s1_in_oldestPtrOH.bits, pcMem)
      val issuePc = Mux1H(s1_in_selectPtrOH(i), pcMem)
      val pcRead = Mux(s1_issue_oldest(i), oldestPc, issuePc)
      val pcBypass = Mux(s1_select_bypass_s0.asUInt.orR, io.jump.get.jumpPc, pcRead)
      io.deq(i).bits.uop.cf.pc := RegEnable(pcBypass, s1_out_fire(i))
    }
  }

  if (select.io.balance.isDefined) {
    require(params.numDeq == 2)
    val balance = select.io.balance.get
    balance.tick := (balance.out && !s1_out(0).fire && s1_out(1).fire) ||
      (!balance.out && s1_out(0).fire && !s1_out(1).fire && !io.fromDispatch(0).fire)
  }

  // logs
  for ((dispatch, i) <- io.fromDispatch.zipWithIndex) {
    XSDebug(dispatch.valid && !dispatch.ready, p"enq blocked, robIdx ${dispatch.bits.robIdx}\n")
    XSDebug(dispatch.fire, p"enq fire, robIdx ${dispatch.bits.robIdx}, srcState ${Binary(dispatch.bits.srcState.asUInt)}\n")
    XSPerfAccumulate(s"allocate_fire_$i", dispatch.fire)
    XSPerfAccumulate(s"allocate_valid_$i", dispatch.valid)
    XSPerfAccumulate(s"srcState_ready_$i", PopCount(dispatch.bits.srcState.map(_ === SrcState.rdy)))
    if (params.checkWaitBit) {
      XSPerfAccumulate(s"load_wait_$i", dispatch.fire && dispatch.bits.cf.loadWaitBit)
    }
  }

  for ((deq, i) <- io.deq.zipWithIndex) {
    XSDebug(deq.fire, p"deq fire, robIdx ${deq.bits.uop.robIdx}\n")
    XSDebug(deq.valid && !deq.ready, p"deq blocked, robIdx ${deq.bits.uop.robIdx}\n")
    XSPerfAccumulate(s"deq_fire_$i", deq.fire)
    XSPerfAccumulate(s"deq_valid_$i", deq.valid)
    if (params.hasFeedback) {
      XSPerfAccumulate(s"deq_not_first_issue_$i", deq.fire && !io.feedback.get(i).isFirstIssue)
    }
  }

  for (i <- 0 until params.numEntries) {
    val isSelected = VecInit(s1_issuePtrOH.map(s => s.valid && s.bits(i))).asUInt.orR
    XSPerfAccumulate(s"select_$i", isSelected)
    val isIssued = VecInit(s1_issuePtrOH.zip(s1_out_fire).map(s => s._2 && s._1.bits(i))).asUInt.orR
    XSPerfAccumulate(s"issue_$i", isIssued)
    for (j <- 0 until params.numSrc) {
      XSPerfAccumulate(s"num_wakeup_${i}_$j", slowWakeupMatchVec(i)(j).asUInt.orR)
    }
  }

  if (env.EnableTopDown && params.isLoad) {
    val l1d_loads_bound = WireDefault(0.B)
    ExcitingUtils.addSink(l1d_loads_bound, "l1d_loads_bound", ExcitingUtils.Perf)
    val mshrFull = statusArray.io.rsFeedback(RSFeedbackType.mshrFull.litValue.toInt)
    val tlbMiss = !mshrFull && statusArray.io.rsFeedback(RSFeedbackType.tlbMiss.litValue.toInt)
    val dataInvalid = !mshrFull && !tlbMiss && statusArray.io.rsFeedback(RSFeedbackType.dataInvalid.litValue.toInt)
    val bankConflict = !mshrFull && !tlbMiss && !dataInvalid && statusArray.io.rsFeedback(RSFeedbackType.bankConflict.litValue.toInt)
    val ldVioCheckRedo = !mshrFull && !tlbMiss && !dataInvalid && !bankConflict && statusArray.io.rsFeedback(RSFeedbackType.ldVioCheckRedo.litValue.toInt)
    XSPerfAccumulate("l1d_loads_mshr_bound", l1d_loads_bound && mshrFull)
    XSPerfAccumulate("l1d_loads_tlb_bound", l1d_loads_bound && tlbMiss)
    XSPerfAccumulate("l1d_loads_store_data_bound", l1d_loads_bound && dataInvalid)
    XSPerfAccumulate("l1d_loads_bank_conflict_bound", l1d_loads_bound && bankConflict)
    XSPerfAccumulate("l1d_loads_vio_check_redo_bound", l1d_loads_bound && ldVioCheckRedo)
  }

  XSPerfAccumulate("redirect_num", io.redirect.valid)
  XSPerfAccumulate("allocate_num", PopCount(s0_doEnqueue))
  XSPerfHistogram("issue_num", PopCount(io.deq.map(_.valid)), true.B, 0, params.numDeq, 1)

  def size: Int = params.numEntries
<<<<<<< HEAD

  val perfEvents = Seq(("full", statusArray.io.isValid.andR))
  generatePerfEvent()
=======
>>>>>>> 717585c5
}<|MERGE_RESOLUTION|>--- conflicted
+++ resolved
@@ -243,10 +243,7 @@
     val fastImm = Output(UInt(12.W))
   })) else None
   val fmaMid = if (params.exuCfg.get == FmacExeUnitCfg) Some(Vec(params.numDeq, Flipped(new FMAMidResultIO))) else None
-<<<<<<< HEAD
-=======
-
->>>>>>> 717585c5
+  val full = Output(Bool())
 }
 
 class ReservationStation(params: RSParams)(implicit p: Parameters) extends XSModule
@@ -262,19 +259,6 @@
 
   val s2_deq = Wire(io.deq.cloneType)
 
-<<<<<<< HEAD
-=======
-  io.numExist := PopCount(statusArray.io.isValid)
-
-  val perfEvents = Seq(("full", statusArray.io.isValid.andR))
-  generatePerfEvent()
-  XSPerfAccumulate("full", statusArray.io.isValid.andR)
-
-  io.full := statusArray.io.isValid.andR
-
-  statusArray.io.redirect := io.redirect
-
->>>>>>> 717585c5
   /**
     * S0: Update status (from wakeup) and schedule possible instructions to issue.
     * Instructions from dispatch will be always latched and bypassed to S1.
@@ -1010,10 +994,9 @@
   XSPerfHistogram("issue_num", PopCount(io.deq.map(_.valid)), true.B, 0, params.numDeq, 1)
 
   def size: Int = params.numEntries
-<<<<<<< HEAD
+  io.full := statusArray.io.isValid.andR
+  XSPerfAccumulate("full", statusArray.io.isValid.andR)
 
   val perfEvents = Seq(("full", statusArray.io.isValid.andR))
   generatePerfEvent()
-=======
->>>>>>> 717585c5
 }