--- conflicted
+++ resolved
@@ -103,15 +103,11 @@
   if (coreParams.dcacheParametersOpt.nonEmpty) {
     misc.l1d_logger := core.memBlock.dcache.clientNode
   }
-<<<<<<< HEAD
-  misc.busPMU := TLLogger(s"L2_L1I_$hardId", !debugOpts.FPGAPlatform) := core.frontend.icache.clientNode
-=======
   misc.busPMU :=
     TLLogger(s"L2_L1I_$hardId", !debugOpts.FPGAPlatform) :=
     TLBuffer() :=
     core.frontend.icache.clientNode
 
->>>>>>> b005f7c6
   if (!coreParams.softPTW) {
     misc.busPMU :=
       TLLogger(s"L2_PTW_$hardId", !debugOpts.FPGAPlatform) :=
