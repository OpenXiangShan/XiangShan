--- conflicted
+++ resolved
@@ -96,10 +96,7 @@
 
   if (coreParams.dcacheParametersOpt.nonEmpty) {
     misc.l1d_logger :=
-<<<<<<< HEAD
-=======
       TLBuffer.chainNode(1, Some("L1D_to_L2_buffer")) :=
->>>>>>> 7eabd47c
       core.memBlock.dcache.clientNode
   }
   misc.busPMU :=
