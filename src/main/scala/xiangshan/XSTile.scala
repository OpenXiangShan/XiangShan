package xiangshan

import chisel3._
import chipsalliance.rocketchip.config.{Config, Parameters}
import chisel3.util.{Valid, ValidIO}
import freechips.rocketchip.diplomacy._
import freechips.rocketchip.interrupts._
import freechips.rocketchip.tile.{BusErrorUnit, BusErrorUnitParams, BusErrors}
import freechips.rocketchip.tilelink._
import huancun.debug.TLLogger
import coupledL2.{L2ParamKey, CoupledL2}
import system.HasSoCParameter
import top.BusPerfMonitor
import utility.{DelayN, ResetGen, TLClientsMerger, TLEdgeBuffer}

class L1BusErrorUnitInfo(implicit val p: Parameters) extends Bundle with HasSoCParameter {
  val ecc_error = Valid(UInt(soc.PAddrBits.W))
}

class XSL1BusErrors()(implicit val p: Parameters) extends BusErrors {
  val icache = new L1BusErrorUnitInfo
  val dcache = new L1BusErrorUnitInfo
  val l2 = new L1BusErrorUnitInfo

  override def toErrorList: List[Option[(ValidIO[UInt], String, String)]] =
    List(
      Some(icache.ecc_error, "I_ECC", "Icache ecc error"),
      Some(dcache.ecc_error, "D_ECC", "Dcache ecc error"),
      Some(l2.ecc_error, "L2_ECC", "L2Cache ecc error")
    )
}

/**
  *   XSTileMisc contains every module except Core and L2 Cache
  */
class XSTileMisc()(implicit p: Parameters) extends LazyModule
  with HasXSParameter
  with HasSoCParameter
{
  val l1_xbar = TLXbar()
  val mmio_xbar = TLXbar()
  val mmio_port = TLIdentityNode() // to L3
  val memory_port = TLIdentityNode()
  val beu = LazyModule(new BusErrorUnit(
    new XSL1BusErrors(), BusErrorUnitParams(0x38010000)
  ))
  val busPMU = BusPerfMonitor(enable = !debugOpts.FPGAPlatform)
  val l1d_logger = TLLogger(s"L2_L1D_${coreParams.HartId}", !debugOpts.FPGAPlatform)
  val l2_binder = coreParams.L2CacheParamsOpt.map(_ => BankBinder(coreParams.L2NBanks, 64))

  val i_mmio_port = TLTempNode()
  val d_mmio_port = TLTempNode()

  busPMU := l1d_logger
  l1_xbar :=* busPMU

  l2_binder match {
    case Some(binder) =>
      memory_port := TLBuffer.chainNode(2) := TLClientsMerger() := TLXbar() :=* binder
    case None =>
      memory_port := l1_xbar
  }

  mmio_xbar := TLBuffer.chainNode(2) := i_mmio_port
  mmio_xbar := TLBuffer.chainNode(2) := d_mmio_port
  beu.node := TLBuffer.chainNode(1) := mmio_xbar
  mmio_port := TLBuffer() := mmio_xbar

  lazy val module = new LazyModuleImp(this){
    val beu_errors = IO(Input(chiselTypeOf(beu.module.io.errors)))
    beu.module.io.errors <> beu_errors
  }
}

class XSTile()(implicit p: Parameters) extends LazyModule
  with HasXSParameter
  with HasSoCParameter
{
  private val core = LazyModule(new XSCore())
  private val misc = LazyModule(new XSTileMisc())
  private val l2cache = coreParams.L2CacheParamsOpt.map(l2param =>
<<<<<<< HEAD
    LazyModule(new HuanCun()(new Config((_, _, _) => {
      case HCCacheParamsKey => l2param.copy(hartIds = Seq(p(XSCoreParamsKey).HartId))
=======
    LazyModule(new CoupledL2()(new Config((_, _, _) => {
      case L2ParamKey => l2param
>>>>>>> 159372dd
    })))
  )

  // public ports
  val memory_port = misc.memory_port
  val uncache = misc.mmio_port
  val clint_int_sink = core.clint_int_sink
  val plic_int_sink = core.plic_int_sink
  val debug_int_sink = core.debug_int_sink
  val beu_int_source = misc.beu.intNode
  val core_reset_sink = BundleBridgeSink(Some(() => Reset()))

  val l1d_to_l2_bufferOpt = coreParams.dcacheParametersOpt.map { _ =>
    val buffer = LazyModule(new TLBuffer)
    misc.l1d_logger := buffer.node := core.memBlock.dcache.clientNode
    buffer
  }

  def chainBuffer(depth: Int, n: String): (Seq[LazyModule], TLNode) = {
    val buffers = Seq.fill(depth){ LazyModule(new TLBuffer()) }
    buffers.zipWithIndex.foreach{ case (b, i) => {
      b.suggestName(s"${n}_${i}")
    }}
    val node = buffers.map(_.node.asInstanceOf[TLNode]).reduce(_ :*=* _)
    (buffers, node)
  }

  misc.busPMU := TLLogger(s"L2_L1I_${coreParams.HartId}", !debugOpts.FPGAPlatform) := core.frontend.icache.clientNode
  if (!coreParams.softPTW) {
    misc.busPMU := TLLogger(s"L2_PTW_${coreParams.HartId}", !debugOpts.FPGAPlatform) := core.ptw_to_l2_buffer.node 
  } 

  l2cache match {
    case Some(l2) =>
      misc.l2_binder.get :*= l2.node :*= misc.l1_xbar
      l2.pf_recv_node.map(recv => {
        println("Connecting L1 prefetcher to L2!")
        recv := core.memBlock.pf_sender_opt.get
      })
    case None =>
      val dummyMatch = WireDefault(false.B)
      ExcitingUtils.addSource(dummyMatch, s"L2MissMatch_${p(XSCoreParamsKey).HartId}", ExcitingUtils.Perf, true)
  }

  misc.i_mmio_port := core.frontend.instrUncache.clientNode
  misc.d_mmio_port := core.memBlock.uncache.clientNode

  lazy val module = new LazyModuleImp(this){
    val io = IO(new Bundle {
      val hartId = Input(UInt(64.W))
      val reset_vector = Input(UInt(PAddrBits.W))
      val cpu_halt = Output(Bool())
    })

    dontTouch(io.hartId)

    val core_soft_rst = core_reset_sink.in.head._1

    core.module.io.hartId := io.hartId
    core.module.io.reset_vector := DelayN(io.reset_vector, 5)
    io.cpu_halt := core.module.io.cpu_halt
    if (l2cache.isDefined) {
      // TODO: add perfEvents of L2
      // core.module.io.perfEvents.zip(l2cache.get.module.io.perfEvents.flatten).foreach(x => x._1.value := x._2)
    }
    else {
      core.module.io.perfEvents <> DontCare
    }

    misc.module.beu_errors.icache <> core.module.io.beu_errors.icache
    misc.module.beu_errors.dcache <> core.module.io.beu_errors.dcache
    if (l2cache.isDefined) {
      // TODO: add ECC interface of L2
      // misc.module.beu_errors.l2.ecc_error.valid := l2cache.get.module.io.ecc_error.valid
      // misc.module.beu_errors.l2.ecc_error.bits := l2cache.get.module.io.ecc_error.bits
      misc.module.beu_errors.l2 <> 0.U.asTypeOf(misc.module.beu_errors.l2)
    } else {
      misc.module.beu_errors.l2 <> 0.U.asTypeOf(misc.module.beu_errors.l2)
    }

    // Modules are reset one by one
    // io_reset ----
    //             |
    //             v
    // reset ----> OR_SYNC --> {Misc, L2 Cache, Cores}
    val resetChain = Seq(
      Seq(misc.module, core.module) ++
        l1d_to_l2_bufferOpt.map(_.module) ++
        l2cache.map(_.module)
    )
    ResetGen(resetChain, reset, !debugOpts.FPGAPlatform)
  }
}<|MERGE_RESOLUTION|>--- conflicted
+++ resolved
@@ -79,13 +79,8 @@
   private val core = LazyModule(new XSCore())
   private val misc = LazyModule(new XSTileMisc())
   private val l2cache = coreParams.L2CacheParamsOpt.map(l2param =>
-<<<<<<< HEAD
-    LazyModule(new HuanCun()(new Config((_, _, _) => {
-      case HCCacheParamsKey => l2param.copy(hartIds = Seq(p(XSCoreParamsKey).HartId))
-=======
     LazyModule(new CoupledL2()(new Config((_, _, _) => {
       case L2ParamKey => l2param
->>>>>>> 159372dd
     })))
   )
 
