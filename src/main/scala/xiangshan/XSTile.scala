package xiangshan

import chipsalliance.rocketchip.config.{Config, Parameters}
<<<<<<< HEAD
import chisel3._
import chisel3.util._
import freechips.rocketchip.diplomacy.{BundleBridgeSink, LazyModule, LazyModuleImp, LazyRawModuleImp}
import freechips.rocketchip.interrupts._
import freechips.rocketchip.tile.{BusErrorUnit, BusErrorUnitParams, BusErrors}
import freechips.rocketchip.tilelink.{BankBinder, TLBuffer, TLIdentityNode, TLTempNode, TLXbar}
=======
import chisel3.util.{Valid, ValidIO}
import freechips.rocketchip.diplomacy._
import freechips.rocketchip.interrupts._
import freechips.rocketchip.tile.{BusErrorUnit, BusErrorUnitParams, BusErrors}
import freechips.rocketchip.tilelink._
>>>>>>> cca9964b
import huancun.debug.TLLogger
import huancun.mbist._
import huancun.utils.ResetGen
import huancun.{HCCacheParamsKey, HuanCun}
import huancun.utils.ResetGen
import system.HasSoCParameter
import top.BusPerfMonitor
<<<<<<< HEAD
import utils._
=======
import utils.{TLClientsMerger, TLEdgeBuffer, IntBuffer}
>>>>>>> cca9964b

class L1BusErrorUnitInfo(implicit val p: Parameters) extends Bundle with HasSoCParameter {
  val ecc_error = Valid(UInt(soc.PAddrBits.W))
}

class XSL1BusErrors()(implicit val p: Parameters) extends BusErrors {
  val icache = new L1BusErrorUnitInfo
  val dcache = new L1BusErrorUnitInfo
  val l2 = new L1BusErrorUnitInfo

  override def toErrorList: List[Option[(ValidIO[UInt], String, String)]] =
    List(
      Some(icache.ecc_error, "I_ECC", "Icache ecc error"),
      Some(dcache.ecc_error, "D_ECC", "Dcache ecc error"),
      Some(l2.ecc_error, "L2_ECC", "L2Cache ecc error")
    )
}

/**
 *   XSTileMisc contains every module except Core and L2 Cache
 */
class XSTileMisc()(implicit p: Parameters) extends LazyModule
  with HasXSParameter
  with HasSoCParameter
{
  val l1_xbar = TLXbar()
  val mmio_xbar = TLXbar()
  val mmio_port = TLIdentityNode() // to L3
  val memory_port = TLIdentityNode()
  val beu = LazyModule(new BusErrorUnit(
    new XSL1BusErrors(), BusErrorUnitParams(0x1f10010000L)
  ))
  val busPMU = BusPerfMonitor(enable = !debugOpts.FPGAPlatform)
  val l1d_logger = TLLogger(s"L2_L1D_${coreParams.HartId}", !debugOpts.FPGAPlatform)
  val l2_binder = coreParams.L2CacheParamsOpt.map(_ => BankBinder(coreParams.L2NBanks, 64))

  val i_mmio_port = TLTempNode()
  val d_mmio_port = TLTempNode()

  busPMU := l1d_logger
  l1_xbar :=* busPMU

  l2_binder match {
    case Some(binder) =>
      memory_port := TLBuffer.chainNode(2) := TLClientsMerger() := TLXbar() :=* binder
    case None =>
      memory_port := l1_xbar
  }

  mmio_xbar := TLBuffer.chainNode(2) := i_mmio_port
  mmio_xbar := TLBuffer.chainNode(2) := d_mmio_port
  beu.node := TLBuffer.chainNode(3) := mmio_xbar
  mmio_port := TLBuffer.chainNode(3) := mmio_xbar

  lazy val module = new LazyModuleImp(this){
    val beu_errors = IO(Input(chiselTypeOf(beu.module.io.errors)))
    beu.module.io.errors <> beu_errors
  }
}

class XSTile(parenName:String = "Unknown")(implicit p: Parameters) extends LazyModule
  with HasXSParameter
  with HasSoCParameter
{
  private val core = LazyModule(new XSCore(parenName + "XSCore_")(p))
  private val misc = LazyModule(new XSTileMisc())
  private val l2cache = coreParams.L2CacheParamsOpt.map(l2param =>
    LazyModule(new HuanCun(parenName + "L2_")(new Config((_, _, _) => {
      case HCCacheParamsKey => l2param
    })))
  )

  // public ports
  val memory_port = misc.memory_port
  val uncache = misc.mmio_port
  val clint_int_sink = IntIdentityNode()
  val plic_int_sink = IntIdentityNode()
  val debug_int_sink = IntIdentityNode()
  val beu_int_source = IntIdentityNode()
  val core_reset_sink = BundleBridgeSink(Some(() => Reset()))

  core.clint_int_sink :*= IntBuffer() :*= IntBuffer() :*= clint_int_sink
  core.plic_int_sink :*= IntBuffer() :*= IntBuffer() :*= plic_int_sink
  core.debug_int_sink :*= IntBuffer() :*= IntBuffer() :*= debug_int_sink
  beu_int_source :*= IntBuffer() :*= IntBuffer() :*= misc.beu.intNode



  val l1d_to_l2_bufferOpt = coreParams.dcacheParametersOpt.map { _ =>
    val buffer = LazyModule(new TLBuffer)
    misc.l1d_logger := buffer.node := core.memBlock.dcache.clientNode
    buffer
  }

  def chainBuffer(depth: Int, n: String): (Seq[LazyModule], TLNode) = {
    val buffers = Seq.fill(depth){ LazyModule(new TLBuffer()) }
    buffers.zipWithIndex.foreach{ case (b, i) => {
      b.suggestName(s"${n}_${i}")
    }}
    val node = buffers.map(_.node.asInstanceOf[TLNode]).reduce(_ :*=* _)
    (buffers, node)
  }

  val (l1i_to_l2_buffers, l1i_to_l2_buf_node) = chainBuffer(5, "l1i_to_l2_buffer")
  misc.busPMU :=
    TLLogger(s"L2_L1I_${coreParams.HartId}", !debugOpts.FPGAPlatform) :=
    l1i_to_l2_buf_node :=
    core.frontend.icache.clientNode

  val ptw_to_l2_buffers = if (!coreParams.softPTW) {
    val (buffers, buf_node) = chainBuffer(5, "ptw_to_l2_buffer")
    misc.busPMU :=
      TLLogger(s"L2_PTW_${coreParams.HartId}", !debugOpts.FPGAPlatform) :=
      buf_node :=
      core.ptw_to_l2_buffer.node
    buffers
  } else Seq()

  l2cache match {
    case Some(l2) =>
      misc.l2_binder.get :*= l2.node :*= TLBuffer() :*= misc.l1_xbar
    case None =>
  }

  misc.i_mmio_port := core.frontend.instrUncache.clientNode
  misc.d_mmio_port := core.memBlock.uncache.clientNode

  lazy val module = new LazyRawModuleImp(this) {
    val io = IO(new Bundle {
      val clock = Input(Clock())
      val reset = Input(AsyncReset())
      val hartId = Input(UInt(64.W))
      val reset_vector = Input(UInt(PAddrBits.W))
      val cpu_halt = Output(Bool())
    })
    val xsx_ultiscan_in = IO(new FSCANInputInterface)
    val xsl2_ultiscan_out = IO(Flipped(new FSCANInputInterface))
    val hd2prf_in = IO(new MbitsFuseInterface(isSRAM = false))
    val hsuspsr_in = IO(new MbitsFuseInterface(isSRAM = true))
    val uhdusplr_in = IO(new MbitsFuseInterface(isSRAM = true))
    val hduspsr_in = IO(new MbitsFuseInterface(isSRAM = true))
    val mbist_ijtag = IO(new JTAGInterface)
    val mbist_extra_core_sram = IO(new MbitsExtraFullInterface)
    val mbist_extra_core_rf = IO(new MbitsExtraFullInterface)
    val mbist_extra_l2_sram = IO(new MbitsExtraFullInterface)
    val mbist_extra_l2_rf = IO(new MbitsExtraFullInterface)

    dontTouch(io)
    dontTouch(xsx_ultiscan_in)
    dontTouch(xsl2_ultiscan_out)
    dontTouch(hsuspsr_in)
    dontTouch(hd2prf_in)
    dontTouch(uhdusplr_in)
    dontTouch(hduspsr_in)
    dontTouch(mbist_ijtag)
    dontTouch(mbist_extra_core_sram)
    dontTouch(mbist_extra_core_rf)
    dontTouch(mbist_extra_l2_sram)
    dontTouch(mbist_extra_l2_rf)

    val xsl2_ultiscan = Module(new Ultiscan(3400, 20, 20, 1, 1, 0, 0, "xsl2", !debugOpts.FPGAPlatform))
    dontTouch(xsl2_ultiscan.io)
    xsl2_ultiscan.io := DontCare
    xsl2_ultiscan.io.core_clock_preclk := io.clock

    val dfx_reset = Some(xsl2_ultiscan.toResetGen)
    val reset_sync = withClockAndReset(xsl2_ultiscan.io.core_clock_postclk, io.reset) {
      ResetGen(2, dfx_reset)
    }

    childClock := xsl2_ultiscan.io.core_clock_postclk
    childReset := reset_sync

<<<<<<< HEAD
    val ultiscanIO = IO(new Bundle{
      val ijtag = xsl2_ultiscan.io.ijtag.cloneType
      val uscan = xsl2_ultiscan.io.uscan.cloneType
      val fdfx_powergood = Input(Bool())
    })
    dontTouch(ultiscanIO)

    withClockAndReset(childClock, childReset) {
      val core_soft_rst = core_reset_sink.in.head._1

      core.module.io.hartId := io.hartId
      core.module.io.reset_vector := DelayN(io.reset_vector, 5)
      io.cpu_halt := core.module.io.cpu_halt
      if (l2cache.isDefined) {
        core.module.io.perfEvents.zip(l2cache.get.module.io.perfEvents.flatten).foreach(x => x._1.value := x._2)
      }
      else {
        core.module.io.perfEvents <> DontCare
      }
      core.module.io.dfx_reset := dfx_reset.get

      ultiscanIO.ijtag <> xsl2_ultiscan.io.ijtag
      ultiscanIO.uscan <> xsl2_ultiscan.io.uscan
      xsl2_ultiscan.io.fdfx_powergood := ultiscanIO.fdfx_powergood

      val mbistInterfaceL2SRAM = if (l2cache.isDefined) {
        if (l2cache.get.module.mbist_sram.isDefined) {
          val responseMbistPipeline = l2cache.get.module.sliceMbistPipelines.head._1.get
          val intf = Some(Module(new MBISTInterface(
            Seq(l2cache.get.module.mbist_sram.get.params),
            Seq(responseMbistPipeline.node.array_id),
            s"mbist_core${coreParams.HartId}_l2_sram_intf",
            isSRAM = true,
            1
          )))
          responseMbistPipeline.genCSV(intf.get.info)
          intf.get.extra := DontCare
          intf.get.clock := childClock
          intf.get.toPipeline.head <> l2cache.get.module.mbist_sram.get
          mbist_extra_l2_sram.connectExtra(intf.get.extra.head)
          mbist_extra_l2_sram.connectPWR_MGNT(
            responseMbistPipeline.PWR_MGNT.get._1,
            responseMbistPipeline.PWR_MGNT.get._2
          )
          intf
        } else{
          None
        }
      } else {
        None
      }
      val mbistInterfaceL2RF = if (l2cache.isDefined) {
        if (l2cache.get.module.mbist_rf.isDefined) {
          val responseMbistPipeline = l2cache.get.module.sliceMbistPipelines.head._2.get
          val intf = Some(Module(new MBISTInterface(
            Seq(l2cache.get.module.mbist_rf.get.params),
            Seq(responseMbistPipeline.node.array_id),
            s"mbist_core${coreParams.HartId}_l2_rf_intf",
            isSRAM = false,
            1
          )))
          responseMbistPipeline.genCSV(intf.get.info)
          intf.get.extra := DontCare
          intf.get.clock := childClock
          intf.get.toPipeline.head <> l2cache.get.module.mbist_rf.get
          mbist_extra_l2_rf.connectExtra(intf.get.extra.head)
          mbist_extra_l2_rf.connectPWR_MGNT(
            responseMbistPipeline.PWR_MGNT.get._1,
            responseMbistPipeline.PWR_MGNT.get._2
          )
          intf
        }else{
          None
        }
      }
      else {
        None
      }

      val mbistInterfaceCoreSRAM = Module(new MBISTInterface(
        Seq(core.module.mbist_sram.params),
        Seq(core.module.coreMbistPipelineSram.get.node.array_id),
        s"mbist_core${coreParams.HartId}_core_sram_intf",
        isSRAM = true,
        1
      ))
      core.module.coreMbistPipelineSram.get.genCSV(mbistInterfaceCoreSRAM.info)
      mbistInterfaceCoreSRAM.extra := DontCare
      mbistInterfaceCoreSRAM.clock := childClock
      mbistInterfaceCoreSRAM.toPipeline.head <> core.module.mbist_sram
      mbist_extra_core_sram.connectExtra(mbistInterfaceCoreSRAM.extra.head)
      mbist_extra_core_sram.connectPWR_MGNT(
        core.module.coreMbistPipelineSram.get.PWR_MGNT.get._1,
        core.module.coreMbistPipelineSram.get.PWR_MGNT.get._2
      )

      val mbistInterfaceCoreRF = Module(new MBISTInterface(
        Seq(core.module.mbist_rf.params),
        Seq(core.module.coreMbistPipelineRf.get.node.array_id),
        s"mbist_core${coreParams.HartId}_core_rf_intf",
        isSRAM = false,
        1
      ))
      core.module.coreMbistPipelineRf.get.genCSV(mbistInterfaceCoreRF.info)
      mbistInterfaceCoreRF.extra := DontCare
      mbistInterfaceCoreRF.clock := childClock
      mbistInterfaceCoreRF.toPipeline.head <> core.module.mbist_rf
      mbist_extra_core_rf.connectExtra(mbistInterfaceCoreRF.extra.head)
      mbist_extra_core_rf.connectPWR_MGNT(
        core.module.coreMbistPipelineRf.get.PWR_MGNT.get._1,
        core.module.coreMbistPipelineRf.get.PWR_MGNT.get._2
      )

      val (intfParams,mbistNames,intfPrefixes) = if(l2cache.isDefined) {
        if (mbistInterfaceL2RF.isDefined) {
          (
            Seq(
              mbistInterfaceCoreSRAM.mbist.params,
              mbistInterfaceCoreRF.mbist.params,
              mbistInterfaceL2SRAM.get.mbist.params,
              mbistInterfaceL2RF.get.mbist.params
            ),
            Seq("L1_SRAM", "L1_RF", "L2_SRAM", "L2_RF"),
            Seq("L1", "L2")
          )
        }else{
          (
            Seq(
              mbistInterfaceCoreSRAM.mbist.params,
              mbistInterfaceCoreRF.mbist.params,
              mbistInterfaceL2SRAM.get.mbist.params,
            ),
            Seq("L1_SRAM", "L1_RF", "L2_SRAM"),
            Seq("L1", "L2")
          )
        }
      } else {
        (
          Seq(
            mbistInterfaceCoreSRAM.mbist.params,
            mbistInterfaceCoreRF.mbist.params
          ),
          Seq("L1_SRAM","L1_RF"),
          Seq("L1")
        )
      }


      val mbistControllerCoreWithL2 = Module(new MBISTController(
        intfParams,
        mbistNames,
        intfPrefixes,
        None
      ))
      dontTouch(mbistControllerCoreWithL2.io)

      if(l2cache.isDefined){
        if (mbistInterfaceL2RF.isDefined) {
          //Core
          mbistControllerCoreWithL2.mbist(0) <> mbistInterfaceCoreSRAM.mbist
          mbistControllerCoreWithL2.fscan_ram(0) <> mbistInterfaceCoreSRAM.fscan_ram
          mbistControllerCoreWithL2.io.hd2prf_out <> mbistInterfaceCoreSRAM.hd2prf_fuse
          mbistControllerCoreWithL2.io.hsuspsr_out <> mbistInterfaceCoreSRAM.hsuspsr_fuse
          mbistControllerCoreWithL2.io.uhdusplr_out <> mbistInterfaceCoreSRAM.uhdusplr_fuse
          mbistControllerCoreWithL2.io.hduspsr_out <> mbistInterfaceCoreSRAM.hduspsr_fuse

          mbistControllerCoreWithL2.mbist(1) <> mbistInterfaceCoreRF.mbist
          mbistControllerCoreWithL2.fscan_ram(0) <> mbistInterfaceCoreRF.fscan_ram
          mbistControllerCoreWithL2.io.hd2prf_out <> mbistInterfaceCoreRF.hd2prf_fuse
          mbistControllerCoreWithL2.io.hsuspsr_out <> mbistInterfaceCoreRF.hsuspsr_fuse
          mbistControllerCoreWithL2.io.uhdusplr_out <> mbistInterfaceCoreRF.uhdusplr_fuse
          mbistControllerCoreWithL2.io.hduspsr_out <> mbistInterfaceCoreRF.hduspsr_fuse
          //L2
          mbistControllerCoreWithL2.mbist(2) <> mbistInterfaceL2SRAM.get.mbist
          mbistControllerCoreWithL2.fscan_ram(1) <> mbistInterfaceL2SRAM.get.fscan_ram
          mbistControllerCoreWithL2.io.hd2prf_out <> mbistInterfaceL2SRAM.get.hd2prf_fuse
          mbistControllerCoreWithL2.io.hsuspsr_out <> mbistInterfaceL2SRAM.get.hsuspsr_fuse
          mbistControllerCoreWithL2.io.uhdusplr_out <> mbistInterfaceL2SRAM.get.uhdusplr_fuse
          mbistControllerCoreWithL2.io.hduspsr_out <> mbistInterfaceL2SRAM.get.hduspsr_fuse

          mbistControllerCoreWithL2.mbist(3) <> mbistInterfaceL2RF.get.mbist
          mbistControllerCoreWithL2.fscan_ram(1) <> mbistInterfaceL2RF.get.fscan_ram
          mbistControllerCoreWithL2.io.hd2prf_out <> mbistInterfaceL2RF.get.hd2prf_fuse
          mbistControllerCoreWithL2.io.hsuspsr_out <> mbistInterfaceL2RF.get.hsuspsr_fuse
          mbistControllerCoreWithL2.io.uhdusplr_out <> mbistInterfaceL2RF.get.uhdusplr_fuse
          mbistControllerCoreWithL2.io.hduspsr_out <> mbistInterfaceL2RF.get.hduspsr_fuse
        }else{
          //Core
          mbistControllerCoreWithL2.mbist(0) <> mbistInterfaceCoreSRAM.mbist
          mbistControllerCoreWithL2.fscan_ram(0) <> mbistInterfaceCoreSRAM.fscan_ram
          mbistControllerCoreWithL2.io.hd2prf_out <> mbistInterfaceCoreSRAM.hd2prf_fuse
          mbistControllerCoreWithL2.io.hsuspsr_out <> mbistInterfaceCoreSRAM.hsuspsr_fuse
          mbistControllerCoreWithL2.io.uhdusplr_out <> mbistInterfaceCoreSRAM.uhdusplr_fuse
          mbistControllerCoreWithL2.io.hduspsr_out <> mbistInterfaceCoreSRAM.hduspsr_fuse

          mbistControllerCoreWithL2.mbist(1) <> mbistInterfaceCoreRF.mbist
          mbistControllerCoreWithL2.fscan_ram(0) <> mbistInterfaceCoreRF.fscan_ram
          mbistControllerCoreWithL2.io.hd2prf_out <> mbistInterfaceCoreRF.hd2prf_fuse
          mbistControllerCoreWithL2.io.hsuspsr_out <> mbistInterfaceCoreRF.hsuspsr_fuse
          mbistControllerCoreWithL2.io.uhdusplr_out <> mbistInterfaceCoreRF.uhdusplr_fuse
          mbistControllerCoreWithL2.io.hduspsr_out <> mbistInterfaceCoreRF.hduspsr_fuse
          //L2
          mbistControllerCoreWithL2.mbist(2) <> mbistInterfaceL2SRAM.get.mbist
          mbistControllerCoreWithL2.fscan_ram(1) <> mbistInterfaceL2SRAM.get.fscan_ram
          mbistControllerCoreWithL2.io.hd2prf_out <> mbistInterfaceL2SRAM.get.hd2prf_fuse
          mbistControllerCoreWithL2.io.hsuspsr_out <> mbistInterfaceL2SRAM.get.hsuspsr_fuse
          mbistControllerCoreWithL2.io.uhdusplr_out <> mbistInterfaceL2SRAM.get.uhdusplr_fuse
          mbistControllerCoreWithL2.io.hduspsr_out <> mbistInterfaceL2SRAM.get.hduspsr_fuse
        }

        l2cache.get.module.io.dfx_reset := dfx_reset.get
      }
      else{
        mbistControllerCoreWithL2.mbist(0) <> mbistInterfaceCoreSRAM.mbist
        mbistControllerCoreWithL2.fscan_ram(0) <> mbistInterfaceCoreSRAM.fscan_ram
        mbistControllerCoreWithL2.io.hd2prf_out <> mbistInterfaceCoreSRAM.hd2prf_fuse
        mbistControllerCoreWithL2.io.hsuspsr_out <> mbistInterfaceCoreSRAM.hsuspsr_fuse
        mbistControllerCoreWithL2.io.uhdusplr_out <> mbistInterfaceCoreSRAM.uhdusplr_fuse
        mbistControllerCoreWithL2.io.hduspsr_out <> mbistInterfaceCoreSRAM.hduspsr_fuse

        mbistControllerCoreWithL2.mbist(1) <> mbistInterfaceCoreRF.mbist
        mbistControllerCoreWithL2.fscan_ram(0) <> mbistInterfaceCoreRF.fscan_ram
        mbistControllerCoreWithL2.io.hd2prf_out <> mbistInterfaceCoreRF.hd2prf_fuse
        mbistControllerCoreWithL2.io.hsuspsr_out <> mbistInterfaceCoreRF.hsuspsr_fuse
        mbistControllerCoreWithL2.io.uhdusplr_out <> mbistInterfaceCoreRF.uhdusplr_fuse
        mbistControllerCoreWithL2.io.hduspsr_out <> mbistInterfaceCoreRF.hduspsr_fuse
      }
      mbistControllerCoreWithL2.io.fscan_clkungate := xsl2_ultiscan.io.fscan.clkungate
      mbistControllerCoreWithL2.io.clock := childClock

      mbistControllerCoreWithL2.io.xsx_fscan_in <> xsx_ultiscan_in

      mbistControllerCoreWithL2.io.xsl2_fscan_in.bypsel := xsl2_ultiscan.io.fscan.ram.bypsel
      mbistControllerCoreWithL2.io.xsl2_fscan_in.wdis_b := xsl2_ultiscan.io.fscan.ram.wrdis_b
      mbistControllerCoreWithL2.io.xsl2_fscan_in.rdis_b := xsl2_ultiscan.io.fscan.ram.rddis_b
      mbistControllerCoreWithL2.io.xsl2_fscan_in.init_en := xsl2_ultiscan.io.fscan.ram.init_en
      mbistControllerCoreWithL2.io.xsl2_fscan_in.init_val := xsl2_ultiscan.io.fscan.ram.init_val

      xsl2_ultiscan_out.bypsel := xsl2_ultiscan.io.fscan.ram.bypsel
      xsl2_ultiscan_out.wdis_b := xsl2_ultiscan.io.fscan.ram.wrdis_b
      xsl2_ultiscan_out.rdis_b := xsl2_ultiscan.io.fscan.ram.rddis_b
      xsl2_ultiscan_out.init_en := xsl2_ultiscan.io.fscan.ram.init_en
      xsl2_ultiscan_out.init_val := xsl2_ultiscan.io.fscan.ram.init_val

      mbist_ijtag <> mbistControllerCoreWithL2.io.mbist_ijtag

      mbistControllerCoreWithL2.io.hd2prf_in <> hd2prf_in
      mbistControllerCoreWithL2.io.hsuspsr_in <> hsuspsr_in
      mbistControllerCoreWithL2.io.uhdusplr_in <> uhdusplr_in
      mbistControllerCoreWithL2.io.hduspsr_in <> hduspsr_in

      misc.module.beu_errors.icache <> core.module.io.beu_errors.icache
      misc.module.beu_errors.dcache <> core.module.io.beu_errors.dcache
      if (l2cache.isDefined) {
        misc.module.beu_errors.l2.ecc_error.valid := l2cache.get.module.io.ecc_error.valid
        misc.module.beu_errors.l2.ecc_error.bits := l2cache.get.module.io.ecc_error.bits
      } else {
        misc.module.beu_errors.l2 <> 0.U.asTypeOf(misc.module.beu_errors.l2)
      }

      // Modules are reset one by one
      // io_reset ----
      //             |
      //             v
      // reset ----> OR_SYNC --> {Misc, L2 Cache, Cores}
      val resetChain = Seq(
        Seq(misc.module, core.module, l1i_to_l2_buffer.module) ++
          l2cache.map(_.module) ++
          l1d_to_l2_bufferOpt.map(_.module) ++ ptw_to_l2_bufferOpt.map(_.module)
      )
      ResetGen(resetChain, childReset, !debugOpts.FPGAPlatform, dfx_reset)
    }
=======
    // Modules are reset one by one
    // io_reset ----
    //             |
    //             v
    // reset ----> OR_SYNC --> {Misc, L2 Cache, Cores}
    val resetChain = Seq(
      Seq(misc.module, core.module) ++
        l1i_to_l2_buffers.map(_.module.asInstanceOf[MultiIOModule]) ++
        ptw_to_l2_buffers.map(_.module.asInstanceOf[MultiIOModule]) ++
        l1d_to_l2_bufferOpt.map(_.module) ++
        l2cache.map(_.module)
    )
    ResetGen(resetChain, reset, !debugOpts.FPGAPlatform)
>>>>>>> cca9964b
  }
}<|MERGE_RESOLUTION|>--- conflicted
+++ resolved
@@ -1,20 +1,12 @@
 package xiangshan
 
 import chipsalliance.rocketchip.config.{Config, Parameters}
-<<<<<<< HEAD
 import chisel3._
 import chisel3.util._
 import freechips.rocketchip.diplomacy.{BundleBridgeSink, LazyModule, LazyModuleImp, LazyRawModuleImp}
 import freechips.rocketchip.interrupts._
 import freechips.rocketchip.tile.{BusErrorUnit, BusErrorUnitParams, BusErrors}
-import freechips.rocketchip.tilelink.{BankBinder, TLBuffer, TLIdentityNode, TLTempNode, TLXbar}
-=======
-import chisel3.util.{Valid, ValidIO}
-import freechips.rocketchip.diplomacy._
-import freechips.rocketchip.interrupts._
-import freechips.rocketchip.tile.{BusErrorUnit, BusErrorUnitParams, BusErrors}
-import freechips.rocketchip.tilelink._
->>>>>>> cca9964b
+import freechips.rocketchip.tilelink.{BankBinder, TLBuffer, TLIdentityNode, TLNode, TLTempNode, TLXbar}
 import huancun.debug.TLLogger
 import huancun.mbist._
 import huancun.utils.ResetGen
@@ -22,11 +14,7 @@
 import huancun.utils.ResetGen
 import system.HasSoCParameter
 import top.BusPerfMonitor
-<<<<<<< HEAD
 import utils._
-=======
-import utils.{TLClientsMerger, TLEdgeBuffer, IntBuffer}
->>>>>>> cca9964b
 
 class L1BusErrorUnitInfo(implicit val p: Parameters) extends Bundle with HasSoCParameter {
   val ecc_error = Valid(UInt(soc.PAddrBits.W))
@@ -200,7 +188,6 @@
     childClock := xsl2_ultiscan.io.core_clock_postclk
     childReset := reset_sync
 
-<<<<<<< HEAD
     val ultiscanIO = IO(new Bundle{
       val ijtag = xsl2_ultiscan.io.ijtag.cloneType
       val uscan = xsl2_ultiscan.io.uscan.cloneType
@@ -467,26 +454,13 @@
       //             v
       // reset ----> OR_SYNC --> {Misc, L2 Cache, Cores}
       val resetChain = Seq(
-        Seq(misc.module, core.module, l1i_to_l2_buffer.module) ++
-          l2cache.map(_.module) ++
-          l1d_to_l2_bufferOpt.map(_.module) ++ ptw_to_l2_bufferOpt.map(_.module)
+        Seq(misc.module, core.module) ++
+          l1i_to_l2_buffers.map(_.module.asInstanceOf[MultiIOModule]) ++
+          ptw_to_l2_buffers.map(_.module.asInstanceOf[MultiIOModule]) ++
+          l1d_to_l2_bufferOpt.map(_.module) ++
+          l2cache.map(_.module)
       )
       ResetGen(resetChain, childReset, !debugOpts.FPGAPlatform, dfx_reset)
     }
-=======
-    // Modules are reset one by one
-    // io_reset ----
-    //             |
-    //             v
-    // reset ----> OR_SYNC --> {Misc, L2 Cache, Cores}
-    val resetChain = Seq(
-      Seq(misc.module, core.module) ++
-        l1i_to_l2_buffers.map(_.module.asInstanceOf[MultiIOModule]) ++
-        ptw_to_l2_buffers.map(_.module.asInstanceOf[MultiIOModule]) ++
-        l1d_to_l2_bufferOpt.map(_.module) ++
-        l2cache.map(_.module)
-    )
-    ResetGen(resetChain, reset, !debugOpts.FPGAPlatform)
->>>>>>> cca9964b
   }
 }