--- conflicted
+++ resolved
@@ -382,15 +382,10 @@
   io.dtlb.req                         := DontCare
   io.dtlb.resp.ready                  := true.B
   io.dtlb.req.valid                   := state === s_tlb_req && segmentActive
-<<<<<<< HEAD
   io.dtlb.req.bits.cmd                := Mux(isVsegld, TlbCmd.read, TlbCmd.write)
-  io.dtlb.req.bits.vaddr              := vaddr
-=======
-  io.dtlb.req.bits.cmd                := Mux(FuType.isVLoad(fuType), TlbCmd.read, TlbCmd.write)
   io.dtlb.req.bits.vaddr              := vaddr(VAddrBits - 1, 0)
   io.dtlb.req.bits.fullva             := vaddr
   io.dtlb.req.bits.checkfullva        := true.B
->>>>>>> ca0aa835
   io.dtlb.req.bits.size               := instMicroOp.alignedType(2,0)
   io.dtlb.req.bits.memidx.is_ld       := isVsegld
   io.dtlb.req.bits.memidx.is_st       := isVsegst
