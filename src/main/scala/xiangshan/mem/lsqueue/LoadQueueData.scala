/***************************************************************************************
* Copyright (c) 2020-2021 Institute of Computing Technology, Chinese Academy of Sciences
* Copyright (c) 2020-2021 Peng Cheng Laboratory
*
* XiangShan is licensed under Mulan PSL v2.
* You can use this software according to the terms and conditions of the Mulan PSL v2.
* You may obtain a copy of Mulan PSL v2 at:
*          http://license.coscl.org.cn/MulanPSL2
*
* THIS SOFTWARE IS PROVIDED ON AN "AS IS" BASIS, WITHOUT WARRANTIES OF ANY KIND,
* EITHER EXPRESS OR IMPLIED, INCLUDING BUT NOT LIMITED TO NON-INFRINGEMENT,
* MERCHANTABILITY OR FIT FOR A PARTICULAR PURPOSE.
*
* See the Mulan PSL v2 for more details.
***************************************************************************************/

package xiangshan.mem

import chisel3._
import chisel3.util._
import chipsalliance.rocketchip.config.Parameters
import xiangshan._
import xiangshan.cache._
import xiangshan.cache.{DCacheWordIO, DCacheLineIO, MemoryOpConstants}
import xiangshan.mem._
import xiangshan.backend.rob.RobPtr
<<<<<<< HEAD

class LQDataEntryWoPaddr(implicit p: Parameters) extends XSBundle {
  val mask = UInt((XLEN/8).W)
  val data = UInt(XLEN.W)
  val fwdMask = Vec(8, Bool())
}

class LQDataEntry(implicit p: Parameters) extends LQDataEntryWoPaddr {
  val paddr = UInt(PAddrBits.W)
}
=======
import utils._
import utility.DelayN
>>>>>>> 555c9bf5

// Data module define
// These raw data modules are like SyncDataModuleTemplate, but support cam-like ops
abstract class LqRawDataModule[T <: Data] (gen: T, numEntries: Int, numRead: Int, numWrite: Int, numWBank: Int, numWDelay: Int, numCamPort: Int = 0)(implicit p: Parameters) extends XSModule {
  val io = IO(new Bundle() {
    val raddr = Input(Vec(numRead, UInt(log2Up(numEntries).W)))
    val rdata = Output(Vec(numRead, gen))
    val wen   = Input(Vec(numWrite, Bool()))
    val waddr = Input(Vec(numWrite, UInt(log2Up(numEntries).W)))
    val wdata = Input(Vec(numWrite, gen))
    // violation cam: hit if addr is in the same cacheline
    val violationMdata = Input(Vec(numCamPort, gen)) // addr
    val violationMmask = Output(Vec(numCamPort, Vec(numEntries, Bool()))) // cam result mask
    // refill cam: hit if addr is in the same cacheline
    val releaseMdata = Input(Vec(numCamPort, gen)) 
    val releaseMmask = Output(Vec(numCamPort, Vec(numEntries, Bool())))  // cam result mask
  })

  require(isPow2(numWBank), "write bank must be a power of two!")
  require(numWBank >= 2, "write bank must be greater than or equal to two!")
  require(numWDelay >= 1, "write delay must be greater than or equal to one!")
  require(numCamPort >= 0, "camport must be greater than or equal to zero!")

<<<<<<< HEAD
  val numEntryPerBank = numEntries / numWBanks

  val data = Reg(Vec(numEntries, UInt((PAddrBits).W)))
 // val dataType = Reg(Vec(numEntries,Vec(3,Bool())))
=======
  val numEntryPerBank = numEntries / numWBank

  val data = Reg(Vec(numEntries, gen))
>>>>>>> 555c9bf5
  // read ports
  for (i <- 0 until numRead) {
    io.rdata(i) := data(RegNext(io.raddr(i)))
  }

  // write ports
  val writeAddrDec = io.waddr.map(a => UIntToOH(a))
  def selectBankMask(in: UInt, bank: Int): UInt = {
    in((bank + 1) * numEntryPerBank - 1, bank * numEntryPerBank)
  }
  for (bank <- 0 until numWBank) {
    // write ports
    // s0: write to bank level buffer
    val s0_bankWriteAddrDec = writeAddrDec.map(a => selectBankMask(a, bank))
    val s0_bankWriteEn = io.wen.zip(s0_bankWriteAddrDec).map(w => w._1 && w._2.orR)
    s0_bankWriteAddrDec.zipWithIndex.map(a =>
      a._1.suggestName("s0_bankWriteAddrDec" + bank + "_" + a._2)
    )
    s0_bankWriteEn.zipWithIndex.map(a =>
      a._1.suggestName("s0_bankWriteEn" + bank + "_" + a._2)
    )
    // sx: write data to entries
    val sx_bankWriteAddrDec = s0_bankWriteAddrDec.map(w => DelayN(w, numWDelay - 1))
    val sx_bankWriteEn = s0_bankWriteEn.map(w => DelayN(w, numWDelay - 1))
    val sx_writeData = io.wdata.map(w => DelayN(w, numWDelay - 1))
    sx_bankWriteAddrDec.zipWithIndex.map(a =>
      a._1.suggestName("sx_bankWriteAddrDec" + bank + "_" + a._2)
    )
    sx_bankWriteEn.zipWithIndex.map(a =>
      a._1.suggestName("sx_bankWriteEn" + bank + "_" + a._2)
    )
    sx_writeData.zipWithIndex.map(a =>
      a._1.suggestName("sx_writeData" + bank + "_" + a._2)
    )

    // entry write
    for (entry <- 0 until numEntryPerBank) {
      // write ports
      val sx_entryWriteEnVec = sx_bankWriteEn.zip(sx_bankWriteAddrDec).map(w => w._1 && w._2(entry))
      val sx_entryWriteEn = VecInit(sx_entryWriteEnVec).asUInt.orR
      val sx_entryWriteData = Mux1H(sx_entryWriteEnVec, sx_writeData)
      when (sx_entryWriteEn) {
        data(bank * numEntryPerBank + entry) := sx_entryWriteData
      }
      sx_entryWriteEnVec.zipWithIndex.map(a =>
        a._1.suggestName("sx_entryWriteEnVec" + bank + "_" + entry + "_" + a._2)
      )
<<<<<<< HEAD
      s1_entry_write_en.suggestName("s1_entry_write_en" + bank + "_" + entry)
      s1_entry_write_data.suggestName("s1_entry_write_data" + bank + "_" + entry)
    }
  }

  // content addressed match
  for (i <- 0 until StorePipelineWidth) {
    for (j <- 0 until numEntries) {
      io.violationMmask(i)(j) := io.violationMdata(i)(PAddrBits-1, 4) === data(j)(PAddrBits-1, 4)
    }
  }
  for (i <- 0 until LoadPipelineWidth) {
    for (j <- 0 until numEntries) {
      io.releaseMmask(i)(j) := io.releaseMdata(i)(PAddrBits-1, DCacheLineOffset) === data(j)(PAddrBits-1, DCacheLineOffset)
=======
      sx_entryWriteEn.suggestName("sx_entryWriteEn" + bank + "_" + entry)
      sx_entryWriteData.suggestName("sx_entryWriteData" + bank + "_" + entry)
>>>>>>> 555c9bf5
    }
  }

  // DataModuleTemplate should not be used when there're any write conflicts
  for (i <- 0 until numWrite) {
    for (j <- i+1 until numWrite) {
      assert(!(io.wen(i) && io.wen(j) && io.waddr(i) === io.waddr(j)))
    }
  }
}

<<<<<<< HEAD
// load queue load mask module
class LQMaskModule(numEntries: Int, numRead: Int, numWrite: Int)(implicit p: Parameters) extends XSModule {
  val io = IO(new Bundle {
    val raddr = Input(Vec(numRead, UInt(log2Up(numEntries).W)))
    val rdata = Output(Vec(numRead, UInt((VLEN/8).W)))
    val wen   = Input(Vec(numWrite, Bool()))
    val waddr = Input(Vec(numWrite, UInt(log2Up(numEntries).W)))
    val wdata = Input(Vec(numWrite, UInt((VLEN/8).W)))
    // st-ld violation check wmask compare 
    val violationMdata = Input(Vec(StorePipelineWidth, UInt((VLEN/8).W))) // input 16-bit wmask
    val violationMmask = Output(Vec(StorePipelineWidth, Vec(numEntries, Bool()))) // output wmask overlap vector
  })

  val data = Reg(Vec(numEntries, UInt((VLEN/8).W)))

  // read ports
  for (i <- 0 until numRead) {
    io.rdata(i) := data(RegNext(io.raddr(i)))
  }

  // write ports
  val waddr_dec = io.waddr.map(a => UIntToOH(a))
  for (j <- 0 until numEntries) {
    val write_wen = io.wen.zip(waddr_dec).map(w => w._1 && w._2(j))
    when (VecInit(write_wen).asUInt.orR) {
      data(j) := Mux1H(write_wen, io.wdata)
    }
  }

  // st-ld violation check wmask compare 
  for (i <- 0 until StorePipelineWidth) {
=======
// Load queue physical address module
class LqPAddrModule[ T <: UInt](
  gen: T, 
  numEntries: Int, 
  numRead: Int, 
  numWrite: Int, 
  numWBank: Int, 
  numWDelay: Int = 1, 
  numCamPort: Int = 1)(implicit p: Parameters) extends LqRawDataModule(gen, numEntries, numRead, numWrite, numWBank, numWDelay, numCamPort) 
  with HasDCacheParameters
{
  // content addressed match
  for (i <- 0 until numCamPort) {
>>>>>>> 555c9bf5
    for (j <- 0 until numEntries) {
      io.violationMmask(i)(j) := io.violationMdata(i)(PAddrBits-1, DCacheLineOffset) === data(j)(PAddrBits-1, DCacheLineOffset)
    }
  }
 
    // content addressed match
  for (i <- 0 until numCamPort) {
    for (j <- 0 until numEntries) {
      io.releaseMmask(i)(j) := io.releaseMdata(i)(PAddrBits-1, DCacheLineOffset) === data(j)(PAddrBits-1, DCacheLineOffset)
    }
  }
}

// Load queue data module
class LqVAddrModule[T <: UInt](
  gen: T, 
  numEntries: Int, 
  numRead: Int, 
  numWrite: Int, 
  numWBank: Int, 
  numWDelay: Int = 1, 
  numCamPort: Int = 1)(implicit p: Parameters) extends LqRawDataModule(gen, numEntries, numRead, numWrite, numWBank, numWDelay, numCamPort) 
  with HasDCacheParameters
{
  // content addressed match
  for (i <- 0 until numCamPort) {
    for (j <- 0 until numEntries) {
      io.violationMmask(i)(j) := io.violationMdata(i)(VAddrBits-1, 0) === data(j)(VAddrBits-1, 0)
    }
  }
 
  // content addressed match
  for (i <- 0 until numCamPort) {
    for (j <- 0 until numEntries) {
      io.releaseMmask(i)(j) := io.releaseMdata(i)(VAddrBits-1, 0) === data(j)(VAddrBits-1, 0)
    }
  }
}

// Load queue mask module
class LqMaskModule[T <: UInt](
  gen: T, 
  numEntries: Int, 
  numRead: Int, 
  numWrite: Int, 
  numWBank: Int, 
  numWDelay: Int = 1, 
  numCamPort: Int = 1)(implicit p: Parameters) extends LqRawDataModule(gen, numEntries, numRead, numWrite, numWBank, numWDelay, numCamPort) 
  with HasDCacheParameters
{
  // content addressed match
  for (i <- 0 until numCamPort) {
    for (j <- 0 until numEntries) {
      io.violationMmask(i)(j) := (io.violationMdata(i) & data(j)).orR
    }
  }

  // content addressed match
  for (i <- 0 until numCamPort) {
    for (j <- 0 until numEntries) {
      io.releaseMmask(i)(j) := (io.releaseMdata(i) & data(j)).orR
    }
  }
}

<<<<<<< HEAD
// LoadQueueDataWrapper wraps:
// * load queue paddrModule
// * load queue maskModule
// and their interconnect
class LoadQueueDataWrapper(size: Int, wbNumWrite: Int)(implicit p: Parameters) extends XSModule with HasDCacheParameters with HasCircularQueuePtrHelper {
  val io = IO(new Bundle() {
    val paddr = new Bundle() {
      val wen = Vec(wbNumWrite, Input(Bool()))
      val waddr = Input(Vec(wbNumWrite, UInt(log2Up(size).W)))
      val wdata = Input(Vec(wbNumWrite, UInt(PAddrBits.W)))
    }
    val wb = new Bundle() {
      val wen = Vec(wbNumWrite, Input(Bool()))
      val waddr = Input(Vec(wbNumWrite, UInt(log2Up(size).W)))
      val wdata = Input(Vec(wbNumWrite, UInt((VLEN/8).W)))
    }
    val uncache = new Bundle() {
      val raddr = Input(UInt(log2Up(size).W))
      val rdata = Output(new LQDataEntry)
    }
    // st-ld violation query, word level cam
    val violation = Vec(StorePipelineWidth, new Bundle() {
      val paddr = Input(UInt(PAddrBits.W))
      val mask = Input(UInt((VLEN/8).W))
      val violationMask = Output(Vec(size, Bool()))
    })
    // ld-ld violation query, cache line level cam
    val release_violation = Vec(LoadPipelineWidth, new Bundle() {
      val paddr = Input(UInt(PAddrBits.W))
      val match_mask = Output(Vec(size, Bool()))
      // if ld-ld violation does happened, we replay from the elder load
    })
    val debug = Output(Vec(size, new LQDataEntry))

    def wbWrite(channel: Int, waddr: UInt, wdata: UInt): Unit = {
      require(channel < wbNumWrite && wbNumWrite >= 0)
      // need extra "this.wb(channel).wen := true.B"
      this.wb.waddr(channel) := waddr
      this.wb.wdata(channel) := wdata
    }
  })

  // data module
  val paddrModule = Module(new LQPaddrModule(size, numRead = 1, numWrite = LoadPipelineWidth, numWBanks = LoadQueueNWriteBanks))
  val maskModule = Module(new LQMaskModule(size, numRead = 1, numWrite = LoadPipelineWidth))

  // read port for uncache
  paddrModule.io.raddr(0) := io.uncache.raddr
  maskModule.io.raddr(0) := io.uncache.raddr

  io.uncache.rdata.paddr := paddrModule.io.rdata(0)
  io.uncache.rdata.mask := Mux(paddrModule.io.rdata(0)(3),maskModule.io.rdata(0)>>8,maskModule.io.rdata(0))
  io.uncache.rdata.data := DontCare
  io.uncache.rdata.fwdMask := DontCare

  // write mask and paddr
  // write port 0 -> wbNumWrite-1
  (0 until wbNumWrite).map(i => {
    paddrModule.io.wen(i) := false.B
    maskModule.io.wen(i) := false.B

    maskModule.io.waddr(i) := io.wb.waddr(i)
    maskModule.io.wdata(i) := io.wb.wdata(i)

    when(io.wb.wen(i)){
      maskModule.io.wen(i) := true.B
    }

    paddrModule.io.wen(i) := io.paddr.wen(i)
    paddrModule.io.waddr(i) := io.paddr.waddr(i)
    paddrModule.io.wdata(i) := io.paddr.wdata(i)
  })

  // st-ld mem access violation check, gen violationMask
  (0 until StorePipelineWidth).map(i => {
    paddrModule.io.violationMdata(i) := io.violation(i).paddr
    maskModule.io.violationMdata(i) := io.violation(i).mask
    io.violation(i).violationMask := (paddrModule.io.violationMmask(i).asUInt & maskModule.io.violationMmask(i).asUInt).asBools
  })

  // ld-ld mem access violation check, gen violationMask (cam match mask)
  (0 until LoadPipelineWidth).map(i => {
    paddrModule.io.releaseMdata(i) := io.release_violation(i).paddr
    io.release_violation(i).match_mask := paddrModule.io.releaseMmask(i)
  })

  // debug data read
  io.debug := DontCare
}
=======
class LqTriggerResultModule [T <: Vec[Bool]](
  gen: T,
  numEntries: Int,
  numRead: Int, 
  numWrite: Int, 
  numWBank: Int, 
  numWDelay: Int = 1, 
  numCamPort: Int = 0)(implicit p: Parameters) extends LqRawDataModule(gen, numEntries, numRead, numWrite, numWBank, numWDelay, numCamPort) with HasDCacheParameters
>>>>>>> 555c9bf5
<|MERGE_RESOLUTION|>--- conflicted
+++ resolved
@@ -24,21 +24,8 @@
 import xiangshan.cache.{DCacheWordIO, DCacheLineIO, MemoryOpConstants}
 import xiangshan.mem._
 import xiangshan.backend.rob.RobPtr
-<<<<<<< HEAD
-
-class LQDataEntryWoPaddr(implicit p: Parameters) extends XSBundle {
-  val mask = UInt((XLEN/8).W)
-  val data = UInt(XLEN.W)
-  val fwdMask = Vec(8, Bool())
-}
-
-class LQDataEntry(implicit p: Parameters) extends LQDataEntryWoPaddr {
-  val paddr = UInt(PAddrBits.W)
-}
-=======
 import utils._
 import utility.DelayN
->>>>>>> 555c9bf5
 
 // Data module define
 // These raw data modules are like SyncDataModuleTemplate, but support cam-like ops
@@ -62,16 +49,9 @@
   require(numWDelay >= 1, "write delay must be greater than or equal to one!")
   require(numCamPort >= 0, "camport must be greater than or equal to zero!")
 
-<<<<<<< HEAD
-  val numEntryPerBank = numEntries / numWBanks
-
-  val data = Reg(Vec(numEntries, UInt((PAddrBits).W)))
- // val dataType = Reg(Vec(numEntries,Vec(3,Bool())))
-=======
   val numEntryPerBank = numEntries / numWBank
 
   val data = Reg(Vec(numEntries, gen))
->>>>>>> 555c9bf5
   // read ports
   for (i <- 0 until numRead) {
     io.rdata(i) := data(RegNext(io.raddr(i)))
@@ -119,25 +99,8 @@
       sx_entryWriteEnVec.zipWithIndex.map(a =>
         a._1.suggestName("sx_entryWriteEnVec" + bank + "_" + entry + "_" + a._2)
       )
-<<<<<<< HEAD
-      s1_entry_write_en.suggestName("s1_entry_write_en" + bank + "_" + entry)
-      s1_entry_write_data.suggestName("s1_entry_write_data" + bank + "_" + entry)
-    }
-  }
-
-  // content addressed match
-  for (i <- 0 until StorePipelineWidth) {
-    for (j <- 0 until numEntries) {
-      io.violationMmask(i)(j) := io.violationMdata(i)(PAddrBits-1, 4) === data(j)(PAddrBits-1, 4)
-    }
-  }
-  for (i <- 0 until LoadPipelineWidth) {
-    for (j <- 0 until numEntries) {
-      io.releaseMmask(i)(j) := io.releaseMdata(i)(PAddrBits-1, DCacheLineOffset) === data(j)(PAddrBits-1, DCacheLineOffset)
-=======
       sx_entryWriteEn.suggestName("sx_entryWriteEn" + bank + "_" + entry)
       sx_entryWriteData.suggestName("sx_entryWriteData" + bank + "_" + entry)
->>>>>>> 555c9bf5
     }
   }
 
@@ -149,39 +112,6 @@
   }
 }
 
-<<<<<<< HEAD
-// load queue load mask module
-class LQMaskModule(numEntries: Int, numRead: Int, numWrite: Int)(implicit p: Parameters) extends XSModule {
-  val io = IO(new Bundle {
-    val raddr = Input(Vec(numRead, UInt(log2Up(numEntries).W)))
-    val rdata = Output(Vec(numRead, UInt((VLEN/8).W)))
-    val wen   = Input(Vec(numWrite, Bool()))
-    val waddr = Input(Vec(numWrite, UInt(log2Up(numEntries).W)))
-    val wdata = Input(Vec(numWrite, UInt((VLEN/8).W)))
-    // st-ld violation check wmask compare 
-    val violationMdata = Input(Vec(StorePipelineWidth, UInt((VLEN/8).W))) // input 16-bit wmask
-    val violationMmask = Output(Vec(StorePipelineWidth, Vec(numEntries, Bool()))) // output wmask overlap vector
-  })
-
-  val data = Reg(Vec(numEntries, UInt((VLEN/8).W)))
-
-  // read ports
-  for (i <- 0 until numRead) {
-    io.rdata(i) := data(RegNext(io.raddr(i)))
-  }
-
-  // write ports
-  val waddr_dec = io.waddr.map(a => UIntToOH(a))
-  for (j <- 0 until numEntries) {
-    val write_wen = io.wen.zip(waddr_dec).map(w => w._1 && w._2(j))
-    when (VecInit(write_wen).asUInt.orR) {
-      data(j) := Mux1H(write_wen, io.wdata)
-    }
-  }
-
-  // st-ld violation check wmask compare 
-  for (i <- 0 until StorePipelineWidth) {
-=======
 // Load queue physical address module
 class LqPAddrModule[ T <: UInt](
   gen: T, 
@@ -195,9 +125,8 @@
 {
   // content addressed match
   for (i <- 0 until numCamPort) {
->>>>>>> 555c9bf5
-    for (j <- 0 until numEntries) {
-      io.violationMmask(i)(j) := io.violationMdata(i)(PAddrBits-1, DCacheLineOffset) === data(j)(PAddrBits-1, DCacheLineOffset)
+    for (j <- 0 until numEntries) {
+      io.violationMmask(i)(j) := io.violationMdata(i)(PAddrBits-1, 4) === data(j)(PAddrBits-1, 4)
     }
   }
  
@@ -223,14 +152,14 @@
   // content addressed match
   for (i <- 0 until numCamPort) {
     for (j <- 0 until numEntries) {
-      io.violationMmask(i)(j) := io.violationMdata(i)(VAddrBits-1, 0) === data(j)(VAddrBits-1, 0)
+      io.violationMmask(i)(j) := io.violationMdata(i)(VAddrBits-1, 4) === data(j)(VAddrBits-1, 4)
     }
   }
  
   // content addressed match
   for (i <- 0 until numCamPort) {
     for (j <- 0 until numEntries) {
-      io.releaseMmask(i)(j) := io.releaseMdata(i)(VAddrBits-1, 0) === data(j)(VAddrBits-1, 0)
+      io.releaseMmask(i)(j) := io.releaseMdata(i)(VAddrBits-1, DCacheLineOffset) === data(j)(VAddrBits-1, DCacheLineOffset)
     }
   }
 }
@@ -261,97 +190,6 @@
   }
 }
 
-<<<<<<< HEAD
-// LoadQueueDataWrapper wraps:
-// * load queue paddrModule
-// * load queue maskModule
-// and their interconnect
-class LoadQueueDataWrapper(size: Int, wbNumWrite: Int)(implicit p: Parameters) extends XSModule with HasDCacheParameters with HasCircularQueuePtrHelper {
-  val io = IO(new Bundle() {
-    val paddr = new Bundle() {
-      val wen = Vec(wbNumWrite, Input(Bool()))
-      val waddr = Input(Vec(wbNumWrite, UInt(log2Up(size).W)))
-      val wdata = Input(Vec(wbNumWrite, UInt(PAddrBits.W)))
-    }
-    val wb = new Bundle() {
-      val wen = Vec(wbNumWrite, Input(Bool()))
-      val waddr = Input(Vec(wbNumWrite, UInt(log2Up(size).W)))
-      val wdata = Input(Vec(wbNumWrite, UInt((VLEN/8).W)))
-    }
-    val uncache = new Bundle() {
-      val raddr = Input(UInt(log2Up(size).W))
-      val rdata = Output(new LQDataEntry)
-    }
-    // st-ld violation query, word level cam
-    val violation = Vec(StorePipelineWidth, new Bundle() {
-      val paddr = Input(UInt(PAddrBits.W))
-      val mask = Input(UInt((VLEN/8).W))
-      val violationMask = Output(Vec(size, Bool()))
-    })
-    // ld-ld violation query, cache line level cam
-    val release_violation = Vec(LoadPipelineWidth, new Bundle() {
-      val paddr = Input(UInt(PAddrBits.W))
-      val match_mask = Output(Vec(size, Bool()))
-      // if ld-ld violation does happened, we replay from the elder load
-    })
-    val debug = Output(Vec(size, new LQDataEntry))
-
-    def wbWrite(channel: Int, waddr: UInt, wdata: UInt): Unit = {
-      require(channel < wbNumWrite && wbNumWrite >= 0)
-      // need extra "this.wb(channel).wen := true.B"
-      this.wb.waddr(channel) := waddr
-      this.wb.wdata(channel) := wdata
-    }
-  })
-
-  // data module
-  val paddrModule = Module(new LQPaddrModule(size, numRead = 1, numWrite = LoadPipelineWidth, numWBanks = LoadQueueNWriteBanks))
-  val maskModule = Module(new LQMaskModule(size, numRead = 1, numWrite = LoadPipelineWidth))
-
-  // read port for uncache
-  paddrModule.io.raddr(0) := io.uncache.raddr
-  maskModule.io.raddr(0) := io.uncache.raddr
-
-  io.uncache.rdata.paddr := paddrModule.io.rdata(0)
-  io.uncache.rdata.mask := Mux(paddrModule.io.rdata(0)(3),maskModule.io.rdata(0)>>8,maskModule.io.rdata(0))
-  io.uncache.rdata.data := DontCare
-  io.uncache.rdata.fwdMask := DontCare
-
-  // write mask and paddr
-  // write port 0 -> wbNumWrite-1
-  (0 until wbNumWrite).map(i => {
-    paddrModule.io.wen(i) := false.B
-    maskModule.io.wen(i) := false.B
-
-    maskModule.io.waddr(i) := io.wb.waddr(i)
-    maskModule.io.wdata(i) := io.wb.wdata(i)
-
-    when(io.wb.wen(i)){
-      maskModule.io.wen(i) := true.B
-    }
-
-    paddrModule.io.wen(i) := io.paddr.wen(i)
-    paddrModule.io.waddr(i) := io.paddr.waddr(i)
-    paddrModule.io.wdata(i) := io.paddr.wdata(i)
-  })
-
-  // st-ld mem access violation check, gen violationMask
-  (0 until StorePipelineWidth).map(i => {
-    paddrModule.io.violationMdata(i) := io.violation(i).paddr
-    maskModule.io.violationMdata(i) := io.violation(i).mask
-    io.violation(i).violationMask := (paddrModule.io.violationMmask(i).asUInt & maskModule.io.violationMmask(i).asUInt).asBools
-  })
-
-  // ld-ld mem access violation check, gen violationMask (cam match mask)
-  (0 until LoadPipelineWidth).map(i => {
-    paddrModule.io.releaseMdata(i) := io.release_violation(i).paddr
-    io.release_violation(i).match_mask := paddrModule.io.releaseMmask(i)
-  })
-
-  // debug data read
-  io.debug := DontCare
-}
-=======
 class LqTriggerResultModule [T <: Vec[Bool]](
   gen: T,
   numEntries: Int,
@@ -359,5 +197,4 @@
   numWrite: Int, 
   numWBank: Int, 
   numWDelay: Int = 1, 
-  numCamPort: Int = 0)(implicit p: Parameters) extends LqRawDataModule(gen, numEntries, numRead, numWrite, numWBank, numWDelay, numCamPort) with HasDCacheParameters
->>>>>>> 555c9bf5
+  numCamPort: Int = 0)(implicit p: Parameters) extends LqRawDataModule(gen, numEntries, numRead, numWrite, numWBank, numWDelay, numCamPort) with HasDCacheParameters