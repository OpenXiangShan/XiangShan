--- conflicted
+++ resolved
@@ -238,12 +238,8 @@
     creditUpdate(i) := Mux(credit(i) > 0.U(ReSelectLen.W), credit(i)-1.U(ReSelectLen.W), credit(i))
     selBlocked(i) := creditUpdate(i) =/= 0.U(ReSelectLen.W) || credit(i) =/= 0.U(ReSelectLen.W)
   })
-<<<<<<< HEAD
   val replayCarryReg = RegInit(VecInit(List.fill(LoadQueueReplaySize)(ReplayCarry(nWays, 0.U, false.B))))
-=======
-  val replayCarryReg = RegInit(VecInit(List.fill(LoadQueueReplaySize)(ReplayCarry(0.U, false.B))))
   val dataInLastBeatReg = RegInit(VecInit(List.fill(LoadQueueReplaySize)(false.B)))
->>>>>>> d2b20d1a
 
   /**
    * Enqueue
