--- conflicted
+++ resolved
@@ -476,15 +476,9 @@
     val vaddrMatchFailed = vpmaskNotEqual && RegNext(io.forward(i).valid)
     when (vaddrMatchFailed) {
       XSInfo("vaddrMatchFailed: pc %x pmask %x vmask %x\n",
-<<<<<<< HEAD
-        RegNext(io.forward(i).uop.pc),
-        RegNext(needForward & paddrModule.io.forwardMmask(i).asUInt),
-        RegNext(needForward & vaddrModule.io.forwardMmask(i).asUInt)
-=======
-        RegEnable(io.forward(i).uop.cf.pc, io.forward(i).valid),
+        RegEnable(io.forward(i).uop.pc, io.forward(i).valid),
         RegEnable(needForward & paddrModule.io.forwardMmask(i).asUInt, io.forward(i).valid),
         RegEnable(needForward & vaddrModule.io.forwardMmask(i).asUInt, io.forward(i).valid)
->>>>>>> 1d66183d
       );
     }
     XSPerfAccumulate("vaddr_match_failed", vpmaskNotEqual)
@@ -568,13 +562,8 @@
 
 
 
-<<<<<<< HEAD
-    when (RegNext(io.forward(i).uop.loadWaitStrict)) {
-      io.forward(i).addrInvalidSqIdx := RegNext(io.forward(i).uop.sqIdx - 1.U)
-=======
-    when (RegEnable(io.forward(i).uop.cf.loadWaitStrict, io.forward(i).valid)) {
+    when (RegEnable(io.forward(i).uop.loadWaitStrict, io.forward(i).valid)) {
       io.forward(i).addrInvalidSqIdx := RegEnable((io.forward(i).uop.sqIdx - 1.U), io.forward(i).valid)
->>>>>>> 1d66183d
     } .elsewhen (addrInvalidFlag) {
       io.forward(i).addrInvalidSqIdx.flag := Mux(!s2_differentFlag || addrInvalidSqIdx >= s2_deqPtrExt.value, s2_deqPtrExt.flag, s2_enqPtrExt.flag)
       io.forward(i).addrInvalidSqIdx.value := addrInvalidSqIdx
@@ -582,11 +571,7 @@
       // may be store inst has been written to sbuffer already.
       io.forward(i).addrInvalidSqIdx := RegEnable(io.forward(i).uop.sqIdx, io.forward(i).valid)
     }
-<<<<<<< HEAD
-    io.forward(i).addrInvalid := Mux(RegNext(io.forward(i).uop.loadWaitStrict), RegNext(hasInvalidAddr), addrInvalidFlag)
-=======
-    io.forward(i).addrInvalid := Mux(RegEnable(io.forward(i).uop.cf.loadWaitStrict, io.forward(i).valid), RegNext(hasInvalidAddr), addrInvalidFlag)
->>>>>>> 1d66183d
+    io.forward(i).addrInvalid := Mux(RegEnable(io.forward(i).uop.loadWaitStrict, io.forward(i).valid), RegNext(hasInvalidAddr), addrInvalidFlag)
 
     // data invalid sq index
     // make chisel happy
