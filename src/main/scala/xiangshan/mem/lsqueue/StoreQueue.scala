/***************************************************************************************
* Copyright (c) 2020-2021 Institute of Computing Technology, Chinese Academy of Sciences
* Copyright (c) 2020-2021 Peng Cheng Laboratory
*
* XiangShan is licensed under Mulan PSL v2.
* You can use this software according to the terms and conditions of the Mulan PSL v2.
* You may obtain a copy of Mulan PSL v2 at:
*          http://license.coscl.org.cn/MulanPSL2
*
* THIS SOFTWARE IS PROVIDED ON AN "AS IS" BASIS, WITHOUT WARRANTIES OF ANY KIND,
* EITHER EXPRESS OR IMPLIED, INCLUDING BUT NOT LIMITED TO NON-INFRINGEMENT,
* MERCHANTABILITY OR FIT FOR A PARTICULAR PURPOSE.
*
* See the Mulan PSL v2 for more details.
***************************************************************************************/

package xiangshan.mem

import chipsalliance.rocketchip.config.Parameters
import chisel3._
import chisel3.util._
import utils._
import xiangshan._
import xiangshan.cache._
import xiangshan.cache.{DCacheWordIO, DCacheLineIO, MemoryOpConstants}
import xiangshan.backend.rob.{RobLsqIO, RobPtr}
import difftest._
import device.RAMHelper

class SqPtr(implicit p: Parameters) extends CircularQueuePtr[SqPtr](
  p => p(XSCoreParamsKey).StoreQueueSize
){
}

object SqPtr {
  def apply(f: Bool, v: UInt)(implicit p: Parameters): SqPtr = {
    val ptr = Wire(new SqPtr)
    ptr.flag := f
    ptr.value := v
    ptr
  }
}

class SqEnqIO(implicit p: Parameters) extends XSBundle {
  val canAccept = Output(Bool())
  val lqCanAccept = Input(Bool())
  val needAlloc = Vec(exuParameters.LsExuCnt, Input(Bool()))
  val req = Vec(exuParameters.LsExuCnt, Flipped(ValidIO(new MicroOp)))
  val resp = Vec(exuParameters.LsExuCnt, Output(new SqPtr))
}

class DataBufferEntry (implicit p: Parameters)  extends DCacheBundle {
  val addr   = UInt(PAddrBits.W)
  val vaddr  = UInt(VAddrBits.W)
  val data   = UInt(DataBits.W)
  val mask   = UInt((DataBits/8).W)
  val wline = Bool()
  val sqPtr  = new SqPtr
}

// Store Queue
class StoreQueue(implicit p: Parameters) extends XSModule
  with HasDCacheParameters with HasCircularQueuePtrHelper with HasPerfEvents {
  val io = IO(new Bundle() {
    val hartId = Input(UInt(8.W))
    val enq = new SqEnqIO
    val brqRedirect = Flipped(ValidIO(new Redirect))
    val storeIn = Vec(StorePipelineWidth, Flipped(Valid(new LsPipelineBundle))) // store addr, data is not included
    val storeInRe = Vec(StorePipelineWidth, Input(new LsPipelineBundle())) // store more mmio and exception
    val storeDataIn = Vec(StorePipelineWidth, Flipped(Valid(new ExuOutput))) // store data, send to sq from rs
    val storeMaskIn = Vec(StorePipelineWidth, Flipped(Valid(new StoreMaskBundle))) // store mask, send to sq from rs
    val sbuffer = Vec(EnsbufferWidth, Decoupled(new DCacheWordReqWithVaddr)) // write committed store to sbuffer
    val uncacheOutstanding = Input(Bool())
    val mmioStout = DecoupledIO(new ExuOutput) // writeback uncached store
    val forward = Vec(LoadPipelineWidth, Flipped(new PipeLoadForwardQueryIO))
    val rob = Flipped(new RobLsqIO)
    val uncache = new UncacheWordIO
    // val refill = Flipped(Valid(new DCacheLineReq ))
    val exceptionAddr = new ExceptionAddrIO
    val sqempty = Output(Bool())
    val issuePtrExt = Output(new SqPtr) // used to wake up delayed load/store
    val sqFull = Output(Bool())
    val sqCancelCnt = Output(UInt(log2Up(StoreQueueSize + 1).W))
    val sqDeq = Output(UInt(log2Ceil(EnsbufferWidth + 1).W))
    val storeDataValidVec = Vec(StoreQueueSize, Output(Bool()))
  })

  println("StoreQueue: size:" + StoreQueueSize)

  // data modules
  val uop = Reg(Vec(StoreQueueSize, new MicroOp))
  // val data = Reg(Vec(StoreQueueSize, new LsqEntry))
  val dataModule = Module(new SQDataModule(
    numEntries = StoreQueueSize,
    numRead = EnsbufferWidth,
    numWrite = StorePipelineWidth,
    numForward = StorePipelineWidth
  ))
  dataModule.io := DontCare
  val paddrModule = Module(new SQAddrModule(
    dataWidth = PAddrBits,
    numEntries = StoreQueueSize,
    numRead = EnsbufferWidth,
    numWrite = StorePipelineWidth,
    numForward = StorePipelineWidth
  ))
  paddrModule.io := DontCare
  val vaddrModule = Module(new SQAddrModule(
    dataWidth = VAddrBits,
    numEntries = StoreQueueSize,
    numRead = EnsbufferWidth + 1, // sbuffer + badvaddr 1 (TODO)
    numWrite = StorePipelineWidth,
    numForward = StorePipelineWidth
  ))
  vaddrModule.io := DontCare
  val dataBuffer = Module(new DatamoduleResultBuffer(new DataBufferEntry))
  val debug_paddr = Reg(Vec(StoreQueueSize, UInt((PAddrBits).W)))
  val debug_vaddr = Reg(Vec(StoreQueueSize, UInt((VAddrBits).W)))
  val debug_data = Reg(Vec(StoreQueueSize, UInt((XLEN).W)))

  // state & misc
  val allocated = RegInit(VecInit(List.fill(StoreQueueSize)(false.B))) // sq entry has been allocated
  val addrvalid = RegInit(VecInit(List.fill(StoreQueueSize)(false.B))) // non-mmio addr is valid
  val datavalid = RegInit(VecInit(List.fill(StoreQueueSize)(false.B))) // non-mmio data is valid
  val allvalid  = VecInit((0 until StoreQueueSize).map(i => addrvalid(i) && datavalid(i))) // non-mmio data & addr is valid
  val committed = Reg(Vec(StoreQueueSize, Bool())) // inst has been committed by rob
  val pending = Reg(Vec(StoreQueueSize, Bool())) // mmio pending: inst is an mmio inst, it will not be executed until it reachs the end of rob
  val mmio = Reg(Vec(StoreQueueSize, Bool())) // mmio: inst is an mmio inst
  val atomic = Reg(Vec(StoreQueueSize, Bool()))

  // ptr
  val enqPtrExt = RegInit(VecInit((0 until io.enq.req.length).map(_.U.asTypeOf(new SqPtr))))
  val rdataPtrExt = RegInit(VecInit((0 until EnsbufferWidth).map(_.U.asTypeOf(new SqPtr))))
  val deqPtrExt = RegInit(VecInit((0 until EnsbufferWidth).map(_.U.asTypeOf(new SqPtr))))
  val cmtPtrExt = RegInit(VecInit((0 until CommitWidth).map(_.U.asTypeOf(new SqPtr))))
  val issuePtrExt = RegInit(0.U.asTypeOf(new SqPtr))
  val validCounter = RegInit(0.U(log2Ceil(LoadQueueSize + 1).W))

  val enqPtr = enqPtrExt(0).value
  val deqPtr = deqPtrExt(0).value
  val cmtPtr = cmtPtrExt(0).value

  val validCount = distanceBetween(enqPtrExt(0), deqPtrExt(0))
  val allowEnqueue = validCount <= (StoreQueueSize - StorePipelineWidth).U

  val deqMask = UIntToMask(deqPtr, StoreQueueSize)
  val enqMask = UIntToMask(enqPtr, StoreQueueSize)

  val commitCount = RegNext(io.rob.scommit)

  (0 until StoreQueueSize).map{i => {
    io.storeDataValidVec(i) := datavalid(i)
  }}

  // Read dataModule
  assert(EnsbufferWidth <= 2)
  // rdataPtrExtNext and rdataPtrExtNext+1 entry will be read from dataModule
  val rdataPtrExtNext = WireInit(Mux(dataBuffer.io.enq(1).fire(),
    VecInit(rdataPtrExt.map(_ + 2.U)),
    Mux(dataBuffer.io.enq(0).fire() || io.mmioStout.fire(),
      VecInit(rdataPtrExt.map(_ + 1.U)),
      rdataPtrExt
    )
  ))

  // deqPtrExtNext traces which inst is about to leave store queue
  //
  // io.sbuffer(i).fire() is RegNexted, as sbuffer data write takes 2 cycles.
  // Before data write finish, sbuffer is unable to provide store to load
  // forward data. As an workaround, deqPtrExt and allocated flag update 
  // is delayed so that load can get the right data from store queue.
  //
  // Modify deqPtrExtNext and io.sqDeq with care!
  val deqPtrExtNext = Mux(RegNext(io.sbuffer(1).fire()),
    VecInit(deqPtrExt.map(_ + 2.U)),
    Mux(RegNext(io.sbuffer(0).fire()) || io.mmioStout.fire(),
      VecInit(deqPtrExt.map(_ + 1.U)),
      deqPtrExt
    )
  )
  io.sqDeq := RegNext(Mux(RegNext(io.sbuffer(1).fire()), 2.U,
    Mux(RegNext(io.sbuffer(0).fire()) || io.mmioStout.fire(), 1.U, 0.U)
  ))
  assert(!RegNext(RegNext(io.sbuffer(0).fire()) && io.mmioStout.fire()))

  for (i <- 0 until EnsbufferWidth) {
    dataModule.io.raddr(i) := rdataPtrExtNext(i).value
    paddrModule.io.raddr(i) := rdataPtrExtNext(i).value
    vaddrModule.io.raddr(i) := rdataPtrExtNext(i).value
  }

  // no inst will be committed 1 cycle before tval update
  vaddrModule.io.raddr(EnsbufferWidth) := (cmtPtrExt(0) + commitCount).value

  /**
    * Enqueue at dispatch
    *
    * Currently, StoreQueue only allows enqueue when #emptyEntries > EnqWidth
    */
  io.enq.canAccept := allowEnqueue
  val canEnqueue = io.enq.req.map(_.valid)
  val enqCancel = io.enq.req.map(_.bits.robIdx.needFlush(io.brqRedirect))
  for (i <- 0 until io.enq.req.length) {
    val offset = if (i == 0) 0.U else PopCount(io.enq.needAlloc.take(i))
    val sqIdx = enqPtrExt(offset)
    val index = io.enq.req(i).bits.sqIdx.value
    when (canEnqueue(i) && !enqCancel(i)) {
      uop(index) := io.enq.req(i).bits
      // NOTE: the index will be used when replay
      uop(index).sqIdx := sqIdx
      allocated(index) := true.B
      datavalid(index) := false.B
      addrvalid(index) := false.B
      committed(index) := false.B
      pending(index) := false.B

      XSError(!io.enq.canAccept || !io.enq.lqCanAccept, s"must accept $i\n")
      XSError(index =/= sqIdx.value, s"must be the same entry $i\n")
    }
    io.enq.resp(i) := sqIdx
  }
  XSDebug(p"(ready, valid): ${io.enq.canAccept}, ${Binary(Cat(io.enq.req.map(_.valid)))}\n")

  /**
    * Update issuePtr when issue from rs
    */
  // update issuePtr
  val IssuePtrMoveStride = 4
  require(IssuePtrMoveStride >= 2)

  val issueLookupVec = (0 until IssuePtrMoveStride).map(issuePtrExt + _.U)
  val issueLookup = issueLookupVec.map(ptr => allocated(ptr.value) && addrvalid(ptr.value) && datavalid(ptr.value) && ptr =/= enqPtrExt(0))
  val nextIssuePtr = issuePtrExt + PriorityEncoder(VecInit(issueLookup.map(!_) :+ true.B))
  issuePtrExt := nextIssuePtr

  when (io.brqRedirect.valid) {
    issuePtrExt := Mux(
      isAfter(cmtPtrExt(0), deqPtrExt(0)),
      cmtPtrExt(0),
      deqPtrExtNext(0) // for mmio insts, deqPtr may be ahead of cmtPtr
    )
  }
  // send issuePtrExt to rs
  // io.issuePtrExt := cmtPtrExt(0)
  io.issuePtrExt := issuePtrExt

  /**
    * Writeback store from store units
    *
    * Most store instructions writeback to regfile in the previous cycle.
    * However,
    *   (1) For an mmio instruction with exceptions, we need to mark it as addrvalid
    * (in this way it will trigger an exception when it reaches ROB's head)
    * instead of pending to avoid sending them to lower level.
    *   (2) For an mmio instruction without exceptions, we mark it as pending.
    * When the instruction reaches ROB's head, StoreQueue sends it to uncache channel.
    * Upon receiving the response, StoreQueue writes back the instruction
    * through arbiter with store units. It will later commit as normal.
    */

  // Write addr to sq
  for (i <- 0 until StorePipelineWidth) {
    paddrModule.io.wen(i) := false.B
    vaddrModule.io.wen(i) := false.B
    dataModule.io.mask.wen(i) := false.B
    val stWbIndex = io.storeIn(i).bits.uop.sqIdx.value
    when (io.storeIn(i).fire()) {
      val addr_valid = !io.storeIn(i).bits.miss
      addrvalid(stWbIndex) := addr_valid //!io.storeIn(i).bits.mmio
      // pending(stWbIndex) := io.storeIn(i).bits.mmio

      paddrModule.io.waddr(i) := stWbIndex
      paddrModule.io.wdata(i) := io.storeIn(i).bits.paddr
      paddrModule.io.wlineflag(i) := io.storeIn(i).bits.wlineflag
      paddrModule.io.wen(i) := true.B

      vaddrModule.io.waddr(i) := stWbIndex
      vaddrModule.io.wdata(i) := io.storeIn(i).bits.vaddr
      vaddrModule.io.wlineflag(i) := io.storeIn(i).bits.wlineflag
      vaddrModule.io.wen(i) := true.B

      debug_paddr(paddrModule.io.waddr(i)) := paddrModule.io.wdata(i)

      // mmio(stWbIndex) := io.storeIn(i).bits.mmio

      uop(stWbIndex).ctrl := io.storeIn(i).bits.uop.ctrl
      uop(stWbIndex).debugInfo := io.storeIn(i).bits.uop.debugInfo
      XSInfo("store addr write to sq idx %d pc 0x%x miss:%d vaddr %x paddr %x mmio %x\n",
        io.storeIn(i).bits.uop.sqIdx.value,
        io.storeIn(i).bits.uop.cf.pc,
        io.storeIn(i).bits.miss,
        io.storeIn(i).bits.vaddr,
        io.storeIn(i).bits.paddr,
        io.storeIn(i).bits.mmio
      )
    }

    // re-replinish mmio, for pma/pmp will get mmio one cycle later
    val storeInFireReg = RegNext(io.storeIn(i).fire() && !io.storeIn(i).bits.miss)
    val stWbIndexReg = RegNext(stWbIndex)
    when (storeInFireReg) {
      pending(stWbIndexReg) := io.storeInRe(i).mmio
      mmio(stWbIndexReg) := io.storeInRe(i).mmio
      atomic(stWbIndexReg) := io.storeInRe(i).atomic
    }

    when(vaddrModule.io.wen(i)){
      debug_vaddr(vaddrModule.io.waddr(i)) := vaddrModule.io.wdata(i)
    }
  }

  // Write data to sq
  // Now store data pipeline is actually 2 stages
  for (i <- 0 until StorePipelineWidth) {
    dataModule.io.data.wen(i) := false.B
    val stWbIndex = io.storeDataIn(i).bits.uop.sqIdx.value
    // sq data write takes 2 cycles:
    // sq data write s0
    when (io.storeDataIn(i).fire()) {
      // send data write req to data module
      dataModule.io.data.waddr(i) := stWbIndex
      dataModule.io.data.wdata(i) := Mux(io.storeDataIn(i).bits.uop.ctrl.fuOpType === LSUOpType.cbo_zero,
        0.U,
        genWdata(io.storeDataIn(i).bits.data, io.storeDataIn(i).bits.uop.ctrl.fuOpType(1,0))
      )
      dataModule.io.data.wen(i) := true.B

      debug_data(dataModule.io.data.waddr(i)) := dataModule.io.data.wdata(i)

      XSInfo("store data write to sq idx %d pc 0x%x data %x -> %x\n",
        io.storeDataIn(i).bits.uop.sqIdx.value,
        io.storeDataIn(i).bits.uop.cf.pc,
        io.storeDataIn(i).bits.data,
        dataModule.io.data.wdata(i)
      )
    }
    // sq data write s1
    when (
      RegNext(io.storeDataIn(i).fire())
      // && !RegNext(io.storeDataIn(i).bits.uop).robIdx.needFlush(io.brqRedirect)
    ) {
      datavalid(RegNext(stWbIndex)) := true.B
    }
  }

  // Write mask to sq
  for (i <- 0 until StorePipelineWidth) {
    // sq mask write s0
    when (io.storeMaskIn(i).fire()) {
      // send data write req to data module
      dataModule.io.mask.waddr(i) := io.storeMaskIn(i).bits.sqIdx.value
      dataModule.io.mask.wdata(i) := io.storeMaskIn(i).bits.mask
      dataModule.io.mask.wen(i) := true.B
    }
  }

  /**
    * load forward query
    *
    * Check store queue for instructions that is older than the load.
    * The response will be valid at the next cycle after req.
    */
  // check over all lq entries and forward data from the first matched store
  for (i <- 0 until LoadPipelineWidth) {
    // Compare deqPtr (deqPtr) and forward.sqIdx, we have two cases:
    // (1) if they have the same flag, we need to check range(tail, sqIdx)
    // (2) if they have different flags, we need to check range(tail, LoadQueueSize) and range(0, sqIdx)
    // Forward1: Mux(same_flag, range(tail, sqIdx), range(tail, LoadQueueSize))
    // Forward2: Mux(same_flag, 0.U,                   range(0, sqIdx)    )
    // i.e. forward1 is the target entries with the same flag bits and forward2 otherwise
    val differentFlag = deqPtrExt(0).flag =/= io.forward(i).sqIdx.flag
    val forwardMask = io.forward(i).sqIdxMask
    // all addrvalid terms need to be checked
    val addrValidVec = WireInit(VecInit((0 until StoreQueueSize).map(i => addrvalid(i) && allocated(i))))
    val dataValidVec = WireInit(VecInit((0 until StoreQueueSize).map(i => datavalid(i))))
    val allValidVec = WireInit(VecInit((0 until StoreQueueSize).map(i => addrvalid(i) && datavalid(i) && allocated(i))))
    val canForward1 = Mux(differentFlag, ~deqMask, deqMask ^ forwardMask) & allValidVec.asUInt
    val canForward2 = Mux(differentFlag, forwardMask, 0.U(StoreQueueSize.W)) & allValidVec.asUInt
    val needForward = Mux(differentFlag, ~deqMask | forwardMask, deqMask ^ forwardMask)

    XSDebug(p"$i f1 ${Binary(canForward1)} f2 ${Binary(canForward2)} " +
      p"sqIdx ${io.forward(i).sqIdx} pa ${Hexadecimal(io.forward(i).paddr)}\n"
    )

    // do real fwd query (cam lookup in load_s1)
    dataModule.io.needForward(i)(0) := canForward1 & vaddrModule.io.forwardMmask(i).asUInt
    dataModule.io.needForward(i)(1) := canForward2 & vaddrModule.io.forwardMmask(i).asUInt

    vaddrModule.io.forwardMdata(i) := io.forward(i).vaddr
    paddrModule.io.forwardMdata(i) := io.forward(i).paddr

    // vaddr cam result does not equal to paddr cam result
    // replay needed
    // val vpmaskNotEqual = ((paddrModule.io.forwardMmask(i).asUInt ^ vaddrModule.io.forwardMmask(i).asUInt) & needForward) =/= 0.U
    // val vaddrMatchFailed = vpmaskNotEqual && io.forward(i).valid
    val vpmaskNotEqual = (
      (RegNext(paddrModule.io.forwardMmask(i).asUInt) ^ RegNext(vaddrModule.io.forwardMmask(i).asUInt)) & 
      RegNext(needForward) &
      RegNext(addrValidVec.asUInt)
    ) =/= 0.U
    val vaddrMatchFailed = vpmaskNotEqual && RegNext(io.forward(i).valid)
    when (vaddrMatchFailed) {
      XSInfo("vaddrMatchFailed: pc %x pmask %x vmask %x\n",
        RegNext(io.forward(i).uop.cf.pc),
        RegNext(needForward & paddrModule.io.forwardMmask(i).asUInt),
        RegNext(needForward & vaddrModule.io.forwardMmask(i).asUInt)
      );
    }
    XSPerfAccumulate("vaddr_match_failed", vpmaskNotEqual)
    XSPerfAccumulate("vaddr_match_really_failed", vaddrMatchFailed)

    // Fast forward mask will be generated immediately (load_s1)
    io.forward(i).forwardMaskFast := dataModule.io.forwardMaskFast(i)

    // Forward result will be generated 1 cycle later (load_s2)
    io.forward(i).forwardMask := dataModule.io.forwardMask(i)
    io.forward(i).forwardData := dataModule.io.forwardData(i)

    // If addr match, data not ready, mark it as dataInvalid
    // load_s1: generate dataInvalid in load_s1 to set fastUop
    val dataInvalidMask = (addrValidVec.asUInt & ~dataValidVec.asUInt & vaddrModule.io.forwardMmask(i).asUInt & needForward.asUInt)
    io.forward(i).dataInvalidFast := dataInvalidMask.orR
    val dataInvalidMaskReg = RegNext(dataInvalidMask)
    // load_s2
    io.forward(i).dataInvalid := RegNext(io.forward(i).dataInvalidFast)
    // check if vaddr forward mismatched
    io.forward(i).matchInvalid := vaddrMatchFailed
    val dataInvalidMaskRegWire = Wire(UInt(StoreQueueSize.W))
    dataInvalidMaskRegWire := dataInvalidMaskReg // make chisel happy
    io.forward(i).dataInvalidSqIdx := PriorityEncoder(dataInvalidMaskRegWire)
  }

  /**
    * Memory mapped IO / other uncached operations
    *
    * States:
    * (1) writeback from store units: mark as pending
    * (2) when they reach ROB's head, they can be sent to uncache channel
    * (3) response from uncache channel: mark as datavalidmask.wen
    * (4) writeback to ROB (and other units): mark as writebacked
    * (5) ROB commits the instruction: same as normal instructions
    */
  //(2) when they reach ROB's head, they can be sent to uncache channel
  val s_idle :: s_req :: s_resp :: s_wb :: s_wait :: Nil = Enum(5)
  val uncacheState = RegInit(s_idle)
  switch(uncacheState) {
    is(s_idle) {
      when(RegNext(io.rob.pendingst && pending(deqPtr) && allocated(deqPtr) && datavalid(deqPtr) && addrvalid(deqPtr))) {
        uncacheState := s_req
      }
    }
    is(s_req) {
      when (io.uncache.req.fire) {
        when (io.uncacheOutstanding) {
          uncacheState := s_wb
        } .otherwise {
          uncacheState := s_resp
        }
      }
    }
    is(s_resp) {
      when(io.uncache.resp.fire()) {
        uncacheState := s_wb
      }
    }
    is(s_wb) {
      when (io.mmioStout.fire()) {
        uncacheState := s_wait
      }
    }
    is(s_wait) {
      when(commitCount > 0.U) {
        uncacheState := s_idle // ready for next mmio
      }
    }
  }
  io.uncache.req.valid := uncacheState === s_req

  io.uncache.req.bits.cmd  := MemoryOpConstants.M_XWR
  io.uncache.req.bits.addr := paddrModule.io.rdata(0) // data(deqPtr) -> rdata(0)
  io.uncache.req.bits.data := dataModule.io.rdata(0).data
  io.uncache.req.bits.mask := dataModule.io.rdata(0).mask

  // CBO op type check can be delayed for 1 cycle,
  // as uncache op will not start in s_idle
  val cbo_mmio_addr = paddrModule.io.rdata(0) >> 2 << 2 // clear lowest 2 bits for op
  val cbo_mmio_op = 0.U //TODO
  val cbo_mmio_data = cbo_mmio_addr | cbo_mmio_op
  when(RegNext(LSUOpType.isCbo(uop(deqPtr).ctrl.fuOpType))){
    io.uncache.req.bits.addr := DontCare // TODO
    io.uncache.req.bits.data := paddrModule.io.rdata(0)
    io.uncache.req.bits.mask := DontCare // TODO
  }

  io.uncache.req.bits.id   := DontCare
  io.uncache.req.bits.instrtype   := DontCare
<<<<<<< HEAD
  io.uncache.req.bits.replayCarry := DontCare
=======
  io.uncache.req.bits.atomic := atomic(RegNext(rdataPtrExtNext(0)).value)
>>>>>>> 44b79566

  when(io.uncache.req.fire()){
    // mmio store should not be committed until uncache req is sent
    pending(deqPtr) := false.B

    XSDebug(
      p"uncache req: pc ${Hexadecimal(uop(deqPtr).cf.pc)} " +
      p"addr ${Hexadecimal(io.uncache.req.bits.addr)} " +
      p"data ${Hexadecimal(io.uncache.req.bits.data)} " +
      p"op ${Hexadecimal(io.uncache.req.bits.cmd)} " +
      p"mask ${Hexadecimal(io.uncache.req.bits.mask)}\n"
    )
  }

  // (3) response from uncache channel: mark as datavalid
  io.uncache.resp.ready := true.B

  // (4) writeback to ROB (and other units): mark as writebacked
  io.mmioStout.valid := uncacheState === s_wb
  io.mmioStout.bits.uop := uop(deqPtr)
  io.mmioStout.bits.uop.sqIdx := deqPtrExt(0)
  io.mmioStout.bits.data := dataModule.io.rdata(0).data // dataModule.io.rdata.read(deqPtr)
  io.mmioStout.bits.redirectValid := false.B
  io.mmioStout.bits.redirect := DontCare
  io.mmioStout.bits.debug.isMMIO := true.B
  io.mmioStout.bits.debug.paddr := DontCare
  io.mmioStout.bits.debug.isPerfCnt := false.B
  io.mmioStout.bits.fflags := DontCare
  io.mmioStout.bits.debug.vaddr := DontCare
  // Remove MMIO inst from store queue after MMIO request is being sent
  // That inst will be traced by uncache state machine
  when (io.mmioStout.fire()) {
    allocated(deqPtr) := false.B
  }

  /**
    * ROB commits store instructions (mark them as committed)
    *
    * (1) When store commits, mark it as committed.
    * (2) They will not be cancelled and can be sent to lower level.
    */
  XSError(uncacheState =/= s_idle && uncacheState =/= s_wait && commitCount > 0.U,
   "should not commit instruction when MMIO has not been finished\n")
  for (i <- 0 until CommitWidth) {
    when (commitCount > i.U) { // MMIO inst is not in progress
      if(i == 0){
        // MMIO inst should not update committed flag
        // Note that commit count has been delayed for 1 cycle
        when(uncacheState === s_idle){
          committed(cmtPtrExt(0).value) := true.B
        }
      } else {
        committed(cmtPtrExt(i).value) := true.B
      }
    }
  }
  cmtPtrExt := cmtPtrExt.map(_ + commitCount)

  // committed stores will not be cancelled and can be sent to lower level.
  // remove retired insts from sq, add retired store to sbuffer

  // Read data from data module
  // As store queue grows larger and larger, time needed to read data from data
  // module keeps growing higher. Now we give data read a whole cycle.

  val mmioStall = mmio(rdataPtrExt(0).value)
  for (i <- 0 until EnsbufferWidth) {
    val ptr = rdataPtrExt(i).value
    dataBuffer.io.enq(i).valid := allocated(ptr) && committed(ptr) && !mmioStall
    // Note that store data/addr should both be valid after store's commit
    assert(!dataBuffer.io.enq(i).valid || allvalid(ptr))
    dataBuffer.io.enq(i).bits.addr  := paddrModule.io.rdata(i)
    dataBuffer.io.enq(i).bits.vaddr := vaddrModule.io.rdata(i)
    dataBuffer.io.enq(i).bits.data  := dataModule.io.rdata(i).data
    dataBuffer.io.enq(i).bits.mask  := dataModule.io.rdata(i).mask
    dataBuffer.io.enq(i).bits.wline := paddrModule.io.rlineflag(i)
    dataBuffer.io.enq(i).bits.sqPtr := rdataPtrExt(i)
  }

  // Send data stored in sbufferReqBitsReg to sbuffer
  for (i <- 0 until EnsbufferWidth) {
    io.sbuffer(i).valid := dataBuffer.io.deq(i).valid
    dataBuffer.io.deq(i).ready := io.sbuffer(i).ready
    // Write line request should have all 1 mask
    assert(!(io.sbuffer(i).valid && io.sbuffer(i).bits.wline && !io.sbuffer(i).bits.mask.andR))
    io.sbuffer(i).bits.cmd   := MemoryOpConstants.M_XWR
    io.sbuffer(i).bits.addr  := dataBuffer.io.deq(i).bits.addr
    io.sbuffer(i).bits.vaddr := dataBuffer.io.deq(i).bits.vaddr
    io.sbuffer(i).bits.data  := dataBuffer.io.deq(i).bits.data
    io.sbuffer(i).bits.mask  := dataBuffer.io.deq(i).bits.mask
    io.sbuffer(i).bits.wline := dataBuffer.io.deq(i).bits.wline
    io.sbuffer(i).bits.id    := DontCare
    io.sbuffer(i).bits.instrtype    := DontCare
    io.sbuffer(i).bits.replayCarry := DontCare

    // io.sbuffer(i).fire() is RegNexted, as sbuffer data write takes 2 cycles.
    // Before data write finish, sbuffer is unable to provide store to load
    // forward data. As an workaround, deqPtrExt and allocated flag update 
    // is delayed so that load can get the right data from store queue.
    val ptr = dataBuffer.io.deq(i).bits.sqPtr.value
    when (RegNext(io.sbuffer(i).fire())) {
      allocated(RegEnable(ptr, io.sbuffer(i).fire())) := false.B
      XSDebug("sbuffer "+i+" fire: ptr %d\n", ptr)
    }
  }
  (1 until EnsbufferWidth).foreach(i => when(io.sbuffer(i).fire) { assert(io.sbuffer(i - 1).fire) })
  if (coreParams.dcacheParametersOpt.isEmpty) {
    for (i <- 0 until EnsbufferWidth) {
      val ptr = deqPtrExt(i).value
      val fakeRAM = Module(new RAMHelper(64L * 1024 * 1024 * 1024))
      fakeRAM.clk   := clock
      fakeRAM.en    := allocated(ptr) && committed(ptr) && !mmio(ptr)
      fakeRAM.rIdx  := 0.U
      fakeRAM.wIdx  := (paddrModule.io.rdata(i) - "h80000000".U) >> 3
      fakeRAM.wdata := dataModule.io.rdata(i).data
      fakeRAM.wmask := MaskExpand(dataModule.io.rdata(i).mask)
      fakeRAM.wen   := allocated(ptr) && committed(ptr) && !mmio(ptr)
    }
  }

  if (env.EnableDifftest) {
    for (i <- 0 until EnsbufferWidth) {
      val storeCommit = io.sbuffer(i).fire()
      val waddr = SignExt(io.sbuffer(i).bits.addr, 64)
      val wdata = io.sbuffer(i).bits.data & MaskExpand(io.sbuffer(i).bits.mask)
      val wmask = io.sbuffer(i).bits.mask

      val difftest = Module(new DifftestStoreEvent)
      difftest.io.clock       := clock
      difftest.io.coreid      := io.hartId
      difftest.io.index       := i.U
      difftest.io.valid       := RegNext(RegNext(storeCommit))
      difftest.io.storeAddr   := RegNext(RegNext(waddr))
      difftest.io.storeData   := RegNext(RegNext(wdata))
      difftest.io.storeMask   := RegNext(RegNext(wmask))
    }
  }

  // Read vaddr for mem exception
  io.exceptionAddr.vaddr := vaddrModule.io.rdata(EnsbufferWidth)

  // misprediction recovery / exception redirect
  // invalidate sq term using robIdx
  val needCancel = Wire(Vec(StoreQueueSize, Bool()))
  for (i <- 0 until StoreQueueSize) {
    needCancel(i) := uop(i).robIdx.needFlush(io.brqRedirect) && allocated(i) && !committed(i)
    when (needCancel(i)) {
      allocated(i) := false.B
    }
  }

  /**
    * update pointers
    */
  val lastEnqCancel = PopCount(RegNext(VecInit(canEnqueue.zip(enqCancel).map(x => x._1 && x._2))))
  val lastCycleRedirect = RegNext(io.brqRedirect.valid)
  val lastCycleCancelCount = PopCount(RegNext(needCancel))
  val enqNumber = Mux(io.enq.canAccept && io.enq.lqCanAccept, PopCount(io.enq.req.map(_.valid)), 0.U)
  when (lastCycleRedirect) {
    // we recover the pointers in the next cycle after redirect
    enqPtrExt := VecInit(enqPtrExt.map(_ - (lastCycleCancelCount + lastEnqCancel)))
  }.otherwise {
    enqPtrExt := VecInit(enqPtrExt.map(_ + enqNumber))
  }

  deqPtrExt := deqPtrExtNext
  rdataPtrExt := rdataPtrExtNext

  // val dequeueCount = Mux(io.sbuffer(1).fire(), 2.U, Mux(io.sbuffer(0).fire() || io.mmioStout.fire(), 1.U, 0.U))

  // If redirect at T0, sqCancelCnt is at T2
  io.sqCancelCnt := RegNext(lastCycleCancelCount + lastEnqCancel)

  // io.sqempty will be used by sbuffer
  // We delay it for 1 cycle for better timing
  // When sbuffer need to check if it is empty, the pipeline is blocked, which means delay io.sqempty
  // for 1 cycle will also promise that sq is empty in that cycle
  io.sqempty := RegNext(
    enqPtrExt(0).value === deqPtrExt(0).value && 
    enqPtrExt(0).flag === deqPtrExt(0).flag
  )

  // perf counter
  QueuePerf(StoreQueueSize, validCount, !allowEnqueue)
  io.sqFull := !allowEnqueue
  XSPerfAccumulate("mmioCycle", uncacheState =/= s_idle) // lq is busy dealing with uncache req
  XSPerfAccumulate("mmioCnt", io.uncache.req.fire())
  XSPerfAccumulate("mmio_wb_success", io.mmioStout.fire())
  XSPerfAccumulate("mmio_wb_blocked", io.mmioStout.valid && !io.mmioStout.ready)
  XSPerfAccumulate("validEntryCnt", distanceBetween(enqPtrExt(0), deqPtrExt(0)))
  XSPerfAccumulate("cmtEntryCnt", distanceBetween(cmtPtrExt(0), deqPtrExt(0)))
  XSPerfAccumulate("nCmtEntryCnt", distanceBetween(enqPtrExt(0), cmtPtrExt(0)))

  val perfValidCount = distanceBetween(enqPtrExt(0), deqPtrExt(0))
  val perfEvents = Seq(
    ("mmioCycle      ", uncacheState =/= s_idle),
    ("mmioCnt        ", io.uncache.req.fire()),
    ("mmio_wb_success", io.mmioStout.fire()),
    ("mmio_wb_blocked", io.mmioStout.valid && !io.mmioStout.ready),
    ("stq_1_4_valid  ", (perfValidCount < (StoreQueueSize.U/4.U))),
    ("stq_2_4_valid  ", (perfValidCount > (StoreQueueSize.U/4.U)) & (perfValidCount <= (StoreQueueSize.U/2.U))),
    ("stq_3_4_valid  ", (perfValidCount > (StoreQueueSize.U/2.U)) & (perfValidCount <= (StoreQueueSize.U*3.U/4.U))),
    ("stq_4_4_valid  ", (perfValidCount > (StoreQueueSize.U*3.U/4.U))),
  )
  generatePerfEvent()

  // debug info
  XSDebug("enqPtrExt %d:%d deqPtrExt %d:%d\n", enqPtrExt(0).flag, enqPtr, deqPtrExt(0).flag, deqPtr)

  def PrintFlag(flag: Bool, name: String): Unit = {
    when(flag) {
      XSDebug(false, true.B, name)
    }.otherwise {
      XSDebug(false, true.B, " ")
    }
  }

  for (i <- 0 until StoreQueueSize) {
    XSDebug(i + ": pc %x va %x pa %x data %x ",
      uop(i).cf.pc,
      debug_vaddr(i),
      debug_paddr(i),
      debug_data(i)
    )
    PrintFlag(allocated(i), "a")
    PrintFlag(allocated(i) && addrvalid(i), "a")
    PrintFlag(allocated(i) && datavalid(i), "d")
    PrintFlag(allocated(i) && committed(i), "c")
    PrintFlag(allocated(i) && pending(i), "p")
    PrintFlag(allocated(i) && mmio(i), "m")
    XSDebug(false, true.B, "\n")
  }

}<|MERGE_RESOLUTION|>--- conflicted
+++ resolved
@@ -494,11 +494,8 @@
 
   io.uncache.req.bits.id   := DontCare
   io.uncache.req.bits.instrtype   := DontCare
-<<<<<<< HEAD
   io.uncache.req.bits.replayCarry := DontCare
-=======
   io.uncache.req.bits.atomic := atomic(RegNext(rdataPtrExtNext(0)).value)
->>>>>>> 44b79566
 
   when(io.uncache.req.fire()){
     // mmio store should not be committed until uncache req is sent
