--- conflicted
+++ resolved
@@ -216,11 +216,8 @@
   // Write data to sq
   for (i <- 0 until StorePipelineWidth) {
     dataModule.io.data.wen(i) := false.B
-<<<<<<< HEAD
-=======
     io.roq.storeDataRoqWb(i).valid := false.B
     io.roq.storeDataRoqWb(i).bits := DontCare
->>>>>>> 22deac3a
     val stWbIndex = io.storeDataIn(i).bits.uop.sqIdx.value
     when (io.storeDataIn(i).fire()) {
       datavalid(stWbIndex) := true.B
@@ -229,12 +226,9 @@
       dataModule.io.data.wdata(i) := genWdata(io.storeDataIn(i).bits.data, io.storeDataIn(i).bits.uop.ctrl.fuOpType(1,0))
       dataModule.io.data.wen(i) := true.B
 
-<<<<<<< HEAD
-=======
       io.roq.storeDataRoqWb(i).valid := true.B
       io.roq.storeDataRoqWb(i).bits := io.storeDataIn(i).bits.uop.roqIdx
 
->>>>>>> 22deac3a
       XSInfo("store data write to sq idx %d pc 0x%x data %x -> %x\n",
         io.storeDataIn(i).bits.uop.sqIdx.value,
         io.storeDataIn(i).bits.uop.cf.pc,
