/***************************************************************************************
* Copyright (c) 2020-2021 Institute of Computing Technology, Chinese Academy of Sciences
* Copyright (c) 2020-2021 Peng Cheng Laboratory
*
* XiangShan is licensed under Mulan PSL v2.
* You can use this software according to the terms and conditions of the Mulan PSL v2.
* You may obtain a copy of Mulan PSL v2 at:
*          http://license.coscl.org.cn/MulanPSL2
*
* THIS SOFTWARE IS PROVIDED ON AN "AS IS" BASIS, WITHOUT WARRANTIES OF ANY KIND,
* EITHER EXPRESS OR IMPLIED, INCLUDING BUT NOT LIMITED TO NON-INFRINGEMENT,
* MERCHANTABILITY OR FIT FOR A PARTICULAR PURPOSE.
*
* See the Mulan PSL v2 for more details.
***************************************************************************************/

package xiangshan.mem

import chisel3._
import chisel3.util._
import difftest._
import difftest.common.DifftestMem
import org.chipsalliance.cde.config.Parameters
import utility._
import utils._
import xiangshan._
import xiangshan.cache._
import xiangshan.cache.{DCacheLineIO, DCacheWordIO, MemoryOpConstants}
import xiangshan.backend._
import xiangshan.backend.rob.{RobLsqIO, RobPtr}
import xiangshan.backend.Bundles.{DynInst, MemExuOutput}
import xiangshan.backend.decode.isa.bitfield.{Riscv32BitInst, XSInstBitFields}
import xiangshan.backend.fu.FuConfig._
import xiangshan.backend.fu.FuType
import xiangshan.ExceptionNO._

class SqPtr(implicit p: Parameters) extends CircularQueuePtr[SqPtr](
  p => p(XSCoreParamsKey).StoreQueueSize
){
}

object SqPtr {
  def apply(f: Bool, v: UInt)(implicit p: Parameters): SqPtr = {
    val ptr = Wire(new SqPtr)
    ptr.flag := f
    ptr.value := v
    ptr
  }
}

class SqEnqIO(implicit p: Parameters) extends MemBlockBundle {
  val canAccept = Output(Bool())
  val lqCanAccept = Input(Bool())
  val needAlloc = Vec(LSQEnqWidth, Input(Bool()))
  val req = Vec(LSQEnqWidth, Flipped(ValidIO(new DynInst)))
  val resp = Vec(LSQEnqWidth, Output(new SqPtr))
}

class DataBufferEntry (implicit p: Parameters)  extends DCacheBundle {
  val addr   = UInt(PAddrBits.W)
  val vaddr  = UInt(VAddrBits.W)
  val data   = UInt(VLEN.W)
  val mask   = UInt((VLEN/8).W)
  val wline = Bool()
  val sqPtr  = new SqPtr
  val prefetch = Bool()
  val vecValid = Bool()
}

class StoreExceptionBuffer(implicit p: Parameters) extends XSModule with HasCircularQueuePtrHelper {
  val io = IO(new Bundle() {
    val redirect = Flipped(ValidIO(new Redirect))
    val storeAddrIn = Vec(StorePipelineWidth * 2 + VecStorePipelineWidth, Flipped(ValidIO(new LsPipelineBundle())))
    val exceptionAddr = new ExceptionAddrIO
  })

  val req_valid = RegInit(false.B)
  val req = Reg(new LsPipelineBundle())

  // enqueue
  // S1:
  val s1_req = VecInit(io.storeAddrIn.map(_.bits))
  val s1_valid = VecInit(io.storeAddrIn.map(_.valid))

  // S2: delay 1 cycle
  val s2_req = RegNext(s1_req)
  val s2_valid = (0 until StorePipelineWidth * 2 + VecStorePipelineWidth).map(i =>
    RegNext(s1_valid(i)) &&
      !s2_req(i).uop.robIdx.needFlush(RegNext(io.redirect)) &&
      !s2_req(i).uop.robIdx.needFlush(io.redirect)
  )
  val s2_has_exception = s2_req.map(x => ExceptionNO.selectByFu(x.uop.exceptionVec, StaCfg).asUInt.orR)

  val s2_enqueue = Wire(Vec(StorePipelineWidth * 2 + VecStorePipelineWidth, Bool()))
  for (w <- 0 until StorePipelineWidth * 2 + VecStorePipelineWidth) {
    s2_enqueue(w) := s2_valid(w) && s2_has_exception(w)
  }

  when (req_valid && req.uop.robIdx.needFlush(io.redirect)) {
    req_valid := s2_enqueue.asUInt.orR
  }.elsewhen (s2_enqueue.asUInt.orR) {
    req_valid := req_valid || true.B
  }

  def selectOldest[T <: LsPipelineBundle](valid: Seq[Bool], bits: Seq[T]): (Seq[Bool], Seq[T]) = {
    assert(valid.length == bits.length)
    if (valid.length == 0 || valid.length == 1) {
      (valid, bits)
    } else if (valid.length == 2) {
      val res = Seq.fill(2)(Wire(Valid(chiselTypeOf(bits(0)))))
      for (i <- res.indices) {
        res(i).valid := valid(i)
        res(i).bits := bits(i)
      }
      val oldest = Mux(valid(0) && valid(1),
        Mux(isAfter(bits(0).uop.robIdx, bits(1).uop.robIdx) ||
          (isNotBefore(bits(0).uop.robIdx, bits(1).uop.robIdx) && bits(0).uop.uopIdx > bits(1).uop.uopIdx), res(1), res(0)),
        Mux(valid(0) && !valid(1), res(0), res(1)))
      (Seq(oldest.valid), Seq(oldest.bits))
    } else {
      val left = selectOldest(valid.take(valid.length / 2), bits.take(bits.length / 2))
      val right = selectOldest(valid.takeRight(valid.length - (valid.length / 2)), bits.takeRight(bits.length - (bits.length / 2)))
      selectOldest(left._1 ++ right._1, left._2 ++ right._2)
    }
  }

  val reqSel = selectOldest(s2_enqueue, s2_req)

  when (req_valid) {
    req := Mux(
      reqSel._1(0) && (isAfter(req.uop.robIdx, reqSel._2(0).uop.robIdx) || (isNotBefore(req.uop.robIdx, reqSel._2(0).uop.robIdx) && req.uop.uopIdx > reqSel._2(0).uop.uopIdx)),
      reqSel._2(0),
      req)
  } .elsewhen (s2_enqueue.asUInt.orR) {
    req := reqSel._2(0)
  }

  io.exceptionAddr.vaddr  := req.vaddr
  io.exceptionAddr.gpaddr := req.gpaddr
  io.exceptionAddr.vstart := req.uop.vpu.vstart
  io.exceptionAddr.vl     := req.uop.vpu.vl
}

// Store Queue
class StoreQueue(implicit p: Parameters) extends XSModule
  with HasDCacheParameters
  with HasCircularQueuePtrHelper
  with HasPerfEvents
  with HasVLSUParameters {
  val io = IO(new Bundle() {
    val hartId = Input(UInt(hartIdLen.W))
    val enq = new SqEnqIO
    val brqRedirect = Flipped(ValidIO(new Redirect))
    val vecFeedback = Vec(VecLoadPipelineWidth, Flipped(ValidIO(new FeedbackToLsqIO)))
    val storeAddrIn = Vec(StorePipelineWidth, Flipped(Valid(new LsPipelineBundle))) // store addr, data is not included
    val storeAddrInRe = Vec(StorePipelineWidth, Input(new LsPipelineBundle())) // store more mmio and exception
    val storeDataIn = Vec(StorePipelineWidth, Flipped(Valid(new MemExuOutput(isVector = true)))) // store data, send to sq from rs
    val storeMaskIn = Vec(StorePipelineWidth, Flipped(Valid(new StoreMaskBundle))) // store mask, send to sq from rs
    val sbuffer = Vec(EnsbufferWidth, Decoupled(new DCacheWordReqWithVaddrAndPfFlag)) // write committed store to sbuffer
    val sbufferVecDifftestInfo = Vec(EnsbufferWidth, Decoupled(new DynInst)) // The vector store difftest needs is, write committed store to sbuffer
    val uncacheOutstanding = Input(Bool())
    val mmioStout = DecoupledIO(new MemExuOutput) // writeback uncached store
    val vecmmioStout = DecoupledIO(new MemExuOutput(isVector = true))
    val forward = Vec(LoadPipelineWidth, Flipped(new PipeLoadForwardQueryIO))
    // TODO: scommit is only for scalar store
    val rob = Flipped(new RobLsqIO)
    val uncache = new UncacheWordIO
    // val refill = Flipped(Valid(new DCacheLineReq ))
    val exceptionAddr = new ExceptionAddrIO
    val sqEmpty = Output(Bool())
    val stAddrReadySqPtr = Output(new SqPtr)
    val stAddrReadyVec = Output(Vec(StoreQueueSize, Bool()))
    val stDataReadySqPtr = Output(new SqPtr)
    val stDataReadyVec = Output(Vec(StoreQueueSize, Bool()))
    val stIssuePtr = Output(new SqPtr)
    val sqDeqPtr = Output(new SqPtr)
    val sqFull = Output(Bool())
    val sqCancelCnt = Output(UInt(log2Up(StoreQueueSize + 1).W))
    val sqDeq = Output(UInt(log2Ceil(EnsbufferWidth + 1).W))
    val force_write = Output(Bool())
  })

  println("StoreQueue: size:" + StoreQueueSize)

  class STD_CLKGT_func extends BlackBox with HasBlackBoxResource {
   val io = IO(new Bundle {
    val TE = Input(Bool())
    val E  = Input(Bool())
    val CK = Input(Clock())
    val Q  = Output(Clock())
  })

   addResource("/STD_CLKGT_func.v")
  }
  // data modules
  val uop = Reg(Vec(StoreQueueSize, new DynInst))
  // val data = Reg(Vec(StoreQueueSize, new LsqEntry))
  val dataModule = Module(new SQDataModule(
    numEntries = StoreQueueSize,
    numRead = EnsbufferWidth,
    numWrite = StorePipelineWidth,
    numForward = LoadPipelineWidth
  ))
  dataModule.io := DontCare
  val paddrModule = Module(new SQAddrModule(
    dataWidth = PAddrBits,
    numEntries = StoreQueueSize,
    numRead = EnsbufferWidth,
    numWrite = StorePipelineWidth,
    numForward = LoadPipelineWidth
  ))
  paddrModule.io := DontCare
  val vaddrModule = Module(new SQAddrModule(
    dataWidth = VAddrBits,
    numEntries = StoreQueueSize,
    numRead = EnsbufferWidth, // sbuffer; badvaddr will be sent from exceptionBuffer
    numWrite = StorePipelineWidth,
    numForward = LoadPipelineWidth
  ))
  vaddrModule.io := DontCare
  val dataBuffer = Module(new DatamoduleResultBuffer(new DataBufferEntry))
  val difftestBuffer = if (env.EnableDifftest) Some(Module(new DatamoduleResultBuffer(new DynInst))) else None
  val exceptionBuffer = Module(new StoreExceptionBuffer)
  exceptionBuffer.io.redirect := io.brqRedirect
  exceptionBuffer.io.exceptionAddr.isStore := DontCare
  // vlsu exception!
  for (i <- 0 until VecStorePipelineWidth) {
    exceptionBuffer.io.storeAddrIn(StorePipelineWidth * 2 + i).valid               := io.vecFeedback(i).valid && io.vecFeedback(i).bits.feedback(VecFeedbacks.FLUSH) // have exception
    exceptionBuffer.io.storeAddrIn(StorePipelineWidth * 2 + i).bits                := DontCare
    exceptionBuffer.io.storeAddrIn(StorePipelineWidth * 2 + i).bits.vaddr          := io.vecFeedback(i).bits.vaddr
    exceptionBuffer.io.storeAddrIn(StorePipelineWidth * 2 + i).bits.uop.uopIdx     := io.vecFeedback(i).bits.uopidx
    exceptionBuffer.io.storeAddrIn(StorePipelineWidth * 2 + i).bits.uop.robIdx     := io.vecFeedback(i).bits.robidx
    exceptionBuffer.io.storeAddrIn(StorePipelineWidth * 2 + i).bits.uop.vpu.vstart := io.vecFeedback(i).bits.vstart
    exceptionBuffer.io.storeAddrIn(StorePipelineWidth * 2 + i).bits.uop.vpu.vl     := io.vecFeedback(i).bits.vl
    exceptionBuffer.io.storeAddrIn(StorePipelineWidth * 2 + i).bits.uop.exceptionVec     := io.vecFeedback(i).bits.exceptionVec
  }


  val debug_paddr = Reg(Vec(StoreQueueSize, UInt((PAddrBits).W)))
  val debug_vaddr = Reg(Vec(StoreQueueSize, UInt((VAddrBits).W)))
  val debug_data = Reg(Vec(StoreQueueSize, UInt((XLEN).W)))

  // state & misc
  val allocated = RegInit(VecInit(List.fill(StoreQueueSize)(false.B))) // sq entry has been allocated
  val addrvalid = RegInit(VecInit(List.fill(StoreQueueSize)(false.B))) // non-mmio addr is valid
  val datavalid = RegInit(VecInit(List.fill(StoreQueueSize)(false.B))) // non-mmio data is valid
  val allvalid  = VecInit((0 until StoreQueueSize).map(i => addrvalid(i) && datavalid(i))) // non-mmio data & addr is valid
  val committed = RegInit(VecInit(List.fill(StoreQueueSize)(false.B))) // inst has been committed by rob
  val pending = RegInit(VecInit(List.fill(StoreQueueSize)(false.B))) // mmio pending: inst is an mmio inst, it will not be executed until it reachs the end of rob
  val mmio = RegInit(VecInit(List.fill(StoreQueueSize)(false.B))) // mmio: inst is an mmio inst
  val atomic = RegInit(VecInit(List.fill(StoreQueueSize)(false.B)))
  val prefetch = RegInit(VecInit(List.fill(StoreQueueSize)(false.B))) // need prefetch when committing this store to sbuffer?
  val isVec = RegInit(VecInit(List.fill(StoreQueueSize)(false.B))) // vector store instruction
  //val vec_lastuop = Reg(Vec(StoreQueueSize, Bool())) // last uop of vector store instruction
  val vecMbCommit = RegInit(VecInit(List.fill(StoreQueueSize)(false.B))) // vector store committed from merge buffer to rob
  val vecDataValid = RegInit(VecInit(List.fill(StoreQueueSize)(false.B))) // vector store need write to sbuffer
  // val vec_robCommit = Reg(Vec(StoreQueueSize, Bool())) // vector store committed by rob
  // val vec_secondInv = RegInit(VecInit(List.fill(StoreQueueSize)(false.B))) // Vector unit-stride, second entry is invalid

  // ptr
  val enqPtrExt = RegInit(VecInit((0 until io.enq.req.length).map(_.U.asTypeOf(new SqPtr))))
  val rdataPtrExt = RegInit(VecInit((0 until EnsbufferWidth).map(_.U.asTypeOf(new SqPtr))))
  val deqPtrExt = RegInit(VecInit((0 until EnsbufferWidth).map(_.U.asTypeOf(new SqPtr))))
  val cmtPtrExt = RegInit(VecInit((0 until CommitWidth).map(_.U.asTypeOf(new SqPtr))))
  val addrReadyPtrExt = RegInit(0.U.asTypeOf(new SqPtr))
  val dataReadyPtrExt = RegInit(0.U.asTypeOf(new SqPtr))

  val enqPtr = enqPtrExt(0).value
  val deqPtr = deqPtrExt(0).value
  val cmtPtr = cmtPtrExt(0).value

  val validCount = distanceBetween(enqPtrExt(0), deqPtrExt(0))
  val allowEnqueue = validCount <= (StoreQueueSize - LSQStEnqWidth).U

  val deqMask = UIntToMask(deqPtr, StoreQueueSize)
  val enqMask = UIntToMask(enqPtr, StoreQueueSize)

<<<<<<< HEAD
  val commitCount = GatedRegNext(io.rob.scommit)
=======
  // TODO: count commit numbers for scalar / vector store separately
  val scalarCommitCount = RegInit(0.U(log2Ceil(StoreQueueSize + 1).W))
  val scalarCommitted = WireInit(0.U(log2Ceil(CommitWidth + 1).W))
  val vecCommitted = WireInit(0.U(log2Ceil(CommitWidth + 1).W))
  val commitCount = WireInit(0.U(log2Ceil(CommitWidth + 1).W))
  val scommit = RegNext(io.rob.scommit)

  scalarCommitCount := scalarCommitCount + scommit - scalarCommitted
>>>>>>> 2b16f0c2

  // store can be committed by ROB
  io.rob.mmio := DontCare
  io.rob.uop := DontCare

  // Read dataModule
  assert(EnsbufferWidth <= 2)
  // rdataPtrExtNext and rdataPtrExtNext+1 entry will be read from dataModule
  val rdataPtrExtNext = WireInit(Mux(dataBuffer.io.enq(1).fire,
    VecInit(rdataPtrExt.map(_ + 2.U)),
    Mux(dataBuffer.io.enq(0).fire || io.mmioStout.fire || io.vecmmioStout.fire,
      VecInit(rdataPtrExt.map(_ + 1.U)),
      rdataPtrExt
    )
  ))

  // deqPtrExtNext traces which inst is about to leave store queue
  //
  // io.sbuffer(i).fire is RegNexted, as sbuffer data write takes 2 cycles.
  // Before data write finish, sbuffer is unable to provide store to load
  // forward data. As an workaround, deqPtrExt and allocated flag update
  // is delayed so that load can get the right data from store queue.
  //
  // Modify deqPtrExtNext and io.sqDeq with care!
  val deqPtrExtNext = Mux(RegNext(io.sbuffer(1).fire),
    VecInit(deqPtrExt.map(_ + 2.U)),
    Mux((RegNext(io.sbuffer(0).fire)) || io.mmioStout.fire || io.vecmmioStout.fire,
      VecInit(deqPtrExt.map(_ + 1.U)),
      deqPtrExt
    )
  )
  io.sqDeq := RegNext(Mux(RegNext(io.sbuffer(1).fire), 2.U,
    Mux((RegNext(io.sbuffer(0).fire)) || io.mmioStout.fire || io.vecmmioStout.fire, 1.U, 0.U)
  ))
  assert(!RegNext(RegNext(io.sbuffer(0).fire) && (io.mmioStout.fire || io.vecmmioStout.fire)))

  for (i <- 0 until EnsbufferWidth) {
    dataModule.io.raddr(i) := rdataPtrExtNext(i).value
    paddrModule.io.raddr(i) := rdataPtrExtNext(i).value
    vaddrModule.io.raddr(i) := rdataPtrExtNext(i).value
  }

  /**
    * Enqueue at dispatch
    *
    * Currently, StoreQueue only allows enqueue when #emptyEntries > EnqWidth
    */
  io.enq.canAccept := allowEnqueue
  val canEnqueue = io.enq.req.map(_.valid)
  val enqCancel = io.enq.req.map(_.bits.robIdx.needFlush(io.brqRedirect))
  val vStoreFlow = io.enq.req.map(_.bits.numLsElem)
  val validVStoreFlow = vStoreFlow.zipWithIndex.map{case (vLoadFlowNumItem, index) => Mux(!RegNext(io.brqRedirect.valid) && io.enq.canAccept && io.enq.lqCanAccept && canEnqueue(index), vLoadFlowNumItem, 0.U)}
  val validVStoreOffset = vStoreFlow.zip(io.enq.needAlloc).map{case (flow, needAllocItem) => Mux(needAllocItem, flow, 0.U)}
  val validVStoreOffsetRShift = 0.U +: validVStoreOffset.take(vStoreFlow.length - 1)

  for (i <- 0 until io.enq.req.length) {
    val sqIdx = enqPtrExt(0) + validVStoreOffsetRShift.take(i + 1).reduce(_ + _)
    val index = io.enq.req(i).bits.sqIdx
    val enqInstr = io.enq.req(i).bits.instr.asTypeOf(new XSInstBitFields)
    when (canEnqueue(i) && !enqCancel(i)) {
      for (j <- 0 until VecMemDispatchMaxNumber) {
        when (j.U < validVStoreOffset(i)) {
          uop((index + j.U).value) := io.enq.req(i).bits
          // NOTE: the index will be used when replay
          uop((index + j.U).value).sqIdx := sqIdx + j.U
          allocated((index + j.U).value) := true.B
          datavalid((index + j.U).value) := false.B
          addrvalid((index + j.U).value) := false.B
          committed((index + j.U).value) := false.B
          pending((index + j.U).value) := false.B
          prefetch((index + j.U).value) := false.B
          mmio((index + j.U).value) := false.B
          isVec((index + j.U).value) := enqInstr.isVecStore // check vector store by the encoding of inst
          vecMbCommit((index + j.U).value) := false.B
          vecDataValid((index + j.U).value) := false.B
          XSError(!io.enq.canAccept || !io.enq.lqCanAccept, s"must accept $i\n")
          XSError(index.value =/= sqIdx.value, s"must be the same entry $i\n")
        }
      }
    }
    io.enq.resp(i) := sqIdx
  }
  XSDebug(p"(ready, valid): ${io.enq.canAccept}, ${Binary(Cat(io.enq.req.map(_.valid)))}\n")

  /**
    * Update addr/dataReadyPtr when issue from rs
    */
  // update issuePtr
  val IssuePtrMoveStride = 4
  require(IssuePtrMoveStride >= 2)

  val addrReadyLookupVec = (0 until IssuePtrMoveStride).map(addrReadyPtrExt + _.U)
  val addrReadyLookup = addrReadyLookupVec.map(ptr => allocated(ptr.value) &&
   (mmio(ptr.value) || addrvalid(ptr.value) || vecMbCommit(ptr.value))
    && ptr =/= enqPtrExt(0))
  val nextAddrReadyPtr = addrReadyPtrExt + PriorityEncoder(VecInit(addrReadyLookup.map(!_) :+ true.B))
  addrReadyPtrExt := nextAddrReadyPtr

  val stAddrReadyVecReg = Wire(Vec(StoreQueueSize, Bool()))
  (0 until StoreQueueSize).map(i => {
<<<<<<< HEAD
    stAddrReadyVecReg(i) := (allocated(i) && (mmio(i) || datavalid(i)))
=======
    io.stAddrReadyVec(i) := RegNext(allocated(i) && (mmio(i) || addrvalid(i) || (isVec(i) && vecMbCommit(i))))
>>>>>>> 2b16f0c2
  })
  io.stAddrReadyVec := GatedValidRegNext(stAddrReadyVecReg)

  when (io.brqRedirect.valid) {
    addrReadyPtrExt := Mux(
      isAfter(cmtPtrExt(0), deqPtrExt(0)),
      cmtPtrExt(0),
      deqPtrExtNext(0) // for mmio insts, deqPtr may be ahead of cmtPtr
    )
  }

  io.stAddrReadySqPtr := addrReadyPtrExt

  // update
  val dataReadyLookupVec = (0 until IssuePtrMoveStride).map(dataReadyPtrExt + _.U)
  val dataReadyLookup = dataReadyLookupVec.map(ptr => allocated(ptr.value) &&
   (mmio(ptr.value) || datavalid(ptr.value) || vecMbCommit(ptr.value))
    && ptr =/= enqPtrExt(0))
  val nextDataReadyPtr = dataReadyPtrExt + PriorityEncoder(VecInit(dataReadyLookup.map(!_) :+ true.B))
  dataReadyPtrExt := nextDataReadyPtr

  val stDataReadyVecReg = Wire(Vec(StoreQueueSize, Bool()))
  (0 until StoreQueueSize).map(i => {
<<<<<<< HEAD
    stDataReadyVecReg(i) := (allocated(i) && (mmio(i) || datavalid(i)))
=======
    io.stDataReadyVec(i) := RegNext(allocated(i) && (mmio(i) || datavalid(i) || (isVec(i) && vecMbCommit(i))))
>>>>>>> 2b16f0c2
  })
  io.stDataReadyVec := GatedValidRegNext(stDataReadyVecReg)

  when (io.brqRedirect.valid) {
    dataReadyPtrExt := Mux(
      isAfter(cmtPtrExt(0), deqPtrExt(0)),
      cmtPtrExt(0),
      deqPtrExtNext(0) // for mmio insts, deqPtr may be ahead of cmtPtr
    )
  }

  io.stDataReadySqPtr := dataReadyPtrExt
  io.stIssuePtr := enqPtrExt(0)
  io.sqDeqPtr := deqPtrExt(0)

  /**
    * Writeback store from store units
    *
    * Most store instructions writeback to regfile in the previous cycle.
    * However,
    *   (1) For an mmio instruction with exceptions, we need to mark it as addrvalid
    * (in this way it will trigger an exception when it reaches ROB's head)
    * instead of pending to avoid sending them to lower level.
    *   (2) For an mmio instruction without exceptions, we mark it as pending.
    * When the instruction reaches ROB's head, StoreQueue sends it to uncache channel.
    * Upon receiving the response, StoreQueue writes back the instruction
    * through arbiter with store units. It will later commit as normal.
    */

  // Write addr to sq
  for (i <- 0 until StorePipelineWidth) {
    paddrModule.io.wen(i) := false.B
    vaddrModule.io.wen(i) := false.B
    dataModule.io.mask.wen(i) := false.B
    val stWbIndex = io.storeAddrIn(i).bits.uop.sqIdx.value
    exceptionBuffer.io.storeAddrIn(i).valid := io.storeAddrIn(i).fire && !io.storeAddrIn(i).bits.miss && !io.storeAddrIn(i).bits.isvec
    exceptionBuffer.io.storeAddrIn(i).bits := io.storeAddrIn(i).bits
    // will re-enter exceptionbuffer at store_s2
    exceptionBuffer.io.storeAddrIn(StorePipelineWidth + i).valid := false.B
    exceptionBuffer.io.storeAddrIn(StorePipelineWidth + i).bits := 0.U.asTypeOf(new LsPipelineBundle)

    when (io.storeAddrIn(i).fire) {
      val addr_valid = !io.storeAddrIn(i).bits.miss
      addrvalid(stWbIndex) := addr_valid //!io.storeAddrIn(i).bits.mmio
      // pending(stWbIndex) := io.storeAddrIn(i).bits.mmio

      paddrModule.io.waddr(i) := stWbIndex
      paddrModule.io.wdata(i) := io.storeAddrIn(i).bits.paddr
      paddrModule.io.wmask(i) := io.storeAddrIn(i).bits.mask
      paddrModule.io.wlineflag(i) := io.storeAddrIn(i).bits.wlineflag
      paddrModule.io.wen(i) := true.B

      vaddrModule.io.waddr(i) := stWbIndex
      vaddrModule.io.wdata(i) := io.storeAddrIn(i).bits.vaddr
      vaddrModule.io.wmask(i) := io.storeAddrIn(i).bits.mask
      vaddrModule.io.wlineflag(i) := io.storeAddrIn(i).bits.wlineflag
      vaddrModule.io.wen(i) := true.B

      debug_paddr(paddrModule.io.waddr(i)) := paddrModule.io.wdata(i)

      // mmio(stWbIndex) := io.storeAddrIn(i).bits.mmio

      uop(stWbIndex) := io.storeAddrIn(i).bits.uop
      uop(stWbIndex).debugInfo := io.storeAddrIn(i).bits.uop.debugInfo

      vecDataValid(stWbIndex) := io.storeAddrIn(i).bits.isvec

      XSInfo("store addr write to sq idx %d pc 0x%x miss:%d vaddr %x paddr %x mmio %x isvec %x\n",
        io.storeAddrIn(i).bits.uop.sqIdx.value,
        io.storeAddrIn(i).bits.uop.pc,
        io.storeAddrIn(i).bits.miss,
        io.storeAddrIn(i).bits.vaddr,
        io.storeAddrIn(i).bits.paddr,
        io.storeAddrIn(i).bits.mmio,
        io.storeAddrIn(i).bits.isvec
      )
    }

    // re-replinish mmio, for pma/pmp will get mmio one cycle later
    val storeAddrInFireReg = RegNext(io.storeAddrIn(i).fire && !io.storeAddrIn(i).bits.miss)
    //val stWbIndexReg = RegNext(stWbIndex)
    val stWbIndexReg = RegEnable(stWbIndex, io.storeAddrIn(i).fire)
    when (storeAddrInFireReg) {
      pending(stWbIndexReg) := io.storeAddrInRe(i).mmio
      mmio(stWbIndexReg) := io.storeAddrInRe(i).mmio
      atomic(stWbIndexReg) := io.storeAddrInRe(i).atomic
    }
    // dcache miss info (one cycle later than storeIn)
    // if dcache report a miss in sta pipeline, this store will trigger a prefetch when committing to sbuffer (if EnableAtCommitMissTrigger)
    when (storeAddrInFireReg) {
      prefetch(stWbIndexReg) := io.storeAddrInRe(i).miss
    }
    // enter exceptionbuffer again
    when (storeAddrInFireReg) {
      exceptionBuffer.io.storeAddrIn(StorePipelineWidth + i).valid := io.storeAddrInRe(i).af
      exceptionBuffer.io.storeAddrIn(StorePipelineWidth + i).bits := RegEnable(io.storeAddrIn(i).bits, io.storeAddrIn(i).fire && !io.storeAddrIn(i).bits.miss)
      exceptionBuffer.io.storeAddrIn(StorePipelineWidth + i).bits.uop.exceptionVec(storeAccessFault) := io.storeAddrInRe(i).af
    }

    when(vaddrModule.io.wen(i)){
      debug_vaddr(vaddrModule.io.waddr(i)) := vaddrModule.io.wdata(i)
    }
  }

  // Write data to sq
  // Now store data pipeline is actually 2 stages
  for (i <- 0 until StorePipelineWidth) {
    dataModule.io.data.wen(i) := false.B
    val stWbIndex = io.storeDataIn(i).bits.uop.sqIdx.value
    val isVec     = FuType.isVStore(io.storeDataIn(i).bits.uop.fuType)
    // sq data write takes 2 cycles:
    // sq data write s0
    when (io.storeDataIn(i).fire) {
      // send data write req to data module
      dataModule.io.data.waddr(i) := stWbIndex
      dataModule.io.data.wdata(i) := Mux(io.storeDataIn(i).bits.uop.fuOpType === LSUOpType.cbo_zero,
        0.U,
        Mux(isVec,
          io.storeDataIn(i).bits.data,
          genVWdata(io.storeDataIn(i).bits.data, io.storeDataIn(i).bits.uop.fuOpType(2,0)))
      )
      dataModule.io.data.wen(i) := true.B

      debug_data(dataModule.io.data.waddr(i)) := dataModule.io.data.wdata(i)

      XSInfo("store data write to sq idx %d pc 0x%x data %x -> %x\n",
        io.storeDataIn(i).bits.uop.sqIdx.value,
        io.storeDataIn(i).bits.uop.pc,
        io.storeDataIn(i).bits.data,
        dataModule.io.data.wdata(i)
      )
    }
    // sq data write s1
    when (
      RegNext(io.storeDataIn(i).fire)
      // && !RegNext(io.storeDataIn(i).bits.uop).robIdx.needFlush(io.brqRedirect)
    ) {
      datavalid(RegEnable(stWbIndex, io.storeDataIn(i).fire)) := true.B
    }
  }

  // Write mask to sq
  for (i <- 0 until StorePipelineWidth) {
    // sq mask write s0
    when (io.storeMaskIn(i).fire) {
      // send data write req to data module
      dataModule.io.mask.waddr(i) := io.storeMaskIn(i).bits.sqIdx.value
      dataModule.io.mask.wdata(i) := io.storeMaskIn(i).bits.mask
      dataModule.io.mask.wen(i) := true.B
    }
  }

  /**
    * load forward query
    *
    * Check store queue for instructions that is older than the load.
    * The response will be valid at the next cycle after req.
    */
  // check over all lq entries and forward data from the first matched store
  for (i <- 0 until LoadPipelineWidth) {
    // Compare deqPtr (deqPtr) and forward.sqIdx, we have two cases:
    // (1) if they have the same flag, we need to check range(tail, sqIdx)
    // (2) if they have different flags, we need to check range(tail, VirtualLoadQueueSize) and range(0, sqIdx)
    // Forward1: Mux(same_flag, range(tail, sqIdx), range(tail, VirtualLoadQueueSize))
    // Forward2: Mux(same_flag, 0.U,                   range(0, sqIdx)    )
    // i.e. forward1 is the target entries with the same flag bits and forward2 otherwise
    val differentFlag = deqPtrExt(0).flag =/= io.forward(i).sqIdx.flag
    val forwardMask = io.forward(i).sqIdxMask
    // all addrvalid terms need to be checked
    // Real Vaild: all scalar stores, and vector store with (!inactive && !secondInvalid)
    val addrRealValidVec = WireInit(VecInit((0 until StoreQueueSize).map(j => addrvalid(j) && allocated(j))))
    // vector store will consider all inactive || secondInvalid flows as valid
    val addrValidVec = WireInit(VecInit((0 until StoreQueueSize).map(j => addrvalid(j) && allocated(j))))
    val dataValidVec = WireInit(VecInit((0 until StoreQueueSize).map(j => datavalid(j))))
    val allValidVec  = WireInit(VecInit((0 until StoreQueueSize).map(j => addrvalid(j) && datavalid(j) && allocated(j))))

    val lfstEnable = Constantin.createRecord("LFSTEnable", LFSTEnable)
    val storeSetHitVec = Mux(lfstEnable,
      WireInit(VecInit((0 until StoreQueueSize).map(j => io.forward(i).uop.loadWaitBit && uop(j).robIdx === io.forward(i).uop.waitForRobIdx))),
      WireInit(VecInit((0 until StoreQueueSize).map(j => uop(j).storeSetHit && uop(j).ssid === io.forward(i).uop.ssid)))
    )

    val forwardMask1 = Mux(differentFlag, ~deqMask, deqMask ^ forwardMask)
    val forwardMask2 = Mux(differentFlag, forwardMask, 0.U(StoreQueueSize.W))
    val canForward1 = forwardMask1 & allValidVec.asUInt
    val canForward2 = forwardMask2 & allValidVec.asUInt
    val needForward = Mux(differentFlag, ~deqMask | forwardMask, deqMask ^ forwardMask)

    XSDebug(p"$i f1 ${Binary(canForward1)} f2 ${Binary(canForward2)} " +
      p"sqIdx ${io.forward(i).sqIdx} pa ${Hexadecimal(io.forward(i).paddr)}\n"
    )

    // do real fwd query (cam lookup in load_s1)
    dataModule.io.needForward(i)(0) := canForward1 & vaddrModule.io.forwardMmask(i).asUInt
    dataModule.io.needForward(i)(1) := canForward2 & vaddrModule.io.forwardMmask(i).asUInt

    vaddrModule.io.forwardMdata(i) := io.forward(i).vaddr
    vaddrModule.io.forwardDataMask(i) := io.forward(i).mask
    paddrModule.io.forwardMdata(i) := io.forward(i).paddr
    paddrModule.io.forwardDataMask(i) := io.forward(i).mask

    // vaddr cam result does not equal to paddr cam result
    // replay needed
    // val vpmaskNotEqual = ((paddrModule.io.forwardMmask(i).asUInt ^ vaddrModule.io.forwardMmask(i).asUInt) & needForward) =/= 0.U
    // val vaddrMatchFailed = vpmaskNotEqual && io.forward(i).valid
    val vpmaskNotEqual = (
      (RegEnable(paddrModule.io.forwardMmask(i).asUInt, io.forward(i).valid) ^ RegEnable(vaddrModule.io.forwardMmask(i).asUInt, io.forward(i).valid)) &
      RegNext(needForward) &
<<<<<<< HEAD
      GatedRegNext(addrValidVec.asUInt)
=======
      RegNext(addrRealValidVec.asUInt)
>>>>>>> 2b16f0c2
    ) =/= 0.U
    val vaddrMatchFailed = vpmaskNotEqual && RegNext(io.forward(i).valid)
    when (vaddrMatchFailed) {
      XSInfo("vaddrMatchFailed: pc %x pmask %x vmask %x\n",
        RegEnable(io.forward(i).uop.pc, io.forward(i).valid),
        RegEnable(needForward & paddrModule.io.forwardMmask(i).asUInt, io.forward(i).valid),
        RegEnable(needForward & vaddrModule.io.forwardMmask(i).asUInt, io.forward(i).valid)
      );
    }
    XSPerfAccumulate("vaddr_match_failed", vpmaskNotEqual)
    XSPerfAccumulate("vaddr_match_really_failed", vaddrMatchFailed)

    // Fast forward mask will be generated immediately (load_s1)
    io.forward(i).forwardMaskFast := dataModule.io.forwardMaskFast(i)

    // Forward result will be generated 1 cycle later (load_s2)
    io.forward(i).forwardMask := dataModule.io.forwardMask(i)
    io.forward(i).forwardData := dataModule.io.forwardData(i)
    // If addr match, data not ready, mark it as dataInvalid
    // load_s1: generate dataInvalid in load_s1 to set fastUop
    val dataInvalidMask1 = (addrValidVec.asUInt & ~dataValidVec.asUInt & vaddrModule.io.forwardMmask(i).asUInt & forwardMask1.asUInt)
    val dataInvalidMask2 = (addrValidVec.asUInt & ~dataValidVec.asUInt & vaddrModule.io.forwardMmask(i).asUInt & forwardMask2.asUInt)
    val dataInvalidMask = dataInvalidMask1 | dataInvalidMask2
    io.forward(i).dataInvalidFast := dataInvalidMask.orR

    // make chisel happy
    val dataInvalidMask1Reg = Wire(UInt(StoreQueueSize.W))
    dataInvalidMask1Reg := GatedRegNext(dataInvalidMask1)
    // make chisel happy
    val dataInvalidMask2Reg = Wire(UInt(StoreQueueSize.W))
    dataInvalidMask2Reg := GatedRegNext(dataInvalidMask2)
    val dataInvalidMaskReg = dataInvalidMask1Reg | dataInvalidMask2Reg

    // If SSID match, address not ready, mark it as addrInvalid
    // load_s2: generate addrInvalid
    val addrInvalidMask1 = (~addrValidVec.asUInt & storeSetHitVec.asUInt & forwardMask1.asUInt)
    val addrInvalidMask2 = (~addrValidVec.asUInt & storeSetHitVec.asUInt & forwardMask2.asUInt)
    // make chisel happy
    val addrInvalidMask1Reg = Wire(UInt(StoreQueueSize.W))
    addrInvalidMask1Reg := GatedRegNext(addrInvalidMask1)
    // make chisel happy
    val addrInvalidMask2Reg = Wire(UInt(StoreQueueSize.W))
    addrInvalidMask2Reg := GatedRegNext(addrInvalidMask2)
    val addrInvalidMaskReg = addrInvalidMask1Reg | addrInvalidMask2Reg

    // load_s2
    io.forward(i).dataInvalid := RegNext(io.forward(i).dataInvalidFast)
    // check if vaddr forward mismatched
    io.forward(i).matchInvalid := vaddrMatchFailed

    // data invalid sq index
    // check whether false fail
    // check flag
    val s2_differentFlag = RegNext(differentFlag)
    val s2_enqPtrExt = RegNext(enqPtrExt(0))
    val s2_deqPtrExt = RegNext(deqPtrExt(0))

    // addr invalid sq index
    // make chisel happy
    val addrInvalidMaskRegWire = Wire(UInt(StoreQueueSize.W))
    addrInvalidMaskRegWire := addrInvalidMaskReg
    val addrInvalidFlag = addrInvalidMaskRegWire.orR
    val hasInvalidAddr = (~addrValidVec.asUInt & needForward).orR

    val addrInvalidSqIdx1 = OHToUInt(Reverse(PriorityEncoderOH(Reverse(addrInvalidMask1Reg))))
    val addrInvalidSqIdx2 = OHToUInt(Reverse(PriorityEncoderOH(Reverse(addrInvalidMask2Reg))))
    val addrInvalidSqIdx = Mux(addrInvalidMask2Reg.orR, addrInvalidSqIdx2, addrInvalidSqIdx1)

    // store-set content management
    //                +-----------------------+
    //                | Search a SSID for the |
    //                |    load operation     |
    //                +-----------------------+
    //                           |
    //                           V
    //                 +-------------------+
    //                 | load wait strict? |
    //                 +-------------------+
    //                           |
    //                           V
    //               +----------------------+
    //            Set|                      |Clean
    //               V                      V
    //  +------------------------+   +------------------------------+
    //  | Waiting for all older  |   | Wait until the corresponding |
    //  |   stores operations    |   | older store operations       |
    //  +------------------------+   +------------------------------+



    when (RegEnable(io.forward(i).uop.loadWaitStrict, io.forward(i).valid)) {
      io.forward(i).addrInvalidSqIdx := RegEnable((io.forward(i).uop.sqIdx - 1.U), io.forward(i).valid)
    } .elsewhen (addrInvalidFlag) {
      io.forward(i).addrInvalidSqIdx.flag := Mux(!s2_differentFlag || addrInvalidSqIdx >= s2_deqPtrExt.value, s2_deqPtrExt.flag, s2_enqPtrExt.flag)
      io.forward(i).addrInvalidSqIdx.value := addrInvalidSqIdx
    } .otherwise {
      // may be store inst has been written to sbuffer already.
      io.forward(i).addrInvalidSqIdx := RegEnable(io.forward(i).uop.sqIdx, io.forward(i).valid)
    }
    io.forward(i).addrInvalid := Mux(RegEnable(io.forward(i).uop.loadWaitStrict, io.forward(i).valid), RegNext(hasInvalidAddr), addrInvalidFlag)

    // data invalid sq index
    // make chisel happy
    val dataInvalidMaskRegWire = Wire(UInt(StoreQueueSize.W))
    dataInvalidMaskRegWire := dataInvalidMaskReg
    val dataInvalidFlag = dataInvalidMaskRegWire.orR

    val dataInvalidSqIdx1 = OHToUInt(Reverse(PriorityEncoderOH(Reverse(dataInvalidMask1Reg))))
    val dataInvalidSqIdx2 = OHToUInt(Reverse(PriorityEncoderOH(Reverse(dataInvalidMask2Reg))))
    val dataInvalidSqIdx = Mux(dataInvalidMask2Reg.orR, dataInvalidSqIdx2, dataInvalidSqIdx1)

    when (dataInvalidFlag) {
      io.forward(i).dataInvalidSqIdx.flag := Mux(!s2_differentFlag || dataInvalidSqIdx >= s2_deqPtrExt.value, s2_deqPtrExt.flag, s2_enqPtrExt.flag)
      io.forward(i).dataInvalidSqIdx.value := dataInvalidSqIdx
    } .otherwise {
      // may be store inst has been written to sbuffer already.
      io.forward(i).dataInvalidSqIdx := RegEnable(io.forward(i).uop.sqIdx, io.forward(i).valid)
    }
  }
  val storeMaskIn_valid = Wire(Vec(StorePipelineWidth, Bool()))
  storeMaskIn_valid := (0 until StorePipelineWidth).map{ i => io.storeMaskIn(i).valid}
  val storeDataIn_valid = Wire(Vec(StorePipelineWidth, Bool()))
  storeDataIn_valid := (0 until StorePipelineWidth).map{ i => io.storeDataIn(i).valid}
  val storeAddrIn_valid = Wire(Vec(StorePipelineWidth, Bool()))
  storeAddrIn_valid := (0 until StorePipelineWidth).map{ i => io.storeAddrIn(i).valid}
  val allocated_reg = RegInit(VecInit(List.fill(StoreQueueSize)(false.B)))
  allocated_reg := allocated 
  val forward_valid = Wire(Vec(LoadPipelineWidth, Bool()))
  forward_valid := (0 until LoadPipelineWidth).map{ i => io.forward(i).valid}
  val clkGate_dataModule = Module(new STD_CLKGT_func)
    clkGate_dataModule.io.TE := false.B
    clkGate_dataModule.io.E := storeMaskIn_valid.asUInt.orR || storeDataIn_valid.asUInt.orR || allocated.asUInt.orR || allocated_reg.asUInt.orR || forward_valid.asUInt.orR
    clkGate_dataModule.io.CK := clock
  val gate_clock_dataModule = clkGate_dataModule.io.Q
  dataModule.clock := gate_clock_dataModule 

  val clkGate_addrModule = Module(new STD_CLKGT_func)
    clkGate_addrModule.io.TE := false.B
    clkGate_addrModule.io.E := storeAddrIn_valid.asUInt.orR || allocated.asUInt.orR || forward_valid.asUInt.orR
    clkGate_addrModule.io.CK := clock
  val gate_clock_addrModule = clkGate_addrModule.io.Q
  paddrModule.clock := gate_clock_addrModule
  vaddrModule.clock := gate_clock_addrModule

  /**
    * Memory mapped IO / other uncached operations
    *
    * States:
    * (1) writeback from store units: mark as pending
    * (2) when they reach ROB's head, they can be sent to uncache channel
    * (3) response from uncache channel: mark as datavalidmask.wen
    * (4) writeback to ROB (and other units): mark as writebacked
    * (5) ROB commits the instruction: same as normal instructions
    */
  //(2) when they reach ROB's head, they can be sent to uncache channel
  // TODO: CAN NOT deal with vector mmio now!
  val s_idle :: s_req :: s_resp :: s_wb :: s_wait :: Nil = Enum(5)
  val uncacheState = RegInit(s_idle)
  switch(uncacheState) {
    is(s_idle) {
      when(RegNext(io.rob.pendingst && pending(deqPtr) && allocated(deqPtr) && datavalid(deqPtr) && addrvalid(deqPtr))) {
        uncacheState := s_req
      }
    }
    is(s_req) {
      when (io.uncache.req.fire) {
        when (io.uncacheOutstanding) {
          uncacheState := s_wb
        } .otherwise {
          uncacheState := s_resp
        }
      }
    }
    is(s_resp) {
      when(io.uncache.resp.fire) {
        uncacheState := s_wb
      }
    }
    is(s_wb) {
      when (io.mmioStout.fire || io.vecmmioStout.fire) {
        uncacheState := s_wait
      }
    }
    is(s_wait) {
      // A MMIO store can always move cmtPtrExt as it must be ROB head
      when(scommit > 0.U) {
        uncacheState := s_idle // ready for next mmio
      }
    }
  }
  io.uncache.req.valid := uncacheState === s_req

  io.uncache.req.bits := DontCare
  io.uncache.req.bits.cmd  := MemoryOpConstants.M_XWR
  io.uncache.req.bits.addr := paddrModule.io.rdata(0) // data(deqPtr) -> rdata(0)
  io.uncache.req.bits.data := shiftDataToLow(paddrModule.io.rdata(0), dataModule.io.rdata(0).data)
  io.uncache.req.bits.mask := shiftMaskToLow(paddrModule.io.rdata(0), dataModule.io.rdata(0).mask)

  // CBO op type check can be delayed for 1 cycle,
  // as uncache op will not start in s_idle
  val cbo_mmio_addr = paddrModule.io.rdata(0) >> 2 << 2 // clear lowest 2 bits for op
  val cbo_mmio_op = 0.U //TODO
  val cbo_mmio_data = cbo_mmio_addr | cbo_mmio_op
  when(RegNext(LSUOpType.isCbo(uop(deqPtr).fuOpType))){
    io.uncache.req.bits.addr := DontCare // TODO
    io.uncache.req.bits.data := paddrModule.io.rdata(0)
    io.uncache.req.bits.mask := DontCare // TODO
  }

  io.uncache.req.bits.atomic := atomic(GatedRegNext(rdataPtrExtNext(0)).value)

  when(io.uncache.req.fire){
    // mmio store should not be committed until uncache req is sent
    pending(deqPtr) := false.B

    XSDebug(
      p"uncache req: pc ${Hexadecimal(uop(deqPtr).pc)} " +
      p"addr ${Hexadecimal(io.uncache.req.bits.addr)} " +
      p"data ${Hexadecimal(io.uncache.req.bits.data)} " +
      p"op ${Hexadecimal(io.uncache.req.bits.cmd)} " +
      p"mask ${Hexadecimal(io.uncache.req.bits.mask)}\n"
    )
  }

  // (3) response from uncache channel: mark as datavalid
  io.uncache.resp.ready := true.B

  // (4) scalar store: writeback to ROB (and other units): mark as writebacked
  io.mmioStout.valid := uncacheState === s_wb && !isVec(deqPtr)
  io.mmioStout.bits.uop := uop(deqPtr)
  io.mmioStout.bits.uop.sqIdx := deqPtrExt(0)
  io.mmioStout.bits.data := shiftDataToLow(paddrModule.io.rdata(0), dataModule.io.rdata(0).data) // dataModule.io.rdata.read(deqPtr)
  io.mmioStout.bits.debug.isMMIO := true.B
  io.mmioStout.bits.debug.paddr := DontCare
  io.mmioStout.bits.debug.isPerfCnt := false.B
  io.mmioStout.bits.debug.vaddr := DontCare
  // Remove MMIO inst from store queue after MMIO request is being sent
  // That inst will be traced by uncache state machine
  when (io.mmioStout.fire) {
    allocated(deqPtr) := false.B
  }

  // (4) or vector store:
  // TODO: implement it!
  io.vecmmioStout := DontCare
  io.vecmmioStout.valid := uncacheState === s_wb && isVec(deqPtr)
  io.vecmmioStout.bits.uop := uop(deqPtr)
  io.vecmmioStout.bits.uop.sqIdx := deqPtrExt(0)
  io.vecmmioStout.bits.data := shiftDataToLow(paddrModule.io.rdata(0), dataModule.io.rdata(0).data) // dataModule.io.rdata.read(deqPtr)
  io.vecmmioStout.bits.debug.isMMIO := true.B
  io.vecmmioStout.bits.debug.paddr := DontCare
  io.vecmmioStout.bits.debug.isPerfCnt := false.B
  io.vecmmioStout.bits.debug.vaddr := DontCare
  // Remove MMIO inst from store queue after MMIO request is being sent
  // That inst will be traced by uncache state machine
  when (io.vecmmioStout.fire) {
    allocated(deqPtr) := false.B
  }

  /**
    * ROB commits store instructions (mark them as committed)
    *
    * (1) When store commits, mark it as committed.
    * (2) They will not be cancelled and can be sent to lower level.
    */
  XSError(uncacheState =/= s_idle && uncacheState =/= s_wait && commitCount > 0.U,
   "should not commit instruction when MMIO has not been finished\n")

  val scalarcommitVec = WireInit(VecInit(Seq.fill(CommitWidth)(false.B)))
  val veccommitVec = WireInit(VecInit(Seq.fill(CommitWidth)(false.B)))
  // TODO: Deal with vector store mmio
  for (i <- 0 until CommitWidth) {
    val veccount = PopCount(veccommitVec.take(i))
    when (allocated(cmtPtrExt(i).value) && isVec(cmtPtrExt(i).value) && isNotAfter(uop(cmtPtrExt(i).value).robIdx, RegNext(io.rob.pendingPtr)) && vecMbCommit(cmtPtrExt(i).value)) {
      if (i == 0){
        // TODO: fixme for vector mmio
        when ((uncacheState === s_idle) || (uncacheState === s_wait && scommit > 0.U)){
          committed(cmtPtrExt(0).value) := true.B
          veccommitVec(i) := true.B
        }
      } else {
        committed(cmtPtrExt(i).value) := true.B
        veccommitVec(i) := veccommitVec(i - 1) || scalarcommitVec(i - 1)
      }
    } .elsewhen (scalarCommitCount > i.U - veccount) {
      if (i == 0){
        when ((uncacheState === s_idle) || (uncacheState === s_wait && scommit > 0.U)){
          committed(cmtPtrExt(0).value) := true.B
          scalarcommitVec(i) := true.B
        }
      } else {
        committed(cmtPtrExt(i).value) := true.B
        scalarcommitVec(i) := veccommitVec(i - 1) || scalarcommitVec(i - 1)
      }
    }
  }

  scalarCommitted := PopCount(scalarcommitVec)
  vecCommitted := PopCount(veccommitVec)
  commitCount := scalarCommitted + vecCommitted

  cmtPtrExt := cmtPtrExt.map(_ + commitCount)

  // committed stores will not be cancelled and can be sent to lower level.
  // remove retired insts from sq, add retired store to sbuffer

  // Read data from data module
  // As store queue grows larger and larger, time needed to read data from data
  // module keeps growing higher. Now we give data read a whole cycle.
  val mmioStall = mmio(rdataPtrExt(0).value)
  for (i <- 0 until EnsbufferWidth) {
    val ptr = rdataPtrExt(i).value
    dataBuffer.io.enq(i).valid := allocated(ptr) && committed(ptr) && (!isVec(ptr) || vecMbCommit(ptr)) && !mmioStall
    // Note that store data/addr should both be valid after store's commit
    assert(!dataBuffer.io.enq(i).valid || allvalid(ptr) || (allocated(ptr) && vecMbCommit(ptr)))
    dataBuffer.io.enq(i).bits.addr     := paddrModule.io.rdata(i)
    dataBuffer.io.enq(i).bits.vaddr    := vaddrModule.io.rdata(i)
    dataBuffer.io.enq(i).bits.data     := dataModule.io.rdata(i).data
    dataBuffer.io.enq(i).bits.mask     := dataModule.io.rdata(i).mask
    dataBuffer.io.enq(i).bits.wline    := paddrModule.io.rlineflag(i)
    dataBuffer.io.enq(i).bits.sqPtr    := rdataPtrExt(i)
    dataBuffer.io.enq(i).bits.prefetch := prefetch(ptr)
    dataBuffer.io.enq(i).bits.vecValid := !isVec(ptr) || vecDataValid(ptr) // scalar is always valid
  }

  // Send data stored in sbufferReqBitsReg to sbuffer
  for (i <- 0 until EnsbufferWidth) {
    io.sbuffer(i).valid := dataBuffer.io.deq(i).valid
    dataBuffer.io.deq(i).ready := io.sbuffer(i).ready
    // Write line request should have all 1 mask
    assert(!(io.sbuffer(i).valid && io.sbuffer(i).bits.wline && io.sbuffer(i).bits.vecValid && !io.sbuffer(i).bits.mask.andR))
    io.sbuffer(i).bits := DontCare
    io.sbuffer(i).bits.cmd   := MemoryOpConstants.M_XWR
    io.sbuffer(i).bits.addr  := dataBuffer.io.deq(i).bits.addr
    io.sbuffer(i).bits.vaddr := dataBuffer.io.deq(i).bits.vaddr
    io.sbuffer(i).bits.data  := dataBuffer.io.deq(i).bits.data
    io.sbuffer(i).bits.mask  := dataBuffer.io.deq(i).bits.mask
    io.sbuffer(i).bits.wline := dataBuffer.io.deq(i).bits.wline
    io.sbuffer(i).bits.prefetch := dataBuffer.io.deq(i).bits.prefetch
    io.sbuffer(i).bits.vecValid := dataBuffer.io.deq(i).bits.vecValid
    // io.sbuffer(i).fire is RegNexted, as sbuffer data write takes 2 cycles.
    // Before data write finish, sbuffer is unable to provide store to load
    // forward data. As an workaround, deqPtrExt and allocated flag update
    // is delayed so that load can get the right data from store queue.
    val ptr = dataBuffer.io.deq(i).bits.sqPtr.value
    when (RegNext(io.sbuffer(i).fire)) {
      allocated(RegEnable(ptr, io.sbuffer(i).fire)) := false.B
      XSDebug("sbuffer "+i+" fire: ptr %d\n", ptr)
    }
  }


  // Initialize when unenabled difftest.
  for (i <- 0 until EnsbufferWidth) {
    io.sbufferVecDifftestInfo(i) := DontCare
  }
  // Consistent with the logic above.
  // Only the vector store difftest required signal is separated from the rtl code.
  if (env.EnableDifftest) {
    for (i <- 0 until EnsbufferWidth) {
      val ptr = rdataPtrExt(i).value
      difftestBuffer.get.io.enq(i).valid := allocated(ptr) && committed(ptr) && (!isVec(ptr) || vecMbCommit(ptr)) && !mmioStall
      difftestBuffer.get.io.enq(i).bits := uop(ptr)
    }
    for (i <- 0 until EnsbufferWidth) {
      io.sbufferVecDifftestInfo(i).valid := difftestBuffer.get.io.deq(i).valid
      difftestBuffer.get.io.deq(i).ready := io.sbufferVecDifftestInfo(i).ready

      io.sbufferVecDifftestInfo(i).bits := difftestBuffer.get.io.deq(i).bits
    }
  }

  (1 until EnsbufferWidth).foreach(i => when(io.sbuffer(i).fire) { assert(io.sbuffer(i - 1).fire) })
  if (coreParams.dcacheParametersOpt.isEmpty) {
    for (i <- 0 until EnsbufferWidth) {
      val ptr = deqPtrExt(i).value
      val ram = DifftestMem(64L * 1024 * 1024 * 1024, 8)
      val wen = allocated(ptr) && committed(ptr) && !mmio(ptr)
      val waddr = ((paddrModule.io.rdata(i) - "h80000000".U) >> 3).asUInt
      val wdata = Mux(paddrModule.io.rdata(i)(3), dataModule.io.rdata(i).data(127, 64), dataModule.io.rdata(i).data(63, 0))
      val wmask = Mux(paddrModule.io.rdata(i)(3), dataModule.io.rdata(i).mask(15, 8), dataModule.io.rdata(i).mask(7, 0))
      when (wen) {
        ram.write(waddr, wdata.asTypeOf(Vec(8, UInt(8.W))), wmask.asBools)
      }
    }
  }

  // Read vaddr for mem exception
  io.exceptionAddr.vaddr  := exceptionBuffer.io.exceptionAddr.vaddr
  io.exceptionAddr.gpaddr  := exceptionBuffer.io.exceptionAddr.gpaddr
  io.exceptionAddr.vstart := exceptionBuffer.io.exceptionAddr.vstart
  io.exceptionAddr.vl     := exceptionBuffer.io.exceptionAddr.vl

  // vector commit or replay from
  val vecCommittmp = Wire(Vec(StoreQueueSize, Vec(VecStorePipelineWidth, Bool())))
  val vecCommit = Wire(Vec(StoreQueueSize, Bool()))
  for (i <- 0 until StoreQueueSize) {
    val fbk = io.vecFeedback
    for (j <- 0 until VecStorePipelineWidth) {
      vecCommittmp(i)(j) := fbk(j).valid && fbk(j).bits.isCommit && uop(i).robIdx === fbk(j).bits.robidx && uop(i).uopIdx === fbk(j).bits.uopidx && allocated(i)
    }
    vecCommit(i) := vecCommittmp(i).reduce(_ || _)

    when (vecCommit(i)) {
      vecMbCommit(i) := true.B
    }
  }

  // misprediction recovery / exception redirect
  // invalidate sq term using robIdx
  val needCancel = Wire(Vec(StoreQueueSize, Bool()))
  for (i <- 0 until StoreQueueSize) {
    needCancel(i) := uop(i).robIdx.needFlush(io.brqRedirect) && allocated(i) && !committed(i)
    when (needCancel(i)) {
      allocated(i) := false.B
    }
  }

 /**
* update pointers
**/
<<<<<<< HEAD
  val lastEnqCancel = PopCount(RegEnable(VecInit(canEnqueue.zip(enqCancel).map(x => x._1 && x._2)), io.brqRedirect.valid)) // 1 cycle after redirect
  val lastCycleCancelCount = PopCount(RegEnable(needCancel, io.brqRedirect.valid)) // 1 cycle after redirect
=======
  val enqCancelValid = canEnqueue.zip(io.enq.req).map{case (v , x) =>
    v && x.bits.robIdx.needFlush(io.brqRedirect)
  }
  val enqCancelNum = enqCancelValid.zip(io.enq.req).map{case (v, req) =>
    Mux(v, req.bits.numLsElem, 0.U)
  }
  val lastEnqCancel = RegNext(enqCancelNum.reduce(_ + _)) // 1 cycle after redirect

  val lastCycleCancelCount = PopCount(RegNext(needCancel)) // 1 cycle after redirect
>>>>>>> 2b16f0c2
  val lastCycleRedirect = RegNext(io.brqRedirect.valid) // 1 cycle after redirect
  val enqNumber = validVStoreFlow.reduce(_ + _)

  val lastlastCycleRedirect=RegNext(lastCycleRedirect)// 2 cycle after redirect
  val redirectCancelCount = RegEnable(lastCycleCancelCount + lastEnqCancel, lastCycleRedirect) // 2 cycle after redirect

  when (lastlastCycleRedirect) {
    // we recover the pointers in 2 cycle after redirect for better timing
    enqPtrExt := VecInit(enqPtrExt.map(_ - redirectCancelCount))
  }.otherwise {
    // lastCycleRedirect.valid or nornal case
    // when lastCycleRedirect.valid, enqNumber === 0.U, enqPtrExt will not change
    enqPtrExt := VecInit(enqPtrExt.map(_ + enqNumber))
  }
  assert(!(lastCycleRedirect && enqNumber =/= 0.U))

  deqPtrExt := deqPtrExtNext
  rdataPtrExt := rdataPtrExtNext

  // val dequeueCount = Mux(io.sbuffer(1).fire, 2.U, Mux(io.sbuffer(0).fire || io.mmioStout.fire, 1.U, 0.U))

  // If redirect at T0, sqCancelCnt is at T2
  io.sqCancelCnt := redirectCancelCount
  val ForceWriteUpper = Wire(UInt(log2Up(StoreQueueSize + 1).W))
  ForceWriteUpper := Constantin.createRecord(s"ForceWriteUpper_${p(XSCoreParamsKey).HartId}", initValue = 60)
  val ForceWriteLower = Wire(UInt(log2Up(StoreQueueSize + 1).W))
  ForceWriteLower := Constantin.createRecord(s"ForceWriteLower_${p(XSCoreParamsKey).HartId}", initValue = 55)

  val valid_cnt = PopCount(allocated)
  io.force_write := RegNext(Mux(valid_cnt >= ForceWriteUpper, true.B, valid_cnt >= ForceWriteLower && io.force_write), init = false.B)

  // io.sqempty will be used by sbuffer
  // We delay it for 1 cycle for better timing
  // When sbuffer need to check if it is empty, the pipeline is blocked, which means delay io.sqempty
  // for 1 cycle will also promise that sq is empty in that cycle
  io.sqEmpty := RegNext(
    enqPtrExt(0).value === deqPtrExt(0).value &&
    enqPtrExt(0).flag === deqPtrExt(0).flag
  )
  // perf counter
  QueuePerf(StoreQueueSize, validCount, !allowEnqueue)
  val vecValidVec = WireInit(VecInit((0 until StoreQueueSize).map(i => allocated(i) && isVec(i))))
  QueuePerf(StoreQueueSize, PopCount(vecValidVec), !allowEnqueue)
  io.sqFull := !allowEnqueue
  XSPerfAccumulate("mmioCycle", uncacheState =/= s_idle) // lq is busy dealing with uncache req
  XSPerfAccumulate("mmioCnt", io.uncache.req.fire)
  XSPerfAccumulate("mmio_wb_success", io.mmioStout.fire || io.vecmmioStout.fire)
  XSPerfAccumulate("mmio_wb_blocked", (io.mmioStout.valid && !io.mmioStout.ready) || (io.vecmmioStout.valid && !io.vecmmioStout.ready))
  XSPerfAccumulate("validEntryCnt", distanceBetween(enqPtrExt(0), deqPtrExt(0)))
  XSPerfAccumulate("cmtEntryCnt", distanceBetween(cmtPtrExt(0), deqPtrExt(0)))
  XSPerfAccumulate("nCmtEntryCnt", distanceBetween(enqPtrExt(0), cmtPtrExt(0)))

  val perfValidCount = distanceBetween(enqPtrExt(0), deqPtrExt(0))
  val perfEvents = Seq(
    ("mmioCycle      ", uncacheState =/= s_idle),
    ("mmioCnt        ", io.uncache.req.fire),
    ("mmio_wb_success", io.mmioStout.fire || io.vecmmioStout.fire),
    ("mmio_wb_blocked", (io.mmioStout.valid && !io.mmioStout.ready) || (io.vecmmioStout.valid && !io.vecmmioStout.ready)),
    ("stq_1_4_valid  ", (perfValidCount < (StoreQueueSize.U/4.U))),
    ("stq_2_4_valid  ", (perfValidCount > (StoreQueueSize.U/4.U)) & (perfValidCount <= (StoreQueueSize.U/2.U))),
    ("stq_3_4_valid  ", (perfValidCount > (StoreQueueSize.U/2.U)) & (perfValidCount <= (StoreQueueSize.U*3.U/4.U))),
    ("stq_4_4_valid  ", (perfValidCount > (StoreQueueSize.U*3.U/4.U))),
  )
  generatePerfEvent()

  // debug info
  XSDebug("enqPtrExt %d:%d deqPtrExt %d:%d\n", enqPtrExt(0).flag, enqPtr, deqPtrExt(0).flag, deqPtr)

  def PrintFlag(flag: Bool, name: String): Unit = {
    when(flag) {
      XSDebug(false, true.B, name)
    }.otherwise {
      XSDebug(false, true.B, " ")
    }
  }

  for (i <- 0 until StoreQueueSize) {
    XSDebug(i + ": pc %x va %x pa %x data %x ",
      uop(i).pc,
      debug_vaddr(i),
      debug_paddr(i),
      debug_data(i)
    )
    PrintFlag(allocated(i), "a")
    PrintFlag(allocated(i) && addrvalid(i), "a")
    PrintFlag(allocated(i) && datavalid(i), "d")
    PrintFlag(allocated(i) && committed(i), "c")
    PrintFlag(allocated(i) && pending(i), "p")
    PrintFlag(allocated(i) && mmio(i), "m")
    XSDebug(false, true.B, "\n")
  }

}<|MERGE_RESOLUTION|>--- conflicted
+++ resolved
@@ -275,9 +275,6 @@
   val deqMask = UIntToMask(deqPtr, StoreQueueSize)
   val enqMask = UIntToMask(enqPtr, StoreQueueSize)
 
-<<<<<<< HEAD
-  val commitCount = GatedRegNext(io.rob.scommit)
-=======
   // TODO: count commit numbers for scalar / vector store separately
   val scalarCommitCount = RegInit(0.U(log2Ceil(StoreQueueSize + 1).W))
   val scalarCommitted = WireInit(0.U(log2Ceil(CommitWidth + 1).W))
@@ -286,7 +283,6 @@
   val scommit = RegNext(io.rob.scommit)
 
   scalarCommitCount := scalarCommitCount + scommit - scalarCommitted
->>>>>>> 2b16f0c2
 
   // store can be committed by ROB
   io.rob.mmio := DontCare
@@ -385,15 +381,9 @@
   val nextAddrReadyPtr = addrReadyPtrExt + PriorityEncoder(VecInit(addrReadyLookup.map(!_) :+ true.B))
   addrReadyPtrExt := nextAddrReadyPtr
 
-  val stAddrReadyVecReg = Wire(Vec(StoreQueueSize, Bool()))
   (0 until StoreQueueSize).map(i => {
-<<<<<<< HEAD
-    stAddrReadyVecReg(i) := (allocated(i) && (mmio(i) || datavalid(i)))
-=======
     io.stAddrReadyVec(i) := RegNext(allocated(i) && (mmio(i) || addrvalid(i) || (isVec(i) && vecMbCommit(i))))
->>>>>>> 2b16f0c2
   })
-  io.stAddrReadyVec := GatedValidRegNext(stAddrReadyVecReg)
 
   when (io.brqRedirect.valid) {
     addrReadyPtrExt := Mux(
@@ -413,15 +403,9 @@
   val nextDataReadyPtr = dataReadyPtrExt + PriorityEncoder(VecInit(dataReadyLookup.map(!_) :+ true.B))
   dataReadyPtrExt := nextDataReadyPtr
 
-  val stDataReadyVecReg = Wire(Vec(StoreQueueSize, Bool()))
   (0 until StoreQueueSize).map(i => {
-<<<<<<< HEAD
-    stDataReadyVecReg(i) := (allocated(i) && (mmio(i) || datavalid(i)))
-=======
     io.stDataReadyVec(i) := RegNext(allocated(i) && (mmio(i) || datavalid(i) || (isVec(i) && vecMbCommit(i))))
->>>>>>> 2b16f0c2
   })
-  io.stDataReadyVec := GatedValidRegNext(stDataReadyVecReg)
 
   when (io.brqRedirect.valid) {
     dataReadyPtrExt := Mux(
@@ -628,11 +612,7 @@
     val vpmaskNotEqual = (
       (RegEnable(paddrModule.io.forwardMmask(i).asUInt, io.forward(i).valid) ^ RegEnable(vaddrModule.io.forwardMmask(i).asUInt, io.forward(i).valid)) &
       RegNext(needForward) &
-<<<<<<< HEAD
-      GatedRegNext(addrValidVec.asUInt)
-=======
       RegNext(addrRealValidVec.asUInt)
->>>>>>> 2b16f0c2
     ) =/= 0.U
     val vaddrMatchFailed = vpmaskNotEqual && RegNext(io.forward(i).valid)
     when (vaddrMatchFailed) {
@@ -1054,10 +1034,6 @@
  /**
 * update pointers
 **/
-<<<<<<< HEAD
-  val lastEnqCancel = PopCount(RegEnable(VecInit(canEnqueue.zip(enqCancel).map(x => x._1 && x._2)), io.brqRedirect.valid)) // 1 cycle after redirect
-  val lastCycleCancelCount = PopCount(RegEnable(needCancel, io.brqRedirect.valid)) // 1 cycle after redirect
-=======
   val enqCancelValid = canEnqueue.zip(io.enq.req).map{case (v , x) =>
     v && x.bits.robIdx.needFlush(io.brqRedirect)
   }
@@ -1067,7 +1043,6 @@
   val lastEnqCancel = RegNext(enqCancelNum.reduce(_ + _)) // 1 cycle after redirect
 
   val lastCycleCancelCount = PopCount(RegNext(needCancel)) // 1 cycle after redirect
->>>>>>> 2b16f0c2
   val lastCycleRedirect = RegNext(io.brqRedirect.valid) // 1 cycle after redirect
   val enqNumber = validVStoreFlow.reduce(_ + _)
 
