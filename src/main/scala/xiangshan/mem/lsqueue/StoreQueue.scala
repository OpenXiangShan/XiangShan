/***************************************************************************************
* Copyright (c) 2024 Beijing Institute of Open Source Chip (BOSC)
* Copyright (c) 2020-2024 Institute of Computing Technology, Chinese Academy of Sciences
* Copyright (c) 2020-2021 Peng Cheng Laboratory
*
* XiangShan is licensed under Mulan PSL v2.
* You can use this software according to the terms and conditions of the Mulan PSL v2.
* You may obtain a copy of Mulan PSL v2 at:
*          http://license.coscl.org.cn/MulanPSL2
*
* THIS SOFTWARE IS PROVIDED ON AN "AS IS" BASIS, WITHOUT WARRANTIES OF ANY KIND,
* EITHER EXPRESS OR IMPLIED, INCLUDING BUT NOT LIMITED TO NON-INFRINGEMENT,
* MERCHANTABILITY OR FIT FOR A PARTICULAR PURPOSE.
*
* See the Mulan PSL v2 for more details.
***************************************************************************************/

package xiangshan.mem

import chisel3._
import chisel3.util._
import difftest._
import difftest.common.DifftestMem
import org.chipsalliance.cde.config.Parameters
import utility._
import utils._
import xiangshan._
import xiangshan.cache._
import xiangshan.cache.{DCacheLineIO, DCacheWordIO, MemoryOpConstants}
import xiangshan.backend._
import xiangshan.backend.rob.{RobLsqIO, RobPtr}
import xiangshan.backend.Bundles.{DynInst, MemExuOutput}
import xiangshan.backend.decode.isa.bitfield.{Riscv32BitInst, XSInstBitFields}
import xiangshan.backend.fu.FuConfig._
import xiangshan.backend.fu.FuType
import xiangshan.ExceptionNO._

class SqPtr(implicit p: Parameters) extends CircularQueuePtr[SqPtr](
  p => p(XSCoreParamsKey).StoreQueueSize
){
}

object SqPtr {
  def apply(f: Bool, v: UInt)(implicit p: Parameters): SqPtr = {
    val ptr = Wire(new SqPtr)
    ptr.flag := f
    ptr.value := v
    ptr
  }
}

class SqEnqIO(implicit p: Parameters) extends MemBlockBundle {
  val canAccept = Output(Bool())
  val lqCanAccept = Input(Bool())
  val needAlloc = Vec(LSQEnqWidth, Input(Bool()))
  val req = Vec(LSQEnqWidth, Flipped(ValidIO(new DynInst)))
  val resp = Vec(LSQEnqWidth, Output(new SqPtr))
}

class DataBufferEntry (implicit p: Parameters)  extends DCacheBundle {
  val addr   = UInt(PAddrBits.W)
  val vaddr  = UInt(VAddrBits.W)
  val data   = UInt(VLEN.W)
  val mask   = UInt((VLEN/8).W)
  val wline = Bool()
  val sqPtr  = new SqPtr
  val prefetch = Bool()
  val vecValid = Bool()
}

class StoreExceptionBuffer(implicit p: Parameters) extends XSModule with HasCircularQueuePtrHelper {
  val io = IO(new Bundle() {
    val redirect = Flipped(ValidIO(new Redirect))
    val storeAddrIn = Vec(StorePipelineWidth * 2 + VecStorePipelineWidth, Flipped(ValidIO(new LsPipelineBundle())))
    val flushFrmMaBuf = Input(Bool())
    val exceptionAddr = new ExceptionAddrIO
  })

  val req_valid = RegInit(false.B)
  val req = Reg(new LsPipelineBundle())

  // enqueue
  // S1:
  val s1_req = VecInit(io.storeAddrIn.map(_.bits))
  val s1_valid = VecInit(io.storeAddrIn.map(_.valid))

  // S2: delay 1 cycle
  val s2_req = (0 until StorePipelineWidth * 2 + VecStorePipelineWidth).map(i =>
    RegEnable(s1_req(i), s1_valid(i)))
  val s2_valid = (0 until StorePipelineWidth * 2 + VecStorePipelineWidth).map(i =>
    RegNext(s1_valid(i)) &&
      !s2_req(i).uop.robIdx.needFlush(RegNext(io.redirect)) &&
      !s2_req(i).uop.robIdx.needFlush(io.redirect)
  )
  val s2_has_exception = s2_req.map(x => ExceptionNO.selectByFu(x.uop.exceptionVec, StaCfg).asUInt.orR)

  val s2_enqueue = Wire(Vec(StorePipelineWidth * 2 + VecStorePipelineWidth, Bool()))
  for (w <- 0 until StorePipelineWidth * 2 + VecStorePipelineWidth) {
    s2_enqueue(w) := s2_valid(w) && s2_has_exception(w)
  }

  when (req_valid && req.uop.robIdx.needFlush(io.redirect)) {
    req_valid := s2_enqueue.asUInt.orR
  }.elsewhen (s2_enqueue.asUInt.orR) {
    req_valid := req_valid || true.B
  }

  def selectOldest[T <: LsPipelineBundle](valid: Seq[Bool], bits: Seq[T]): (Seq[Bool], Seq[T]) = {
    assert(valid.length == bits.length)
    if (valid.length == 0 || valid.length == 1) {
      (valid, bits)
    } else if (valid.length == 2) {
      val res = Seq.fill(2)(Wire(Valid(chiselTypeOf(bits(0)))))
      for (i <- res.indices) {
        res(i).valid := valid(i)
        res(i).bits := bits(i)
      }
      val oldest = Mux(valid(0) && valid(1),
        Mux(isAfter(bits(0).uop.robIdx, bits(1).uop.robIdx) ||
          (isNotBefore(bits(0).uop.robIdx, bits(1).uop.robIdx) && bits(0).uop.uopIdx > bits(1).uop.uopIdx), res(1), res(0)),
        Mux(valid(0) && !valid(1), res(0), res(1)))
      (Seq(oldest.valid), Seq(oldest.bits))
    } else {
      val left = selectOldest(valid.take(valid.length / 2), bits.take(bits.length / 2))
      val right = selectOldest(valid.takeRight(valid.length - (valid.length / 2)), bits.takeRight(bits.length - (bits.length / 2)))
      selectOldest(left._1 ++ right._1, left._2 ++ right._2)
    }
  }

  val reqSel = selectOldest(s2_enqueue, s2_req)

  when (req_valid) {
    req := Mux(
      reqSel._1(0) && (isAfter(req.uop.robIdx, reqSel._2(0).uop.robIdx) || (isNotBefore(req.uop.robIdx, reqSel._2(0).uop.robIdx) && req.uop.uopIdx > reqSel._2(0).uop.uopIdx)),
      reqSel._2(0),
      req)
  } .elsewhen (s2_enqueue.asUInt.orR) {
    req := reqSel._2(0)
  }

  io.exceptionAddr.vaddr  := req.vaddr
  io.exceptionAddr.gpaddr := req.gpaddr
  io.exceptionAddr.vstart := req.uop.vpu.vstart
  io.exceptionAddr.vl     := req.uop.vpu.vl

  when(req_valid && io.flushFrmMaBuf) {
    req_valid := false.B
  }
}

// Store Queue
class StoreQueue(implicit p: Parameters) extends XSModule
  with HasDCacheParameters
  with HasCircularQueuePtrHelper
  with HasPerfEvents
  with HasVLSUParameters {
  val io = IO(new Bundle() {
    val hartId = Input(UInt(hartIdLen.W))
    val enq = new SqEnqIO
    val brqRedirect = Flipped(ValidIO(new Redirect))
    val vecFeedback = Vec(VecLoadPipelineWidth, Flipped(ValidIO(new FeedbackToLsqIO)))
    val storeAddrIn = Vec(StorePipelineWidth, Flipped(Valid(new LsPipelineBundle))) // store addr, data is not included
    val storeAddrInRe = Vec(StorePipelineWidth, Input(new LsPipelineBundle())) // store more mmio and exception
    val storeDataIn = Vec(StorePipelineWidth, Flipped(Valid(new MemExuOutput(isVector = true)))) // store data, send to sq from rs
    val storeMaskIn = Vec(StorePipelineWidth, Flipped(Valid(new StoreMaskBundle))) // store mask, send to sq from rs
    val sbuffer = Vec(EnsbufferWidth, Decoupled(new DCacheWordReqWithVaddrAndPfFlag)) // write committed store to sbuffer
    val sbufferVecDifftestInfo = Vec(EnsbufferWidth, Decoupled(new DynInst)) // The vector store difftest needs is, write committed store to sbuffer
    val uncacheOutstanding = Input(Bool())
    val mmioStout = DecoupledIO(new MemExuOutput) // writeback uncached store
    val vecmmioStout = DecoupledIO(new MemExuOutput(isVector = true))
    val forward = Vec(LoadPipelineWidth, Flipped(new PipeLoadForwardQueryIO))
    // TODO: scommit is only for scalar store
    val rob = Flipped(new RobLsqIO)
    val uncache = new UncacheWordIO
    // val refill = Flipped(Valid(new DCacheLineReq ))
    val exceptionAddr = new ExceptionAddrIO
    val sqEmpty = Output(Bool())
    val stAddrReadySqPtr = Output(new SqPtr)
    val stAddrReadyVec = Output(Vec(StoreQueueSize, Bool()))
    val stDataReadySqPtr = Output(new SqPtr)
    val stDataReadyVec = Output(Vec(StoreQueueSize, Bool()))
    val stIssuePtr = Output(new SqPtr)
    val sqDeqPtr = Output(new SqPtr)
    val sqFull = Output(Bool())
    val sqCancelCnt = Output(UInt(log2Up(StoreQueueSize + 1).W))
    val sqDeq = Output(UInt(log2Ceil(EnsbufferWidth + 1).W))
    val force_write = Output(Bool())
    val maControl   = Flipped(new StoreMaBufToSqControlIO)
  })

  println("StoreQueue: size:" + StoreQueueSize)

  // data modules
  val uop = Reg(Vec(StoreQueueSize, new DynInst))
  // val data = Reg(Vec(StoreQueueSize, new LsqEntry))
  val dataModule = Module(new SQDataModule(
    numEntries = StoreQueueSize,
    numRead = EnsbufferWidth,
    numWrite = StorePipelineWidth,
    numForward = LoadPipelineWidth
  ))
  dataModule.io := DontCare
  val paddrModule = Module(new SQAddrModule(
    dataWidth = PAddrBits,
    numEntries = StoreQueueSize,
    numRead = EnsbufferWidth,
    numWrite = StorePipelineWidth,
    numForward = LoadPipelineWidth
  ))
  paddrModule.io := DontCare
  val vaddrModule = Module(new SQAddrModule(
    dataWidth = VAddrBits,
    numEntries = StoreQueueSize,
    numRead = EnsbufferWidth, // sbuffer; badvaddr will be sent from exceptionBuffer
    numWrite = StorePipelineWidth,
    numForward = LoadPipelineWidth
  ))
  vaddrModule.io := DontCare
  val dataBuffer = Module(new DatamoduleResultBuffer(new DataBufferEntry))
  val difftestBuffer = if (env.EnableDifftest) Some(Module(new DatamoduleResultBuffer(new DynInst))) else None
  val exceptionBuffer = Module(new StoreExceptionBuffer)
  exceptionBuffer.io.redirect := io.brqRedirect
  exceptionBuffer.io.exceptionAddr.isStore := DontCare
  // vlsu exception!
  for (i <- 0 until VecStorePipelineWidth) {
    exceptionBuffer.io.storeAddrIn(StorePipelineWidth * 2 + i).valid               := io.vecFeedback(i).valid && io.vecFeedback(i).bits.feedback(VecFeedbacks.FLUSH) // have exception
    exceptionBuffer.io.storeAddrIn(StorePipelineWidth * 2 + i).bits                := DontCare
    exceptionBuffer.io.storeAddrIn(StorePipelineWidth * 2 + i).bits.vaddr          := io.vecFeedback(i).bits.vaddr
    exceptionBuffer.io.storeAddrIn(StorePipelineWidth * 2 + i).bits.uop.uopIdx     := io.vecFeedback(i).bits.uopidx
    exceptionBuffer.io.storeAddrIn(StorePipelineWidth * 2 + i).bits.uop.robIdx     := io.vecFeedback(i).bits.robidx
    exceptionBuffer.io.storeAddrIn(StorePipelineWidth * 2 + i).bits.uop.vpu.vstart := io.vecFeedback(i).bits.vstart
    exceptionBuffer.io.storeAddrIn(StorePipelineWidth * 2 + i).bits.uop.vpu.vl     := io.vecFeedback(i).bits.vl
    exceptionBuffer.io.storeAddrIn(StorePipelineWidth * 2 + i).bits.uop.exceptionVec     := io.vecFeedback(i).bits.exceptionVec
  }


  val debug_paddr = Reg(Vec(StoreQueueSize, UInt((PAddrBits).W)))
  val debug_vaddr = Reg(Vec(StoreQueueSize, UInt((VAddrBits).W)))
  val debug_data = Reg(Vec(StoreQueueSize, UInt((XLEN).W)))

  // state & misc
  val allocated = RegInit(VecInit(List.fill(StoreQueueSize)(false.B))) // sq entry has been allocated
  val addrvalid = RegInit(VecInit(List.fill(StoreQueueSize)(false.B))) // non-mmio addr is valid
  val datavalid = RegInit(VecInit(List.fill(StoreQueueSize)(false.B))) // non-mmio data is valid
  val allvalid  = VecInit((0 until StoreQueueSize).map(i => addrvalid(i) && datavalid(i))) // non-mmio data & addr is valid
  val committed = RegInit(VecInit(List.fill(StoreQueueSize)(false.B))) // inst has been committed by rob
  val unaligned = RegInit(VecInit(List.fill(StoreQueueSize)(false.B))) // unaligned store
  val pending = RegInit(VecInit(List.fill(StoreQueueSize)(false.B))) // mmio pending: inst is an mmio inst, it will not be executed until it reachs the end of rob
  val mmio = RegInit(VecInit(List.fill(StoreQueueSize)(false.B))) // mmio: inst is an mmio inst
  val atomic = RegInit(VecInit(List.fill(StoreQueueSize)(false.B)))
  val prefetch = RegInit(VecInit(List.fill(StoreQueueSize)(false.B))) // need prefetch when committing this store to sbuffer?
  val isVec = RegInit(VecInit(List.fill(StoreQueueSize)(false.B))) // vector store instruction
  //val vec_lastuop = Reg(Vec(StoreQueueSize, Bool())) // last uop of vector store instruction
  val vecMbCommit = RegInit(VecInit(List.fill(StoreQueueSize)(false.B))) // vector store committed from merge buffer to rob
  val vecDataValid = RegInit(VecInit(List.fill(StoreQueueSize)(false.B))) // vector store need write to sbuffer
  val hasException = RegInit(VecInit(List.fill(StoreQueueSize)(false.B))) // store has exception, should deq but not write sbuffer
  val waitStoreS2 = RegInit(VecInit(List.fill(StoreQueueSize)(false.B))) // wait for mmio and exception result until store_s2
  // val vec_robCommit = Reg(Vec(StoreQueueSize, Bool())) // vector store committed by rob
  // val vec_secondInv = RegInit(VecInit(List.fill(StoreQueueSize)(false.B))) // Vector unit-stride, second entry is invalid
  val vecExceptionFlag = RegInit(0.U.asTypeOf(Valid(new DynInst)))

  // ptr
  val enqPtrExt = RegInit(VecInit((0 until io.enq.req.length).map(_.U.asTypeOf(new SqPtr))))
  val rdataPtrExt = RegInit(VecInit((0 until EnsbufferWidth).map(_.U.asTypeOf(new SqPtr))))
  val deqPtrExt = RegInit(VecInit((0 until EnsbufferWidth).map(_.U.asTypeOf(new SqPtr))))
  val cmtPtrExt = RegInit(VecInit((0 until CommitWidth).map(_.U.asTypeOf(new SqPtr))))
  val addrReadyPtrExt = RegInit(0.U.asTypeOf(new SqPtr))
  val dataReadyPtrExt = RegInit(0.U.asTypeOf(new SqPtr))

  val enqPtr = enqPtrExt(0).value
  val deqPtr = deqPtrExt(0).value
  val cmtPtr = cmtPtrExt(0).value

  val validCount = distanceBetween(enqPtrExt(0), deqPtrExt(0))
  val allowEnqueue = validCount <= (StoreQueueSize - LSQStEnqWidth).U

  val deqMask = UIntToMask(deqPtr, StoreQueueSize)
  val enqMask = UIntToMask(enqPtr, StoreQueueSize)

  val commitCount = WireInit(0.U(log2Ceil(CommitWidth + 1).W))
  val scommit = GatedRegNext(io.rob.scommit)

  val doMisalignSt = (rdataPtrExt(0).value === deqPtr) && (cmtPtr === deqPtr) && allocated(deqPtr) && datavalid(deqPtr) && unaligned(deqPtr)
  val finishMisalignSt = doMisalignSt && io.maControl.control.removeSq && !io.maControl.control.hasException
  val misalignBlock = doMisalignSt && !finishMisalignSt
  
  // store miss align info
  io.maControl.storeInfo.data := dataModule.io.rdata(0).data
  io.maControl.storeInfo.dataReady := doMisalignSt
  io.maControl.storeInfo.completeSbTrans := doMisalignSt && dataBuffer.io.enq(0).fire

  // store can be committed by ROB
  io.rob.mmio := DontCare
  io.rob.uop := DontCare

  // Read dataModule
  assert(EnsbufferWidth <= 2)
  // rdataPtrExtNext and rdataPtrExtNext+1 entry will be read from dataModule
  val rdataPtrExtNext = Wire(Vec(EnsbufferWidth, new SqPtr))
  rdataPtrExtNext := WireInit(Mux(dataBuffer.io.enq(1).fire,
    VecInit(rdataPtrExt.map(_ + 2.U)),
    Mux(dataBuffer.io.enq(0).fire || io.mmioStout.fire || io.vecmmioStout.fire,
      VecInit(rdataPtrExt.map(_ + 1.U)),
      rdataPtrExt
    )
  ))

  // deqPtrExtNext traces which inst is about to leave store queue
  //
  // io.sbuffer(i).fire is RegNexted, as sbuffer data write takes 2 cycles.
  // Before data write finish, sbuffer is unable to provide store to load
  // forward data. As an workaround, deqPtrExt and allocated flag update
  // is delayed so that load can get the right data from store queue.
  //
  // Modify deqPtrExtNext and io.sqDeq with care!
  val deqPtrExtNext = Wire(Vec(EnsbufferWidth, new SqPtr))
  deqPtrExtNext := Mux(RegNext(io.sbuffer(1).fire),
    VecInit(deqPtrExt.map(_ + 2.U)),
    Mux((RegNext(io.sbuffer(0).fire)) || io.mmioStout.fire || io.vecmmioStout.fire,
      VecInit(deqPtrExt.map(_ + 1.U)),
      deqPtrExt
    )
  )

  io.sqDeq := RegNext(Mux(RegNext(io.sbuffer(1).fire && !misalignBlock), 2.U,
    Mux((RegNext(io.sbuffer(0).fire && !misalignBlock)) || io.mmioStout.fire || io.vecmmioStout.fire || finishMisalignSt, 1.U, 0.U)
  ))
  assert(!RegNext(RegNext(io.sbuffer(0).fire) && (io.mmioStout.fire || io.vecmmioStout.fire)))

  for (i <- 0 until EnsbufferWidth) {
    dataModule.io.raddr(i) := rdataPtrExtNext(i).value
    paddrModule.io.raddr(i) := rdataPtrExtNext(i).value
    vaddrModule.io.raddr(i) := rdataPtrExtNext(i).value
  }

  /**
    * Enqueue at dispatch
    *
    * Currently, StoreQueue only allows enqueue when #emptyEntries > EnqWidth
    */
  io.enq.canAccept := allowEnqueue
  val canEnqueue = io.enq.req.map(_.valid)
  val enqCancel = io.enq.req.map(_.bits.robIdx.needFlush(io.brqRedirect))
  val vStoreFlow = io.enq.req.map(_.bits.numLsElem)
  val validVStoreFlow = vStoreFlow.zipWithIndex.map{case (vLoadFlowNumItem, index) => Mux(!RegNext(io.brqRedirect.valid) && io.enq.canAccept && io.enq.lqCanAccept && canEnqueue(index), vLoadFlowNumItem, 0.U)}
  val validVStoreOffset = vStoreFlow.zip(io.enq.needAlloc).map{case (flow, needAllocItem) => Mux(needAllocItem, flow, 0.U)}
  val validVStoreOffsetRShift = 0.U +: validVStoreOffset.take(vStoreFlow.length - 1)

  for (i <- 0 until io.enq.req.length) {
    val sqIdx = enqPtrExt(0) + validVStoreOffsetRShift.take(i + 1).reduce(_ + _)
    val index = io.enq.req(i).bits.sqIdx
    val enqInstr = io.enq.req(i).bits.instr.asTypeOf(new XSInstBitFields)
    when (canEnqueue(i) && !enqCancel(i)) {
      // The maximum 'numLsElem' number that can be emitted per dispatch port is:
      //    16 2 2 2 2 2.
      // Therefore, VecMemLSQEnqIteratorNumberSeq = Seq(16, 2, 2, 2, 2, 2)
      for (j <- 0 until VecMemLSQEnqIteratorNumberSeq(i)) {
        when (j.U < validVStoreOffset(i)) {
          uop((index + j.U).value) := io.enq.req(i).bits
          // NOTE: the index will be used when replay
          uop((index + j.U).value).sqIdx := sqIdx + j.U
          allocated((index + j.U).value) := true.B
          datavalid((index + j.U).value) := false.B
          addrvalid((index + j.U).value) := false.B
          unaligned((index + j.U).value) := false.B
          committed((index + j.U).value) := false.B
          pending((index + j.U).value) := false.B
          prefetch((index + j.U).value) := false.B
          mmio((index + j.U).value) := false.B
          isVec((index + j.U).value) := enqInstr.isVecStore // check vector store by the encoding of inst
          vecMbCommit((index + j.U).value) := false.B
          vecDataValid((index + j.U).value) := false.B
          hasException((index + j.U).value) := false.B
          waitStoreS2((index + j.U).value) := true.B
          XSError(!io.enq.canAccept || !io.enq.lqCanAccept, s"must accept $i\n")
          XSError(index.value =/= sqIdx.value, s"must be the same entry $i\n")
        }
      }
    }
    io.enq.resp(i) := sqIdx
  }
  XSDebug(p"(ready, valid): ${io.enq.canAccept}, ${Binary(Cat(io.enq.req.map(_.valid)))}\n")

  /**
    * Update addr/dataReadyPtr when issue from rs
    */
  // update issuePtr
  val IssuePtrMoveStride = 4
  require(IssuePtrMoveStride >= 2)

  val addrReadyLookupVec = (0 until IssuePtrMoveStride).map(addrReadyPtrExt + _.U)
  val addrReadyLookup = addrReadyLookupVec.map(ptr => allocated(ptr.value) &&
   (mmio(ptr.value) || addrvalid(ptr.value) || vecMbCommit(ptr.value))
    && ptr =/= enqPtrExt(0))
  val nextAddrReadyPtr = addrReadyPtrExt + PriorityEncoder(VecInit(addrReadyLookup.map(!_) :+ true.B))
  addrReadyPtrExt := nextAddrReadyPtr

  val stAddrReadyVecReg = Wire(Vec(StoreQueueSize, Bool()))
  (0 until StoreQueueSize).map(i => {
    stAddrReadyVecReg(i) := allocated(i) && (mmio(i) || addrvalid(i) || (isVec(i) && vecMbCommit(i)))
  })
  io.stAddrReadyVec := GatedValidRegNext(stAddrReadyVecReg)

  when (io.brqRedirect.valid) {
    addrReadyPtrExt := Mux(
      isAfter(cmtPtrExt(0), deqPtrExt(0)),
      cmtPtrExt(0),
      deqPtrExtNext(0) // for mmio insts, deqPtr may be ahead of cmtPtr
    )
  }

  io.stAddrReadySqPtr := addrReadyPtrExt

  // update
  val dataReadyLookupVec = (0 until IssuePtrMoveStride).map(dataReadyPtrExt + _.U)
  val dataReadyLookup = dataReadyLookupVec.map(ptr => allocated(ptr.value) &&
   (mmio(ptr.value) || datavalid(ptr.value) || vecMbCommit(ptr.value))
    && ptr =/= enqPtrExt(0))
  val nextDataReadyPtr = dataReadyPtrExt + PriorityEncoder(VecInit(dataReadyLookup.map(!_) :+ true.B))
  dataReadyPtrExt := nextDataReadyPtr

  val stDataReadyVecReg = Wire(Vec(StoreQueueSize, Bool()))
  (0 until StoreQueueSize).map(i => {
    stDataReadyVecReg(i) := allocated(i) && (mmio(i) || datavalid(i) || (isVec(i) && vecMbCommit(i)))
  })
  io.stDataReadyVec := GatedValidRegNext(stDataReadyVecReg)

  when (io.brqRedirect.valid) {
    dataReadyPtrExt := Mux(
      isAfter(cmtPtrExt(0), deqPtrExt(0)),
      cmtPtrExt(0),
      deqPtrExtNext(0) // for mmio insts, deqPtr may be ahead of cmtPtr
    )
  }

  io.stDataReadySqPtr := dataReadyPtrExt
  io.stIssuePtr := enqPtrExt(0)
  io.sqDeqPtr := deqPtrExt(0)

  /**
    * Writeback store from store units
    *
    * Most store instructions writeback to regfile in the previous cycle.
    * However,
    *   (1) For an mmio instruction with exceptions, we need to mark it as addrvalid
    * (in this way it will trigger an exception when it reaches ROB's head)
    * instead of pending to avoid sending them to lower level.
    *   (2) For an mmio instruction without exceptions, we mark it as pending.
    * When the instruction reaches ROB's head, StoreQueue sends it to uncache channel.
    * Upon receiving the response, StoreQueue writes back the instruction
    * through arbiter with store units. It will later commit as normal.
    */

  // Write addr to sq
  for (i <- 0 until StorePipelineWidth) {
    paddrModule.io.wen(i) := false.B
    vaddrModule.io.wen(i) := false.B
    dataModule.io.mask.wen(i) := false.B
    val stWbIndex = io.storeAddrIn(i).bits.uop.sqIdx.value
    exceptionBuffer.io.storeAddrIn(i).valid := io.storeAddrIn(i).fire && !io.storeAddrIn(i).bits.miss && !io.storeAddrIn(i).bits.isvec
    exceptionBuffer.io.storeAddrIn(i).bits := io.storeAddrIn(i).bits
    // will re-enter exceptionbuffer at store_s2
    exceptionBuffer.io.storeAddrIn(StorePipelineWidth + i).valid := false.B
    exceptionBuffer.io.storeAddrIn(StorePipelineWidth + i).bits := 0.U.asTypeOf(new LsPipelineBundle)

    when (io.storeAddrIn(i).fire) {
      val addr_valid = !io.storeAddrIn(i).bits.miss
      addrvalid(stWbIndex) := addr_valid //!io.storeAddrIn(i).bits.mmio
      // pending(stWbIndex) := io.storeAddrIn(i).bits.mmio
      unaligned(stWbIndex) := io.storeAddrIn(i).bits.uop.exceptionVec(storeAddrMisaligned)

      paddrModule.io.waddr(i) := stWbIndex
      paddrModule.io.wdata(i) := io.storeAddrIn(i).bits.paddr
      paddrModule.io.wmask(i) := io.storeAddrIn(i).bits.mask
      paddrModule.io.wlineflag(i) := io.storeAddrIn(i).bits.wlineflag
      paddrModule.io.wen(i) := true.B

      vaddrModule.io.waddr(i) := stWbIndex
      vaddrModule.io.wdata(i) := io.storeAddrIn(i).bits.vaddr
      vaddrModule.io.wmask(i) := io.storeAddrIn(i).bits.mask
      vaddrModule.io.wlineflag(i) := io.storeAddrIn(i).bits.wlineflag
      vaddrModule.io.wen(i) := true.B

      debug_paddr(paddrModule.io.waddr(i)) := paddrModule.io.wdata(i)

      // mmio(stWbIndex) := io.storeAddrIn(i).bits.mmio

      uop(stWbIndex) := io.storeAddrIn(i).bits.uop
      uop(stWbIndex).debugInfo := io.storeAddrIn(i).bits.uop.debugInfo

      vecDataValid(stWbIndex) := io.storeAddrIn(i).bits.isvec

      XSInfo("store addr write to sq idx %d pc 0x%x miss:%d vaddr %x paddr %x mmio %x isvec %x\n",
        io.storeAddrIn(i).bits.uop.sqIdx.value,
        io.storeAddrIn(i).bits.uop.pc,
        io.storeAddrIn(i).bits.miss,
        io.storeAddrIn(i).bits.vaddr,
        io.storeAddrIn(i).bits.paddr,
        io.storeAddrIn(i).bits.mmio,
        io.storeAddrIn(i).bits.isvec
      )
    }

    // re-replinish mmio, for pma/pmp will get mmio one cycle later
    val storeAddrInFireReg = RegNext(io.storeAddrIn(i).fire && !io.storeAddrIn(i).bits.miss)
    //val stWbIndexReg = RegNext(stWbIndex)
    val stWbIndexReg = RegEnable(stWbIndex, io.storeAddrIn(i).fire)
    when (storeAddrInFireReg) {
      pending(stWbIndexReg) := io.storeAddrInRe(i).mmio
      mmio(stWbIndexReg) := io.storeAddrInRe(i).mmio
      atomic(stWbIndexReg) := io.storeAddrInRe(i).atomic
      hasException(stWbIndexReg) := ExceptionNO.selectByFu(uop(stWbIndexReg).exceptionVec, StaCfg).asUInt.orR || io.storeAddrInRe(i).af
      waitStoreS2(stWbIndexReg) := false.B
    }
    // dcache miss info (one cycle later than storeIn)
    // if dcache report a miss in sta pipeline, this store will trigger a prefetch when committing to sbuffer (if EnableAtCommitMissTrigger)
    when (storeAddrInFireReg) {
      prefetch(stWbIndexReg) := io.storeAddrInRe(i).miss
    }
    // enter exceptionbuffer again
    when (storeAddrInFireReg) {
      exceptionBuffer.io.storeAddrIn(StorePipelineWidth + i).valid := io.storeAddrInRe(i).af
      exceptionBuffer.io.storeAddrIn(StorePipelineWidth + i).bits := RegEnable(io.storeAddrIn(i).bits, io.storeAddrIn(i).fire && !io.storeAddrIn(i).bits.miss)
      exceptionBuffer.io.storeAddrIn(StorePipelineWidth + i).bits.uop.exceptionVec(storeAccessFault) := io.storeAddrInRe(i).af
    }

    when(vaddrModule.io.wen(i)){
      debug_vaddr(vaddrModule.io.waddr(i)) := vaddrModule.io.wdata(i)
    }
  }

  // Write data to sq
  // Now store data pipeline is actually 2 stages
  for (i <- 0 until StorePipelineWidth) {
    dataModule.io.data.wen(i) := false.B
    val stWbIndex = io.storeDataIn(i).bits.uop.sqIdx.value
    val isVec     = FuType.isVStore(io.storeDataIn(i).bits.uop.fuType)
    // sq data write takes 2 cycles:
    // sq data write s0
    when (io.storeDataIn(i).fire) {
      // send data write req to data module
      dataModule.io.data.waddr(i) := stWbIndex
      dataModule.io.data.wdata(i) := Mux(io.storeDataIn(i).bits.uop.fuOpType === LSUOpType.cbo_zero,
        0.U,
        Mux(isVec,
          io.storeDataIn(i).bits.data,
          genVWdata(io.storeDataIn(i).bits.data, io.storeDataIn(i).bits.uop.fuOpType(2,0)))
      )
      dataModule.io.data.wen(i) := true.B

      debug_data(dataModule.io.data.waddr(i)) := dataModule.io.data.wdata(i)

      XSInfo("store data write to sq idx %d pc 0x%x data %x -> %x\n",
        io.storeDataIn(i).bits.uop.sqIdx.value,
        io.storeDataIn(i).bits.uop.pc,
        io.storeDataIn(i).bits.data,
        dataModule.io.data.wdata(i)
      )
    }
    // sq data write s1
    when (
      RegNext(io.storeDataIn(i).fire)
      // && !RegNext(io.storeDataIn(i).bits.uop).robIdx.needFlush(io.brqRedirect)
    ) {
      datavalid(RegEnable(stWbIndex, io.storeDataIn(i).fire)) := true.B
    }
  }

  // Write mask to sq
  for (i <- 0 until StorePipelineWidth) {
    // sq mask write s0
    when (io.storeMaskIn(i).fire) {
      // send data write req to data module
      dataModule.io.mask.waddr(i) := io.storeMaskIn(i).bits.sqIdx.value
      dataModule.io.mask.wdata(i) := io.storeMaskIn(i).bits.mask
      dataModule.io.mask.wen(i) := true.B
    }
  }

  /**
    * load forward query
    *
    * Check store queue for instructions that is older than the load.
    * The response will be valid at the next cycle after req.
    */
  // check over all lq entries and forward data from the first matched store
  for (i <- 0 until LoadPipelineWidth) {
    // Compare deqPtr (deqPtr) and forward.sqIdx, we have two cases:
    // (1) if they have the same flag, we need to check range(tail, sqIdx)
    // (2) if they have different flags, we need to check range(tail, VirtualLoadQueueSize) and range(0, sqIdx)
    // Forward1: Mux(same_flag, range(tail, sqIdx), range(tail, VirtualLoadQueueSize))
    // Forward2: Mux(same_flag, 0.U,                   range(0, sqIdx)    )
    // i.e. forward1 is the target entries with the same flag bits and forward2 otherwise
    val differentFlag = deqPtrExt(0).flag =/= io.forward(i).sqIdx.flag
    val forwardMask = io.forward(i).sqIdxMask
    // all addrvalid terms need to be checked
    // Real Vaild: all scalar stores, and vector store with (!inactive && !secondInvalid)
    val addrRealValidVec = WireInit(VecInit((0 until StoreQueueSize).map(j => addrvalid(j) && allocated(j))))
    // vector store will consider all inactive || secondInvalid flows as valid
    val addrValidVec = WireInit(VecInit((0 until StoreQueueSize).map(j => addrvalid(j) && allocated(j))))
    val dataValidVec = WireInit(VecInit((0 until StoreQueueSize).map(j => datavalid(j))))
    val allValidVec  = WireInit(VecInit((0 until StoreQueueSize).map(j => addrvalid(j) && datavalid(j) && allocated(j))))

    val lfstEnable = Constantin.createRecord("LFSTEnable", LFSTEnable)
    val storeSetHitVec = Mux(lfstEnable,
      WireInit(VecInit((0 until StoreQueueSize).map(j => io.forward(i).uop.loadWaitBit && uop(j).robIdx === io.forward(i).uop.waitForRobIdx))),
      WireInit(VecInit((0 until StoreQueueSize).map(j => uop(j).storeSetHit && uop(j).ssid === io.forward(i).uop.ssid)))
    )

    val forwardMask1 = Mux(differentFlag, ~deqMask, deqMask ^ forwardMask)
    val forwardMask2 = Mux(differentFlag, forwardMask, 0.U(StoreQueueSize.W))
    val canForward1 = forwardMask1 & allValidVec.asUInt
    val canForward2 = forwardMask2 & allValidVec.asUInt
    val needForward = Mux(differentFlag, ~deqMask | forwardMask, deqMask ^ forwardMask)

    XSDebug(p"$i f1 ${Binary(canForward1)} f2 ${Binary(canForward2)} " +
      p"sqIdx ${io.forward(i).sqIdx} pa ${Hexadecimal(io.forward(i).paddr)}\n"
    )

    // do real fwd query (cam lookup in load_s1)
    dataModule.io.needForward(i)(0) := canForward1 & vaddrModule.io.forwardMmask(i).asUInt
    dataModule.io.needForward(i)(1) := canForward2 & vaddrModule.io.forwardMmask(i).asUInt

    vaddrModule.io.forwardMdata(i) := io.forward(i).vaddr
    vaddrModule.io.forwardDataMask(i) := io.forward(i).mask
    paddrModule.io.forwardMdata(i) := io.forward(i).paddr
    paddrModule.io.forwardDataMask(i) := io.forward(i).mask

    // vaddr cam result does not equal to paddr cam result
    // replay needed
    // val vpmaskNotEqual = ((paddrModule.io.forwardMmask(i).asUInt ^ vaddrModule.io.forwardMmask(i).asUInt) & needForward) =/= 0.U
    // val vaddrMatchFailed = vpmaskNotEqual && io.forward(i).valid
    val vpmaskNotEqual = (
      (RegEnable(paddrModule.io.forwardMmask(i).asUInt, io.forward(i).valid) ^ RegEnable(vaddrModule.io.forwardMmask(i).asUInt, io.forward(i).valid)) &
      RegNext(needForward) &
      GatedRegNext(addrRealValidVec.asUInt)
    ) =/= 0.U
    val vaddrMatchFailed = vpmaskNotEqual && RegNext(io.forward(i).valid)
    when (vaddrMatchFailed) {
      XSInfo("vaddrMatchFailed: pc %x pmask %x vmask %x\n",
        RegEnable(io.forward(i).uop.pc, io.forward(i).valid),
        RegEnable(needForward & paddrModule.io.forwardMmask(i).asUInt, io.forward(i).valid),
        RegEnable(needForward & vaddrModule.io.forwardMmask(i).asUInt, io.forward(i).valid)
      );
    }
    XSPerfAccumulate("vaddr_match_failed", vpmaskNotEqual)
    XSPerfAccumulate("vaddr_match_really_failed", vaddrMatchFailed)

    // Fast forward mask will be generated immediately (load_s1)
    io.forward(i).forwardMaskFast := dataModule.io.forwardMaskFast(i)

    // Forward result will be generated 1 cycle later (load_s2)
    io.forward(i).forwardMask := dataModule.io.forwardMask(i)
    io.forward(i).forwardData := dataModule.io.forwardData(i)
    // If addr match, data not ready, mark it as dataInvalid
    // load_s1: generate dataInvalid in load_s1 to set fastUop
    val dataInvalidMask1 = (addrValidVec.asUInt & ~dataValidVec.asUInt & vaddrModule.io.forwardMmask(i).asUInt & forwardMask1.asUInt)
    val dataInvalidMask2 = (addrValidVec.asUInt & ~dataValidVec.asUInt & vaddrModule.io.forwardMmask(i).asUInt & forwardMask2.asUInt)
    val dataInvalidMask = dataInvalidMask1 | dataInvalidMask2
    io.forward(i).dataInvalidFast := dataInvalidMask.orR

    // make chisel happy
    val dataInvalidMask1Reg = Wire(UInt(StoreQueueSize.W))
    dataInvalidMask1Reg := RegNext(dataInvalidMask1)
    // make chisel happy
    val dataInvalidMask2Reg = Wire(UInt(StoreQueueSize.W))
    dataInvalidMask2Reg := RegNext(dataInvalidMask2)
    val dataInvalidMaskReg = dataInvalidMask1Reg | dataInvalidMask2Reg

    // If SSID match, address not ready, mark it as addrInvalid
    // load_s2: generate addrInvalid
    val addrInvalidMask1 = (~addrValidVec.asUInt & storeSetHitVec.asUInt & forwardMask1.asUInt)
    val addrInvalidMask2 = (~addrValidVec.asUInt & storeSetHitVec.asUInt & forwardMask2.asUInt)
    // make chisel happy
    val addrInvalidMask1Reg = Wire(UInt(StoreQueueSize.W))
    addrInvalidMask1Reg := RegNext(addrInvalidMask1)
    // make chisel happy
    val addrInvalidMask2Reg = Wire(UInt(StoreQueueSize.W))
    addrInvalidMask2Reg := RegNext(addrInvalidMask2)
    val addrInvalidMaskReg = addrInvalidMask1Reg | addrInvalidMask2Reg

    // load_s2
    io.forward(i).dataInvalid := RegNext(io.forward(i).dataInvalidFast)
    // check if vaddr forward mismatched
    io.forward(i).matchInvalid := vaddrMatchFailed

    // data invalid sq index
    // check whether false fail
    // check flag
    val s2_differentFlag = RegNext(differentFlag)
    val s2_enqPtrExt = RegNext(enqPtrExt(0))
    val s2_deqPtrExt = RegNext(deqPtrExt(0))

    // addr invalid sq index
    // make chisel happy
    val addrInvalidMaskRegWire = Wire(UInt(StoreQueueSize.W))
    addrInvalidMaskRegWire := addrInvalidMaskReg
    val addrInvalidFlag = addrInvalidMaskRegWire.orR
    val hasInvalidAddr = (~addrValidVec.asUInt & needForward).orR

    val addrInvalidSqIdx1 = OHToUInt(Reverse(PriorityEncoderOH(Reverse(addrInvalidMask1Reg))))
    val addrInvalidSqIdx2 = OHToUInt(Reverse(PriorityEncoderOH(Reverse(addrInvalidMask2Reg))))
    val addrInvalidSqIdx = Mux(addrInvalidMask2Reg.orR, addrInvalidSqIdx2, addrInvalidSqIdx1)

    // store-set content management
    //                +-----------------------+
    //                | Search a SSID for the |
    //                |    load operation     |
    //                +-----------------------+
    //                           |
    //                           V
    //                 +-------------------+
    //                 | load wait strict? |
    //                 +-------------------+
    //                           |
    //                           V
    //               +----------------------+
    //            Set|                      |Clean
    //               V                      V
    //  +------------------------+   +------------------------------+
    //  | Waiting for all older  |   | Wait until the corresponding |
    //  |   stores operations    |   | older store operations       |
    //  +------------------------+   +------------------------------+



    when (RegEnable(io.forward(i).uop.loadWaitStrict, io.forward(i).valid)) {
      io.forward(i).addrInvalidSqIdx := RegEnable((io.forward(i).uop.sqIdx - 1.U), io.forward(i).valid)
    } .elsewhen (addrInvalidFlag) {
      io.forward(i).addrInvalidSqIdx.flag := Mux(!s2_differentFlag || addrInvalidSqIdx >= s2_deqPtrExt.value, s2_deqPtrExt.flag, s2_enqPtrExt.flag)
      io.forward(i).addrInvalidSqIdx.value := addrInvalidSqIdx
    } .otherwise {
      // may be store inst has been written to sbuffer already.
      io.forward(i).addrInvalidSqIdx := RegEnable(io.forward(i).uop.sqIdx, io.forward(i).valid)
    }
    io.forward(i).addrInvalid := Mux(RegEnable(io.forward(i).uop.loadWaitStrict, io.forward(i).valid), RegNext(hasInvalidAddr), addrInvalidFlag)

    // data invalid sq index
    // make chisel happy
    val dataInvalidMaskRegWire = Wire(UInt(StoreQueueSize.W))
    dataInvalidMaskRegWire := dataInvalidMaskReg
    val dataInvalidFlag = dataInvalidMaskRegWire.orR

    val dataInvalidSqIdx1 = OHToUInt(Reverse(PriorityEncoderOH(Reverse(dataInvalidMask1Reg))))
    val dataInvalidSqIdx2 = OHToUInt(Reverse(PriorityEncoderOH(Reverse(dataInvalidMask2Reg))))
    val dataInvalidSqIdx = Mux(dataInvalidMask2Reg.orR, dataInvalidSqIdx2, dataInvalidSqIdx1)

    when (dataInvalidFlag) {
      io.forward(i).dataInvalidSqIdx.flag := Mux(!s2_differentFlag || dataInvalidSqIdx >= s2_deqPtrExt.value, s2_deqPtrExt.flag, s2_enqPtrExt.flag)
      io.forward(i).dataInvalidSqIdx.value := dataInvalidSqIdx
    } .otherwise {
      // may be store inst has been written to sbuffer already.
      io.forward(i).dataInvalidSqIdx := RegEnable(io.forward(i).uop.sqIdx, io.forward(i).valid)
    }
  }

  /**
    * Memory mapped IO / other uncached operations
    *
    * States:
    * (1) writeback from store units: mark as pending
    * (2) when they reach ROB's head, they can be sent to uncache channel
    * (3) response from uncache channel: mark as datavalidmask.wen
    * (4) writeback to ROB (and other units): mark as writebacked
    * (5) ROB commits the instruction: same as normal instructions
    */
  //(2) when they reach ROB's head, they can be sent to uncache channel
  // TODO: CAN NOT deal with vector mmio now!
  val s_idle :: s_req :: s_resp :: s_wb :: s_wait :: Nil = Enum(5)
  val uncacheState = RegInit(s_idle)
  val uncacheUop = Reg(new DynInst)
  switch(uncacheState) {
    is(s_idle) {
      when(RegNext(io.rob.pendingst && uop(deqPtr).robIdx === io.rob.pendingPtr && pending(deqPtr) && allocated(deqPtr) && datavalid(deqPtr) && addrvalid(deqPtr))) {
        uncacheState := s_req
        uncacheUop := uop(deqPtr)
      }
    }
    is(s_req) {
      when (io.uncache.req.fire) {
        when (io.uncacheOutstanding) {
          uncacheState := s_wb
        } .otherwise {
          uncacheState := s_resp
        }
      }
    }
    is(s_resp) {
      when(io.uncache.resp.fire) {
        uncacheState := s_wb

        when (io.uncache.resp.bits.nderr) {
          uop(deqPtr).exceptionVec(storeAccessFault) := true.B
        }
      }
    }
    is(s_wb) {
      when (io.mmioStout.fire || io.vecmmioStout.fire) {
        uncacheState := s_wait
      }
    }
    is(s_wait) {
      // A MMIO store can always move cmtPtrExt as it must be ROB head
      when(scommit > 0.U) {
        uncacheState := s_idle // ready for next mmio
      }
    }
  }
  io.uncache.req.valid := uncacheState === s_req

  io.uncache.req.bits := DontCare
  io.uncache.req.bits.cmd  := MemoryOpConstants.M_XWR
  io.uncache.req.bits.addr := paddrModule.io.rdata(0) // data(deqPtr) -> rdata(0)
  io.uncache.req.bits.data := shiftDataToLow(paddrModule.io.rdata(0), dataModule.io.rdata(0).data)
  io.uncache.req.bits.mask := shiftMaskToLow(paddrModule.io.rdata(0), dataModule.io.rdata(0).mask)

  // CBO op type check can be delayed for 1 cycle,
  // as uncache op will not start in s_idle
  val cbo_mmio_addr = paddrModule.io.rdata(0) >> 2 << 2 // clear lowest 2 bits for op
  val cbo_mmio_op = 0.U //TODO
  val cbo_mmio_data = cbo_mmio_addr | cbo_mmio_op
  when(RegNext(LSUOpType.isCbo(uop(deqPtr).fuOpType))){
    io.uncache.req.bits.addr := DontCare // TODO
    io.uncache.req.bits.data := paddrModule.io.rdata(0)
    io.uncache.req.bits.mask := DontCare // TODO
  }

  io.uncache.req.bits.atomic := atomic(GatedRegNext(rdataPtrExtNext(0)).value)

  when(io.uncache.req.fire){
    // mmio store should not be committed until uncache req is sent
    pending(deqPtr) := false.B

    XSDebug(
      p"uncache req: pc ${Hexadecimal(uop(deqPtr).pc)} " +
      p"addr ${Hexadecimal(io.uncache.req.bits.addr)} " +
      p"data ${Hexadecimal(io.uncache.req.bits.data)} " +
      p"op ${Hexadecimal(io.uncache.req.bits.cmd)} " +
      p"mask ${Hexadecimal(io.uncache.req.bits.mask)}\n"
    )
  }

  // (3) response from uncache channel: mark as datavalid
  io.uncache.resp.ready := true.B

  // (4) scalar store: writeback to ROB (and other units): mark as writebacked
  io.mmioStout.valid := uncacheState === s_wb && !isVec(deqPtr)
  io.mmioStout.bits.uop := uncacheUop
  io.mmioStout.bits.uop.sqIdx := deqPtrExt(0)
  io.mmioStout.bits.data := shiftDataToLow(paddrModule.io.rdata(0), dataModule.io.rdata(0).data) // dataModule.io.rdata.read(deqPtr)
  io.mmioStout.bits.debug.isMMIO := true.B
  io.mmioStout.bits.debug.paddr := DontCare
  io.mmioStout.bits.debug.isPerfCnt := false.B
  io.mmioStout.bits.debug.vaddr := DontCare
  // Remove MMIO inst from store queue after MMIO request is being sent
  // That inst will be traced by uncache state machine
  when (io.mmioStout.fire) {
    allocated(deqPtr) := false.B
  }

  // (4) or vector store:
  // TODO: implement it!
  io.vecmmioStout := DontCare
  io.vecmmioStout.valid := false.B //uncacheState === s_wb && isVec(deqPtr)
  io.vecmmioStout.bits.uop := uop(deqPtr)
  io.vecmmioStout.bits.uop.sqIdx := deqPtrExt(0)
  io.vecmmioStout.bits.data := shiftDataToLow(paddrModule.io.rdata(0), dataModule.io.rdata(0).data) // dataModule.io.rdata.read(deqPtr)
  io.vecmmioStout.bits.debug.isMMIO := true.B
  io.vecmmioStout.bits.debug.paddr := DontCare
  io.vecmmioStout.bits.debug.isPerfCnt := false.B
  io.vecmmioStout.bits.debug.vaddr := DontCare
  // Remove MMIO inst from store queue after MMIO request is being sent
  // That inst will be traced by uncache state machine
  when (io.vecmmioStout.fire) {
    allocated(deqPtr) := false.B
  }

  /**
    * ROB commits store instructions (mark them as committed)
    *
    * (1) When store commits, mark it as committed.
    * (2) They will not be cancelled and can be sent to lower level.
    */
  XSError(uncacheState =/= s_idle && uncacheState =/= s_wait && commitCount > 0.U,
   "should not commit instruction when MMIO has not been finished\n")

  val commitVec = WireInit(VecInit(Seq.fill(CommitWidth)(false.B)))
  val needCancel = Wire(Vec(StoreQueueSize, Bool())) // Will be assigned later
  dontTouch(commitVec)
  // TODO: Deal with vector store mmio
  for (i <- 0 until CommitWidth) {
    when (allocated(cmtPtrExt(i).value) && isNotAfter(uop(cmtPtrExt(i).value).robIdx, GatedRegNext(io.rob.pendingPtr)) && !needCancel(cmtPtrExt(i).value) && (!waitStoreS2(cmtPtrExt(i).value) || isVec(cmtPtrExt(i).value))) {
      // don't commit while doing misalign
      if (i == 0){
        // TODO: fixme for vector mmio
        when ((uncacheState === s_idle) || (uncacheState === s_wait && scommit > 0.U)){
          when ((isVec(cmtPtrExt(i).value) && vecMbCommit(cmtPtrExt(i).value)) || !isVec(cmtPtrExt(i).value)) {
            committed(cmtPtrExt(0).value) := Mux(misalignBlock, false.B, true.B)
            commitVec(0) := Mux(misalignBlock, false.B, true.B)
          }
        }
      } else {
        when ((isVec(cmtPtrExt(i).value) && vecMbCommit(cmtPtrExt(i).value)) || !isVec(cmtPtrExt(i).value)) {
          committed(cmtPtrExt(i).value) := Mux(misalignBlock, false.B, commitVec(i - 1) || committed(cmtPtrExt(i).value))
          commitVec(i) := Mux(misalignBlock, false.B, commitVec(i - 1))
        }
      }
    }
  }

  commitCount := PopCount(commitVec)
  cmtPtrExt := cmtPtrExt.map(_ + commitCount)

  // committed stores will not be cancelled and can be sent to lower level.
  // remove retired insts from sq, add retired store to sbuffer

  // Read data from data module
  // As store queue grows larger and larger, time needed to read data from data
  // module keeps growing higher. Now we give data read a whole cycle.
  for (i <- 0 until EnsbufferWidth) {
    val ptr = rdataPtrExt(i).value
    val mmioStall = if(i == 0) mmio(rdataPtrExt(0).value) else (mmio(rdataPtrExt(i).value) || mmio(rdataPtrExt(i-1).value))
    val exceptionValid = if(i == 0) hasException(rdataPtrExt(0).value) else {
      hasException(rdataPtrExt(i).value) || (hasException(rdataPtrExt(i-1).value) && uop(rdataPtrExt(i).value).robIdx === uop(rdataPtrExt(i-1).value).robIdx)
    }
    val vecNotAllMask = dataModule.io.rdata(i).mask.orR
    // Vector instructions that prevent triggered exceptions from being written to the 'databuffer'.
    val vecHasExceptionFlagValid = vecExceptionFlag.valid && isVec(ptr) && vecExceptionFlag.bits.robIdx === uop(ptr).robIdx
    if (i == 0) {
      // use dataBuffer write port 0 to writeback missaligned store out
      dataBuffer.io.enq(i).valid := Mux(
        doMisalignSt,
        io.maControl.control.writeSb,
        allocated(ptr) && committed(ptr) && ((!isVec(ptr) && (allvalid(ptr) || hasException(ptr))) || vecMbCommit(ptr)) && !mmioStall
      )
    } else {
      dataBuffer.io.enq(i).valid := Mux(
        doMisalignSt,
        false.B,
        allocated(ptr) && committed(ptr) && ((!isVec(ptr) && (allvalid(ptr) || hasException(ptr))) || vecMbCommit(ptr)) && !mmioStall
      )
    }
    // Note that store data/addr should both be valid after store's commit
    assert(!dataBuffer.io.enq(i).valid || allvalid(ptr) || doMisalignSt || (allocated(ptr) && vecMbCommit(ptr)))
    dataBuffer.io.enq(i).bits.addr     := Mux(doMisalignSt, io.maControl.control.paddr, paddrModule.io.rdata(i))
    dataBuffer.io.enq(i).bits.vaddr    := Mux(doMisalignSt, io.maControl.control.vaddr, vaddrModule.io.rdata(i))
    dataBuffer.io.enq(i).bits.data     := Mux(doMisalignSt, io.maControl.control.wdata, dataModule.io.rdata(i).data)
    dataBuffer.io.enq(i).bits.mask     := Mux(doMisalignSt, io.maControl.control.wmask, dataModule.io.rdata(i).mask)
    dataBuffer.io.enq(i).bits.wline    := Mux(doMisalignSt, false.B, paddrModule.io.rlineflag(i))
    dataBuffer.io.enq(i).bits.sqPtr    := rdataPtrExt(i)
    dataBuffer.io.enq(i).bits.prefetch := Mux(doMisalignSt, false.B, prefetch(ptr))
    // when scalar has exception, will also not write into sbuffer
<<<<<<< HEAD
    dataBuffer.io.enq(i).bits.vecValid := Mux(doMisalignSt, true.B, (!isVec(ptr) || vecDataValid(ptr)) && !exceptionValid && !vecHasExceptionFlagValid)
=======
    dataBuffer.io.enq(i).bits.vecValid := (!isVec(ptr) || (vecDataValid(ptr) && vecNotAllMask)) && !exceptionValid && !vecHasExceptionFlagValid
>>>>>>> 5f7c1a77
//    dataBuffer.io.enq(i).bits.vecValid := (!isVec(ptr) || vecDataValid(ptr)) && !hasException(ptr)
  }

  // Send data stored in sbufferReqBitsReg to sbuffer
  for (i <- 0 until EnsbufferWidth) {
    io.sbuffer(i).valid := dataBuffer.io.deq(i).valid
    dataBuffer.io.deq(i).ready := io.sbuffer(i).ready
    // Write line request should have all 1 mask
    assert(!(io.sbuffer(i).valid && io.sbuffer(i).bits.wline && io.sbuffer(i).bits.vecValid && !io.sbuffer(i).bits.mask.andR))
    io.sbuffer(i).bits := DontCare
    io.sbuffer(i).bits.cmd   := MemoryOpConstants.M_XWR
    io.sbuffer(i).bits.addr  := dataBuffer.io.deq(i).bits.addr
    io.sbuffer(i).bits.vaddr := dataBuffer.io.deq(i).bits.vaddr
    io.sbuffer(i).bits.data  := dataBuffer.io.deq(i).bits.data
    io.sbuffer(i).bits.mask  := dataBuffer.io.deq(i).bits.mask
    io.sbuffer(i).bits.wline := dataBuffer.io.deq(i).bits.wline && dataBuffer.io.deq(i).bits.vecValid
    io.sbuffer(i).bits.prefetch := dataBuffer.io.deq(i).bits.prefetch
    io.sbuffer(i).bits.vecValid := dataBuffer.io.deq(i).bits.vecValid
    // io.sbuffer(i).fire is RegNexted, as sbuffer data write takes 2 cycles.
    // Before data write finish, sbuffer is unable to provide store to load
    // forward data. As an workaround, deqPtrExt and allocated flag update
    // is delayed so that load can get the right data from store queue.
    val ptr = dataBuffer.io.deq(i).bits.sqPtr.value
    when (RegNext(io.sbuffer(i).fire && !doMisalignSt)) {
      allocated(RegEnable(ptr, io.sbuffer(i).fire)) := false.B
      XSDebug("sbuffer "+i+" fire: ptr %d\n", ptr)
    }
  }

  // All vector instruction uop normally dequeue, but the Uop after the exception is raised does not write to the 'sbuffer'.
  // Flags are used to record whether there are any exceptions when the queue is displayed.
  // This is determined each time a write is made to the 'databuffer', prevent subsequent uop of the same instruction from writing to the 'dataBuffer'.
  val vecCommitHasException = (0 until EnsbufferWidth).map{ i =>
    val ptr                 = rdataPtrExt(i).value
    val mmioStall           = if(i == 0) mmio(rdataPtrExt(0).value) else (mmio(rdataPtrExt(i).value) || mmio(rdataPtrExt(i-1).value))
    val exceptionVliad      = allocated(ptr) && committed(ptr) && vecMbCommit(ptr) && !mmioStall && isVec(ptr) && vecDataValid(ptr) && hasException(ptr)
    (exceptionVliad, uop(ptr))
  }

  val vecCommitHasExceptionValid      = vecCommitHasException.map(_._1)
  val vecCommitHasExceptionUop        = vecCommitHasException.map(_._2)
  val vecCommitHasExceptionValidOR    = vecCommitHasExceptionValid.reduce(_ || _)
  // Just select the last Uop tah has an exception.
  val vecCommitHasExceptionSelectUop  = ParallelPosteriorityMux(vecCommitHasExceptionValid, vecCommitHasExceptionUop)
  // If the last Uop with an exception is the LastUop of this instruction, the flag is not set.
  val vecCommitLastUop = vecCommitHasExceptionSelectUop.lastUop

  val vecExceptionFlagCancel  = (0 until EnsbufferWidth).map{ i =>
    val ptr                   = rdataPtrExt(i).value
    val mmioStall             = if(i == 0) mmio(rdataPtrExt(0).value) else (mmio(rdataPtrExt(i).value) || mmio(rdataPtrExt(i-1).value))
    val vecLastUopCommit      = uop(ptr).lastUop && (uop(ptr).robIdx === vecExceptionFlag.bits.robIdx) &&
                                allocated(ptr) && committed(ptr) && vecMbCommit(ptr) && !mmioStall && isVec(ptr) && vecDataValid(ptr)
    vecLastUopCommit
  }.reduce(_ || _)

  // When a LastUop with an exception instruction is commited, clear the flag.
  when(!vecExceptionFlag.valid && vecCommitHasExceptionValidOR && !vecCommitLastUop) {
    vecExceptionFlag.valid  := true.B
    vecExceptionFlag.bits   := vecCommitHasExceptionSelectUop
  }.elsewhen(vecExceptionFlag.valid && vecExceptionFlagCancel) {
    vecExceptionFlag.valid  := false.B
    vecExceptionFlag.bits   := 0.U.asTypeOf(new DynInst)
  }

  // A dumb defensive code. The flag should not be placed for a long period of time.
  // A relatively large timeout period, not have any special meaning.
  // If an assert appears and you confirm that it is not a Bug: Increase the timeout or remove the assert.
  TimeOutAssert(vecExceptionFlag.valid, 3000, "vecExceptionFlag timeout, Plase check for bugs or add timeouts.")

  // Initialize when unenabled difftest.
  for (i <- 0 until EnsbufferWidth) {
    io.sbufferVecDifftestInfo(i) := DontCare
  }
  // Consistent with the logic above.
  // Only the vector store difftest required signal is separated from the rtl code.
  if (env.EnableDifftest) {
    for (i <- 0 until EnsbufferWidth) {
      val ptr = rdataPtrExt(i).value
      val mmioStall = if(i == 0) mmio(rdataPtrExt(0).value) else (mmio(rdataPtrExt(i).value) || mmio(rdataPtrExt(i-1).value))
      difftestBuffer.get.io.enq(i).valid := allocated(ptr) && committed(ptr) && (!isVec(ptr) || vecMbCommit(ptr)) && !mmioStall
      difftestBuffer.get.io.enq(i).bits := uop(ptr)
    }
    for (i <- 0 until EnsbufferWidth) {
      io.sbufferVecDifftestInfo(i).valid := difftestBuffer.get.io.deq(i).valid
      difftestBuffer.get.io.deq(i).ready := io.sbufferVecDifftestInfo(i).ready

      io.sbufferVecDifftestInfo(i).bits := difftestBuffer.get.io.deq(i).bits
    }
  }

  (1 until EnsbufferWidth).foreach(i => when(io.sbuffer(i).fire) { assert(io.sbuffer(i - 1).fire) })
  if (coreParams.dcacheParametersOpt.isEmpty) {
    for (i <- 0 until EnsbufferWidth) {
      val ptr = deqPtrExt(i).value
      val ram = DifftestMem(64L * 1024 * 1024 * 1024, 8)
      val wen = allocated(ptr) && committed(ptr) && !mmio(ptr)
      val waddr = ((paddrModule.io.rdata(i) - "h80000000".U) >> 3).asUInt
      val wdata = Mux(paddrModule.io.rdata(i)(3), dataModule.io.rdata(i).data(127, 64), dataModule.io.rdata(i).data(63, 0))
      val wmask = Mux(paddrModule.io.rdata(i)(3), dataModule.io.rdata(i).mask(15, 8), dataModule.io.rdata(i).mask(7, 0))
      when (wen) {
        ram.write(waddr, wdata.asTypeOf(Vec(8, UInt(8.W))), wmask.asBools)
      }
    }
  }

  // Read vaddr for mem exception
  io.exceptionAddr.vaddr  := exceptionBuffer.io.exceptionAddr.vaddr
  io.exceptionAddr.gpaddr  := exceptionBuffer.io.exceptionAddr.gpaddr
  io.exceptionAddr.vstart := exceptionBuffer.io.exceptionAddr.vstart
  io.exceptionAddr.vl     := exceptionBuffer.io.exceptionAddr.vl

  // vector commit or replay from
  val vecCommittmp = Wire(Vec(StoreQueueSize, Vec(VecStorePipelineWidth, Bool())))
  val vecCommit = Wire(Vec(StoreQueueSize, Bool()))
  for (i <- 0 until StoreQueueSize) {
    val fbk = io.vecFeedback
    for (j <- 0 until VecStorePipelineWidth) {
      vecCommittmp(i)(j) := fbk(j).valid && (fbk(j).bits.isCommit || fbk(j).bits.isFlush) &&
        uop(i).robIdx === fbk(j).bits.robidx && uop(i).uopIdx === fbk(j).bits.uopidx && allocated(i)
    }
    vecCommit(i) := vecCommittmp(i).reduce(_ || _)

    when (vecCommit(i)) {
      vecMbCommit(i) := true.B
    }
  }

  // misprediction recovery / exception redirect
  // invalidate sq term using robIdx
  for (i <- 0 until StoreQueueSize) {
    needCancel(i) := uop(i).robIdx.needFlush(io.brqRedirect) && allocated(i) && !committed(i) &&
      (!isVec(i) || !(uop(i).robIdx === io.brqRedirect.bits.robIdx))
    when (needCancel(i)) {
      allocated(i) := false.B
    }
  }

 /**
* update pointers
**/
  val enqCancelValid = canEnqueue.zip(io.enq.req).map{case (v , x) =>
    v && x.bits.robIdx.needFlush(io.brqRedirect)
  }
  val enqCancelNum = enqCancelValid.zip(io.enq.req).map{case (v, req) =>
    Mux(v, req.bits.numLsElem, 0.U)
  }
  val lastEnqCancel = RegEnable(enqCancelNum.reduce(_ + _), io.brqRedirect.valid) // 1 cycle after redirect

  val lastCycleCancelCount = PopCount(RegEnable(needCancel, io.brqRedirect.valid)) // 1 cycle after redirect
  val lastCycleRedirect = RegNext(io.brqRedirect.valid) // 1 cycle after redirect
  val enqNumber = validVStoreFlow.reduce(_ + _)

  val lastlastCycleRedirect=RegNext(lastCycleRedirect)// 2 cycle after redirect
  val redirectCancelCount = RegEnable(lastCycleCancelCount + lastEnqCancel, 0.U, lastCycleRedirect) // 2 cycle after redirect

  when (lastlastCycleRedirect) {
    // we recover the pointers in 2 cycle after redirect for better timing
    enqPtrExt := VecInit(enqPtrExt.map(_ - redirectCancelCount))
  }.otherwise {
    // lastCycleRedirect.valid or nornal case
    // when lastCycleRedirect.valid, enqNumber === 0.U, enqPtrExt will not change
    enqPtrExt := VecInit(enqPtrExt.map(_ + enqNumber))
  }
  assert(!(lastCycleRedirect && enqNumber =/= 0.U))

  exceptionBuffer.io.flushFrmMaBuf := finishMisalignSt
  // special case (store miss align) in updating ptr
  when (doMisalignSt) {
    when (!finishMisalignSt) {
      // dont move deqPtr and rdataPtr until all split store has been written to sb
      deqPtrExtNext := deqPtrExt
      rdataPtrExtNext := rdataPtrExt
    } .otherwise {
      // remove this unaligned store from sq
      allocated(deqPtr) := false.B
      committed(deqPtr) := true.B
      cmtPtrExt := cmtPtrExt.map(_ + 1.U)
      deqPtrExtNext := deqPtrExt.map(_ + 1.U)
      rdataPtrExtNext := rdataPtrExt.map(_ + 1.U)
    }
  }

  deqPtrExt := deqPtrExtNext
  rdataPtrExt := rdataPtrExtNext

  // val dequeueCount = Mux(io.sbuffer(1).fire, 2.U, Mux(io.sbuffer(0).fire || io.mmioStout.fire, 1.U, 0.U))

  // If redirect at T0, sqCancelCnt is at T2
  io.sqCancelCnt := redirectCancelCount
  val ForceWriteUpper = Wire(UInt(log2Up(StoreQueueSize + 1).W))
  ForceWriteUpper := Constantin.createRecord(s"ForceWriteUpper_${p(XSCoreParamsKey).HartId}", initValue = 60)
  val ForceWriteLower = Wire(UInt(log2Up(StoreQueueSize + 1).W))
  ForceWriteLower := Constantin.createRecord(s"ForceWriteLower_${p(XSCoreParamsKey).HartId}", initValue = 55)

  val valid_cnt = PopCount(allocated)
  io.force_write := RegNext(Mux(valid_cnt >= ForceWriteUpper, true.B, valid_cnt >= ForceWriteLower && io.force_write), init = false.B)

  // io.sqempty will be used by sbuffer
  // We delay it for 1 cycle for better timing
  // When sbuffer need to check if it is empty, the pipeline is blocked, which means delay io.sqempty
  // for 1 cycle will also promise that sq is empty in that cycle
  io.sqEmpty := RegNext(
    enqPtrExt(0).value === deqPtrExt(0).value &&
    enqPtrExt(0).flag === deqPtrExt(0).flag
  )
  // perf counter
  QueuePerf(StoreQueueSize, validCount, !allowEnqueue)
  val vecValidVec = WireInit(VecInit((0 until StoreQueueSize).map(i => allocated(i) && isVec(i))))
  QueuePerf(StoreQueueSize, PopCount(vecValidVec), !allowEnqueue)
  io.sqFull := !allowEnqueue
  XSPerfAccumulate("mmioCycle", uncacheState =/= s_idle) // lq is busy dealing with uncache req
  XSPerfAccumulate("mmioCnt", io.uncache.req.fire)
  XSPerfAccumulate("mmio_wb_success", io.mmioStout.fire || io.vecmmioStout.fire)
  XSPerfAccumulate("mmio_wb_blocked", (io.mmioStout.valid && !io.mmioStout.ready) || (io.vecmmioStout.valid && !io.vecmmioStout.ready))
  XSPerfAccumulate("validEntryCnt", distanceBetween(enqPtrExt(0), deqPtrExt(0)))
  XSPerfAccumulate("cmtEntryCnt", distanceBetween(cmtPtrExt(0), deqPtrExt(0)))
  XSPerfAccumulate("nCmtEntryCnt", distanceBetween(enqPtrExt(0), cmtPtrExt(0)))

  val perfValidCount = distanceBetween(enqPtrExt(0), deqPtrExt(0))
  val perfEvents = Seq(
    ("mmioCycle      ", uncacheState =/= s_idle),
    ("mmioCnt        ", io.uncache.req.fire),
    ("mmio_wb_success", io.mmioStout.fire || io.vecmmioStout.fire),
    ("mmio_wb_blocked", (io.mmioStout.valid && !io.mmioStout.ready) || (io.vecmmioStout.valid && !io.vecmmioStout.ready)),
    ("stq_1_4_valid  ", (perfValidCount < (StoreQueueSize.U/4.U))),
    ("stq_2_4_valid  ", (perfValidCount > (StoreQueueSize.U/4.U)) & (perfValidCount <= (StoreQueueSize.U/2.U))),
    ("stq_3_4_valid  ", (perfValidCount > (StoreQueueSize.U/2.U)) & (perfValidCount <= (StoreQueueSize.U*3.U/4.U))),
    ("stq_4_4_valid  ", (perfValidCount > (StoreQueueSize.U*3.U/4.U))),
  )
  generatePerfEvent()

  // debug info
  XSDebug("enqPtrExt %d:%d deqPtrExt %d:%d\n", enqPtrExt(0).flag, enqPtr, deqPtrExt(0).flag, deqPtr)

  def PrintFlag(flag: Bool, name: String): Unit = {
    when(flag) {
      XSDebug(false, true.B, name)
    }.otherwise {
      XSDebug(false, true.B, " ")
    }
  }

  for (i <- 0 until StoreQueueSize) {
    XSDebug(s"$i: pc %x va %x pa %x data %x ",
      uop(i).pc,
      debug_vaddr(i),
      debug_paddr(i),
      debug_data(i)
    )
    PrintFlag(allocated(i), "a")
    PrintFlag(allocated(i) && addrvalid(i), "a")
    PrintFlag(allocated(i) && datavalid(i), "d")
    PrintFlag(allocated(i) && committed(i), "c")
    PrintFlag(allocated(i) && pending(i), "p")
    PrintFlag(allocated(i) && mmio(i), "m")
    XSDebug(false, true.B, "\n")
  }

}<|MERGE_RESOLUTION|>--- conflicted
+++ resolved
@@ -950,11 +950,7 @@
     dataBuffer.io.enq(i).bits.sqPtr    := rdataPtrExt(i)
     dataBuffer.io.enq(i).bits.prefetch := Mux(doMisalignSt, false.B, prefetch(ptr))
     // when scalar has exception, will also not write into sbuffer
-<<<<<<< HEAD
-    dataBuffer.io.enq(i).bits.vecValid := Mux(doMisalignSt, true.B, (!isVec(ptr) || vecDataValid(ptr)) && !exceptionValid && !vecHasExceptionFlagValid)
-=======
-    dataBuffer.io.enq(i).bits.vecValid := (!isVec(ptr) || (vecDataValid(ptr) && vecNotAllMask)) && !exceptionValid && !vecHasExceptionFlagValid
->>>>>>> 5f7c1a77
+    dataBuffer.io.enq(i).bits.vecValid := Mux(doMisalignSt, true.B, (!isVec(ptr) || (vecDataValid(ptr) && vecNotAllMask)) && !exceptionValid && !vecHasExceptionFlagValid)
 //    dataBuffer.io.enq(i).bits.vecValid := (!isVec(ptr) || vecDataValid(ptr)) && !hasException(ptr)
   }
 
