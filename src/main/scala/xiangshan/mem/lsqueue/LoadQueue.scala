/***************************************************************************************
* Copyright (c) 2020-2021 Institute of Computing Technology, Chinese Academy of Sciences
* Copyright (c) 2020-2021 Peng Cheng Laboratory
*
* XiangShan is licensed under Mulan PSL v2.
* You can use this software according to the terms and conditions of the Mulan PSL v2.
* You may obtain a copy of Mulan PSL v2 at:
*          http://license.coscl.org.cn/MulanPSL2
*
* THIS SOFTWARE IS PROVIDED ON AN "AS IS" BASIS, WITHOUT WARRANTIES OF ANY KIND,
* EITHER EXPRESS OR IMPLIED, INCLUDING BUT NOT LIMITED TO NON-INFRINGEMENT,
* MERCHANTABILITY OR FIT FOR A PARTICULAR PURPOSE.
*
* See the Mulan PSL v2 for more details.
***************************************************************************************/

package xiangshan.mem

import chipsalliance.rocketchip.config.Parameters
import chisel3._
import chisel3.util._
import utils._
import xiangshan._
import xiangshan.backend.fu.fpu.FPU
import xiangshan.backend.rob.RobLsqIO
import xiangshan.cache._
import xiangshan.frontend.FtqPtr
import xiangshan.ExceptionNO._

class LqPtr(implicit p: Parameters) extends CircularQueuePtr[LqPtr](
  p => p(XSCoreParamsKey).LoadQueueSize
){
}

object LqPtr {
  def apply(f: Bool, v: UInt)(implicit p: Parameters): LqPtr = {
    val ptr = Wire(new LqPtr)
    ptr.flag := f
    ptr.value := v
    ptr
  }
}

trait HasLoadHelper { this: XSModule =>
  def rdataHelper(uop: MicroOp, rdata: UInt): UInt = {
    val fpWen = uop.ctrl.fpWen
    LookupTree(uop.ctrl.fuOpType, List(
      LSUOpType.lb   -> SignExt(rdata(7, 0) , XLEN),
      LSUOpType.lh   -> SignExt(rdata(15, 0), XLEN),
      /*
          riscv-spec-20191213: 12.2 NaN Boxing of Narrower Values
          Any operation that writes a narrower result to an f register must write
          all 1s to the uppermost FLEN−n bits to yield a legal NaN-boxed value.
      */
      LSUOpType.lw   -> Mux(fpWen, FPU.box(rdata, FPU.S), SignExt(rdata(31, 0), XLEN)),
      LSUOpType.ld   -> Mux(fpWen, FPU.box(rdata, FPU.D), SignExt(rdata(63, 0), XLEN)),
      LSUOpType.lbu  -> ZeroExt(rdata(7, 0) , XLEN),
      LSUOpType.lhu  -> ZeroExt(rdata(15, 0), XLEN),
      LSUOpType.lwu  -> ZeroExt(rdata(31, 0), XLEN),
    ))
  }
}

class LqEnqIO(implicit p: Parameters) extends XSBundle {
  val canAccept = Output(Bool())
  val sqCanAccept = Input(Bool())
  val needAlloc = Vec(exuParameters.LsExuCnt, Input(Bool()))
  val req = Vec(exuParameters.LsExuCnt, Flipped(ValidIO(new MicroOp)))
  val resp = Vec(exuParameters.LsExuCnt, Output(new LqPtr))
}

class LqTriggerIO(implicit p: Parameters) extends XSBundle {
  val hitLoadAddrTriggerHitVec = Input(Vec(3, Bool()))
  val lqLoadAddrTriggerHitVec = Output(Vec(3, Bool()))
}

// Load Queue
class LoadQueue(implicit p: Parameters) extends XSModule
  with HasDCacheParameters
  with HasCircularQueuePtrHelper
  with HasLoadHelper
  with HasPerfEvents
{
  val io = IO(new Bundle() {
    val enq = new LqEnqIO
    val brqRedirect = Flipped(ValidIO(new Redirect))
    val loadIn = Vec(LoadPipelineWidth, Flipped(Valid(new LqWriteBundle)))
    val storeIn = Vec(StorePipelineWidth, Flipped(Valid(new LsPipelineBundle)))
    val s2_load_data_forwarded = Vec(LoadPipelineWidth, Input(Bool()))
    val s3_delayed_load_error = Vec(LoadPipelineWidth, Input(Bool()))
    val s2_dcache_require_replay = Vec(LoadPipelineWidth, Input(Bool()))
    val s3_replay_from_fetch = Vec(LoadPipelineWidth, Input(Bool()))
    val ldout = Vec(2, DecoupledIO(new ExuOutput)) // writeback int load
    val load_s1 = Vec(LoadPipelineWidth, Flipped(new PipeLoadForwardQueryIO)) // TODO: to be renamed
    val loadViolationQuery = Vec(LoadPipelineWidth, Flipped(new LoadViolationQueryIO))
    val rob = Flipped(new RobLsqIO)
    val rollback = Output(Valid(new Redirect)) // replay now starts from load instead of store
    val dcache = Flipped(ValidIO(new Refill)) // TODO: to be renamed
    val release = Flipped(ValidIO(new Release))
    val uncache = new UncacheWordIO
    val exceptionAddr = new ExceptionAddrIO
    val lqFull = Output(Bool())
    val lqCancelCnt = Output(UInt(log2Up(LoadQueueSize + 1).W))
    val trigger = Vec(LoadPipelineWidth, new LqTriggerIO)
  })

  println("LoadQueue: size:" + LoadQueueSize)

  val uop = Reg(Vec(LoadQueueSize, new MicroOp))
  // val data = Reg(Vec(LoadQueueSize, new LsRobEntry))
  val dataModule = Module(new LoadQueueDataWrapper(LoadQueueSize, wbNumRead = LoadPipelineWidth, wbNumWrite = LoadPipelineWidth))
  dataModule.io := DontCare
  val vaddrModule = Module(new SyncDataModuleTemplate(UInt(VAddrBits.W), LoadQueueSize, numRead = 3, numWrite = LoadPipelineWidth, "LqVaddr"))
  val vaddrTriggerResultModule = Module(new SyncDataModuleTemplate(Vec(3, Bool()), LoadQueueSize, numRead = LoadPipelineWidth, numWrite = LoadPipelineWidth, "LqTrigger"))
  val allocated = RegInit(VecInit(List.fill(LoadQueueSize)(false.B))) // lq entry has been allocated
  val datavalid = RegInit(VecInit(List.fill(LoadQueueSize)(false.B))) // data is valid
  val writebacked = RegInit(VecInit(List.fill(LoadQueueSize)(false.B))) // inst has been writebacked to CDB
  val released = RegInit(VecInit(List.fill(LoadQueueSize)(false.B))) // load data has been released by dcache
  val error = RegInit(VecInit(List.fill(LoadQueueSize)(false.B))) // load data has been corrupted
  val miss = Reg(Vec(LoadQueueSize, Bool())) // load inst missed, waiting for miss queue to accept miss request
  // val listening = Reg(Vec(LoadQueueSize, Bool())) // waiting for refill result
  val pending = Reg(Vec(LoadQueueSize, Bool())) // mmio pending: inst is an mmio inst, it will not be executed until it reachs the end of rob
  val refilling = WireInit(VecInit(List.fill(LoadQueueSize)(false.B))) // inst has been writebacked to CDB

  val debug_mmio = Reg(Vec(LoadQueueSize, Bool())) // mmio: inst is an mmio inst
  val debug_paddr = Reg(Vec(LoadQueueSize, UInt(PAddrBits.W))) // mmio: inst is an mmio inst

  val enqPtrExt = RegInit(VecInit((0 until io.enq.req.length).map(_.U.asTypeOf(new LqPtr))))
  val deqPtrExt = RegInit(0.U.asTypeOf(new LqPtr))
  val deqPtrExtNext = Wire(new LqPtr)

  val enqPtr = enqPtrExt(0).value
  val deqPtr = deqPtrExt.value

  val validCount = distanceBetween(enqPtrExt(0), deqPtrExt)
  val allowEnqueue = validCount <= (LoadQueueSize - 2).U

  val deqMask = UIntToMask(deqPtr, LoadQueueSize)
  val enqMask = UIntToMask(enqPtr, LoadQueueSize)

  val commitCount = RegNext(io.rob.lcommit)

  val release1cycle = io.release
  val release2cycle = RegNext(io.release)
  val release2cycle_dup_lsu = RegNext(io.release)

  /**
    * Enqueue at dispatch
    *
    * Currently, LoadQueue only allows enqueue when #emptyEntries > EnqWidth
    */
  io.enq.canAccept := allowEnqueue

  val canEnqueue = io.enq.req.map(_.valid)
  val enqCancel = io.enq.req.map(_.bits.robIdx.needFlush(io.brqRedirect))
  for (i <- 0 until io.enq.req.length) {
    val offset = if (i == 0) 0.U else PopCount(io.enq.needAlloc.take(i))
    val lqIdx = enqPtrExt(offset)
    val index = io.enq.req(i).bits.lqIdx.value
    when (canEnqueue(i) && !enqCancel(i)) {
      uop(index).robIdx := io.enq.req(i).bits.robIdx
      allocated(index) := true.B
      datavalid(index) := false.B
      writebacked(index) := false.B
      released(index) := false.B
      miss(index) := false.B
      pending(index) := false.B
      error(index) := false.B
      XSError(!io.enq.canAccept || !io.enq.sqCanAccept, s"must accept $i\n")
      XSError(index =/= lqIdx.value, s"must be the same entry $i\n")
    }
    io.enq.resp(i) := lqIdx
  }
  XSDebug(p"(ready, valid): ${io.enq.canAccept}, ${Binary(Cat(io.enq.req.map(_.valid)))}\n")

  /**
    * Writeback load from load units
    *
    * Most load instructions writeback to regfile at the same time.
    * However,
    *   (1) For an mmio instruction with exceptions, it writes back to ROB immediately.
    *   (2) For an mmio instruction without exceptions, it does not write back.
    * The mmio instruction will be sent to lower level when it reaches ROB's head.
    * After uncache response, it will write back through arbiter with loadUnit.
    *   (3) For cache misses, it is marked miss and sent to dcache later.
    * After cache refills, it will write back through arbiter with loadUnit.
    */
  for (i <- 0 until LoadPipelineWidth) {
    dataModule.io.wb.wen(i) := false.B
    val loadWbIndex = io.loadIn(i).bits.uop.lqIdx.value

    // most lq status need to be updated immediately after load writeback to lq
    // flag bits in lq needs to be updated accurately
    when(io.loadIn(i).fire()) {
      when(io.loadIn(i).bits.miss) {
        XSInfo(io.loadIn(i).valid, "load miss write to lq idx %d pc 0x%x vaddr %x paddr %x data %x mask %x forwardData %x forwardMask: %x mmio %x\n",
          io.loadIn(i).bits.uop.lqIdx.asUInt,
          io.loadIn(i).bits.uop.cf.pc,
          io.loadIn(i).bits.vaddr,
          io.loadIn(i).bits.paddr,
          io.loadIn(i).bits.data,
          io.loadIn(i).bits.mask,
          io.loadIn(i).bits.forwardData.asUInt,
          io.loadIn(i).bits.forwardMask.asUInt,
          io.loadIn(i).bits.mmio
        )
      }.otherwise {
        XSInfo(io.loadIn(i).valid, "load hit write to cbd lqidx %d pc 0x%x vaddr %x paddr %x data %x mask %x forwardData %x forwardMask: %x mmio %x\n",
        io.loadIn(i).bits.uop.lqIdx.asUInt,
        io.loadIn(i).bits.uop.cf.pc,
        io.loadIn(i).bits.vaddr,
        io.loadIn(i).bits.paddr,
        io.loadIn(i).bits.data,
        io.loadIn(i).bits.mask,
        io.loadIn(i).bits.forwardData.asUInt,
        io.loadIn(i).bits.forwardMask.asUInt,
        io.loadIn(i).bits.mmio
      )}
      if(EnableFastForward){
        datavalid(loadWbIndex) := (!io.loadIn(i).bits.miss || io.s2_load_data_forwarded(i)) &&
          !io.loadIn(i).bits.mmio && // mmio data is not valid until we finished uncache access
          !io.s2_dcache_require_replay(i) // do not writeback if that inst will be resend from rs
      } else {
        datavalid(loadWbIndex) := (!io.loadIn(i).bits.miss || io.s2_load_data_forwarded(i)) &&
          !io.loadIn(i).bits.mmio // mmio data is not valid until we finished uncache access
      }
      writebacked(loadWbIndex) := !io.loadIn(i).bits.miss && !io.loadIn(i).bits.mmio

<<<<<<< HEAD
      val loadWbData = Wire(new LQDataEntry)
      loadWbData.paddr := io.loadIn(i).bits.paddr
      loadWbData.mask := io.loadIn(i).bits.mask
      loadWbData.data := io.loadIn(i).bits.forwardData.asUInt // fwd data
      loadWbData.fwdMask := io.loadIn(i).bits.forwardMask
      dataModule.io.wbWrite(i, loadWbIndex, loadWbData)
      dataModule.io.wb.wen(i) := true.B

=======
>>>>>>> cca9964b
      debug_mmio(loadWbIndex) := io.loadIn(i).bits.mmio
      debug_paddr(loadWbIndex) := io.loadIn(i).bits.paddr

      val dcacheMissed = io.loadIn(i).bits.miss && !io.loadIn(i).bits.mmio
      if(EnableFastForward){
        miss(loadWbIndex) := dcacheMissed && !io.s2_load_data_forwarded(i) && !io.s2_dcache_require_replay(i)
      } else {
        miss(loadWbIndex) := dcacheMissed && !io.s2_load_data_forwarded(i)
      }
      pending(loadWbIndex) := io.loadIn(i).bits.mmio
      released(loadWbIndex) := release2cycle.valid &&
        io.loadIn(i).bits.paddr(PAddrBits-1, DCacheLineOffset) === release2cycle.bits.paddr(PAddrBits-1, DCacheLineOffset) ||
        release1cycle.valid &&
        io.loadIn(i).bits.paddr(PAddrBits-1, DCacheLineOffset) === release1cycle.bits.paddr(PAddrBits-1, DCacheLineOffset)
    }

    // data bit in lq can be updated when load_s2 valid
    // when(io.loadIn(i).bits.lq_data_wen){
    //   val loadWbData = Wire(new LQDataEntry)
    //   loadWbData.paddr := io.loadIn(i).bits.paddr
    //   loadWbData.mask := io.loadIn(i).bits.mask
    //   loadWbData.data := io.loadIn(i).bits.forwardData.asUInt // fwd data
    //   loadWbData.fwdMask := io.loadIn(i).bits.forwardMask
    //   dataModule.io.wbWrite(i, loadWbIndex, loadWbData)
    //   dataModule.io.wb.wen(i) := true.B

    //   // dirty code for load instr
    //   uop(loadWbIndex).pdest := io.loadIn(i).bits.uop.pdest
    //   uop(loadWbIndex).cf := io.loadIn(i).bits.uop.cf
    //   uop(loadWbIndex).ctrl := io.loadIn(i).bits.uop.ctrl
    //   uop(loadWbIndex).debugInfo := io.loadIn(i).bits.uop.debugInfo

    //   vaddrTriggerResultModule.io.waddr(i) := loadWbIndex
    //   vaddrTriggerResultModule.io.wdata(i) := io.trigger(i).hitLoadAddrTriggerHitVec

    //   vaddrTriggerResultModule.io.wen(i) := true.B
    // }

    // dirty code to reduce load_s2.valid fanout
    when(io.loadIn(i).bits.lq_data_wen_dup(0)){
      val loadWbData = Wire(new LQDataEntry)
      loadWbData.paddr := io.loadIn(i).bits.paddr
      loadWbData.mask := io.loadIn(i).bits.mask
      loadWbData.data := io.loadIn(i).bits.forwardData.asUInt // fwd data
      loadWbData.fwdMask := io.loadIn(i).bits.forwardMask
      dataModule.io.wbWrite(i, loadWbIndex, loadWbData)
      dataModule.io.wb.wen(i) := true.B
    }
    // dirty code for load instr
    when(io.loadIn(i).bits.lq_data_wen_dup(1)){
      uop(loadWbIndex).pdest := io.loadIn(i).bits.uop.pdest
    }
    when(io.loadIn(i).bits.lq_data_wen_dup(2)){
      uop(loadWbIndex).cf := io.loadIn(i).bits.uop.cf
    }
    when(io.loadIn(i).bits.lq_data_wen_dup(3)){
      uop(loadWbIndex).ctrl := io.loadIn(i).bits.uop.ctrl
    }
    when(io.loadIn(i).bits.lq_data_wen_dup(4)){
      uop(loadWbIndex).debugInfo := io.loadIn(i).bits.uop.debugInfo
    }
    when(io.loadIn(i).bits.lq_data_wen_dup(5)){
      vaddrTriggerResultModule.io.waddr(i) := loadWbIndex
      vaddrTriggerResultModule.io.wdata(i) := io.trigger(i).hitLoadAddrTriggerHitVec
      vaddrTriggerResultModule.io.wen(i) := true.B
    }

    // vaddrModule write is delayed, as vaddrModule will not be read right after write
    vaddrModule.io.waddr(i) := RegNext(loadWbIndex)
    vaddrModule.io.wdata(i) := RegNext(io.loadIn(i).bits.vaddr)
    vaddrModule.io.wen(i) := RegNext(io.loadIn(i).fire())
    vaddrTriggerResultModule.io.waddr(i) := RegNext(loadWbIndex)
    vaddrTriggerResultModule.io.wdata(i) := RegNext(io.trigger(i).hitLoadAddrTriggerHitVec)
    vaddrTriggerResultModule.io.wen(i) := RegNext(io.loadIn(i).fire())
  }

  when(io.dcache.valid) {
    XSDebug("miss resp: paddr:0x%x data %x\n", io.dcache.bits.addr, io.dcache.bits.data)
  }

  // Refill 64 bit in a cycle
  // Refill data comes back from io.dcache.resp
  dataModule.io.refill.valid := io.dcache.valid
  dataModule.io.refill.paddr := io.dcache.bits.addr
  dataModule.io.refill.data := io.dcache.bits.data

  val s2_dcache_require_replay = WireInit(VecInit((0 until LoadPipelineWidth).map(i =>{
    RegNext(io.loadIn(i).fire()) && RegNext(io.s2_dcache_require_replay(i))
  })))
  dontTouch(s2_dcache_require_replay)

  (0 until LoadQueueSize).map(i => {
    dataModule.io.refill.refillMask(i) := allocated(i) && miss(i)
    when(dataModule.io.refill.valid && dataModule.io.refill.refillMask(i) && dataModule.io.refill.matchMask(i)) {
      datavalid(i) := true.B
      miss(i) := false.B
      when(!s2_dcache_require_replay.asUInt.orR){
        refilling(i) := true.B
      }
      when(io.dcache.bits.error) {
        error(i) := true.B
      }
    }
  })

  for (i <- 0 until LoadPipelineWidth) {
    val loadWbIndex = io.loadIn(i).bits.uop.lqIdx.value
    val lastCycleLoadWbIndex = RegNext(loadWbIndex)
    // update miss state in load s3
    if(!EnableFastForward){
      // s2_dcache_require_replay will be used to update lq flag 1 cycle after for better timing
      //
      // io.s2_dcache_require_replay comes from dcache miss req reject, which is quite slow to generate
      when(s2_dcache_require_replay(i)) {
        // do not writeback if that inst will be resend from rs
        // rob writeback will not be triggered by a refill before inst replay
        miss(lastCycleLoadWbIndex) := false.B // disable refill listening
        datavalid(lastCycleLoadWbIndex) := false.B // disable refill listening
        assert(!datavalid(lastCycleLoadWbIndex))
      }
    }
    // update load error state in load s3
    when(RegNext(io.loadIn(i).fire()) && io.s3_delayed_load_error(i)){
      uop(lastCycleLoadWbIndex).cf.exceptionVec(loadAccessFault) := true.B
    }
    // update inst replay from fetch flag in s3
    when(RegNext(io.loadIn(i).fire()) && io.s3_replay_from_fetch(i)){
      uop(lastCycleLoadWbIndex).ctrl.replayInst := true.B
    }
  }


  // Writeback up to 2 missed load insts to CDB
  //
  // Pick 2 missed load (data refilled), write them back to cdb
  // 2 refilled load will be selected from even/odd entry, separately

  // Stage 0
  // Generate writeback indexes

  def getEvenBits(input: UInt): UInt = {
    VecInit((0 until LoadQueueSize/2).map(i => {input(2*i)})).asUInt
  }
  def getOddBits(input: UInt): UInt = {
    VecInit((0 until LoadQueueSize/2).map(i => {input(2*i+1)})).asUInt
  }

  val loadWbSel = Wire(Vec(LoadPipelineWidth, UInt(log2Up(LoadQueueSize).W))) // index selected last cycle
  val loadWbSelV = Wire(Vec(LoadPipelineWidth, Bool())) // index selected in last cycle is valid

  val loadWbSelVec = VecInit((0 until LoadQueueSize).map(i => {
    // allocated(i) && !writebacked(i) && (datavalid(i) || refilling(i))
    allocated(i) && !writebacked(i) && datavalid(i) // query refilling will cause bad timing
  })).asUInt() // use uint instead vec to reduce verilog lines
  val evenDeqMask = getEvenBits(deqMask)
  val oddDeqMask = getOddBits(deqMask)
  // generate lastCycleSelect mask
  val evenFireMask = getEvenBits(UIntToOH(loadWbSel(0)))
  val oddFireMask = getOddBits(UIntToOH(loadWbSel(1)))
  // generate real select vec
  def toVec(a: UInt): Vec[Bool] = {
    VecInit(a.asBools)
  }
  val loadEvenSelVecFire = getEvenBits(loadWbSelVec) & ~evenFireMask
  val loadOddSelVecFire = getOddBits(loadWbSelVec) & ~oddFireMask
  val loadEvenSelVecNotFire = getEvenBits(loadWbSelVec)
  val loadOddSelVecNotFire = getOddBits(loadWbSelVec)
  val loadEvenSel = Mux(
    io.ldout(0).fire(),
    getFirstOne(toVec(loadEvenSelVecFire), evenDeqMask),
    getFirstOne(toVec(loadEvenSelVecNotFire), evenDeqMask)
  )
  val loadOddSel= Mux(
    io.ldout(1).fire(),
    getFirstOne(toVec(loadOddSelVecFire), oddDeqMask),
    getFirstOne(toVec(loadOddSelVecNotFire), oddDeqMask)
  )


  val loadWbSelGen = Wire(Vec(LoadPipelineWidth, UInt(log2Up(LoadQueueSize).W)))
  val loadWbSelVGen = Wire(Vec(LoadPipelineWidth, Bool()))
  loadWbSelGen(0) := Cat(loadEvenSel, 0.U(1.W))
  loadWbSelVGen(0):= Mux(io.ldout(0).fire(), loadEvenSelVecFire.asUInt.orR, loadEvenSelVecNotFire.asUInt.orR)
  loadWbSelGen(1) := Cat(loadOddSel, 1.U(1.W))
  loadWbSelVGen(1) := Mux(io.ldout(1).fire(), loadOddSelVecFire.asUInt.orR, loadOddSelVecNotFire.asUInt.orR)

  (0 until LoadPipelineWidth).map(i => {
    loadWbSel(i) := RegNext(loadWbSelGen(i))
    loadWbSelV(i) := RegNext(loadWbSelVGen(i), init = false.B)
    when(io.ldout(i).fire()){
      // Mark them as writebacked, so they will not be selected in the next cycle
      writebacked(loadWbSel(i)) := true.B
    }
  })

  // Stage 1
  // Use indexes generated in cycle 0 to read data
  // writeback data to cdb
  (0 until LoadPipelineWidth).map(i => {
    // data select
    dataModule.io.wb.raddr(i) := loadWbSelGen(i)
    val rdata = dataModule.io.wb.rdata(i).data
    val seluop = uop(loadWbSel(i))
    val func = seluop.ctrl.fuOpType
    val raddr = dataModule.io.wb.rdata(i).paddr
    val rdataSel = LookupTree(raddr(2, 0), List(
      "b000".U -> rdata(63, 0),
      "b001".U -> rdata(63, 8),
      "b010".U -> rdata(63, 16),
      "b011".U -> rdata(63, 24),
      "b100".U -> rdata(63, 32),
      "b101".U -> rdata(63, 40),
      "b110".U -> rdata(63, 48),
      "b111".U -> rdata(63, 56)
    ))
    val rdataPartialLoad = rdataHelper(seluop, rdataSel)

    // writeback missed int/fp load
    //
    // Int load writeback will finish (if not blocked) in one cycle
    io.ldout(i).bits.uop := seluop
    io.ldout(i).bits.uop.lqIdx := loadWbSel(i).asTypeOf(new LqPtr)
    io.ldout(i).bits.data := rdataPartialLoad
    io.ldout(i).bits.redirectValid := false.B
    io.ldout(i).bits.redirect := DontCare
    io.ldout(i).bits.debug.isMMIO := debug_mmio(loadWbSel(i))
    io.ldout(i).bits.debug.isPerfCnt := false.B
    io.ldout(i).bits.debug.paddr := debug_paddr(loadWbSel(i))
    io.ldout(i).bits.debug.vaddr := vaddrModule.io.rdata(i+1)
    io.ldout(i).bits.fflags := DontCare
    io.ldout(i).valid := loadWbSelV(i)

    when(io.ldout(i).fire()) {
      XSInfo("int load miss write to cbd robidx %d lqidx %d pc 0x%x mmio %x\n",
        io.ldout(i).bits.uop.robIdx.asUInt,
        io.ldout(i).bits.uop.lqIdx.asUInt,
        io.ldout(i).bits.uop.cf.pc,
        debug_mmio(loadWbSel(i))
      )
    }

  })

  /**
    * Load commits
    *
    * When load commited, mark it as !allocated and move deqPtrExt forward.
    */
  (0 until CommitWidth).map(i => {
    when(commitCount > i.U){
      allocated((deqPtrExt+i.U).value) := false.B
      XSError(!allocated((deqPtrExt+i.U).value), s"why commit invalid entry $i?\n")
    }
  })

  def getFirstOne(mask: Vec[Bool], startMask: UInt) = {
    val length = mask.length
    val highBits = (0 until length).map(i => mask(i) & ~startMask(i))
    val highBitsUint = Cat(highBits.reverse)
    PriorityEncoder(Mux(highBitsUint.orR(), highBitsUint, mask.asUInt))
  }

  def getOldestInTwo(valid: Seq[Bool], uop: Seq[MicroOp]) = {
    assert(valid.length == uop.length)
    assert(valid.length == 2)
    Mux(valid(0) && valid(1),
      Mux(isAfter(uop(0).robIdx, uop(1).robIdx), uop(1), uop(0)),
      Mux(valid(0) && !valid(1), uop(0), uop(1)))
  }

  def getAfterMask(valid: Seq[Bool], uop: Seq[MicroOp]) = {
    assert(valid.length == uop.length)
    val length = valid.length
    (0 until length).map(i => {
      (0 until length).map(j => {
        Mux(valid(i) && valid(j),
          isAfter(uop(i).robIdx, uop(j).robIdx),
          Mux(!valid(i), true.B, false.B))
      })
    })
  }

  /**
    * Store-Load Memory violation detection
    *
    * When store writes back, it searches LoadQueue for younger load instructions
    * with the same load physical address. They loaded wrong data and need re-execution.
    *
    * Cycle 0: Store Writeback
    *   Generate match vector for store address with rangeMask(stPtr, enqPtr).
    *   Besides, load instructions in LoadUnit_S1 and S2 are also checked.
    * Cycle 1: Redirect Generation
    *   There're three possible types of violations, up to 6 possible redirect requests.
    *   Choose the oldest load (part 1). (4 + 2) -> (1 + 2)
    * Cycle 2: Redirect Fire
    *   Choose the oldest load (part 2). (3 -> 1)
    *   Prepare redirect request according to the detected violation.
    *   Fire redirect request (if valid)
    */

  // stage 0:        lq l1 wb     l1 wb lq
  //                 |  |  |      |  |  |  (paddr match)
  // stage 1:        lq l1 wb     l1 wb lq
  //                 |  |  |      |  |  |
  //                 |  |------------|  |
  //                 |        |         |
  // stage 2:        lq      l1wb       lq
  //                 |        |         |
  //                 --------------------
  //                          |
  //                      rollback req
  io.load_s1 := DontCare
  def detectRollback(i: Int) = {
    val startIndex = io.storeIn(i).bits.uop.lqIdx.value
    val lqIdxMask = UIntToMask(startIndex, LoadQueueSize)
    val xorMask = lqIdxMask ^ enqMask
    val sameFlag = io.storeIn(i).bits.uop.lqIdx.flag === enqPtrExt(0).flag
    val stToEnqPtrMask = Mux(sameFlag, xorMask, ~xorMask)

    // check if load already in lq needs to be rolledback
    dataModule.io.violation(i).paddr := io.storeIn(i).bits.paddr
    dataModule.io.violation(i).mask := io.storeIn(i).bits.mask
    val addrMaskMatch = RegNext(dataModule.io.violation(i).violationMask)
    val entryNeedCheck = RegNext(VecInit((0 until LoadQueueSize).map(j => {
      allocated(j) && stToEnqPtrMask(j) && (datavalid(j) || miss(j))
    })))
    val lqViolationVec = VecInit((0 until LoadQueueSize).map(j => {
      addrMaskMatch(j) && entryNeedCheck(j)
    }))
    val lqViolation = lqViolationVec.asUInt().orR() && RegNext(!io.storeIn(i).bits.miss)
    val lqViolationIndex = getFirstOne(lqViolationVec, RegNext(lqIdxMask))
    val lqViolationUop = uop(lqViolationIndex)
    // lqViolationUop.lqIdx.flag := deqMask(lqViolationIndex) ^ deqPtrExt.flag
    // lqViolationUop.lqIdx.value := lqViolationIndex
    XSDebug(lqViolation, p"${Binary(Cat(lqViolationVec))}, $startIndex, $lqViolationIndex\n")

    // when l/s writeback to rob together, check if rollback is needed
    val wbViolationVec = RegNext(VecInit((0 until LoadPipelineWidth).map(j => {
      io.loadIn(j).valid &&
      isAfter(io.loadIn(j).bits.uop.robIdx, io.storeIn(i).bits.uop.robIdx) &&
      io.storeIn(i).bits.paddr(PAddrBits - 1, 3) === io.loadIn(j).bits.paddr(PAddrBits - 1, 3) &&
      (io.storeIn(i).bits.mask & io.loadIn(j).bits.mask).orR
    })))
    val wbViolation = wbViolationVec.asUInt().orR() && RegNext(io.storeIn(i).valid && !io.storeIn(i).bits.miss)
    val wbViolationUop = getOldestInTwo(wbViolationVec, RegNext(VecInit(io.loadIn.map(_.bits.uop))))
    XSDebug(wbViolation, p"${Binary(Cat(wbViolationVec))}, $wbViolationUop\n")

    // check if rollback is needed for load in l1
    val l1ViolationVec = RegNext(VecInit((0 until LoadPipelineWidth).map(j => {
      io.load_s1(j).valid && // L1 valid
      isAfter(io.load_s1(j).uop.robIdx, io.storeIn(i).bits.uop.robIdx) &&
      io.storeIn(i).bits.paddr(PAddrBits - 1, 3) === io.load_s1(j).paddr(PAddrBits - 1, 3) &&
      (io.storeIn(i).bits.mask & io.load_s1(j).mask).orR
    })))
    val l1Violation = l1ViolationVec.asUInt().orR() && RegNext(io.storeIn(i).valid && !io.storeIn(i).bits.miss)
    val l1ViolationUop = getOldestInTwo(l1ViolationVec, RegNext(VecInit(io.load_s1.map(_.uop))))
    XSDebug(l1Violation, p"${Binary(Cat(l1ViolationVec))}, $l1ViolationUop\n")

    XSDebug(
      l1Violation,
      "need rollback (l1 load) pc %x robidx %d target %x\n",
      io.storeIn(i).bits.uop.cf.pc, io.storeIn(i).bits.uop.robIdx.asUInt, l1ViolationUop.robIdx.asUInt
    )
    XSDebug(
      lqViolation,
      "need rollback (ld wb before store) pc %x robidx %d target %x\n",
      io.storeIn(i).bits.uop.cf.pc, io.storeIn(i).bits.uop.robIdx.asUInt, lqViolationUop.robIdx.asUInt
    )
    XSDebug(
      wbViolation,
      "need rollback (ld/st wb together) pc %x robidx %d target %x\n",
      io.storeIn(i).bits.uop.cf.pc, io.storeIn(i).bits.uop.robIdx.asUInt, wbViolationUop.robIdx.asUInt
    )

    ((lqViolation, lqViolationUop), (wbViolation, wbViolationUop), (l1Violation, l1ViolationUop))
  }

  def rollbackSel(a: Valid[MicroOpRbExt], b: Valid[MicroOpRbExt]): ValidIO[MicroOpRbExt] = {
    Mux(
      a.valid,
      Mux(
        b.valid,
        Mux(isAfter(a.bits.uop.robIdx, b.bits.uop.robIdx), b, a), // a,b both valid, sel oldest
        a // sel a
      ),
      b // sel b
    )
  }
  val lastCycleRedirect = RegNext(io.brqRedirect)
  val lastlastCycleRedirect = RegNext(lastCycleRedirect)

  // S2: select rollback (part1) and generate rollback request
  // rollback check
  // Wb/L1 rollback seq check is done in s2
  val rollbackWb = Wire(Vec(StorePipelineWidth, Valid(new MicroOpRbExt)))
  val rollbackL1 = Wire(Vec(StorePipelineWidth, Valid(new MicroOpRbExt)))
  val rollbackL1Wb = Wire(Vec(StorePipelineWidth*2, Valid(new MicroOpRbExt)))
  // Lq rollback seq check is done in s3 (next stage), as getting rollbackLq MicroOp is slow
  val rollbackLq = Wire(Vec(StorePipelineWidth, Valid(new MicroOpRbExt)))
  // store ftq index for store set update
  val stFtqIdxS2 = Wire(Vec(StorePipelineWidth, new FtqPtr))
  val stFtqOffsetS2 = Wire(Vec(StorePipelineWidth, UInt(log2Up(PredictWidth).W)))
  for (i <- 0 until StorePipelineWidth) {
    val detectedRollback = detectRollback(i)
    rollbackLq(i).valid := detectedRollback._1._1 && RegNext(io.storeIn(i).valid)
    rollbackLq(i).bits.uop := detectedRollback._1._2
    rollbackLq(i).bits.flag := i.U
    rollbackWb(i).valid := detectedRollback._2._1 && RegNext(io.storeIn(i).valid)
    rollbackWb(i).bits.uop := detectedRollback._2._2
    rollbackWb(i).bits.flag := i.U
    rollbackL1(i).valid := detectedRollback._3._1 && RegNext(io.storeIn(i).valid)
    rollbackL1(i).bits.uop := detectedRollback._3._2
    rollbackL1(i).bits.flag := i.U
    rollbackL1Wb(2*i) := rollbackL1(i)
    rollbackL1Wb(2*i+1) := rollbackWb(i)
    stFtqIdxS2(i) := RegNext(io.storeIn(i).bits.uop.cf.ftqPtr)
    stFtqOffsetS2(i) := RegNext(io.storeIn(i).bits.uop.cf.ftqOffset)
  }

  val rollbackL1WbSelected = ParallelOperation(rollbackL1Wb, rollbackSel)
  val rollbackL1WbVReg = RegNext(rollbackL1WbSelected.valid)
  val rollbackL1WbReg = RegEnable(rollbackL1WbSelected.bits, rollbackL1WbSelected.valid)
  val rollbackLq0VReg = RegNext(rollbackLq(0).valid)
  val rollbackLq0Reg = RegEnable(rollbackLq(0).bits, rollbackLq(0).valid)
  val rollbackLq1VReg = RegNext(rollbackLq(1).valid)
  val rollbackLq1Reg = RegEnable(rollbackLq(1).bits, rollbackLq(1).valid)

  // S3: select rollback (part2), generate rollback request, then fire rollback request
  // Note that we use robIdx - 1.U to flush the load instruction itself.
  // Thus, here if last cycle's robIdx equals to this cycle's robIdx, it still triggers the redirect.

  // FIXME: this is ugly
  val rollbackValidVec = Seq(rollbackL1WbVReg, rollbackLq0VReg, rollbackLq1VReg)
  val rollbackUopExtVec = Seq(rollbackL1WbReg, rollbackLq0Reg, rollbackLq1Reg)

  // select uop in parallel
  val mask = getAfterMask(rollbackValidVec, rollbackUopExtVec.map(i => i.uop))
  val oneAfterZero = mask(1)(0)
  val rollbackUopExt = Mux(oneAfterZero && mask(2)(0),
    rollbackUopExtVec(0),
    Mux(!oneAfterZero && mask(2)(1), rollbackUopExtVec(1), rollbackUopExtVec(2)))
  val stFtqIdxS3 = RegNext(stFtqIdxS2)
  val stFtqOffsetS3 = RegNext(stFtqOffsetS2)
  val rollbackUop = rollbackUopExt.uop
  val rollbackStFtqIdx = stFtqIdxS3(rollbackUopExt.flag)
  val rollbackStFtqOffset = stFtqOffsetS3(rollbackUopExt.flag)

  // check if rollback request is still valid in parallel
  val rollbackValidVecChecked = Wire(Vec(3, Bool()))
  for(((v, uop), idx) <- rollbackValidVec.zip(rollbackUopExtVec.map(i => i.uop)).zipWithIndex) {
    rollbackValidVecChecked(idx) := v &&
      (!lastCycleRedirect.valid || isBefore(uop.robIdx, lastCycleRedirect.bits.robIdx)) &&
      (!lastlastCycleRedirect.valid || isBefore(uop.robIdx, lastlastCycleRedirect.bits.robIdx))
  }

  io.rollback.bits.robIdx := rollbackUop.robIdx
  io.rollback.bits.ftqIdx := rollbackUop.cf.ftqPtr
  io.rollback.bits.stFtqIdx := rollbackStFtqIdx
  io.rollback.bits.ftqOffset := rollbackUop.cf.ftqOffset
  io.rollback.bits.stFtqOffset := rollbackStFtqOffset
  io.rollback.bits.level := RedirectLevel.flush
  io.rollback.bits.interrupt := DontCare
  io.rollback.bits.cfiUpdate := DontCare
  io.rollback.bits.cfiUpdate.target := rollbackUop.cf.pc
  io.rollback.bits.debug_runahead_checkpoint_id := rollbackUop.debugInfo.runahead_checkpoint_id
  // io.rollback.bits.pc := DontCare

  io.rollback.valid := rollbackValidVecChecked.asUInt.orR

  when(io.rollback.valid) {
    // XSDebug("Mem rollback: pc %x robidx %d\n", io.rollback.bits.cfi, io.rollback.bits.robIdx.asUInt)
  }

  /**
  * Load-Load Memory violation detection
  *
  * When load arrives load_s1, it searches LoadQueue for younger load instructions
  * with the same load physical address. If younger load has been released (or observed),
  * the younger load needs to be re-execed.
  *
  * For now, if re-exec it found to be needed in load_s1, we mark the older load as replayInst,
  * the two loads will be replayed if the older load becomes the head of rob.
  *
  * When dcache releases a line, mark all writebacked entrys in load queue with
  * the same line paddr as released.
  */

  // Load-Load Memory violation query
  val deqRightMask = UIntToMask.rightmask(deqPtr, LoadQueueSize)
  (0 until LoadPipelineWidth).map(i => {
    dataModule.io.release_violation(i).paddr := io.loadViolationQuery(i).req.bits.paddr
    io.loadViolationQuery(i).req.ready := true.B
    io.loadViolationQuery(i).resp.valid := RegNext(io.loadViolationQuery(i).req.fire())
    // Generate real violation mask
    // Note that we use UIntToMask.rightmask here
    val startIndex = io.loadViolationQuery(i).req.bits.uop.lqIdx.value
    val lqIdxMask = UIntToMask(startIndex, LoadQueueSize)
    val xorMask = lqIdxMask ^ enqMask
    val sameFlag = io.loadViolationQuery(i).req.bits.uop.lqIdx.flag === enqPtrExt(0).flag
    val ldToEnqPtrMask = Mux(sameFlag, xorMask, ~xorMask)
    val ldld_violation_mask_gen_1 = WireInit(VecInit((0 until LoadQueueSize).map(j => {
      ldToEnqPtrMask(j) && // the load is younger than current load
      allocated(j) && // entry is valid
      released(j) && // cacheline is released
      (datavalid(j) || miss(j)) // paddr is valid
    })))
    val ldld_violation_mask_gen_2 = WireInit(VecInit((0 until LoadQueueSize).map(j => {
      dataModule.io.release_violation(i).match_mask(j)// addr match
      // addr match result is slow to generate, we RegNext() it
    })))
    val ldld_violation_mask = RegNext(ldld_violation_mask_gen_1).asUInt & RegNext(ldld_violation_mask_gen_2).asUInt
    dontTouch(ldld_violation_mask)
    ldld_violation_mask.suggestName("ldldViolationMask_" + i)
    io.loadViolationQuery(i).resp.bits.have_violation := ldld_violation_mask.orR
  })

  // "released" flag update
  //
  // When io.release.valid (release1cycle.valid), it uses the last ld-ld paddr cam port to
  // update release flag in 1 cycle

  when(release1cycle.valid){
    // Take over ld-ld paddr cam port
    dataModule.io.release_violation.takeRight(1)(0).paddr := release1cycle.bits.paddr
    io.loadViolationQuery.takeRight(1)(0).req.ready := false.B
  }

  when(release2cycle.valid){
    // If a load comes in that cycle, we can not judge if it has ld-ld violation
    // We replay that load inst from RS
    io.loadViolationQuery.map(i => i.req.ready :=
      // use lsu side release2cycle_dup_lsu paddr for better timing
      !i.req.bits.paddr(PAddrBits-1, DCacheLineOffset) === release2cycle_dup_lsu.bits.paddr(PAddrBits-1, DCacheLineOffset)
    )
    // io.loadViolationQuery.map(i => i.req.ready := false.B) // For better timing
  }

  (0 until LoadQueueSize).map(i => {
    when(RegNext(dataModule.io.release_violation.takeRight(1)(0).match_mask(i) &&
      allocated(i) &&
      writebacked(i) &&
      release1cycle.valid
    )){
      // Note: if a load has missed in dcache and is waiting for refill in load queue,
      // its released flag still needs to be set as true if addr matches.
      released(i) := true.B
    }
  })

  /**
    * Memory mapped IO / other uncached operations
    *
    * States:
    * (1) writeback from store units: mark as pending
    * (2) when they reach ROB's head, they can be sent to uncache channel
    * (3) response from uncache channel: mark as datavalid
    * (4) writeback to ROB (and other units): mark as writebacked
    * (5) ROB commits the instruction: same as normal instructions
    */
  //(2) when they reach ROB's head, they can be sent to uncache channel
  val lqTailMmioPending = WireInit(pending(deqPtr))
  val lqTailAllocated = WireInit(allocated(deqPtr))
  val s_idle :: s_req :: s_resp :: s_wait :: Nil = Enum(4)
  val uncacheState = RegInit(s_idle)
  switch(uncacheState) {
    is(s_idle) {
      when(RegNext(io.rob.pendingld && lqTailMmioPending && lqTailAllocated)) {
        uncacheState := s_req
      }
    }
    is(s_req) {
      when(io.uncache.req.fire()) {
        uncacheState := s_resp
      }
    }
    is(s_resp) {
      when(io.uncache.resp.fire()) {
        uncacheState := s_wait
      }
    }
    is(s_wait) {
      when(RegNext(io.rob.commit)) {
        uncacheState := s_idle // ready for next mmio
      }
    }
  }
  io.uncache.req.valid := uncacheState === s_req

  dataModule.io.uncache.raddr := deqPtrExtNext.value

  io.uncache.req.bits.cmd  := MemoryOpConstants.M_XRD
  io.uncache.req.bits.addr := dataModule.io.uncache.rdata.paddr
  io.uncache.req.bits.data := dataModule.io.uncache.rdata.data
  io.uncache.req.bits.mask := dataModule.io.uncache.rdata.mask

  io.uncache.req.bits.id   := DontCare
  io.uncache.req.bits.instrtype := DontCare

  io.uncache.resp.ready := true.B

  when (io.uncache.req.fire()) {
    pending(deqPtr) := false.B

    XSDebug("uncache req: pc %x addr %x data %x op %x mask %x\n",
      uop(deqPtr).cf.pc,
      io.uncache.req.bits.addr,
      io.uncache.req.bits.data,
      io.uncache.req.bits.cmd,
      io.uncache.req.bits.mask
    )
  }

  // (3) response from uncache channel: mark as datavalid
  dataModule.io.uncache.wen := false.B
  when(io.uncache.resp.fire()){
    datavalid(deqPtr) := true.B
    dataModule.io.uncacheWrite(deqPtr, io.uncache.resp.bits.data(XLEN-1, 0))
    dataModule.io.uncache.wen := true.B

    XSDebug("uncache resp: data %x\n", io.dcache.bits.data)
  }

  // Read vaddr for mem exception
  // no inst will be commited 1 cycle before tval update
  vaddrModule.io.raddr(0) := (deqPtrExt + commitCount).value
  io.exceptionAddr.vaddr := vaddrModule.io.rdata(0)

  // Read vaddr for debug
  (0 until LoadPipelineWidth).map(i => {
    vaddrModule.io.raddr(i+1) := loadWbSel(i)
  })

  (0 until LoadPipelineWidth).map(i => {
    vaddrTriggerResultModule.io.raddr(i) := loadWbSelGen(i)
    io.trigger(i).lqLoadAddrTriggerHitVec := Mux(
      loadWbSelV(i),
      vaddrTriggerResultModule.io.rdata(i),
      VecInit(Seq.fill(3)(false.B))
    )
  })

  // misprediction recovery / exception redirect
  // invalidate lq term using robIdx
  val needCancel = Wire(Vec(LoadQueueSize, Bool()))
  for (i <- 0 until LoadQueueSize) {
    needCancel(i) := uop(i).robIdx.needFlush(io.brqRedirect) && allocated(i)
    when (needCancel(i)) {
      allocated(i) := false.B
    }
  }

  /**
    * update pointers
    */
  val lastEnqCancel = PopCount(RegNext(VecInit(canEnqueue.zip(enqCancel).map(x => x._1 && x._2))))
  val lastCycleCancelCount = PopCount(RegNext(needCancel))
  val enqNumber = Mux(io.enq.canAccept && io.enq.sqCanAccept, PopCount(io.enq.req.map(_.valid)), 0.U)
  when (lastCycleRedirect.valid) {
    // we recover the pointers in the next cycle after redirect
    enqPtrExt := VecInit(enqPtrExt.map(_ - (lastCycleCancelCount + lastEnqCancel)))
  }.otherwise {
    enqPtrExt := VecInit(enqPtrExt.map(_ + enqNumber))
  }

  deqPtrExtNext := deqPtrExt + commitCount
  deqPtrExt := deqPtrExtNext

  io.lqCancelCnt := RegNext(lastCycleCancelCount + lastEnqCancel)

  /**
    * misc
    */
  // perf counter
  QueuePerf(LoadQueueSize, validCount, !allowEnqueue)
  io.lqFull := !allowEnqueue
  XSPerfAccumulate("rollback", io.rollback.valid) // rollback redirect generated
  XSPerfAccumulate("mmioCycle", uncacheState =/= s_idle) // lq is busy dealing with uncache req
  XSPerfAccumulate("mmioCnt", io.uncache.req.fire())
  XSPerfAccumulate("refill", io.dcache.valid)
  XSPerfAccumulate("writeback_success", PopCount(VecInit(io.ldout.map(i => i.fire()))))
  XSPerfAccumulate("writeback_blocked", PopCount(VecInit(io.ldout.map(i => i.valid && !i.ready))))
  XSPerfAccumulate("utilization_miss", PopCount((0 until LoadQueueSize).map(i => allocated(i) && miss(i))))

  val perfValidCount = RegNext(validCount)

  val perfEvents = Seq(
    ("rollback         ", io.rollback.valid),
    ("mmioCycle        ", uncacheState =/= s_idle),
    ("mmio_Cnt         ", io.uncache.req.fire()),
    ("refill           ", io.dcache.valid),
    ("writeback_success", PopCount(VecInit(io.ldout.map(i => i.fire())))),
    ("writeback_blocked", PopCount(VecInit(io.ldout.map(i => i.valid && !i.ready)))),
    ("ltq_1_4_valid    ", (perfValidCount < (LoadQueueSize.U/4.U))),
    ("ltq_2_4_valid    ", (perfValidCount > (LoadQueueSize.U/4.U)) & (perfValidCount <= (LoadQueueSize.U/2.U))),
    ("ltq_3_4_valid    ", (perfValidCount > (LoadQueueSize.U/2.U)) & (perfValidCount <= (LoadQueueSize.U*3.U/4.U))),
    ("ltq_4_4_valid    ", (perfValidCount > (LoadQueueSize.U*3.U/4.U)))
  )
  generatePerfEvent()

  // debug info
  XSDebug("enqPtrExt %d:%d deqPtrExt %d:%d\n", enqPtrExt(0).flag, enqPtr, deqPtrExt.flag, deqPtr)

  def PrintFlag(flag: Bool, name: String): Unit = {
    when(flag) {
      XSDebug(false, true.B, name)
    }.otherwise {
      XSDebug(false, true.B, " ")
    }
  }

  for (i <- 0 until LoadQueueSize) {
    XSDebug(i + " pc %x pa %x ", uop(i).cf.pc, debug_paddr(i))
    PrintFlag(allocated(i), "a")
    PrintFlag(allocated(i) && datavalid(i), "v")
    PrintFlag(allocated(i) && writebacked(i), "w")
    PrintFlag(allocated(i) && miss(i), "m")
    PrintFlag(allocated(i) && pending(i), "p")
    XSDebug(false, true.B, "\n")
  }

}<|MERGE_RESOLUTION|>--- conflicted
+++ resolved
@@ -226,17 +226,6 @@
       }
       writebacked(loadWbIndex) := !io.loadIn(i).bits.miss && !io.loadIn(i).bits.mmio
 
-<<<<<<< HEAD
-      val loadWbData = Wire(new LQDataEntry)
-      loadWbData.paddr := io.loadIn(i).bits.paddr
-      loadWbData.mask := io.loadIn(i).bits.mask
-      loadWbData.data := io.loadIn(i).bits.forwardData.asUInt // fwd data
-      loadWbData.fwdMask := io.loadIn(i).bits.forwardMask
-      dataModule.io.wbWrite(i, loadWbIndex, loadWbData)
-      dataModule.io.wb.wen(i) := true.B
-
-=======
->>>>>>> cca9964b
       debug_mmio(loadWbIndex) := io.loadIn(i).bits.mmio
       debug_paddr(loadWbIndex) := io.loadIn(i).bits.paddr
 
