package xiangshan.mem

import chisel3._
import chisel3.util._
import freechips.rocketchip.tile.HasFPUParameters
import utils._
import xiangshan._
import xiangshan.cache._
import xiangshan.cache.{DCacheLineIO, DCacheWordIO, MemoryOpConstants, TlbRequestIO}
import xiangshan.backend.LSUOpType
import xiangshan.mem._
import xiangshan.backend.roq.RoqPtr
import xiangshan.backend.fu.HasExceptionNO


class LqPtr extends CircularQueuePtr(LqPtr.LoadQueueSize) { }

object LqPtr extends HasXSParameter {
  def apply(f: Bool, v: UInt): LqPtr = {
    val ptr = Wire(new LqPtr)
    ptr.flag := f
    ptr.value := v
    ptr
  }
}

trait HasLoadHelper { this: XSModule =>
  def rdataHelper(uop: MicroOp, rdata: UInt): UInt = {
    val fpWen = uop.ctrl.fpWen
    LookupTree(uop.ctrl.fuOpType, List(
      LSUOpType.lb   -> SignExt(rdata(7, 0) , XLEN),
      LSUOpType.lh   -> SignExt(rdata(15, 0), XLEN),
      LSUOpType.lw   -> Mux(fpWen, rdata, SignExt(rdata(31, 0), XLEN)),
      LSUOpType.ld   -> Mux(fpWen, rdata, SignExt(rdata(63, 0), XLEN)),
      LSUOpType.lbu  -> ZeroExt(rdata(7, 0) , XLEN),
      LSUOpType.lhu  -> ZeroExt(rdata(15, 0), XLEN),
      LSUOpType.lwu  -> ZeroExt(rdata(31, 0), XLEN),
    ))
  }

  def fpRdataHelper(uop: MicroOp, rdata: UInt): UInt = {
    LookupTree(uop.ctrl.fuOpType, List(
      LSUOpType.lw   -> recode(rdata(31, 0), S),
      LSUOpType.ld   -> recode(rdata(63, 0), D)
    ))
  }
}

class LqEnqIO extends XSBundle {
  val canAccept = Output(Bool())
  val sqCanAccept = Input(Bool())
  val needAlloc = Vec(RenameWidth, Input(Bool()))
  val req = Vec(RenameWidth, Flipped(ValidIO(new MicroOp)))
  val resp = Vec(RenameWidth, Output(new LqPtr))
}

// Load Queue
class LoadQueue extends XSModule
  with HasDCacheParameters
  with HasCircularQueuePtrHelper
  with HasLoadHelper
  with HasExceptionNO
{
  val io = IO(new Bundle() {
    val enq = new LqEnqIO
    val brqRedirect = Input(Valid(new Redirect))
    val loadIn = Vec(LoadPipelineWidth, Flipped(Valid(new LsPipelineBundle)))
    val storeIn = Vec(StorePipelineWidth, Flipped(Valid(new LsPipelineBundle)))
    val ldout = Vec(2, DecoupledIO(new ExuOutput)) // writeback int load
    val load_s1 = Vec(LoadPipelineWidth, Flipped(new LoadForwardQueryIO))
    val commits = Flipped(new RoqCommitIO)
    val rollback = Output(Valid(new Redirect)) // replay now starts from load instead of store
    val dcache = Flipped(ValidIO(new Refill))
    val uncache = new DCacheWordIO
    val roqDeqPtr = Input(new RoqPtr)
    val exceptionAddr = new ExceptionAddrIO
  })

  val uop = Reg(Vec(LoadQueueSize, new MicroOp))
  // val data = Reg(Vec(LoadQueueSize, new LsRoqEntry))
  val dataModule = Module(new LoadQueueData(LoadQueueSize, wbNumRead = LoadPipelineWidth, wbNumWrite = LoadPipelineWidth))
  dataModule.io := DontCare
  val vaddrModule = Module(new AsyncDataModuleTemplate(UInt(VAddrBits.W), LoadQueueSize, numRead = 1, numWrite = LoadPipelineWidth))
  vaddrModule.io := DontCare
  val allocated = RegInit(VecInit(List.fill(LoadQueueSize)(false.B))) // lq entry has been allocated
  val datavalid = RegInit(VecInit(List.fill(LoadQueueSize)(false.B))) // data is valid
  val writebacked = RegInit(VecInit(List.fill(LoadQueueSize)(false.B))) // inst has been writebacked to CDB
  val commited = Reg(Vec(LoadQueueSize, Bool())) // inst has been writebacked to CDB
  val miss = Reg(Vec(LoadQueueSize, Bool())) // load inst missed, waiting for miss queue to accept miss request
  // val listening = Reg(Vec(LoadQueueSize, Bool())) // waiting for refill result
  val pending = Reg(Vec(LoadQueueSize, Bool())) // mmio pending: inst is an mmio inst, it will not be executed until it reachs the end of roq

  val debug_mmio = Reg(Vec(LoadQueueSize, Bool())) // mmio: inst is an mmio inst

  val enqPtrExt = RegInit(VecInit((0 until RenameWidth).map(_.U.asTypeOf(new LqPtr))))
  val deqPtrExt = RegInit(0.U.asTypeOf(new LqPtr))
  val validCounter = RegInit(0.U(log2Ceil(LoadQueueSize + 1).W))
  val allowEnqueue = RegInit(true.B)

  val enqPtr = enqPtrExt(0).value
  val deqPtr = deqPtrExt.value
  val sameFlag = enqPtrExt(0).flag === deqPtrExt.flag
  val isEmpty = enqPtr === deqPtr && sameFlag
  val isFull = enqPtr === deqPtr && !sameFlag
  val allowIn = !isFull

  val loadCommit = (0 until CommitWidth).map(i => io.commits.valid(i) && !io.commits.isWalk && io.commits.info(i).commitType === CommitType.LOAD)
  val mcommitIdx = (0 until CommitWidth).map(i => io.commits.info(i).lqIdx.value)

  val deqMask = UIntToMask(deqPtr, LoadQueueSize)
  val enqMask = UIntToMask(enqPtr, LoadQueueSize)

  /**
    * Enqueue at dispatch
    *
    * Currently, LoadQueue only allows enqueue when #emptyEntries > RenameWidth(EnqWidth)
    */
  io.enq.canAccept := allowEnqueue

  for (i <- 0 until RenameWidth) {
    val offset = if (i == 0) 0.U else PopCount(io.enq.needAlloc.take(i))
    val lqIdx = enqPtrExt(offset)
    val index = lqIdx.value
    when (io.enq.req(i).valid && io.enq.canAccept && io.enq.sqCanAccept && !io.brqRedirect.valid) {
      uop(index) := io.enq.req(i).bits
      allocated(index) := true.B
      datavalid(index) := false.B
      writebacked(index) := false.B
      commited(index) := false.B
      miss(index) := false.B
      // listening(index) := false.B
      pending(index) := false.B
    }
    io.enq.resp(i) := lqIdx
  }
  XSDebug(p"(ready, valid): ${io.enq.canAccept}, ${Binary(Cat(io.enq.req.map(_.valid)))}\n")

  /**
    * Writeback load from load units
    *
    * Most load instructions writeback to regfile at the same time.
    * However,
    *   (1) For an mmio instruction with exceptions, it writes back to ROB immediately.
    *   (2) For an mmio instruction without exceptions, it does not write back.
    * The mmio instruction will be sent to lower level when it reaches ROB's head.
    * After uncache response, it will write back through arbiter with loadUnit.
    *   (3) For cache misses, it is marked miss and sent to dcache later.
    * After cache refills, it will write back through arbiter with loadUnit.
    */
  for (i <- 0 until LoadPipelineWidth) {
    dataModule.io.wb.wen(i) := false.B
    vaddrModule.io.wen(i) := false.B
    when(io.loadIn(i).fire()) {
      when(io.loadIn(i).bits.miss) {
        XSInfo(io.loadIn(i).valid, "load miss write to lq idx %d pc 0x%x vaddr %x paddr %x data %x mask %x forwardData %x forwardMask: %x mmio %x\n",
          io.loadIn(i).bits.uop.lqIdx.asUInt,
          io.loadIn(i).bits.uop.cf.pc,
          io.loadIn(i).bits.vaddr,
          io.loadIn(i).bits.paddr,
          io.loadIn(i).bits.data,
          io.loadIn(i).bits.mask,
          io.loadIn(i).bits.forwardData.asUInt,
          io.loadIn(i).bits.forwardMask.asUInt,
          io.loadIn(i).bits.mmio
          )
        }.otherwise {
          XSInfo(io.loadIn(i).valid, "load hit write to cbd lqidx %d pc 0x%x vaddr %x paddr %x data %x mask %x forwardData %x forwardMask: %x mmio %x\n",
          io.loadIn(i).bits.uop.lqIdx.asUInt,
          io.loadIn(i).bits.uop.cf.pc,
          io.loadIn(i).bits.vaddr,
          io.loadIn(i).bits.paddr,
          io.loadIn(i).bits.data,
          io.loadIn(i).bits.mask,
          io.loadIn(i).bits.forwardData.asUInt,
          io.loadIn(i).bits.forwardMask.asUInt,
          io.loadIn(i).bits.mmio
          )
        }
        val loadWbIndex = io.loadIn(i).bits.uop.lqIdx.value
        datavalid(loadWbIndex) := !io.loadIn(i).bits.miss && !io.loadIn(i).bits.mmio
        writebacked(loadWbIndex) := !io.loadIn(i).bits.miss && !io.loadIn(i).bits.mmio

        val loadWbData = Wire(new LQDataEntry)
        loadWbData.paddr := io.loadIn(i).bits.paddr
        loadWbData.mask := io.loadIn(i).bits.mask
        loadWbData.data := io.loadIn(i).bits.data // fwd data
        loadWbData.fwdMask := io.loadIn(i).bits.forwardMask
        dataModule.io.wbWrite(i, loadWbIndex, loadWbData)
        dataModule.io.wb.wen(i) := true.B

        vaddrModule.io.waddr(i) := loadWbIndex
        vaddrModule.io.wdata(i) := io.loadIn(i).bits.vaddr
        vaddrModule.io.wen(i) := true.B

        debug_mmio(loadWbIndex) := io.loadIn(i).bits.mmio

        val dcacheMissed = io.loadIn(i).bits.miss && !io.loadIn(i).bits.mmio
        miss(loadWbIndex) := dcacheMissed
        pending(loadWbIndex) := io.loadIn(i).bits.mmio
      }
    }

  /**
    * Cache miss request
    *
    * (1) writeback: miss
    * (2) send to dcache: listing
    * (3) dcache response: datavalid
    * (4) writeback to ROB: writeback
    */
  // val inflightReqs = RegInit(VecInit(Seq.fill(cfg.nLoadMissEntries)(0.U.asTypeOf(new InflightBlockInfo))))
  // val inflightReqFull = inflightReqs.map(req => req.valid).reduce(_&&_)
  // val reqBlockIndex = PriorityEncoder(~VecInit(inflightReqs.map(req => req.valid)).asUInt)

  // val missRefillSelVec = VecInit(
  //   (0 until LoadQueueSize).map{ i =>
  //     val inflight = inflightReqs.map(req => req.valid && req.block_addr === get_block_addr(dataModule.io.rdata(i).paddr)).reduce(_||_)
  //     allocated(i) && miss(i) && !inflight
  //   })

  // val missRefillSel = getFirstOne(missRefillSelVec, deqMask)
  // val missRefillBlockAddr = get_block_addr(dataModule.io.rdata(missRefillSel).paddr)
  // io.dcache.req.valid := missRefillSelVec.asUInt.orR
  // io.dcache.req.bits.cmd := MemoryOpConstants.M_XRD
  // io.dcache.req.bits.addr := missRefillBlockAddr
  // io.dcache.req.bits.data := DontCare
  // io.dcache.req.bits.mask := DontCare

  // io.dcache.req.bits.meta.id       := DontCare
  // io.dcache.req.bits.meta.vaddr    := DontCare // dataModule.io.rdata(missRefillSel).vaddr
  // io.dcache.req.bits.meta.paddr    := missRefillBlockAddr
  // io.dcache.req.bits.meta.uop      := uop(missRefillSel)
  // io.dcache.req.bits.meta.mmio     := false.B // dataModule.io.rdata(missRefillSel).mmio
  // io.dcache.req.bits.meta.tlb_miss := false.B
  // io.dcache.req.bits.meta.mask     := DontCare
  // io.dcache.req.bits.meta.replay   := false.B

  // assert(!(dataModule.io.rdata(missRefillSel).mmio && io.dcache.req.valid))

  // when(io.dcache.req.fire()) {
  //   miss(missRefillSel) := false.B
    // listening(missRefillSel) := true.B

    // mark this block as inflight
  //   inflightReqs(reqBlockIndex).valid := true.B
  //   inflightReqs(reqBlockIndex).block_addr := missRefillBlockAddr
  //   assert(!inflightReqs(reqBlockIndex).valid)
  // }

  // when(io.dcache.resp.fire()) {
  //   val inflight = inflightReqs.map(req => req.valid && req.block_addr === get_block_addr(io.dcache.resp.bits.meta.paddr)).reduce(_||_)
  //   assert(inflight)
  //   for (i <- 0 until cfg.nLoadMissEntries) {
  //     when (inflightReqs(i).valid && inflightReqs(i).block_addr === get_block_addr(io.dcache.resp.bits.meta.paddr)) {
  //       inflightReqs(i).valid := false.B
  //     }
  //   }
  // }


  // when(io.dcache.req.fire()){
  //   XSDebug("miss req: pc:0x%x roqIdx:%d lqIdx:%d (p)addr:0x%x vaddr:0x%x\n",
  //     io.dcache.req.bits.meta.uop.cf.pc, io.dcache.req.bits.meta.uop.roqIdx.asUInt, io.dcache.req.bits.meta.uop.lqIdx.asUInt,
  //     io.dcache.req.bits.addr, io.dcache.req.bits.meta.vaddr
  //   )
  // }

  when(io.dcache.valid) {
    XSDebug("miss resp: paddr:0x%x data %x\n", io.dcache.bits.addr, io.dcache.bits.data)
  }

  // Refill 64 bit in a cycle
  // Refill data comes back from io.dcache.resp
  dataModule.io.refill.valid := io.dcache.valid
  dataModule.io.refill.paddr := io.dcache.bits.addr
  dataModule.io.refill.data := io.dcache.bits.data

  (0 until LoadQueueSize).map(i => {
    dataModule.io.refill.refillMask(i) := allocated(i) && miss(i)
    when(dataModule.io.refill.valid && dataModule.io.refill.refillMask(i) && dataModule.io.refill.matchMask(i)) {
      datavalid(i) := true.B
      miss(i) := false.B
    }
  })

  // Writeback up to 2 missed load insts to CDB
  //
  // Pick 2 missed load (data refilled), write them back to cdb
  // 2 refilled load will be selected from even/odd entry, separately

  // Stage 0
  // Generate writeback indexes

  def getEvenBits(input: UInt): UInt = {
    require(input.getWidth == LoadQueueSize)
    VecInit((0 until LoadQueueSize/2).map(i => {input(2*i)})).asUInt
  }
  def getOddBits(input: UInt): UInt = {
    require(input.getWidth == LoadQueueSize)
    VecInit((0 until LoadQueueSize/2).map(i => {input(2*i+1)})).asUInt
  }

  val loadWbSel = Wire(Vec(LoadPipelineWidth, UInt(log2Up(LoadQueueSize).W))) // index selected last cycle
  val loadWbSelV = RegInit(VecInit(List.fill(LoadPipelineWidth)(false.B))) // index selected in last cycle is valid

  val loadWbSelVec = VecInit((0 until LoadQueueSize).map(i => {
    allocated(i) && !writebacked(i) && datavalid(i)
  })).asUInt() // use uint instead vec to reduce verilog lines
  val loadEvenSelVec = getEvenBits(loadWbSelVec)
  val loadOddSelVec = getOddBits(loadWbSelVec)
  val evenDeqMask = getEvenBits(deqMask)
  val oddDeqMask = getOddBits(deqMask)
  // generate lastCycleSelect mask 
  val evenSelectMask = Mux(loadWbSelV(0), getEvenBits(UIntToOH(loadWbSel(0))), 0.U)
  val oddSelectMask = Mux(loadWbSelV(1), getOddBits(UIntToOH(loadWbSel(1))), 0.U)

  def toVec(a: UInt): Vec[Bool] = {
    VecInit(a.asBools)
  }

  val loadWbSelGen = Wire(Vec(LoadPipelineWidth, UInt(log2Up(LoadQueueSize).W)))
  val loadWbSelVGen = Wire(Vec(LoadPipelineWidth, Bool()))
  loadWbSelGen(0) := Cat(getFirstOne(toVec(loadEvenSelVec & evenSelectMask), evenDeqMask), 0.U(1.W))
  loadWbSelVGen(0):= loadEvenSelVec.asUInt.orR
  loadWbSelGen(1) := Cat(getFirstOne(toVec(loadOddSelVec & oddSelectMask), oddDeqMask), 1.U(1.W))
  loadWbSelVGen(1) := loadOddSelVec.asUInt.orR
<<<<<<< HEAD
  
=======

  val loadWbSel = Wire(Vec(LoadPipelineWidth, UInt(log2Up(LoadQueueSize).W)))
  val loadWbSelV = RegInit(VecInit(List.fill(LoadPipelineWidth)(false.B)))
>>>>>>> 08a5995c
  (0 until LoadPipelineWidth).map(i => {
    val canGo = io.ldout(i).fire() || !loadWbSelV(i)
    val valid = loadWbSelVGen(i)
    loadWbSel(i) := RegEnable(loadWbSelGen(i), valid && canGo)
    when(io.ldout(i).fire()){
      // Mark them as writebacked, so they will not be selected in the next cycle
      writebacked(loadWbSel(i)) := true.B
      // update loadWbSelValidReg
      loadWbSelV(i) := false.B
    }
    when(valid && canGo){
      loadWbSelV(i) := true.B
    }
  })

  // Stage 1
  // Use indexes generated in cycle 0 to read data
  // writeback data to cdb
  (0 until LoadPipelineWidth).map(i => {
    // data select
    dataModule.io.wb.raddr(i) := loadWbSel(i)
    val rdata = dataModule.io.wb.rdata(i).data
    val seluop = uop(loadWbSel(i))
    val func = seluop.ctrl.fuOpType
    val raddr = dataModule.io.wb.rdata(i).paddr
    val rdataSel = LookupTree(raddr(2, 0), List(
      "b000".U -> rdata(63, 0),
      "b001".U -> rdata(63, 8),
      "b010".U -> rdata(63, 16),
      "b011".U -> rdata(63, 24),
      "b100".U -> rdata(63, 32),
      "b101".U -> rdata(63, 40),
      "b110".U -> rdata(63, 48),
      "b111".U -> rdata(63, 56)
    ))
    val rdataPartialLoad = rdataHelper(seluop, rdataSel)

    // writeback missed int/fp load
    //
    // Int load writeback will finish (if not blocked) in one cycle
    io.ldout(i).bits.uop := seluop
    io.ldout(i).bits.uop.lqIdx := loadWbSel(i).asTypeOf(new LqPtr)
    io.ldout(i).bits.data := rdataPartialLoad
    io.ldout(i).bits.redirectValid := false.B
    io.ldout(i).bits.redirect := DontCare
    io.ldout(i).bits.brUpdate := DontCare
    io.ldout(i).bits.debug.isMMIO := debug_mmio(loadWbSel(i))
    io.ldout(i).bits.debug.isPerfCnt := false.B
    io.ldout(i).bits.fflags := DontCare
    io.ldout(i).valid := loadWbSelV(i)

    when(io.ldout(i).fire()) {
      XSInfo("int load miss write to cbd roqidx %d lqidx %d pc 0x%x paddr %x data %x mmio %x\n",
        io.ldout(i).bits.uop.roqIdx.asUInt,
        io.ldout(i).bits.uop.lqIdx.asUInt,
        io.ldout(i).bits.uop.cf.pc,
        dataModule.io.debug(loadWbSel(i)).paddr,
        dataModule.io.debug(loadWbSel(i)).data,
        debug_mmio(loadWbSel(i))
      )
    }

  })

  /**
    * Load commits
    *
    * When load commited, mark it as !allocated and move deqPtrExt forward.
    */
  (0 until CommitWidth).map(i => {
    when(loadCommit(i)) {
      allocated(mcommitIdx(i)) := false.B
      XSDebug("load commit %d: idx %d %x\n", i.U, mcommitIdx(i), uop(mcommitIdx(i)).cf.pc)
    }
  })

  def getFirstOne(mask: Vec[Bool], startMask: UInt) = {
    val length = mask.length
    val highBits = (0 until length).map(i => mask(i) & ~startMask(i))
    val highBitsUint = Cat(highBits.reverse)
    PriorityEncoder(Mux(highBitsUint.orR(), highBitsUint, mask.asUInt))
  }

  def getOldestInTwo(valid: Seq[Bool], uop: Seq[MicroOp]) = {
    assert(valid.length == uop.length)
    assert(valid.length == 2)
    Mux(valid(0) && valid(1),
      Mux(isAfter(uop(0).roqIdx, uop(1).roqIdx), uop(1), uop(0)),
      Mux(valid(0) && !valid(1), uop(0), uop(1)))
  }

  def getAfterMask(valid: Seq[Bool], uop: Seq[MicroOp]) = {
    assert(valid.length == uop.length)
    val length = valid.length
    (0 until length).map(i => {
      (0 until length).map(j => {
        Mux(valid(i) && valid(j),
          isAfter(uop(i).roqIdx, uop(j).roqIdx),
          Mux(!valid(i), true.B, false.B))
      })
    })
  }

  /**
    * Memory violation detection
    *
    * When store writes back, it searches LoadQueue for younger load instructions
    * with the same load physical address. They loaded wrong data and need re-execution.
    *
    * Cycle 0: Store Writeback
    *   Generate match vector for store address with rangeMask(stPtr, enqPtr).
    *   Besides, load instructions in LoadUnit_S1 and S2 are also checked.
    * Cycle 1: Redirect Generation
    *   There're three possible types of violations. Choose the oldest load.
    *   Set io.redirect according to the detected violation.
    */
  io.load_s1 := DontCare
  def detectRollback(i: Int) = {
    val startIndex = io.storeIn(i).bits.uop.lqIdx.value
    val lqIdxMask = UIntToMask(startIndex, LoadQueueSize)
    val xorMask = lqIdxMask ^ enqMask
    val sameFlag = io.storeIn(i).bits.uop.lqIdx.flag === enqPtrExt(0).flag
    val toEnqPtrMask = Mux(sameFlag, xorMask, ~xorMask)

    // check if load already in lq needs to be rolledback
    dataModule.io.violation(i).paddr := io.storeIn(i).bits.paddr
    dataModule.io.violation(i).mask := io.storeIn(i).bits.mask
    val addrMaskMatch = RegNext(dataModule.io.violation(i).violationMask)
    val entryNeedCheck = RegNext(VecInit((0 until LoadQueueSize).map(j => {
      allocated(j) && toEnqPtrMask(j) && (datavalid(j) || miss(j))
    })))
    val lqViolationVec = VecInit((0 until LoadQueueSize).map(j => {
      addrMaskMatch(j) && entryNeedCheck(j)
    }))
    val lqViolation = lqViolationVec.asUInt().orR()
    val lqViolationIndex = getFirstOne(lqViolationVec, RegNext(lqIdxMask))
    val lqViolationUop = uop(lqViolationIndex)
    // lqViolationUop.lqIdx.flag := deqMask(lqViolationIndex) ^ deqPtrExt.flag
    // lqViolationUop.lqIdx.value := lqViolationIndex
    XSDebug(lqViolation, p"${Binary(Cat(lqViolationVec))}, $startIndex, $lqViolationIndex\n")

    // when l/s writeback to roq together, check if rollback is needed
    val wbViolationVec = RegNext(VecInit((0 until LoadPipelineWidth).map(j => {
      io.loadIn(j).valid &&
        isAfter(io.loadIn(j).bits.uop.roqIdx, io.storeIn(i).bits.uop.roqIdx) &&
        io.storeIn(i).bits.paddr(PAddrBits - 1, 3) === io.loadIn(j).bits.paddr(PAddrBits - 1, 3) &&
        (io.storeIn(i).bits.mask & io.loadIn(j).bits.mask).orR
    })))
    val wbViolation = wbViolationVec.asUInt().orR()
    val wbViolationUop = getOldestInTwo(wbViolationVec, RegNext(VecInit(io.loadIn.map(_.bits.uop))))
    XSDebug(wbViolation, p"${Binary(Cat(wbViolationVec))}, $wbViolationUop\n")

    // check if rollback is needed for load in l1
    val l1ViolationVec = RegNext(VecInit((0 until LoadPipelineWidth).map(j => {
      io.load_s1(j).valid && // L1 valid
        isAfter(io.load_s1(j).uop.roqIdx, io.storeIn(i).bits.uop.roqIdx) &&
        io.storeIn(i).bits.paddr(PAddrBits - 1, 3) === io.load_s1(j).paddr(PAddrBits - 1, 3) &&
        (io.storeIn(i).bits.mask & io.load_s1(j).mask).orR
    })))
    val l1Violation = l1ViolationVec.asUInt().orR()
    val l1ViolationUop = getOldestInTwo(l1ViolationVec, RegNext(VecInit(io.load_s1.map(_.uop))))
    XSDebug(l1Violation, p"${Binary(Cat(l1ViolationVec))}, $l1ViolationUop\n")

    val rollbackValidVec = Seq(lqViolation, wbViolation, l1Violation)
    val rollbackUopVec = Seq(lqViolationUop, wbViolationUop, l1ViolationUop)

    val mask = getAfterMask(rollbackValidVec, rollbackUopVec)
    val oneAfterZero = mask(1)(0)
    val rollbackUop = Mux(oneAfterZero && mask(2)(0),
      rollbackUopVec(0),
      Mux(!oneAfterZero && mask(2)(1), rollbackUopVec(1), rollbackUopVec(2)))

    XSDebug(
      l1Violation,
      "need rollback (l4 load) pc %x roqidx %d target %x\n",
      io.storeIn(i).bits.uop.cf.pc, io.storeIn(i).bits.uop.roqIdx.asUInt, l1ViolationUop.roqIdx.asUInt
    )
    XSDebug(
      lqViolation,
      "need rollback (ld wb before store) pc %x roqidx %d target %x\n",
      io.storeIn(i).bits.uop.cf.pc, io.storeIn(i).bits.uop.roqIdx.asUInt, lqViolationUop.roqIdx.asUInt
    )
    XSDebug(
      wbViolation,
      "need rollback (ld/st wb together) pc %x roqidx %d target %x\n",
      io.storeIn(i).bits.uop.cf.pc, io.storeIn(i).bits.uop.roqIdx.asUInt, wbViolationUop.roqIdx.asUInt
    )

    (RegNext(io.storeIn(i).valid) && Cat(rollbackValidVec).orR, rollbackUop)
  }

  // rollback check
  val rollback = Wire(Vec(StorePipelineWidth, Valid(new MicroOp)))
  for (i <- 0 until StorePipelineWidth) {
    val detectedRollback = detectRollback(i)
    rollback(i).valid := detectedRollback._1
    rollback(i).bits := detectedRollback._2
  }

  def rollbackSel(a: Valid[MicroOp], b: Valid[MicroOp]): ValidIO[MicroOp] = {
    Mux(
      a.valid,
      Mux(
        b.valid,
        Mux(isAfter(a.bits.roqIdx, b.bits.roqIdx), b, a), // a,b both valid, sel oldest
        a // sel a
      ),
      b // sel b
    )
  }

  val rollbackSelected = ParallelOperation(rollback, rollbackSel)
  val lastCycleRedirect = RegNext(io.brqRedirect)

  // Note that we use roqIdx - 1.U to flush the load instruction itself.
  // Thus, here if last cycle's roqIdx equals to this cycle's roqIdx, it still triggers the redirect.
  io.rollback.valid := rollbackSelected.valid &&
    (!lastCycleRedirect.valid || !isAfter(rollbackSelected.bits.roqIdx, lastCycleRedirect.bits.roqIdx)) &&
    !(lastCycleRedirect.valid && lastCycleRedirect.bits.isUnconditional())

  io.rollback.bits.roqIdx := rollbackSelected.bits.roqIdx
  io.rollback.bits.level := RedirectLevel.flush
  io.rollback.bits.interrupt := DontCare
  io.rollback.bits.pc := DontCare
  io.rollback.bits.target := rollbackSelected.bits.cf.pc
  io.rollback.bits.brTag := rollbackSelected.bits.brTag

  when(io.rollback.valid) {
    XSDebug("Mem rollback: pc %x roqidx %d\n", io.rollback.bits.pc, io.rollback.bits.roqIdx.asUInt)
  }

  /**
    * Memory mapped IO / other uncached operations
    *
    */
  io.uncache.req.valid := pending(deqPtr) && allocated(deqPtr) &&
    io.commits.info(0).commitType === CommitType.LOAD &&
    io.roqDeqPtr === uop(deqPtr).roqIdx &&
    !io.commits.isWalk

  dataModule.io.uncache.raddr := deqPtr

  io.uncache.req.bits.cmd  := MemoryOpConstants.M_XRD
  io.uncache.req.bits.addr := dataModule.io.uncache.rdata.paddr
  io.uncache.req.bits.data := dataModule.io.uncache.rdata.data
  io.uncache.req.bits.mask := dataModule.io.uncache.rdata.mask

  io.uncache.req.bits.meta.id       := DontCare
  io.uncache.req.bits.meta.vaddr    := DontCare
  io.uncache.req.bits.meta.paddr    := dataModule.io.uncache.rdata.paddr
  io.uncache.req.bits.meta.uop      := uop(deqPtr)
  io.uncache.req.bits.meta.mmio     := true.B
  io.uncache.req.bits.meta.tlb_miss := false.B
  io.uncache.req.bits.meta.mask     := dataModule.io.uncache.rdata.mask
  io.uncache.req.bits.meta.replay   := false.B

  io.uncache.resp.ready := true.B

  when (io.uncache.req.fire()) {
    pending(deqPtr) := false.B

    XSDebug("uncache req: pc %x addr %x data %x op %x mask %x\n",
      uop(deqPtr).cf.pc,
      io.uncache.req.bits.addr,
      io.uncache.req.bits.data,
      io.uncache.req.bits.cmd,
      io.uncache.req.bits.mask
    )
  }

  dataModule.io.uncache.wen := false.B
  when(io.uncache.resp.fire()){
    datavalid(deqPtr) := true.B
    dataModule.io.uncacheWrite(deqPtr, io.uncache.resp.bits.data(XLEN-1, 0))
    dataModule.io.uncache.wen := true.B

    XSDebug("uncache resp: data %x\n", io.dcache.bits.data)
  }

  // Read vaddr for mem exception
  vaddrModule.io.raddr(0) := io.exceptionAddr.lsIdx.lqIdx.value
  io.exceptionAddr.vaddr := vaddrModule.io.rdata(0)

  // misprediction recovery / exception redirect
  // invalidate lq term using robIdx
  val needCancel = Wire(Vec(LoadQueueSize, Bool()))
  for (i <- 0 until LoadQueueSize) {
    needCancel(i) := uop(i).roqIdx.needFlush(io.brqRedirect) && allocated(i) && !commited(i)
    when (needCancel(i)) {
        allocated(i) := false.B
    }
  }

  /**
    * update pointers
    */
  val lastCycleCancelCount = PopCount(RegNext(needCancel))
  // when io.brqRedirect.valid, we don't allow eneuque even though it may fire.
  val enqNumber = Mux(io.enq.canAccept && io.enq.sqCanAccept && !io.brqRedirect.valid, PopCount(io.enq.req.map(_.valid)), 0.U)
  when (lastCycleRedirect.valid) {
    // we recover the pointers in the next cycle after redirect
    enqPtrExt := VecInit(enqPtrExt.map(_ - lastCycleCancelCount))
  }.otherwise {
    enqPtrExt := VecInit(enqPtrExt.map(_ + enqNumber))
  }

  val commitCount = PopCount(loadCommit)
  deqPtrExt := deqPtrExt + commitCount

  val lastLastCycleRedirect = RegNext(lastCycleRedirect.valid)
  val trueValidCounter = distanceBetween(enqPtrExt(0), deqPtrExt)
  validCounter := Mux(lastLastCycleRedirect,
    trueValidCounter,
    validCounter + enqNumber - commitCount
  )

  allowEnqueue := Mux(io.brqRedirect.valid,
    false.B,
    Mux(lastLastCycleRedirect,
      trueValidCounter <= (LoadQueueSize - RenameWidth).U,
      validCounter + enqNumber <= (LoadQueueSize - RenameWidth).U
    )
  )

  // debug info
  XSDebug("enqPtrExt %d:%d deqPtrExt %d:%d\n", enqPtrExt(0).flag, enqPtr, deqPtrExt.flag, deqPtr)

  def PrintFlag(flag: Bool, name: String): Unit = {
    when(flag) {
      XSDebug(false, true.B, name)
    }.otherwise {
      XSDebug(false, true.B, " ")
    }
  }

  for (i <- 0 until LoadQueueSize) {
    if (i % 4 == 0) XSDebug("")
    XSDebug(false, true.B, "%x [%x] ", uop(i).cf.pc, dataModule.io.debug(i).paddr)
    PrintFlag(allocated(i), "a")
    PrintFlag(allocated(i) && datavalid(i), "v")
    PrintFlag(allocated(i) && writebacked(i), "w")
    PrintFlag(allocated(i) && commited(i), "c")
    PrintFlag(allocated(i) && miss(i), "m")
    // PrintFlag(allocated(i) && listening(i), "l")
    PrintFlag(allocated(i) && pending(i), "p")
    XSDebug(false, true.B, " ")
    if (i % 4 == 3 || i == LoadQueueSize - 1) XSDebug(false, true.B, "\n")
  }

}<|MERGE_RESOLUTION|>--- conflicted
+++ resolved
@@ -324,13 +324,7 @@
   loadWbSelVGen(0):= loadEvenSelVec.asUInt.orR
   loadWbSelGen(1) := Cat(getFirstOne(toVec(loadOddSelVec & oddSelectMask), oddDeqMask), 1.U(1.W))
   loadWbSelVGen(1) := loadOddSelVec.asUInt.orR
-<<<<<<< HEAD
   
-=======
-
-  val loadWbSel = Wire(Vec(LoadPipelineWidth, UInt(log2Up(LoadQueueSize).W)))
-  val loadWbSelV = RegInit(VecInit(List.fill(LoadPipelineWidth)(false.B)))
->>>>>>> 08a5995c
   (0 until LoadPipelineWidth).map(i => {
     val canGo = io.ldout(i).fire() || !loadWbSelV(i)
     val valid = loadWbSelVGen(i)
