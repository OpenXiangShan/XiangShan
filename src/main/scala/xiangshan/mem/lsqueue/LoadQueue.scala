/***************************************************************************************
* Copyright (c) 2020-2021 Institute of Computing Technology, Chinese Academy of Sciences
* Copyright (c) 2020-2021 Peng Cheng Laboratory
*
* XiangShan is licensed under Mulan PSL v2.
* You can use this software according to the terms and conditions of the Mulan PSL v2.
* You may obtain a copy of Mulan PSL v2 at:
*          http://license.coscl.org.cn/MulanPSL2
*
* THIS SOFTWARE IS PROVIDED ON AN "AS IS" BASIS, WITHOUT WARRANTIES OF ANY KIND,
* EITHER EXPRESS OR IMPLIED, INCLUDING BUT NOT LIMITED TO NON-INFRINGEMENT,
* MERCHANTABILITY OR FIT FOR A PARTICULAR PURPOSE.
*
* See the Mulan PSL v2 for more details.
***************************************************************************************/

package xiangshan.mem

import chipsalliance.rocketchip.config.Parameters
import chisel3._
import chisel3.util._
import utils._
import utility._
import xiangshan._
import xiangshan.backend.fu.fpu.FPU
import xiangshan.backend.rob.RobLsqIO
import xiangshan.cache._
import xiangshan.frontend.FtqPtr
import xiangshan.ExceptionNO._
import chisel3.ExcitingUtils
import xiangshan.cache.dcache.ReplayCarry

class LqPtr(implicit p: Parameters) extends CircularQueuePtr[LqPtr](
  p => p(XSCoreParamsKey).LoadQueueSize
){
}

object LqPtr {
  def apply(f: Bool, v: UInt)(implicit p: Parameters): LqPtr = {
    val ptr = Wire(new LqPtr)
    ptr.flag := f
    ptr.value := v
    ptr
  }
}

trait HasLoadHelper { this: XSModule =>
  def rdataHelper(uop: MicroOp, rdata: UInt): UInt = {
    val fpWen = uop.ctrl.fpWen
    LookupTree(uop.ctrl.fuOpType, List(
      LSUOpType.lb   -> SignExt(rdata(7, 0) , XLEN),
      LSUOpType.lh   -> SignExt(rdata(15, 0), XLEN),
      /*
          riscv-spec-20191213: 12.2 NaN Boxing of Narrower Values
          Any operation that writes a narrower result to an f register must write
          all 1s to the uppermost FLEN−n bits to yield a legal NaN-boxed value.
      */
      LSUOpType.lw   -> Mux(fpWen, FPU.box(rdata, FPU.S), SignExt(rdata(31, 0), XLEN)),
      LSUOpType.ld   -> Mux(fpWen, FPU.box(rdata, FPU.D), SignExt(rdata(63, 0), XLEN)),
      LSUOpType.lbu  -> ZeroExt(rdata(7, 0) , XLEN),
      LSUOpType.lhu  -> ZeroExt(rdata(15, 0), XLEN),
      LSUOpType.lwu  -> ZeroExt(rdata(31, 0), XLEN),
    ))
  }
}

class LqEnqIO(implicit p: Parameters) extends XSBundle {
  val canAccept = Output(Bool())
  val sqCanAccept = Input(Bool())
  val needAlloc = Vec(exuParameters.LsExuCnt, Input(Bool()))
  val req = Vec(exuParameters.LsExuCnt, Flipped(ValidIO(new MicroOp)))
  val resp = Vec(exuParameters.LsExuCnt, Output(new LqPtr))
}

class LqPaddrWriteBundle(implicit p: Parameters) extends XSBundle {
  val paddr = Output(UInt(PAddrBits.W))
  val lqIdx = Output(new LqPtr)
}

class LqVaddrWriteBundle(implicit p: Parameters) extends XSBundle {
  val vaddr = Output(UInt(VAddrBits.W))
  val lqIdx = Output(new LqPtr)
}

class LqTriggerIO(implicit p: Parameters) extends XSBundle {
  val hitLoadAddrTriggerHitVec = Input(Vec(3, Bool()))
  val lqLoadAddrTriggerHitVec = Output(Vec(3, Bool()))
}

class LoadQueueIOBundle(implicit p: Parameters) extends XSBundle {
  val enq = new LqEnqIO
  val brqRedirect = Flipped(ValidIO(new Redirect))
  val loadOut = Vec(LoadPipelineWidth, Decoupled(new LsPipelineBundle)) // select load from lq to load pipeline 
  val loadPaddrIn = Vec(LoadPipelineWidth, Flipped(Valid(new LqPaddrWriteBundle)))
  val loadVaddrIn = Vec(LoadPipelineWidth, Flipped(Valid(new LqVaddrWriteBundle)))
  val loadIn = Vec(LoadPipelineWidth, Flipped(Valid(new LqWriteBundle)))
  val storeIn = Vec(StorePipelineWidth, Flipped(Valid(new LsPipelineBundle)))
  val s2_load_data_forwarded = Vec(LoadPipelineWidth, Input(Bool()))
  val s3_delayed_load_error = Vec(LoadPipelineWidth, Input(Bool()))
  val s2_dcache_require_replay = Vec(LoadPipelineWidth, Input(Bool()))
  val s3_replay_from_fetch = Vec(LoadPipelineWidth, Input(Bool()))
  val ldout = Vec(2, DecoupledIO(new ExuOutput)) // writeback int load
  val ldRawDataOut = Vec(2, Output(new LoadDataFromLQBundle))
  val load_s1 = Vec(LoadPipelineWidth, Flipped(new PipeLoadForwardQueryIO)) // TODO: to be renamed
  val loadViolationQuery = Vec(LoadPipelineWidth, Flipped(new LoadViolationQueryIO))
  val rob = Flipped(new RobLsqIO)
  val rollback = Output(Valid(new Redirect)) // replay now starts from load instead of store
  val refill = Flipped(ValidIO(new Refill)) // TODO: to be renamed
  val release = Flipped(ValidIO(new Release))
  val uncache = new UncacheWordIO
  val exceptionAddr = new ExceptionAddrIO
  val lqFull = Output(Bool())
  val lqCancelCnt = Output(UInt(log2Up(LoadQueueSize + 1).W))
  val trigger = Vec(LoadPipelineWidth, new LqTriggerIO)

  // for load replay (recieve feedback from load pipe line)
  val replayCarry = Vec(LoadPipelineWidth, Output(new ReplayCarry))
  val replayFast = Vec(LoadPipelineWidth, Flipped(new LoadToLsqFastIO))
  val replaySlow = Vec(LoadPipelineWidth, Flipped(new LoadToLsqSlowIO))

  val storeDataValidVec = Vec(StoreQueueSize, Input(Bool()))

  val tlbReplayDelayCycleCtrl = Vec(4, Input(UInt(ReSelectLen.W)))
}

// Load Queue
class LoadQueue(implicit p: Parameters) extends XSModule
  with HasDCacheParameters
  with HasCircularQueuePtrHelper
  with HasLoadHelper
  with HasPerfEvents
{
  val io = IO(new LoadQueueIOBundle())

  // dontTouch(io)

  println("LoadQueue: size:" + LoadQueueSize)

  val replayCarryRegInit = Wire(new ReplayCarry)
  replayCarryRegInit.real_way_en := 0.U(nWays.W)
  replayCarryRegInit.valid := false.B
  val uop = Reg(Vec(LoadQueueSize, new MicroOp))
  val replayCarryReg = RegInit(VecInit(List.fill(LoadQueueSize)(replayCarryRegInit)))
  // val data = Reg(Vec(LoadQueueSize, new LsRobEntry))
  val dataModule = Module(new LoadQueueDataWrapper(LoadQueueSize, wbNumWrite = LoadPipelineWidth))
  dataModule.io := DontCare
  // vaddrModule's read port 0 for exception addr, port 1 for uncache vaddr read, port {2, 3} for load replay
  val vaddrModule = Module(new SyncDataModuleTemplate(UInt(VAddrBits.W), LoadQueueSize, numRead = 1 + 1 + LoadPipelineWidth, numWrite = LoadPipelineWidth))
  vaddrModule.io := DontCare
  val vaddrTriggerResultModule = Module(new SyncDataModuleTemplate(Vec(3, Bool()), LoadQueueSize, numRead = LoadPipelineWidth, numWrite = LoadPipelineWidth))
  vaddrTriggerResultModule.io := DontCare
  val allocated = RegInit(VecInit(List.fill(LoadQueueSize)(false.B))) // lq entry has been allocated
  val datavalid = RegInit(VecInit(List.fill(LoadQueueSize)(false.B))) // data is valid
  val writebacked = RegInit(VecInit(List.fill(LoadQueueSize)(false.B))) // inst has been writebacked to CDB
  val released = RegInit(VecInit(List.fill(LoadQueueSize)(false.B))) // load data has been released by dcache
  val error = RegInit(VecInit(List.fill(LoadQueueSize)(false.B))) // load data has been corrupted
  val miss = Reg(Vec(LoadQueueSize, Bool())) // load inst missed, waiting for miss queue to accept miss request
  // val listening = Reg(Vec(LoadQueueSize, Bool())) // waiting for refill result
  val pending = Reg(Vec(LoadQueueSize, Bool())) // mmio pending: inst is an mmio inst, it will not be executed until it reachs the end of rob
  val refilling = WireInit(VecInit(List.fill(LoadQueueSize)(false.B))) // inst has been writebacked to CDB

  /**
    * used for load replay control
    */

  val tlb_hited = RegInit(VecInit(List.fill(LoadQueueSize)(true.B)))
  val ld_ld_check_ok = RegInit(VecInit(List.fill(LoadQueueSize)(true.B)))
  val st_ld_check_ok = RegInit(VecInit(List.fill(LoadQueueSize)(true.B)))
  val cache_bank_no_conflict = RegInit(VecInit(List.fill(LoadQueueSize)(true.B)))
  val cache_no_replay = RegInit(VecInit(List.fill(LoadQueueSize)(true.B)))
  val forward_data_valid = RegInit(VecInit(List.fill(LoadQueueSize)(true.B)))
  val cache_hited = RegInit(VecInit(List.fill(LoadQueueSize)(true.B)))


  /**
    * used for re-select control
    */

  val credit = RegInit(VecInit(List.fill(LoadQueueSize)(0.U(ReSelectLen.W))))
  
  // ptrs to control which cycle to choose
  val block_ptr_tlb = RegInit(VecInit(List.fill(LoadQueueSize)(0.U(2.W))))
  val block_ptr_cache = RegInit(VecInit(List.fill(LoadQueueSize)(0.U(2.W))))
  val block_ptr_others = RegInit(VecInit(List.fill(LoadQueueSize)(0.U(2.W))))

  // specific cycles to block
  val block_cycles_tlb = Reg(Vec(4, UInt(ReSelectLen.W)))
  block_cycles_tlb := io.tlbReplayDelayCycleCtrl
  val block_cycles_cache = RegInit(VecInit(Seq(11.U(ReSelectLen.W), 0.U(ReSelectLen.W), 31.U(ReSelectLen.W), 0.U(ReSelectLen.W))))
  val block_cycles_others = RegInit(VecInit(Seq(0.U(ReSelectLen.W), 0.U(ReSelectLen.W), 0.U(ReSelectLen.W), 0.U(ReSelectLen.W))))

  val sel_blocked = RegInit(VecInit(List.fill(LoadQueueSize)(false.B)))

  // data forward block
  val block_sq_idx = RegInit(VecInit(List.fill(LoadQueueSize)(0.U((log2Ceil(StoreQueueSize).W)))))
  val block_by_data_forward_fail = RegInit(VecInit(List.fill(LoadQueueSize)(false.B)))

  // dcache miss block
  val miss_mshr_id = RegInit(VecInit(List.fill(LoadQueueSize)(0.U((log2Up(cfg.nMissEntries).W)))))
  val block_by_cache_miss = RegInit(VecInit(List.fill(LoadQueueSize)(false.B)))

  val true_cache_miss_replay = WireInit(VecInit(List.fill(LoadQueueSize)(false.B)))
  (0 until LoadQueueSize).map{i => {
    true_cache_miss_replay(i) := tlb_hited(i) && ld_ld_check_ok(i) && st_ld_check_ok(i) && cache_bank_no_conflict(i) && 
                                 cache_no_replay(i) && forward_data_valid(i) && !cache_hited(i)
  }}
  
  val creditUpdate = WireInit(VecInit(List.fill(LoadQueueSize)(0.U(ReSelectLen.W))))

  credit := creditUpdate

  (0 until LoadQueueSize).map(i => {
    creditUpdate(i) := Mux(credit(i) > 0.U(ReSelectLen.W), credit(i) - 1.U(ReSelectLen.W), credit(i))
    sel_blocked(i) := creditUpdate(i) =/= 0.U(ReSelectLen.W)
  })

  (0 until LoadQueueSize).map(i => {
    block_by_data_forward_fail(i) := Mux(block_by_data_forward_fail(i) === true.B && io.storeDataValidVec(block_sq_idx(i)) === true.B , false.B, block_by_data_forward_fail(i))
  })

  (0 until LoadQueueSize).map(i => {
    block_by_cache_miss(i) := Mux(block_by_cache_miss(i) === true.B && io.refill.valid && io.refill.bits.id === miss_mshr_id(i), false.B, block_by_cache_miss(i))
    when(creditUpdate(i) === 0.U && block_by_cache_miss(i) === true.B) {
      block_by_cache_miss(i) := false.B
    }
    when(block_by_cache_miss(i) === true.B && io.refill.valid && io.refill.bits.id === miss_mshr_id(i)) {
      creditUpdate(i) := 0.U
    }
  })

  val debug_mmio = Reg(Vec(LoadQueueSize, Bool())) // mmio: inst is an mmio inst
  val debug_paddr = Reg(Vec(LoadQueueSize, UInt(PAddrBits.W))) // mmio: inst is an mmio inst

  val enqPtrExt = RegInit(VecInit((0 until io.enq.req.length).map(_.U.asTypeOf(new LqPtr))))
  val deqPtrExt = RegInit(0.U.asTypeOf(new LqPtr))
  val deqPtrExtNext = Wire(new LqPtr)

  val enqPtr = enqPtrExt(0).value
  val deqPtr = deqPtrExt.value

  val validCount = distanceBetween(enqPtrExt(0), deqPtrExt)
  val allowEnqueue = validCount <= (LoadQueueSize - LoadPipelineWidth).U

  val deqMask = UIntToMask(deqPtr, LoadQueueSize)
  val enqMask = UIntToMask(enqPtr, LoadQueueSize)

  val commitCount = RegNext(io.rob.lcommit)

  val release1cycle = io.release
  val release2cycle = RegNext(io.release)
  val release2cycle_dup_lsu = RegNext(io.release)

  /**
    * Enqueue at dispatch
    *
    * Currently, LoadQueue only allows enqueue when #emptyEntries > EnqWidth
    */
  io.enq.canAccept := allowEnqueue

  val canEnqueue = io.enq.req.map(_.valid)
  val enqCancel = io.enq.req.map(_.bits.robIdx.needFlush(io.brqRedirect))
  for (i <- 0 until io.enq.req.length) {
    val offset = if (i == 0) 0.U else PopCount(io.enq.needAlloc.take(i))
    val lqIdx = enqPtrExt(offset)
    val index = io.enq.req(i).bits.lqIdx.value
    when (canEnqueue(i) && !enqCancel(i)) {
      uop(index) := io.enq.req(i).bits
      // NOTE: the index will be used when replay
      uop(index).lqIdx := lqIdx
      allocated(index) := true.B
      datavalid(index) := false.B
      writebacked(index) := false.B
      released(index) := false.B
      miss(index) := false.B
      pending(index) := false.B
      error(index) := false.B

      /**
        * used for load replay control
        */
      tlb_hited(index) := true.B
      ld_ld_check_ok(index) := true.B
      st_ld_check_ok(index) := true.B
      cache_bank_no_conflict(index) := true.B
      cache_no_replay(index) := true.B
      forward_data_valid(index) := true.B
      cache_hited(index) := true.B

      /**
        * used for delaying load(block-ptr to control how many cycles to block)
        */
      credit(index) := 0.U(ReSelectLen.W)
      block_ptr_tlb(index) := 0.U(2.W)
      block_ptr_cache(index) := 0.U(2.W)
      block_ptr_others(index) := 0.U(2.W)

      block_by_data_forward_fail(index) := false.B
      block_by_cache_miss(index) := false.B

      XSError(!io.enq.canAccept || !io.enq.sqCanAccept, s"must accept $i\n")
      XSError(index =/= lqIdx.value, s"must be the same entry $i\n")
    }
    io.enq.resp(i) := lqIdx
  }
  XSDebug(p"(ready, valid): ${io.enq.canAccept}, ${Binary(Cat(io.enq.req.map(_.valid)))}\n")

  val lastCycleRedirect = RegNext(io.brqRedirect)
  val lastlastCycleRedirect = RegNext(lastCycleRedirect)

  // replay logic
  // replay is splited into 2 stages

  // stage1: select 2 entries and read their vaddr
  val s0_block_load_mask = WireInit(VecInit((0 until LoadQueueSize).map(x=>false.B)))
  val s1_block_load_mask = RegNext(s0_block_load_mask)
  val s2_block_load_mask = RegNext(s1_block_load_mask)

  val loadReplaySel = Wire(Vec(LoadPipelineWidth, UInt(log2Up(LoadQueueSize).W))) // index selected last cycle
  val loadReplaySelV = Wire(Vec(LoadPipelineWidth, Bool())) // index selected in last cycle is valid

  val loadReplaySelVec = VecInit((0 until LoadQueueSize).map(i => {
    val blocked = s1_block_load_mask(i) || s2_block_load_mask(i) || sel_blocked(i) || block_by_data_forward_fail(i) || block_by_cache_miss(i)
    allocated(i) && (!tlb_hited(i) || !ld_ld_check_ok(i) || !st_ld_check_ok(i) || !cache_bank_no_conflict(i) || !cache_no_replay(i) || !forward_data_valid(i) || !cache_hited(i)) && !blocked
  })).asUInt() // use uint instead vec to reduce verilog lines

  val remReplayDeqMask = Seq.tabulate(LoadPipelineWidth)(getRemBits(deqMask)(_))

  // generate lastCycleSelect mask
  val remReplayFireMask = Seq.tabulate(LoadPipelineWidth)(rem => getRemBits(UIntToOH(loadReplaySel(rem)))(rem))

  val loadReplayRemSelVecFire = Seq.tabulate(LoadPipelineWidth)(rem => getRemBits(loadReplaySelVec)(rem) & ~remReplayFireMask(rem))
  val loadReplayRemSelVecNotFire = Seq.tabulate(LoadPipelineWidth)(getRemBits(loadReplaySelVec)(_))

  val replayRemFire = Seq.tabulate(LoadPipelineWidth)(rem => WireInit(false.B))

  val loadReplayRemSel = Seq.tabulate(LoadPipelineWidth)(rem => Mux(
    replayRemFire(rem),
    getFirstOne(toVec(loadReplayRemSelVecFire(rem)), remReplayDeqMask(rem)),
    getFirstOne(toVec(loadReplayRemSelVecNotFire(rem)), remReplayDeqMask(rem))
  ))

  val loadReplaySelGen = Wire(Vec(LoadPipelineWidth, UInt(log2Up(LoadQueueSize).W)))
  val loadReplaySelVGen = Wire(Vec(LoadPipelineWidth, Bool()))

  (0 until LoadPipelineWidth).foreach(index => {
    loadReplaySelGen(index) := (
      if (LoadPipelineWidth > 1) Cat(loadReplayRemSel(index), index.U(log2Ceil(LoadPipelineWidth).W))
      else loadReplayRemSel(index)
    )
    loadReplaySelVGen(index) := Mux(replayRemFire(index), loadReplayRemSelVecFire(index).asUInt.orR, loadReplayRemSelVecNotFire(index).asUInt.orR)
  })

  (0 until LoadPipelineWidth).map(i => {
    vaddrModule.io.raddr(LoadPipelineWidth + i) := loadReplaySelGen(i)
  })

  (0 until LoadPipelineWidth).map(i => {
    loadReplaySel(i) := RegNext(loadReplaySelGen(i))
    loadReplaySelV(i) := RegNext(loadReplaySelVGen(i), init = false.B)
  })
  
  // stage2: replay to load pipeline (if no load in S0)
  (0 until LoadPipelineWidth).map(i => {
    when(replayRemFire(i)) {
      s0_block_load_mask(loadReplaySel(i)) := true.B
    }
  })
  
  // init
  (0 until LoadPipelineWidth).map(i => {
    replayRemFire(i) := false.B
  })

  for(i <- 0 until LoadPipelineWidth) {
    val replayIdx = loadReplaySel(i)
    val notRedirectLastCycle = !uop(replayIdx).robIdx.needFlush(RegNext(io.brqRedirect))

    io.loadOut(i).valid := loadReplaySelV(i) && notRedirectLastCycle

    io.loadOut(i).bits := DontCare
    io.loadOut(i).bits.uop := uop(replayIdx)
    io.loadOut(i).bits.vaddr := vaddrModule.io.rdata(LoadPipelineWidth + i)
    io.loadOut(i).bits.mask := genWmask(vaddrModule.io.rdata(LoadPipelineWidth + i), uop(replayIdx).ctrl.fuOpType(1,0))
    io.loadOut(i).bits.isFirstIssue := false.B
    io.loadOut(i).bits.isLoadReplay := true.B
<<<<<<< HEAD
    io.replayCarry(i) := replayCarryReg(replayIdx)
=======
    io.loadOut(i).bits.mshrid := miss_mshr_id(replayIdx)
    io.loadOut(i).bits.forward_tlDchannel := true_cache_miss_replay(replayIdx)
>>>>>>> 683c1411

    when(io.loadOut(i).fire) {
      replayRemFire(i) := true.B
    }

  }
  /**
    * Writeback load from load units
    *
    * Most load instructions writeback to regfile at the same time.
    * However,
    *   (1) For an mmio instruction with exceptions, it writes back to ROB immediately.
    *   (2) For an mmio instruction without exceptions, it does not write back.
    * The mmio instruction will be sent to lower level when it reaches ROB's head.
    * After uncache response, it will write back through arbiter with loadUnit.
    *   (3) For cache misses, it is marked miss and sent to dcache later.
    * After cache refills, it will write back through arbiter with loadUnit.
    */
  for (i <- 0 until LoadPipelineWidth) {
    dataModule.io.wb.wen(i) := false.B
    dataModule.io.paddr.wen(i) := false.B
    vaddrModule.io.wen(i) := false.B
    vaddrTriggerResultModule.io.wen(i) := false.B
    val loadWbIndex = io.loadIn(i).bits.uop.lqIdx.value

    // most lq status need to be updated immediately after load writeback to lq
    // flag bits in lq needs to be updated accurately
    when(io.loadIn(i).fire()) {
      when(io.loadIn(i).bits.miss) {
        XSInfo(io.loadIn(i).valid, "load miss write to lq idx %d pc 0x%x vaddr %x paddr %x mask %x forwardData %x forwardMask: %x mmio %x\n",
          io.loadIn(i).bits.uop.lqIdx.asUInt,
          io.loadIn(i).bits.uop.cf.pc,
          io.loadIn(i).bits.vaddr,
          io.loadIn(i).bits.paddr,
          io.loadIn(i).bits.mask,
          io.loadIn(i).bits.forwardData.asUInt,
          io.loadIn(i).bits.forwardMask.asUInt,
          io.loadIn(i).bits.mmio
        )
      }.otherwise {
        XSInfo(io.loadIn(i).valid, "load hit write to cbd lqidx %d pc 0x%x vaddr %x paddr %x mask %x forwardData %x forwardMask: %x mmio %x\n",
        io.loadIn(i).bits.uop.lqIdx.asUInt,
        io.loadIn(i).bits.uop.cf.pc,
        io.loadIn(i).bits.vaddr,
        io.loadIn(i).bits.paddr,
        io.loadIn(i).bits.mask,
        io.loadIn(i).bits.forwardData.asUInt,
        io.loadIn(i).bits.forwardMask.asUInt,
        io.loadIn(i).bits.mmio
      )}
      if(EnableFastForward){
        datavalid(loadWbIndex) := !io.loadIn(i).bits.miss &&
          !io.loadIn(i).bits.mmio && // mmio data is not valid until we finished uncache access
          !io.s2_dcache_require_replay(i) // do not writeback if that inst will be resend from rs
      } else {
        datavalid(loadWbIndex) := !io.loadIn(i).bits.miss &&
          !io.loadIn(i).bits.mmio // mmio data is not valid until we finished uncache access
      }
      writebacked(loadWbIndex) := !io.loadIn(i).bits.miss && !io.loadIn(i).bits.mmio

      debug_mmio(loadWbIndex) := io.loadIn(i).bits.mmio
      debug_paddr(loadWbIndex) := io.loadIn(i).bits.paddr

      val dcacheMissed = io.loadIn(i).bits.miss && !io.loadIn(i).bits.mmio
      if(EnableFastForward){
        miss(loadWbIndex) := dcacheMissed && !io.s2_load_data_forwarded(i) && !io.s2_dcache_require_replay(i)
      } else {
        miss(loadWbIndex) := dcacheMissed && !io.s2_load_data_forwarded(i)
      }
      pending(loadWbIndex) := io.loadIn(i).bits.mmio
      released(loadWbIndex) := release2cycle.valid &&
        io.loadIn(i).bits.paddr(PAddrBits-1, DCacheLineOffset) === release2cycle.bits.paddr(PAddrBits-1, DCacheLineOffset) ||
        release1cycle.valid &&
        io.loadIn(i).bits.paddr(PAddrBits-1, DCacheLineOffset) === release1cycle.bits.paddr(PAddrBits-1, DCacheLineOffset)
    }

    // data bit in lq can be updated when load_s2 valid
    // when(io.loadIn(i).bits.lq_data_wen){
    //   val loadWbData = Wire(new LQDataEntry)
    //   loadWbData.paddr := io.loadIn(i).bits.paddr
    //   loadWbData.mask := io.loadIn(i).bits.mask
    //   loadWbData.data := io.loadIn(i).bits.forwardData.asUInt // fwd data
    //   loadWbData.fwdMask := io.loadIn(i).bits.forwardMask
    //   dataModule.io.wbWrite(i, loadWbIndex, loadWbData)
    //   dataModule.io.wb.wen(i) := true.B

    //   // dirty code for load instr
    //   uop(loadWbIndex).pdest := io.loadIn(i).bits.uop.pdest
    //   uop(loadWbIndex).cf := io.loadIn(i).bits.uop.cf
    //   uop(loadWbIndex).ctrl := io.loadIn(i).bits.uop.ctrl
    //   uop(loadWbIndex).debugInfo := io.loadIn(i).bits.uop.debugInfo

    //   vaddrTriggerResultModule.io.waddr(i) := loadWbIndex
    //   vaddrTriggerResultModule.io.wdata(i) := io.trigger(i).hitLoadAddrTriggerHitVec

    //   vaddrTriggerResultModule.io.wen(i) := true.B
    // }

    // dirty code to reduce load_s2.valid fanout
    when(io.loadIn(i).bits.lq_data_wen_dup(0)){
      dataModule.io.wbWrite(i, loadWbIndex, io.loadIn(i).bits.mask)
      dataModule.io.wb.wen(i) := true.B
    }
    // dirty code for load instr
    when(io.loadIn(i).bits.lq_data_wen_dup(1)){
      uop(loadWbIndex).pdest := io.loadIn(i).bits.uop.pdest
    }
    when(io.loadIn(i).bits.lq_data_wen_dup(2)){
      uop(loadWbIndex).cf := io.loadIn(i).bits.uop.cf
    }
    when(io.loadIn(i).bits.lq_data_wen_dup(3)){
      uop(loadWbIndex).ctrl := io.loadIn(i).bits.uop.ctrl
    }
    when(io.loadIn(i).bits.lq_data_wen_dup(4)){
      uop(loadWbIndex).debugInfo := io.loadIn(i).bits.uop.debugInfo
    }
    when(io.loadIn(i).bits.lq_data_wen_dup(5)){
      vaddrTriggerResultModule.io.waddr(i) := loadWbIndex
      vaddrTriggerResultModule.io.wdata(i) := io.trigger(i).hitLoadAddrTriggerHitVec
      vaddrTriggerResultModule.io.wen(i) := true.B
    }

    when(io.loadPaddrIn(i).valid) {
      dataModule.io.paddr.wen(i) := true.B
      dataModule.io.paddr.waddr(i) := io.loadPaddrIn(i).bits.lqIdx.value
      dataModule.io.paddr.wdata(i) := io.loadPaddrIn(i).bits.paddr
    }
    
    // update vaddr in load S1
    when(io.loadVaddrIn(i).valid) {
      vaddrModule.io.wen(i) := true.B
      vaddrModule.io.waddr(i) := io.loadVaddrIn(i).bits.lqIdx.value
      vaddrModule.io.wdata(i) := io.loadVaddrIn(i).bits.vaddr
    }

    /**
      * used for feedback and replay
      */
    when(io.replayFast(i).valid){
      val idx = io.replayFast(i).ld_idx
      val needreplay = !io.replayFast(i).ld_ld_check_ok || !io.replayFast(i).st_ld_check_ok || !io.replayFast(i).cache_bank_no_conflict
      
      ld_ld_check_ok(idx) := io.replayFast(i).ld_ld_check_ok
      st_ld_check_ok(idx) := io.replayFast(i).st_ld_check_ok
      cache_bank_no_conflict(idx) := io.replayFast(i).cache_bank_no_conflict

      when(needreplay) {
        creditUpdate(idx) := block_cycles_others(block_ptr_others(idx))
        block_ptr_others(idx) := Mux(block_ptr_others(idx) === 3.U(2.W), block_ptr_others(idx), block_ptr_others(idx) + 1.U(2.W))
        // try to replay this load in next cycle
        s1_block_load_mask(idx) := false.B
        s2_block_load_mask(idx) := false.B

        // replay this load in next cycle
        loadReplaySelGen(idx(log2Ceil(LoadPipelineWidth) - 1, 0)) := idx
        loadReplaySelVGen(idx(log2Ceil(LoadPipelineWidth) - 1, 0)) := true.B
      }
    }

    when(io.replaySlow(i).valid){
      val idx = io.replaySlow(i).ld_idx
      val needreplay = !io.replaySlow(i).tlb_hited || !io.replaySlow(i).st_ld_check_ok || !io.replaySlow(i).cache_no_replay || !io.replaySlow(i).forward_data_valid || !io.replaySlow(i).cache_hited

      tlb_hited(idx) := io.replaySlow(i).tlb_hited
      st_ld_check_ok(idx) := io.replaySlow(i).st_ld_check_ok
      cache_no_replay(idx) := io.replaySlow(i).cache_no_replay
      forward_data_valid(idx) := io.replaySlow(i).forward_data_valid
<<<<<<< HEAD
      replayCarryReg(idx) := io.replaySlow(i).replayCarry
=======
      cache_hited(idx) := io.replaySlow(i).cache_hited
>>>>>>> 683c1411

      val invalid_sq_idx = io.replaySlow(i).data_invalid_sq_idx

      when(needreplay) {
        // update credit and ptr
        val data_in_last_beat = io.replaySlow(i).data_in_last_beat
        creditUpdate(idx) := Mux( !io.replaySlow(i).tlb_hited, block_cycles_tlb(block_ptr_tlb(idx)), 
                              Mux(!io.replaySlow(i).cache_hited, block_cycles_cache(block_ptr_cache(idx)) + data_in_last_beat,
                               Mux(!io.replaySlow(i).cache_no_replay || !io.replaySlow(i).st_ld_check_ok, block_cycles_others(block_ptr_others(idx)), 0.U)))
        when(!io.replaySlow(i).tlb_hited) {
          block_ptr_tlb(idx) := Mux(block_ptr_tlb(idx) === 3.U(2.W), block_ptr_tlb(idx), block_ptr_tlb(idx) + 1.U(2.W))
        }.elsewhen(!io.replaySlow(i).cache_hited) {
          block_ptr_cache(idx) := Mux(block_ptr_cache(idx) === 3.U(2.W), block_ptr_cache(idx), block_ptr_cache(idx) + 1.U(2.W))
        }.elsewhen(!io.replaySlow(i).cache_no_replay || !io.replaySlow(i).st_ld_check_ok) {
          block_ptr_others(idx) := Mux(block_ptr_others(idx) === 3.U(2.W), block_ptr_others(idx), block_ptr_others(idx) + 1.U(2.W))
        }
      }

      // special case: data forward fail
      block_by_data_forward_fail(idx) := false.B

      when(!io.replaySlow(i).forward_data_valid && io.replaySlow(i).tlb_hited) {
        when(!io.storeDataValidVec(invalid_sq_idx)) {
          block_by_data_forward_fail(idx) := true.B
          block_sq_idx(idx) := invalid_sq_idx
        }
      }

      // special case: cache miss
      miss_mshr_id(idx) := io.replaySlow(i).miss_mshr_id
      block_by_cache_miss(idx) := io.replaySlow(i).tlb_hited && io.replaySlow(i).cache_no_replay && io.replaySlow(i).st_ld_check_ok && // this load tlb hit and no cache replay
                                  !io.replaySlow(i).cache_hited && !io.replaySlow(i).can_forward_full_data && // cache miss
                                  !(io.refill.valid && io.refill.bits.id === io.replaySlow(i).miss_mshr_id) && // no refill in this cycle
                                  creditUpdate(idx) =/= 0.U // credit is not zero
    }

  }

  when(io.refill.valid) {
    XSDebug("miss resp: paddr:0x%x data %x\n", io.refill.bits.addr, io.refill.bits.data)
  }

  // NOTE: we don't refill data from dcache now! 

  val s2_dcache_require_replay = WireInit(VecInit((0 until LoadPipelineWidth).map(i =>{
    RegNext(io.loadIn(i).fire()) && RegNext(io.s2_dcache_require_replay(i))
  })))
  dontTouch(s2_dcache_require_replay)

  for (i <- 0 until LoadPipelineWidth) {
    val loadWbIndex = io.loadIn(i).bits.uop.lqIdx.value
    val lastCycleLoadWbIndex = RegNext(loadWbIndex)
    // update miss state in load s3
    if(!EnableFastForward){
      // s2_dcache_require_replay will be used to update lq flag 1 cycle after for better timing
      //
      // io.s2_dcache_require_replay comes from dcache miss req reject, which is quite slow to generate
      when(s2_dcache_require_replay(i)) {
        // do not writeback if that inst will be resend from rs
        // rob writeback will not be triggered by a refill before inst replay
        miss(lastCycleLoadWbIndex) := false.B // disable refill listening
        datavalid(lastCycleLoadWbIndex) := false.B // disable refill listening
        assert(!datavalid(lastCycleLoadWbIndex))
      }
    }
    // update load error state in load s3
    when(RegNext(io.loadIn(i).fire()) && io.s3_delayed_load_error(i)){
      uop(lastCycleLoadWbIndex).cf.exceptionVec(loadAccessFault) := true.B
    }
    // update inst replay from fetch flag in s3
    when(RegNext(io.loadIn(i).fire()) && io.s3_replay_from_fetch(i)){
      uop(lastCycleLoadWbIndex).ctrl.replayInst := true.B
    }
  }

  /**
    * Load commits
    *
    * When load commited, mark it as !allocated and move deqPtrExt forward.
    */
  (0 until CommitWidth).map(i => {
    when(commitCount > i.U){
      allocated((deqPtrExt+i.U).value) := false.B
      XSError(!allocated((deqPtrExt+i.U).value), s"why commit invalid entry $i?\n")
    }
  })

  def toVec(a: UInt): Vec[Bool] = {
    VecInit(a.asBools)
  }

  def getRemBits(input: UInt)(rem: Int): UInt = {
    VecInit((0 until LoadQueueSize / LoadPipelineWidth).map(i => { input(LoadPipelineWidth * i + rem) })).asUInt
  }

  def getFirstOne(mask: Vec[Bool], startMask: UInt) = {
    val length = mask.length
    val highBits = (0 until length).map(i => mask(i) & ~startMask(i))
    val highBitsUint = Cat(highBits.reverse)
    PriorityEncoder(Mux(highBitsUint.orR(), highBitsUint, mask.asUInt))
  }

  def getOldest[T <: XSBundleWithMicroOp](valid: Seq[Bool], bits: Seq[T]): (Seq[Bool], Seq[T]) = {
    assert(valid.length == bits.length)
    assert(isPow2(valid.length))
    if (valid.length == 1) {
      (valid, bits)
    } else if (valid.length == 2) {
      val res = Seq.fill(2)(Wire(ValidIO(chiselTypeOf(bits(0)))))
      for (i <- res.indices) {
        res(i).valid := valid(i)
        res(i).bits := bits(i)
      }
      val oldest = Mux(valid(0) && valid(1), Mux(isAfter(bits(0).uop.robIdx, bits(1).uop.robIdx), res(1), res(0)), Mux(valid(0) && !valid(1), res(0), res(1)))
      (Seq(oldest.valid), Seq(oldest.bits))
    } else {
      val left = getOldest(valid.take(valid.length / 2), bits.take(valid.length / 2))
      val right = getOldest(valid.takeRight(valid.length / 2), bits.takeRight(valid.length / 2))
      getOldest(left._1 ++ right._1, left._2 ++ right._2)
    }
  }

  def getAfterMask(valid: Seq[Bool], uop: Seq[MicroOp]) = {
    assert(valid.length == uop.length)
    val length = valid.length
    (0 until length).map(i => {
      (0 until length).map(j => {
        Mux(valid(i) && valid(j),
          isAfter(uop(i).robIdx, uop(j).robIdx),
          Mux(!valid(i), true.B, false.B))
      })
    })
  }


  /**
    * Store-Load Memory violation detection
    *
    * When store writes back, it searches LoadQueue for younger load instructions
    * with the same load physical address. They loaded wrong data and need re-execution.
    *
    * Cycle 0: Store Writeback
    *   Generate match vector for store address with rangeMask(stPtr, enqPtr).
    * Cycle 1: Redirect Generation
    *   There're up to 2 possible redirect requests.
    *   Choose the oldest load (part 1). 
    * Cycle 2: Redirect Fire
    *   Choose the oldest load (part 2).
    *   Prepare redirect request according to the detected violation.
    *   Fire redirect request (if valid)
    */

  // stage 0:        lq                 lq
  //                 |                  |  (paddr match)
  // stage 1:        lq                 lq
  //                 |                  |
  //                 |                  |
  //                 |                  |
  // stage 2:        lq                 lq
  //                 |                  |
  //                 --------------------
  //                          |
  //                      rollback req
  io.load_s1 := DontCare
def detectRollback(i: Int) = {
    val startIndex = io.storeIn(i).bits.uop.lqIdx.value
    val lqIdxMask = UIntToMask(startIndex, LoadQueueSize)
    val xorMask = lqIdxMask ^ enqMask
    val sameFlag = io.storeIn(i).bits.uop.lqIdx.flag === enqPtrExt(0).flag
    val stToEnqPtrMask = Mux(sameFlag, xorMask, ~xorMask)

    // check if load already in lq needs to be rolledback
    dataModule.io.violation(i).paddr := io.storeIn(i).bits.paddr
    dataModule.io.violation(i).mask := io.storeIn(i).bits.mask
    val addrMaskMatch = RegNext(dataModule.io.violation(i).violationMask)
    val entryNeedCheck = RegNext(VecInit((0 until LoadQueueSize).map(j => {
      allocated(j) && stToEnqPtrMask(j) && datavalid(j)
    })))
    val lqViolationVec = VecInit((0 until LoadQueueSize).map(j => {
      addrMaskMatch(j) && entryNeedCheck(j)
    }))
    val lqViolation = lqViolationVec.asUInt().orR() && RegNext(!io.storeIn(i).bits.miss)
    val lqViolationIndex = getFirstOne(lqViolationVec, RegNext(lqIdxMask))
    val lqViolationUop = uop(lqViolationIndex)
    // lqViolationUop.lqIdx.flag := deqMask(lqViolationIndex) ^ deqPtrExt.flag
    // lqViolationUop.lqIdx.value := lqViolationIndex
    XSDebug(lqViolation, p"${Binary(Cat(lqViolationVec))}, $startIndex, $lqViolationIndex\n")

    XSDebug(
      lqViolation,
      "need rollback (ld wb before store) pc %x robidx %d target %x\n",
      io.storeIn(i).bits.uop.cf.pc, io.storeIn(i).bits.uop.robIdx.asUInt, lqViolationUop.robIdx.asUInt
    )

    (lqViolation, lqViolationUop)
  }

  def rollbackSel(a: Valid[MicroOpRbExt], b: Valid[MicroOpRbExt]): ValidIO[MicroOpRbExt] = {
    Mux(
      a.valid,
      Mux(
        b.valid,
        Mux(isAfter(a.bits.uop.robIdx, b.bits.uop.robIdx), b, a), // a,b both valid, sel oldest
        a // sel a
      ),
      b // sel b
    )
  }

  // S2: select rollback (part1) and generate rollback request
  // rollback check
  // Lq rollback seq check is done in s3 (next stage), as getting rollbackLq MicroOp is slow
  val rollbackLq = Wire(Vec(StorePipelineWidth, Valid(new MicroOpRbExt)))
  // store ftq index for store set update
  val stFtqIdxS2 = Wire(Vec(StorePipelineWidth, new FtqPtr))
  val stFtqOffsetS2 = Wire(Vec(StorePipelineWidth, UInt(log2Up(PredictWidth).W)))
  for (i <- 0 until StorePipelineWidth) {
    val detectedRollback = detectRollback(i)
    rollbackLq(i).valid := detectedRollback._1 && RegNext(io.storeIn(i).valid)
    rollbackLq(i).bits.uop := detectedRollback._2
    rollbackLq(i).bits.flag := i.U
    stFtqIdxS2(i) := RegNext(io.storeIn(i).bits.uop.cf.ftqPtr)
    stFtqOffsetS2(i) := RegNext(io.storeIn(i).bits.uop.cf.ftqOffset)
  }

  val rollbackLqVReg = rollbackLq.map(x => RegNext(x.valid))
  val rollbackLqReg = rollbackLq.map(x => RegEnable(x.bits, x.valid))

  // S3: select rollback (part2), generate rollback request, then fire rollback request
  // Note that we use robIdx - 1.U to flush the load instruction itself.
  // Thus, here if last cycle's robIdx equals to this cycle's robIdx, it still triggers the redirect.

  // select uop in parallel
  val lqs = getOldest(rollbackLqVReg, rollbackLqReg)
  val rollbackUopExt = lqs._2(0) 
  val stFtqIdxS3 = RegNext(stFtqIdxS2)
  val stFtqOffsetS3 = RegNext(stFtqOffsetS2)
  val rollbackUop = rollbackUopExt.uop
  val rollbackStFtqIdx = stFtqIdxS3(rollbackUopExt.flag)
  val rollbackStFtqOffset = stFtqOffsetS3(rollbackUopExt.flag)

  // check if rollback request is still valid in parallel
  io.rollback.bits.robIdx := rollbackUop.robIdx
  io.rollback.bits.ftqIdx := rollbackUop.cf.ftqPtr
  io.rollback.bits.stFtqIdx := rollbackStFtqIdx
  io.rollback.bits.ftqOffset := rollbackUop.cf.ftqOffset
  io.rollback.bits.stFtqOffset := rollbackStFtqOffset
  io.rollback.bits.level := RedirectLevel.flush
  io.rollback.bits.interrupt := DontCare
  io.rollback.bits.cfiUpdate := DontCare
  io.rollback.bits.cfiUpdate.target := rollbackUop.cf.pc
  io.rollback.bits.debug_runahead_checkpoint_id := rollbackUop.debugInfo.runahead_checkpoint_id
  // io.rollback.bits.pc := DontCare

  io.rollback.valid := rollbackLqVReg.reduce(_|_) &&
                        (!lastCycleRedirect.valid || isBefore(rollbackUop.robIdx, lastCycleRedirect.bits.robIdx)) && 
                        (!lastlastCycleRedirect.valid || isBefore(rollbackUop.robIdx, lastlastCycleRedirect.bits.robIdx))

  when(io.rollback.valid) {
    // XSDebug("Mem rollback: pc %x robidx %d\n", io.rollback.bits.cfi, io.rollback.bits.robIdx.asUInt)
  }

  /**
  * Load-Load Memory violation detection
  *
  * When load arrives load_s1, it searches LoadQueue for younger load instructions
  * with the same load physical address. If younger load has been released (or observed),
  * the younger load needs to be re-execed.
  * 
  * For now, if re-exec it found to be needed in load_s1, we mark the older load as replayInst,
  * the two loads will be replayed if the older load becomes the head of rob.
  *
  * When dcache releases a line, mark all writebacked entrys in load queue with
  * the same line paddr as released.
  */

  // Load-Load Memory violation query
  val deqRightMask = UIntToMask.rightmask(deqPtr, LoadQueueSize)
  (0 until LoadPipelineWidth).map(i => {
    dataModule.io.release_violation(i).paddr := io.loadViolationQuery(i).req.bits.paddr
    io.loadViolationQuery(i).req.ready := true.B
    io.loadViolationQuery(i).resp.valid := RegNext(io.loadViolationQuery(i).req.fire())
    // Generate real violation mask
    // Note that we use UIntToMask.rightmask here
    val startIndex = io.loadViolationQuery(i).req.bits.uop.lqIdx.value
    val lqIdxMask = UIntToMask(startIndex, LoadQueueSize)
    val xorMask = lqIdxMask ^ enqMask
    val sameFlag = io.loadViolationQuery(i).req.bits.uop.lqIdx.flag === enqPtrExt(0).flag
    val ldToEnqPtrMask = Mux(sameFlag, xorMask, ~xorMask)
    val ldld_violation_mask_gen_1 = WireInit(VecInit((0 until LoadQueueSize).map(j => {
      ldToEnqPtrMask(j) && // the load is younger than current load
      allocated(j) && // entry is valid
      released(j) && // cacheline is released
      (datavalid(j) || miss(j)) // paddr is valid
    })))
    val ldld_violation_mask_gen_2 = WireInit(VecInit((0 until LoadQueueSize).map(j => {
      dataModule.io.release_violation(i).match_mask(j)// addr match
      // addr match result is slow to generate, we RegNext() it
    })))
    val ldld_violation_mask = RegNext(ldld_violation_mask_gen_1).asUInt & RegNext(ldld_violation_mask_gen_2).asUInt
    dontTouch(ldld_violation_mask)
    ldld_violation_mask.suggestName("ldldViolationMask_" + i)
    io.loadViolationQuery(i).resp.bits.have_violation := ldld_violation_mask.orR
  })

  // "released" flag update
  // 
  // When io.release.valid (release1cycle.valid), it uses the last ld-ld paddr cam port to
  // update release flag in 1 cycle

  when(release1cycle.valid){
    // Take over ld-ld paddr cam port
    dataModule.io.release_violation.takeRight(1)(0).paddr := release1cycle.bits.paddr
    io.loadViolationQuery.takeRight(1)(0).req.ready := false.B
  }

  when(release2cycle.valid){
    // If a load comes in that cycle, we can not judge if it has ld-ld violation
    // We replay that load inst from RS
    io.loadViolationQuery.map(i => i.req.ready :=
      // use lsu side release2cycle_dup_lsu paddr for better timing
      !i.req.bits.paddr(PAddrBits-1, DCacheLineOffset) === release2cycle_dup_lsu.bits.paddr(PAddrBits-1, DCacheLineOffset)
    )
    // io.loadViolationQuery.map(i => i.req.ready := false.B) // For better timing
  }

  (0 until LoadQueueSize).map(i => {
    when(RegNext(dataModule.io.release_violation.takeRight(1)(0).match_mask(i) && 
      allocated(i) &&
      datavalid(i) &&
      release1cycle.valid
    )){
      // Note: if a load has missed in dcache and is waiting for refill in load queue,
      // its released flag still needs to be set as true if addr matches. 
      released(i) := true.B
    }
  })

  /**
    * Memory mapped IO / other uncached operations
    *
    * States:
    * (1) writeback from store units: mark as pending
    * (2) when they reach ROB's head, they can be sent to uncache channel
    * (3) response from uncache channel: mark as datavalid
    * (4) writeback to ROB (and other units): mark as writebacked
    * (5) ROB commits the instruction: same as normal instructions
    */
  //(2) when they reach ROB's head, they can be sent to uncache channel
  val lqTailMmioPending = WireInit(pending(deqPtr))
  val lqTailAllocated = WireInit(allocated(deqPtr))
  val s_idle :: s_req :: s_resp :: s_wait :: Nil = Enum(4)
  val uncacheState = RegInit(s_idle)
  switch(uncacheState) {
    is(s_idle) {
      when(RegNext(io.rob.pendingld && lqTailMmioPending && lqTailAllocated)) {
        uncacheState := s_req
      }
    }
    is(s_req) {
      when(io.uncache.req.fire()) {
        uncacheState := s_resp
      }
    }
    is(s_resp) {
      when(io.uncache.resp.fire()) {
        uncacheState := s_wait
      }
    }
    is(s_wait) {
      when(RegNext(io.rob.commit)) {
        uncacheState := s_idle // ready for next mmio
      }
    }
  }

  // used for uncache commit
  val uncacheData = RegInit(0.U(XLEN.W))
  val uncacheCommitFired = RegInit(false.B)

  when(uncacheState === s_req) {
    uncacheCommitFired := false.B
  }

  io.uncache.req.valid := uncacheState === s_req

  dataModule.io.uncache.raddr := deqPtrExtNext.value

  io.uncache.req.bits.cmd  := MemoryOpConstants.M_XRD
  io.uncache.req.bits.addr := dataModule.io.uncache.rdata.paddr
  io.uncache.req.bits.data := DontCare
  io.uncache.req.bits.mask := dataModule.io.uncache.rdata.mask
  io.uncache.req.bits.id   := RegNext(deqPtrExtNext.value)
  io.uncache.req.bits.instrtype := DontCare
  io.uncache.req.bits.replayCarry := DontCare
  io.uncache.req.bits.atomic := true.B

  io.uncache.resp.ready := true.B

  when (io.uncache.req.fire()) {
    pending(deqPtr) := false.B

    XSDebug("uncache req: pc %x addr %x data %x op %x mask %x\n",
      uop(deqPtr).cf.pc,
      io.uncache.req.bits.addr,
      io.uncache.req.bits.data,
      io.uncache.req.bits.cmd,
      io.uncache.req.bits.mask
    )
  }

  // (3) response from uncache channel: mark as datavalid
  when(io.uncache.resp.fire()){
    datavalid(deqPtr) := true.B
    uncacheData := io.uncache.resp.bits.data(XLEN-1, 0)

    XSDebug("uncache resp: data %x\n", io.refill.bits.data)
  }

  // writeback mmio load, Note: only use ldout(0) to write back
  //
  // Int load writeback will finish (if not blocked) in one cycle
  io.ldout(0).bits.uop := uop(deqPtr)
  io.ldout(0).bits.uop.lqIdx := deqPtr.asTypeOf(new LqPtr)
  io.ldout(0).bits.data := DontCare // not used
  io.ldout(0).bits.redirectValid := false.B
  io.ldout(0).bits.redirect := DontCare
  io.ldout(0).bits.debug.isMMIO := true.B
  io.ldout(0).bits.debug.isPerfCnt := false.B
  io.ldout(0).bits.debug.paddr := debug_paddr(deqPtr)
  io.ldout(0).bits.debug.vaddr := vaddrModule.io.rdata(1)
  io.ldout(0).bits.fflags := DontCare

  io.ldout(0).valid := (uncacheState === s_wait) && !uncacheCommitFired

  io.ldout(1).bits := DontCare
  io.ldout(1).valid := false.B

  // merged data, uop and offset for data sel in load_s3
  io.ldRawDataOut(0).lqData := uncacheData
  io.ldRawDataOut(0).uop := io.ldout(0).bits.uop
  io.ldRawDataOut(0).addrOffset := dataModule.io.uncache.rdata.paddr

  io.ldRawDataOut(1) := DontCare

  when(io.ldout(0).fire()){
    uncacheCommitFired := true.B
  }

  XSPerfAccumulate("uncache_load_write_back", io.ldout(0).fire())

  // Read vaddr for mem exception
  // no inst will be commited 1 cycle before tval update
  vaddrModule.io.raddr(0) := (deqPtrExt + commitCount).value
  io.exceptionAddr.vaddr := vaddrModule.io.rdata(0)

  // read vaddr for mmio, and only port {1} is used
  vaddrModule.io.raddr(1) := deqPtr

  (0 until LoadPipelineWidth).map(i => {
    if(i == 0) {
      vaddrTriggerResultModule.io.raddr(i) := deqPtr
      io.trigger(i).lqLoadAddrTriggerHitVec := Mux(
        io.ldout(i).valid,
        vaddrTriggerResultModule.io.rdata(i),
        VecInit(Seq.fill(3)(false.B))
      )
    }else {
      vaddrTriggerResultModule.io.raddr(i) := DontCare
      io.trigger(i).lqLoadAddrTriggerHitVec := VecInit(Seq.fill(3)(false.B))
    }
    // vaddrTriggerResultModule.io.raddr(i) := loadWbSelGen(i)
    // io.trigger(i).lqLoadAddrTriggerHitVec := Mux(
    //   loadWbSelV(i),
    //   vaddrTriggerResultModule.io.rdata(i),
    //   VecInit(Seq.fill(3)(false.B))
    // )
  })

  // misprediction recovery / exception redirect
  // invalidate lq term using robIdx
  val needCancel = Wire(Vec(LoadQueueSize, Bool()))
  for (i <- 0 until LoadQueueSize) {
    needCancel(i) := uop(i).robIdx.needFlush(io.brqRedirect) && allocated(i)
    when (needCancel(i)) {
      allocated(i) := false.B
    }
  }

  /**
    * update pointers
    */
  val lastEnqCancel = PopCount(RegNext(VecInit(canEnqueue.zip(enqCancel).map(x => x._1 && x._2))))
  val lastCycleCancelCount = PopCount(RegNext(needCancel))
  val enqNumber = Mux(io.enq.canAccept && io.enq.sqCanAccept, PopCount(io.enq.req.map(_.valid)), 0.U)
  when (lastCycleRedirect.valid) {
    // we recover the pointers in the next cycle after redirect
    enqPtrExt := VecInit(enqPtrExt.map(_ - (lastCycleCancelCount + lastEnqCancel)))
  }.otherwise {
    enqPtrExt := VecInit(enqPtrExt.map(_ + enqNumber))
  }

  deqPtrExtNext := deqPtrExt + commitCount
  deqPtrExt := deqPtrExtNext

  io.lqCancelCnt := RegNext(lastCycleCancelCount + lastEnqCancel)

  /**
    * misc
    */
  // perf counter
  QueuePerf(LoadQueueSize, validCount, !allowEnqueue)
  io.lqFull := !allowEnqueue
  XSPerfAccumulate("rollback", io.rollback.valid) // rollback redirect generated
  XSPerfAccumulate("mmioCycle", uncacheState =/= s_idle) // lq is busy dealing with uncache req
  XSPerfAccumulate("mmioCnt", io.uncache.req.fire())
  XSPerfAccumulate("refill", io.refill.valid)
  XSPerfAccumulate("writeback_success", PopCount(VecInit(io.ldout.map(i => i.fire()))))
  XSPerfAccumulate("writeback_blocked", PopCount(VecInit(io.ldout.map(i => i.valid && !i.ready))))
  XSPerfAccumulate("utilization_miss", PopCount((0 until LoadQueueSize).map(i => allocated(i) && miss(i))))

  if (env.EnableTopDown) {
    val stall_loads_bound = WireDefault(0.B)
    ExcitingUtils.addSink(stall_loads_bound, "stall_loads_bound", ExcitingUtils.Perf)
    val have_miss_entry = (allocated zip miss).map(x => x._1 && x._2).reduce(_ || _)
    val l1d_loads_bound = stall_loads_bound && !have_miss_entry
    ExcitingUtils.addSource(l1d_loads_bound, "l1d_loads_bound", ExcitingUtils.Perf)
    XSPerfAccumulate("l1d_loads_bound", l1d_loads_bound)
    val stall_l1d_load_miss = stall_loads_bound && have_miss_entry
    ExcitingUtils.addSource(stall_l1d_load_miss, "stall_l1d_load_miss", ExcitingUtils.Perf)
    ExcitingUtils.addSink(WireInit(0.U), "stall_l1d_load_miss", ExcitingUtils.Perf)
  }

  val perfValidCount = RegNext(validCount)

  val perfEvents = Seq(
    ("rollback         ", io.rollback.valid),
    ("mmioCycle        ", uncacheState =/= s_idle),
    ("mmio_Cnt         ", io.uncache.req.fire()),
    ("refill           ", io.refill.valid),
    ("writeback_success", PopCount(VecInit(io.ldout.map(i => i.fire())))),
    ("writeback_blocked", PopCount(VecInit(io.ldout.map(i => i.valid && !i.ready)))),
    ("ltq_1_4_valid    ", (perfValidCount < (LoadQueueSize.U/4.U))),
    ("ltq_2_4_valid    ", (perfValidCount > (LoadQueueSize.U/4.U)) & (perfValidCount <= (LoadQueueSize.U/2.U))),
    ("ltq_3_4_valid    ", (perfValidCount > (LoadQueueSize.U/2.U)) & (perfValidCount <= (LoadQueueSize.U*3.U/4.U))),
    ("ltq_4_4_valid    ", (perfValidCount > (LoadQueueSize.U*3.U/4.U)))
  )
  generatePerfEvent()

  // debug info
  XSDebug("enqPtrExt %d:%d deqPtrExt %d:%d\n", enqPtrExt(0).flag, enqPtr, deqPtrExt.flag, deqPtr)

  def PrintFlag(flag: Bool, name: String): Unit = {
    when(flag) {
      XSDebug(false, true.B, name)
    }.otherwise {
      XSDebug(false, true.B, " ")
    }
  }

  for (i <- 0 until LoadQueueSize) {
    XSDebug(i + " pc %x pa %x ", uop(i).cf.pc, debug_paddr(i))
    PrintFlag(allocated(i), "a")
    PrintFlag(allocated(i) && datavalid(i), "v")
    PrintFlag(allocated(i) && writebacked(i), "w")
    PrintFlag(allocated(i) && miss(i), "m")
    PrintFlag(allocated(i) && pending(i), "p")
    XSDebug(false, true.B, "\n")
  }

}<|MERGE_RESOLUTION|>--- conflicted
+++ resolved
@@ -136,11 +136,8 @@
 
   println("LoadQueue: size:" + LoadQueueSize)
 
-  val replayCarryRegInit = Wire(new ReplayCarry)
-  replayCarryRegInit.real_way_en := 0.U(nWays.W)
-  replayCarryRegInit.valid := false.B
   val uop = Reg(Vec(LoadQueueSize, new MicroOp))
-  val replayCarryReg = RegInit(VecInit(List.fill(LoadQueueSize)(replayCarryRegInit)))
+  val replayCarryReg = RegInit(VecInit(List.fill(LoadQueueSize)(ReplayCarry(0.U, false.B))))
   // val data = Reg(Vec(LoadQueueSize, new LsRobEntry))
   val dataModule = Module(new LoadQueueDataWrapper(LoadQueueSize, wbNumWrite = LoadPipelineWidth))
   dataModule.io := DontCare
@@ -383,12 +380,9 @@
     io.loadOut(i).bits.mask := genWmask(vaddrModule.io.rdata(LoadPipelineWidth + i), uop(replayIdx).ctrl.fuOpType(1,0))
     io.loadOut(i).bits.isFirstIssue := false.B
     io.loadOut(i).bits.isLoadReplay := true.B
-<<<<<<< HEAD
-    io.replayCarry(i) := replayCarryReg(replayIdx)
-=======
+    io.replayCarry(i) := replayCarryReg(replayIdx)  // FIXME lyq: change to loadout
     io.loadOut(i).bits.mshrid := miss_mshr_id(replayIdx)
     io.loadOut(i).bits.forward_tlDchannel := true_cache_miss_replay(replayIdx)
->>>>>>> 683c1411
 
     when(io.loadOut(i).fire) {
       replayRemFire(i) := true.B
@@ -556,11 +550,8 @@
       st_ld_check_ok(idx) := io.replaySlow(i).st_ld_check_ok
       cache_no_replay(idx) := io.replaySlow(i).cache_no_replay
       forward_data_valid(idx) := io.replaySlow(i).forward_data_valid
-<<<<<<< HEAD
       replayCarryReg(idx) := io.replaySlow(i).replayCarry
-=======
       cache_hited(idx) := io.replaySlow(i).cache_hited
->>>>>>> 683c1411
 
       val invalid_sq_idx = io.replaySlow(i).data_invalid_sq_idx
 
