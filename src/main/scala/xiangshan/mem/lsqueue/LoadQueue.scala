/***************************************************************************************
* Copyright (c) 2020-2021 Institute of Computing Technology, Chinese Academy of Sciences
* Copyright (c) 2020-2021 Peng Cheng Laboratory
*
* XiangShan is licensed under Mulan PSL v2.
* You can use this software according to the terms and conditions of the Mulan PSL v2.
* You may obtain a copy of Mulan PSL v2 at:
*          http://license.coscl.org.cn/MulanPSL2
*
* THIS SOFTWARE IS PROVIDED ON AN "AS IS" BASIS, WITHOUT WARRANTIES OF ANY KIND,
* EITHER EXPRESS OR IMPLIED, INCLUDING BUT NOT LIMITED TO NON-INFRINGEMENT,
* MERCHANTABILITY OR FIT FOR A PARTICULAR PURPOSE.
*
* See the Mulan PSL v2 for more details.
***************************************************************************************/

package xiangshan.mem

import chipsalliance.rocketchip.config.Parameters
import chisel3._
import chisel3.util._
import utils._
import utility._
import xiangshan._
import xiangshan.backend.fu.fpu.FPU
import xiangshan.backend.rob.RobLsqIO
import xiangshan.cache._
import xiangshan.frontend.FtqPtr
import xiangshan.ExceptionNO._
import xiangshan.cache.dcache.ReplayCarry
<<<<<<< HEAD
import xiangshan.cache.DCacheWordReqWithVaddr
=======
import xiangshan.mem.mdp._
import xiangshan.backend.rob.RobPtr
>>>>>>> 8a610956

class LqPtr(implicit p: Parameters) extends CircularQueuePtr[LqPtr](
  p => p(XSCoreParamsKey).VirtualLoadQueueSize
){
}

object LqPtr {
  def apply(f: Bool, v: UInt)(implicit p: Parameters): LqPtr = {
    val ptr = Wire(new LqPtr)
    ptr.flag := f
    ptr.value := v
    ptr
  }
}

trait HasLoadHelper { this: XSModule =>
  def rdataHelper(uop: MicroOp, rdata: UInt): UInt = {
    val fpWen = uop.ctrl.fpWen
    LookupTree(uop.ctrl.fuOpType, List(
      LSUOpType.lb   -> SignExt(rdata(7, 0) , XLEN),
      LSUOpType.lh   -> SignExt(rdata(15, 0), XLEN),
      /*
          riscv-spec-20191213: 12.2 NaN Boxing of Narrower Values
          Any operation that writes a narrower result to an f register must write
          all 1s to the uppermost FLEN−n bits to yield a legal NaN-boxed value.
      */
      LSUOpType.lw   -> Mux(fpWen, FPU.box(rdata, FPU.S), SignExt(rdata(31, 0), XLEN)),
      LSUOpType.ld   -> Mux(fpWen, FPU.box(rdata, FPU.D), SignExt(rdata(63, 0), XLEN)),
      LSUOpType.lbu  -> ZeroExt(rdata(7, 0) , XLEN),
      LSUOpType.lhu  -> ZeroExt(rdata(15, 0), XLEN),
      LSUOpType.lwu  -> ZeroExt(rdata(31, 0), XLEN),
    ))
  }
}

class LqEnqIO(implicit p: Parameters) extends XSBundle {
  val canAccept = Output(Bool())
  val sqCanAccept = Input(Bool())
  val needAlloc = Vec(exuParameters.LsExuCnt, Input(Bool()))
  val req = Vec(exuParameters.LsExuCnt, Flipped(ValidIO(new MicroOp)))
  val resp = Vec(exuParameters.LsExuCnt, Output(new LqPtr))
}

class LqTriggerIO(implicit p: Parameters) extends XSBundle {
  val hitLoadAddrTriggerHitVec = Input(Vec(3, Bool()))
  val lqLoadAddrTriggerHitVec = Output(Vec(3, Bool()))
}

<<<<<<< HEAD
class LoadQueueIOBundle(implicit p: Parameters) extends XSBundle {
  val enq = new LqEnqIO
  val brqRedirect = Flipped(ValidIO(new Redirect))
  val loadOut = Vec(LoadPipelineWidth, Decoupled(new LsPipelineBundle)) // select load from lq to load pipeline 
  val loadPaddrIn = Vec(LoadPipelineWidth, Flipped(Valid(new LqPaddrWriteBundle)))
  val loadVaddrIn = Vec(LoadPipelineWidth, Flipped(Valid(new LqVaddrWriteBundle)))
  val loadIn = Vec(LoadPipelineWidth, Flipped(Valid(new LqWriteBundle)))
  val storeIn = Vec(StorePipelineWidth, Flipped(Valid(new LsPipelineBundle)))
  val s2_load_data_forwarded = Vec(LoadPipelineWidth, Input(Bool()))
  val s3_delayed_load_error = Vec(LoadPipelineWidth, Input(Bool()))
  val s2_dcache_require_replay = Vec(LoadPipelineWidth, Input(Bool()))
  val s3_replay_from_fetch = Vec(LoadPipelineWidth, Input(Bool()))
  val ldout = Vec(2, DecoupledIO(new ExuOutput)) // writeback int load
  val ldRawDataOut = Vec(2, Output(new LoadDataFromLQBundle))
  val load_s1 = Vec(LoadPipelineWidth, Flipped(new PipeLoadForwardQueryIO)) // TODO: to be renamed
  val loadViolationQuery = Vec(LoadPipelineWidth, Flipped(new LoadViolationQueryIO))
  val rob = Flipped(new RobLsqIO)
  val rollback = Output(Valid(new Redirect)) // replay now starts from load instead of store
  val refill = Flipped(ValidIO(new Refill)) // TODO: to be renamed
  val release = Flipped(ValidIO(new Release))
  val uncache = new UncacheWordIO
  val exceptionAddr = new ExceptionAddrIO
  val lqFull = Output(Bool())
  val lqCancelCnt = Output(UInt(log2Up(LoadQueueSize + 1).W))
  val trigger = Vec(LoadPipelineWidth, new LqTriggerIO)

  // for load replay (recieve feedback from load pipe line)
  val replayFast = Vec(LoadPipelineWidth, Flipped(new LoadToLsqFastIO))
  val replaySlow = Vec(LoadPipelineWidth, Flipped(new LoadToLsqSlowIO))

  val storeDataValidVec = Vec(StoreQueueSize, Input(Bool()))

  val tlbReplayDelayCycleCtrl = Vec(4, Input(UInt(ReSelectLen.W)))
  val lqEmpty = Output(Bool())
}

// Load Queue
class LoadQueue(implicit p: Parameters) extends XSModule
  with HasDCacheParameters
  with HasCircularQueuePtrHelper
  with HasLoadHelper
  with HasPerfEvents
{
  val io = IO(new LoadQueueIOBundle())

  // dontTouch(io)

  println("LoadQueue: size:" + LoadQueueSize)

  val uop = Reg(Vec(LoadQueueSize, new MicroOp))
  val replayCarryReg = RegInit(VecInit(List.fill(LoadQueueSize)(ReplayCarry(0.U, false.B))))
  // val data = Reg(Vec(LoadQueueSize, new LsRobEntry))
  val dataModule = Module(new LoadQueueDataWrapper(LoadQueueSize, wbNumWrite = LoadPipelineWidth))
  dataModule.io := DontCare
  // vaddrModule's read port 0 for exception addr, port 1 for uncache vaddr read, port {2, 3} for load replay
  val vaddrModule = Module(new SyncDataModuleTemplate(UInt(VAddrBits.W), LoadQueueSize, numRead = 1 + 1 + LoadPipelineWidth, numWrite = LoadPipelineWidth))
  vaddrModule.io := DontCare
  val vaddrTriggerResultModule = Module(new SyncDataModuleTemplate(Vec(3, Bool()), LoadQueueSize, numRead = LoadPipelineWidth, numWrite = LoadPipelineWidth))
  vaddrTriggerResultModule.io := DontCare
  val allocated = RegInit(VecInit(List.fill(LoadQueueSize)(false.B))) // lq entry has been allocated
  val datavalid = RegInit(VecInit(List.fill(LoadQueueSize)(false.B))) // data is valid
  val writebacked = RegInit(VecInit(List.fill(LoadQueueSize)(false.B))) // inst has been writebacked to CDB
  val released = RegInit(VecInit(List.fill(LoadQueueSize)(false.B))) // load data has been released by dcache
  val error = RegInit(VecInit(List.fill(LoadQueueSize)(false.B))) // load data has been corrupted
  val miss = Reg(Vec(LoadQueueSize, Bool())) // load inst missed, waiting for miss queue to accept miss request
  // val listening = Reg(Vec(LoadQueueSize, Bool())) // waiting for refill result
  val pending = Reg(Vec(LoadQueueSize, Bool())) // mmio pending: inst is an mmio inst, it will not be executed until it reachs the end of rob
  val refilling = WireInit(VecInit(List.fill(LoadQueueSize)(false.B))) // inst has been writebacked to CDB

  /**
    * used for load replay control
    */

  val tlb_hited = RegInit(VecInit(List.fill(LoadQueueSize)(true.B)))
  val ld_ld_check_ok = RegInit(VecInit(List.fill(LoadQueueSize)(true.B)))
  val st_ld_check_ok = RegInit(VecInit(List.fill(LoadQueueSize)(true.B)))
  val cache_bank_no_conflict = RegInit(VecInit(List.fill(LoadQueueSize)(true.B)))
  val cache_no_replay = RegInit(VecInit(List.fill(LoadQueueSize)(true.B)))
  val forward_data_valid = RegInit(VecInit(List.fill(LoadQueueSize)(true.B)))
  val cache_hited = RegInit(VecInit(List.fill(LoadQueueSize)(true.B)))


  /**
    * used for re-select control
    */

  val credit = RegInit(VecInit(List.fill(LoadQueueSize)(0.U(ReSelectLen.W))))
  
  // ptrs to control which cycle to choose
  val block_ptr_tlb = RegInit(VecInit(List.fill(LoadQueueSize)(0.U(2.W))))
  val block_ptr_cache = RegInit(VecInit(List.fill(LoadQueueSize)(0.U(2.W))))
  val block_ptr_others = RegInit(VecInit(List.fill(LoadQueueSize)(0.U(2.W))))

  // specific cycles to block
  val block_cycles_tlb = Reg(Vec(4, UInt(ReSelectLen.W)))
  block_cycles_tlb := io.tlbReplayDelayCycleCtrl
  val block_cycles_cache = RegInit(VecInit(Seq(11.U(ReSelectLen.W), 18.U(ReSelectLen.W), 127.U(ReSelectLen.W), 17.U(ReSelectLen.W))))
  val block_cycles_others = RegInit(VecInit(Seq(0.U(ReSelectLen.W), 0.U(ReSelectLen.W), 0.U(ReSelectLen.W), 0.U(ReSelectLen.W))))

  XSPerfAccumulate("block_in_last", PopCount((0 until LoadQueueSize).map(i => block_ptr_cache(i) === 3.U)))

  val sel_blocked = RegInit(VecInit(List.fill(LoadQueueSize)(false.B)))

  // data forward block
  val block_sq_idx = RegInit(VecInit(List.fill(LoadQueueSize)(0.U((log2Ceil(StoreQueueSize).W)))))
  val block_by_data_forward_fail = RegInit(VecInit(List.fill(LoadQueueSize)(false.B)))

  // dcache miss block
  val miss_mshr_id = RegInit(VecInit(List.fill(LoadQueueSize)(0.U((log2Up(cfg.nMissEntries).W)))))
  val block_by_cache_miss = RegInit(VecInit(List.fill(LoadQueueSize)(false.B)))

  val true_cache_miss_replay = WireInit(VecInit(List.fill(LoadQueueSize)(false.B)))
  (0 until LoadQueueSize).map{i => {
    true_cache_miss_replay(i) := tlb_hited(i) && ld_ld_check_ok(i) && st_ld_check_ok(i) && cache_bank_no_conflict(i) && 
                                 cache_no_replay(i) && forward_data_valid(i) && !cache_hited(i)
  }}
  
  val creditUpdate = WireInit(VecInit(List.fill(LoadQueueSize)(0.U(ReSelectLen.W))))

  credit := creditUpdate

  (0 until LoadQueueSize).map(i => {
    creditUpdate(i) := Mux(credit(i) > 0.U(ReSelectLen.W), credit(i) - 1.U(ReSelectLen.W), credit(i))
    sel_blocked(i) := creditUpdate(i) =/= 0.U(ReSelectLen.W)
  })

  (0 until LoadQueueSize).map(i => {
    block_by_data_forward_fail(i) := Mux(block_by_data_forward_fail(i) === true.B && io.storeDataValidVec(block_sq_idx(i)) === true.B , false.B, block_by_data_forward_fail(i))
  })

  (0 until LoadQueueSize).map(i => {
    block_by_cache_miss(i) := Mux(block_by_cache_miss(i) === true.B && io.refill.valid && io.refill.bits.id === miss_mshr_id(i), false.B, block_by_cache_miss(i))
    when(creditUpdate(i) === 0.U && block_by_cache_miss(i) === true.B) {
      block_by_cache_miss(i) := false.B
    }
    when(block_by_cache_miss(i) === true.B && io.refill.valid && io.refill.bits.id === miss_mshr_id(i)) {
      creditUpdate(i) := 0.U
    }
  })

  val debug_mmio = Reg(Vec(LoadQueueSize, Bool())) // mmio: inst is an mmio inst
  val debug_paddr = Reg(Vec(LoadQueueSize, UInt(PAddrBits.W))) // mmio: inst is an mmio inst
  val debug_vaddr = RegInit(VecInit(List.fill(LoadQueueSize)(0.U(VAddrBits.W))))

  val enqPtrExt = RegInit(VecInit((0 until io.enq.req.length).map(_.U.asTypeOf(new LqPtr))))
  val deqPtrExt = RegInit(0.U.asTypeOf(new LqPtr))
  val deqPtrExtNext = Wire(new LqPtr)

  val enqPtr = enqPtrExt(0).value
  val deqPtr = deqPtrExt.value

  val validCount = distanceBetween(enqPtrExt(0), deqPtrExt)
  val allowEnqueue = validCount <= (LoadQueueSize - LoadPipelineWidth).U

  val deqMask = UIntToMask(deqPtr, LoadQueueSize)
  val enqMask = UIntToMask(enqPtr, LoadQueueSize)

  val commitPtrExt = RegInit(0.U.asTypeOf(new LqPtr))

  val commitCount = RegNext(io.rob.lcommit)

  val release1cycle = io.release
  val release2cycle = RegNext(io.release)
  val release2cycle_dup_lsu = RegNext(io.release)

  io.lqEmpty := RegNext(validCount === 0.U)

  /**
    * Enqueue at dispatch
    *
    * Currently, LoadQueue only allows enqueue when #emptyEntries > EnqWidth
    */
  io.enq.canAccept := allowEnqueue

  val canEnqueue = io.enq.req.map(_.valid)
  val enqCancel = io.enq.req.map(_.bits.robIdx.needFlush(io.brqRedirect))
  for (i <- 0 until io.enq.req.length) {
    val offset = if (i == 0) 0.U else PopCount(io.enq.needAlloc.take(i))
    val lqIdx = enqPtrExt(offset)
    val index = io.enq.req(i).bits.lqIdx.value
    when (canEnqueue(i) && !enqCancel(i)) {
      uop(index) := io.enq.req(i).bits
      // NOTE: the index will be used when replay
      uop(index).lqIdx := lqIdx
      allocated(index) := true.B
      datavalid(index) := false.B
      writebacked(index) := false.B
      released(index) := false.B
      miss(index) := false.B
      pending(index) := false.B
      error(index) := false.B

      /**
        * used for load replay control
        */
      tlb_hited(index) := true.B
      ld_ld_check_ok(index) := true.B
      st_ld_check_ok(index) := true.B
      cache_bank_no_conflict(index) := true.B
      cache_no_replay(index) := true.B
      forward_data_valid(index) := true.B
      cache_hited(index) := true.B

      /**
        * used for delaying load(block-ptr to control how many cycles to block)
        */
      credit(index) := 0.U(ReSelectLen.W)
      block_ptr_tlb(index) := 0.U(2.W)
      block_ptr_cache(index) := 0.U(2.W)
      block_ptr_others(index) := 0.U(2.W)

      block_by_data_forward_fail(index) := false.B
      block_by_cache_miss(index) := false.B

      XSError(!io.enq.canAccept || !io.enq.sqCanAccept, s"must accept $i\n")
      XSError(index =/= lqIdx.value, s"must be the same entry $i\n")
    }
    io.enq.resp(i) := lqIdx
  }
  XSDebug(p"(ready, valid): ${io.enq.canAccept}, ${Binary(Cat(io.enq.req.map(_.valid)))}\n")

  val lastCycleRedirect = RegNext(io.brqRedirect)
  val lastlastCycleRedirect = RegNext(lastCycleRedirect)

  // replay logic
  // replay is splited into 2 stages

  // stage1: select 2 entries and read their vaddr
  val s0_block_load_mask = WireInit(VecInit((0 until LoadQueueSize).map(x=>false.B)))
  val s1_block_load_mask = RegNext(s0_block_load_mask)
  val s2_block_load_mask = RegNext(s1_block_load_mask)

  val loadReplaySel = Wire(Vec(LoadPipelineWidth, UInt(log2Up(LoadQueueSize).W))) // index selected last cycle
  val loadReplaySelV = Wire(Vec(LoadPipelineWidth, Bool())) // index selected in last cycle is valid

  val loadReplaySelVec = VecInit((0 until LoadQueueSize).map(i => {
    val blocked = s1_block_load_mask(i) || s2_block_load_mask(i) || sel_blocked(i) || block_by_data_forward_fail(i) || block_by_cache_miss(i)
    allocated(i) && (!tlb_hited(i) || !ld_ld_check_ok(i) || !st_ld_check_ok(i) || !cache_bank_no_conflict(i) || !cache_no_replay(i) || !forward_data_valid(i) || !cache_hited(i)) && !blocked
  })).asUInt() // use uint instead vec to reduce verilog lines

  val remReplayDeqMask = Seq.tabulate(LoadPipelineWidth)(getRemBits(deqMask)(_))

  // generate lastCycleSelect mask
  val remReplayFireMask = Seq.tabulate(LoadPipelineWidth)(rem => getRemBits(UIntToOH(loadReplaySel(rem)))(rem))

  val loadReplayRemSelVecFire = Seq.tabulate(LoadPipelineWidth)(rem => getRemBits(loadReplaySelVec)(rem) & ~remReplayFireMask(rem))
  val loadReplayRemSelVecNotFire = Seq.tabulate(LoadPipelineWidth)(getRemBits(loadReplaySelVec)(_))

  val replayRemFire = Seq.tabulate(LoadPipelineWidth)(rem => WireInit(false.B))

  val loadReplayRemSel = Seq.tabulate(LoadPipelineWidth)(rem => Mux(
    replayRemFire(rem),
    getFirstOne(toVec(loadReplayRemSelVecFire(rem)), remReplayDeqMask(rem)),
    getFirstOne(toVec(loadReplayRemSelVecNotFire(rem)), remReplayDeqMask(rem))
  ))

  val loadReplaySelGen = Wire(Vec(LoadPipelineWidth, UInt(log2Up(LoadQueueSize).W)))
  val loadReplaySelVGen = Wire(Vec(LoadPipelineWidth, Bool()))

  (0 until LoadPipelineWidth).foreach(index => {
    loadReplaySelGen(index) := (
      if (LoadPipelineWidth > 1) Cat(loadReplayRemSel(index), index.U(log2Ceil(LoadPipelineWidth).W))
      else loadReplayRemSel(index)
    )
    loadReplaySelVGen(index) := Mux(replayRemFire(index), loadReplayRemSelVecFire(index).asUInt.orR, loadReplayRemSelVecNotFire(index).asUInt.orR)
  })

  (0 until LoadPipelineWidth).map(i => {
    // vaddrModule rport 0 and 1 is used by exception and mmio 
    vaddrModule.io.raddr(2 + i) := loadReplaySelGen(i)
  })

  (0 until LoadPipelineWidth).map(i => {
    loadReplaySel(i) := RegNext(loadReplaySelGen(i))
    loadReplaySelV(i) := RegNext(loadReplaySelVGen(i), init = false.B)
  })
  
  // stage2: replay to load pipeline (if no load in S0)
  (0 until LoadPipelineWidth).map(i => {
    when(replayRemFire(i)) {
      s0_block_load_mask(loadReplaySel(i)) := true.B
    }
  })
  
  // init
  (0 until LoadPipelineWidth).map(i => {
    replayRemFire(i) := false.B
  })

  for(i <- 0 until LoadPipelineWidth) {
    val replayIdx = loadReplaySel(i)
    val notRedirectLastCycle = !uop(replayIdx).robIdx.needFlush(RegNext(io.brqRedirect))

    io.loadOut(i).valid := loadReplaySelV(i) && notRedirectLastCycle

    io.loadOut(i).bits := DontCare
    io.loadOut(i).bits.uop := uop(replayIdx)
    io.loadOut(i).bits.vaddr := vaddrModule.io.rdata(LoadPipelineWidth + i)
    io.loadOut(i).bits.mask := genWmask(vaddrModule.io.rdata(LoadPipelineWidth + i), uop(replayIdx).ctrl.fuOpType(1,0))
    io.loadOut(i).bits.isFirstIssue := false.B
    io.loadOut(i).bits.isLoadReplay := true.B
    io.loadOut(i).bits.replayCarry := replayCarryReg(replayIdx)
    io.loadOut(i).bits.mshrid := miss_mshr_id(replayIdx)
    io.loadOut(i).bits.forward_tlDchannel := !cache_hited(replayIdx)

    when(io.loadOut(i).fire) {
      replayRemFire(i) := true.B
    }

  }
  /**
    * Writeback load from load units
    *
    * Most load instructions writeback to regfile at the same time.
    * However,
    *   (1) For an mmio instruction with exceptions, it writes back to ROB immediately.
    *   (2) For an mmio instruction without exceptions, it does not write back.
    * The mmio instruction will be sent to lower level when it reaches ROB's head.
    * After uncache response, it will write back through arbiter with loadUnit.
    *   (3) For cache misses, it is marked miss and sent to dcache later.
    * After cache refills, it will write back through arbiter with loadUnit.
    */
  for (i <- 0 until LoadPipelineWidth) {
    dataModule.io.wb.wen(i) := false.B
    dataModule.io.paddr.wen(i) := false.B
    vaddrModule.io.wen(i) := false.B
    vaddrTriggerResultModule.io.wen(i) := false.B
    val loadWbIndex = io.loadIn(i).bits.uop.lqIdx.value

    // most lq status need to be updated immediately after load writeback to lq
    // flag bits in lq needs to be updated accurately
    when(io.loadIn(i).fire()) {
      when(io.loadIn(i).bits.miss) {
        XSInfo(io.loadIn(i).valid, "load miss write to lq idx %d pc 0x%x vaddr %x paddr %x mask %x forwardData %x forwardMask: %x mmio %x\n",
          io.loadIn(i).bits.uop.lqIdx.asUInt,
          io.loadIn(i).bits.uop.cf.pc,
          io.loadIn(i).bits.vaddr,
          io.loadIn(i).bits.paddr,
          io.loadIn(i).bits.mask,
          io.loadIn(i).bits.forwardData.asUInt,
          io.loadIn(i).bits.forwardMask.asUInt,
          io.loadIn(i).bits.mmio
        )
      }.otherwise {
        XSInfo(io.loadIn(i).valid, "load hit write to cbd lqidx %d pc 0x%x vaddr %x paddr %x mask %x forwardData %x forwardMask: %x mmio %x\n",
        io.loadIn(i).bits.uop.lqIdx.asUInt,
        io.loadIn(i).bits.uop.cf.pc,
        io.loadIn(i).bits.vaddr,
        io.loadIn(i).bits.paddr,
        io.loadIn(i).bits.mask,
        io.loadIn(i).bits.forwardData.asUInt,
        io.loadIn(i).bits.forwardMask.asUInt,
        io.loadIn(i).bits.mmio
      )}
      if(EnableFastForward){
        datavalid(loadWbIndex) := !io.loadIn(i).bits.miss &&
          !io.loadIn(i).bits.mmio && // mmio data is not valid until we finished uncache access
          !io.s2_dcache_require_replay(i) // do not writeback if that inst will be resend from rs
      } else {
        datavalid(loadWbIndex) := !io.loadIn(i).bits.miss &&
          !io.loadIn(i).bits.mmio // mmio data is not valid until we finished uncache access
      }
      writebacked(loadWbIndex) := !io.loadIn(i).bits.miss && !io.loadIn(i).bits.mmio

      debug_mmio(loadWbIndex) := io.loadIn(i).bits.mmio
      debug_paddr(loadWbIndex) := io.loadIn(i).bits.paddr

      val dcacheMissed = io.loadIn(i).bits.miss && !io.loadIn(i).bits.mmio
      if(EnableFastForward){
        miss(loadWbIndex) := dcacheMissed && !io.s2_load_data_forwarded(i) && !io.s2_dcache_require_replay(i)
      } else {
        miss(loadWbIndex) := dcacheMissed && !io.s2_load_data_forwarded(i)
      }
      pending(loadWbIndex) := io.loadIn(i).bits.mmio
      released(loadWbIndex) := release2cycle.valid &&
        io.loadIn(i).bits.paddr(PAddrBits-1, DCacheLineOffset) === release2cycle.bits.paddr(PAddrBits-1, DCacheLineOffset) ||
        release1cycle.valid &&
        io.loadIn(i).bits.paddr(PAddrBits-1, DCacheLineOffset) === release1cycle.bits.paddr(PAddrBits-1, DCacheLineOffset)
    }

    // data bit in lq can be updated when load_s2 valid
    // when(io.loadIn(i).bits.lq_data_wen){
    //   val loadWbData = Wire(new LQDataEntry)
    //   loadWbData.paddr := io.loadIn(i).bits.paddr
    //   loadWbData.mask := io.loadIn(i).bits.mask
    //   loadWbData.data := io.loadIn(i).bits.forwardData.asUInt // fwd data
    //   loadWbData.fwdMask := io.loadIn(i).bits.forwardMask
    //   dataModule.io.wbWrite(i, loadWbIndex, loadWbData)
    //   dataModule.io.wb.wen(i) := true.B

    //   // dirty code for load instr
    //   uop(loadWbIndex).pdest := io.loadIn(i).bits.uop.pdest
    //   uop(loadWbIndex).cf := io.loadIn(i).bits.uop.cf
    //   uop(loadWbIndex).ctrl := io.loadIn(i).bits.uop.ctrl
    //   uop(loadWbIndex).debugInfo := io.loadIn(i).bits.uop.debugInfo

    //   vaddrTriggerResultModule.io.waddr(i) := loadWbIndex
    //   vaddrTriggerResultModule.io.wdata(i) := io.trigger(i).hitLoadAddrTriggerHitVec

    //   vaddrTriggerResultModule.io.wen(i) := true.B
    // }

    // dirty code to reduce load_s2.valid fanout
    when(io.loadIn(i).bits.lq_data_wen_dup(0)){
      dataModule.io.wbWrite(i, loadWbIndex, io.loadIn(i).bits.mask)
      dataModule.io.wb.wen(i) := true.B
    }
    // dirty code for load instr
    when(io.loadIn(i).bits.lq_data_wen_dup(1)){
      uop(loadWbIndex).pdest := io.loadIn(i).bits.uop.pdest
    }
    when(io.loadIn(i).bits.lq_data_wen_dup(2)){
      uop(loadWbIndex).cf := io.loadIn(i).bits.uop.cf
    }
    when(io.loadIn(i).bits.lq_data_wen_dup(3)){
      uop(loadWbIndex).ctrl := io.loadIn(i).bits.uop.ctrl
    }
    when(io.loadIn(i).bits.lq_data_wen_dup(4)){
      uop(loadWbIndex).debugInfo := io.loadIn(i).bits.uop.debugInfo
    }
    when(io.loadIn(i).bits.lq_data_wen_dup(5)){
      vaddrTriggerResultModule.io.waddr(i) := loadWbIndex
      vaddrTriggerResultModule.io.wdata(i) := io.trigger(i).hitLoadAddrTriggerHitVec
      vaddrTriggerResultModule.io.wen(i) := true.B
    }

    when(io.loadPaddrIn(i).valid) {
      dataModule.io.paddr.wen(i) := true.B
      dataModule.io.paddr.waddr(i) := io.loadPaddrIn(i).bits.lqIdx.value
      dataModule.io.paddr.wdata(i) := io.loadPaddrIn(i).bits.paddr
    }
    
    // update vaddr in load S1
    when(io.loadVaddrIn(i).valid) {
      vaddrModule.io.wen(i) := true.B
      vaddrModule.io.waddr(i) := io.loadVaddrIn(i).bits.lqIdx.value
      vaddrModule.io.wdata(i) := io.loadVaddrIn(i).bits.vaddr
      debug_vaddr(io.loadVaddrIn(i).bits.lqIdx.value) := io.loadVaddrIn(i).bits.vaddr
    }

    /**
      * used for feedback and replay
      */
    when(io.replayFast(i).valid){
      val idx = io.replayFast(i).ld_idx

      ld_ld_check_ok(idx) := io.replayFast(i).ld_ld_check_ok
      st_ld_check_ok(idx) := io.replayFast(i).st_ld_check_ok
      cache_bank_no_conflict(idx) := io.replayFast(i).cache_bank_no_conflict

      // update tlbReqFirstTime
      uop(idx).debugInfo := io.replayFast(i).debug

      when(io.replayFast(i).needreplay) {
        creditUpdate(idx) := block_cycles_others(block_ptr_others(idx))
        block_ptr_others(idx) := Mux(block_ptr_others(idx) === 3.U(2.W), block_ptr_others(idx), block_ptr_others(idx) + 1.U(2.W))
        // try to replay this load in next cycle
        s1_block_load_mask(idx) := false.B
        s2_block_load_mask(idx) := false.B

        // replay this load in next cycle
        loadReplaySelGen(idx(log2Ceil(LoadPipelineWidth) - 1, 0)) := idx
        loadReplaySelVGen(idx(log2Ceil(LoadPipelineWidth) - 1, 0)) := true.B
      }
    }

    when(io.replaySlow(i).valid){
      val idx = io.replaySlow(i).ld_idx

      tlb_hited(idx) := io.replaySlow(i).tlb_hited
      st_ld_check_ok(idx) := io.replaySlow(i).st_ld_check_ok
      cache_no_replay(idx) := io.replaySlow(i).cache_no_replay
      forward_data_valid(idx) := io.replaySlow(i).forward_data_valid
      replayCarryReg(idx) := io.replaySlow(i).replayCarry
      cache_hited(idx) := io.replaySlow(i).cache_hited
=======
class LqExceptionBuffer(implicit p: Parameters) extends XSModule with HasCircularQueuePtrHelper {
  val io = IO(new Bundle() {
    val redirect = Flipped(Valid(new Redirect))
    val req = Vec(LoadPipelineWidth, Flipped(Valid(new LqWriteBundle)))
    val exceptionAddr = new ExceptionAddrIO
  })

  val req_valid = RegInit(false.B)
  val req = Reg(new LqWriteBundle)
>>>>>>> 8a610956

  // enqueue
  // s1: 
  val s1_req = VecInit(io.req.map(_.bits)) 
  val s1_valid = VecInit(io.req.map(x => x.valid))

  // s2: delay 1 cycle
  val s2_req = RegNext(s1_req)
  val s2_valid = (0 until LoadPipelineWidth).map(i => 
    RegNext(s1_valid(i)) && 
    !s2_req(i).uop.robIdx.needFlush(RegNext(io.redirect)) &&
    !s2_req(i).uop.robIdx.needFlush(io.redirect)
  )
  val s2_has_exception = s2_req.map(x => ExceptionNO.selectByFu(x.uop.cf.exceptionVec, lduCfg).asUInt.orR)

  val s2_enqueue = Wire(Vec(LoadPipelineWidth, Bool())) 
  for (w <- 0 until LoadPipelineWidth) {
    s2_enqueue(w) := s2_valid(w) && s2_has_exception(w) 
  }

  when (req.uop.robIdx.needFlush(io.redirect)) {
    req_valid := false.B
  } .elsewhen (s2_enqueue.asUInt.orR) {
    req_valid := req_valid || true.B
  }

  def selectOldest[T <: LqWriteBundle](valid: Seq[Bool], bits: Seq[T]): (Seq[Bool], Seq[T]) = {
    assert(valid.length == bits.length)
    if (valid.length == 0 || valid.length == 1) {
      (valid, bits)
    } else if (valid.length == 2) {
      val res = Seq.fill(2)(Wire(ValidIO(chiselTypeOf(bits(0)))))
      for (i <- res.indices) {
        res(i).valid := valid(i)
        res(i).bits := bits(i)
      }
      val oldest = Mux(valid(0) && valid(1), Mux(isAfter(bits(0).uop.robIdx, bits(1).uop.robIdx), res(1), res(0)), Mux(valid(0) && !valid(1), res(0), res(1)))
      (Seq(oldest.valid), Seq(oldest.bits))
    } else {
      val left = selectOldest(valid.take(valid.length / 2), bits.take(bits.length / 2))
      val right = selectOldest(valid.takeRight(valid.length - (valid.length / 2)), bits.takeRight(bits.length - (bits.length / 2)))
      selectOldest(left._1 ++ right._1, left._2 ++ right._2)
    }
  }

  val reqSel = selectOldest(s2_enqueue, s2_req)

  when (req_valid) {
    req := Mux(reqSel._1(0) && isAfter(req.uop.robIdx, reqSel._2(0).uop.robIdx), reqSel._2(0), req)
  } .elsewhen (s2_enqueue.asUInt.orR) {
    req := reqSel._2(0)
  }

<<<<<<< HEAD
  // S2: select rollback (part1) and generate rollback request
  // rollback check
  // Lq rollback seq check is done in s3 (next stage), as getting rollbackLq MicroOp is slow
  val rollbackLq = Wire(Vec(StorePipelineWidth, Valid(new MicroOpRbExt)))
  // store ftq index for store set update
  val stFtqIdxS2 = Wire(Vec(StorePipelineWidth, new FtqPtr))
  val stFtqOffsetS2 = Wire(Vec(StorePipelineWidth, UInt(log2Up(PredictWidth).W)))
  for (i <- 0 until StorePipelineWidth) {
    val detectedRollback = detectRollback(i)
    rollbackLq(i).valid := detectedRollback._1 && RegNext(io.storeIn(i).valid)
    rollbackLq(i).bits.uop := detectedRollback._2
    rollbackLq(i).bits.flag := i.U
    stFtqIdxS2(i) := RegNext(io.storeIn(i).bits.uop.cf.ftqPtr)
    stFtqOffsetS2(i) := RegNext(io.storeIn(i).bits.uop.cf.ftqOffset)
  }

  val rollbackLqVReg = rollbackLq.map(x => RegNext(x.valid))
  val rollbackLqReg = rollbackLq.map(x => RegEnable(x.bits, x.valid))

  // S3: select rollback (part2), generate rollback request, then fire rollback request
  // Note that we use robIdx - 1.U to flush the load instruction itself.
  // Thus, here if last cycle's robIdx equals to this cycle's robIdx, it still triggers the redirect.

  // select uop in parallel
  val lqs = getOldest(rollbackLqVReg, rollbackLqReg)
  val rollbackUopExt = lqs._2(0) 
  val stFtqIdxS3 = RegNext(stFtqIdxS2)
  val stFtqOffsetS3 = RegNext(stFtqOffsetS2)
  val rollbackUop = rollbackUopExt.uop
  val rollbackStFtqIdx = stFtqIdxS3(rollbackUopExt.flag)
  val rollbackStFtqOffset = stFtqOffsetS3(rollbackUopExt.flag)

  // check if rollback request is still valid in parallel
  io.rollback.bits.robIdx := rollbackUop.robIdx
  io.rollback.bits.ftqIdx := rollbackUop.cf.ftqPtr
  io.rollback.bits.stFtqIdx := rollbackStFtqIdx
  io.rollback.bits.ftqOffset := rollbackUop.cf.ftqOffset
  io.rollback.bits.stFtqOffset := rollbackStFtqOffset
  io.rollback.bits.level := RedirectLevel.flush
  io.rollback.bits.interrupt := DontCare
  io.rollback.bits.cfiUpdate := DontCare
  io.rollback.bits.cfiUpdate.target := rollbackUop.cf.pc
  io.rollback.bits.debug_runahead_checkpoint_id := rollbackUop.debugInfo.runahead_checkpoint_id
  io.rollback.bits.debugIsCtrl := DontCare
  io.rollback.bits.debugIsMemVio := DontCare
  // io.rollback.bits.pc := DontCare

  io.rollback.valid := rollbackLqVReg.reduce(_|_) &&
                        (!lastCycleRedirect.valid || isBefore(rollbackUop.robIdx, lastCycleRedirect.bits.robIdx)) && 
                        (!lastlastCycleRedirect.valid || isBefore(rollbackUop.robIdx, lastlastCycleRedirect.bits.robIdx))

  when(io.rollback.valid) {
    // XSDebug("Mem rollback: pc %x robidx %d\n", io.rollback.bits.cfi, io.rollback.bits.robIdx.asUInt)
  }

  /**
  * Load-Load Memory violation detection
  *
  * When load arrives load_s1, it searches LoadQueue for younger load instructions
  * with the same load physical address. If younger load has been released (or observed),
  * the younger load needs to be re-execed.
  * 
  * For now, if re-exec it found to be needed in load_s1, we mark the older load as replayInst,
  * the two loads will be replayed if the older load becomes the head of rob.
  *
  * When dcache releases a line, mark all writebacked entrys in load queue with
  * the same line paddr as released.
  */

  // Load-Load Memory violation query
  val deqRightMask = UIntToMask.rightmask(deqPtr, LoadQueueSize)
  (0 until LoadPipelineWidth).map(i => {
    dataModule.io.release_violation(i).paddr := io.loadViolationQuery(i).req.bits.paddr
    io.loadViolationQuery(i).req.ready := true.B
    io.loadViolationQuery(i).resp.valid := RegNext(io.loadViolationQuery(i).req.fire())
    // Generate real violation mask
    // Note that we use UIntToMask.rightmask here
    val startIndex = io.loadViolationQuery(i).req.bits.uop.lqIdx.value
    val lqIdxMask = UIntToMask(startIndex, LoadQueueSize)
    val xorMask = lqIdxMask ^ enqMask
    val sameFlag = io.loadViolationQuery(i).req.bits.uop.lqIdx.flag === enqPtrExt(0).flag
    val ldToEnqPtrMask = Mux(sameFlag, xorMask, ~xorMask)
    val ldld_violation_mask_gen_1 = WireInit(VecInit((0 until LoadQueueSize).map(j => {
      ldToEnqPtrMask(j) && // the load is younger than current load
      allocated(j) && // entry is valid
      released(j) && // cacheline is released
      (datavalid(j) || miss(j)) // paddr is valid
    })))
    val ldld_violation_mask_gen_2 = WireInit(VecInit((0 until LoadQueueSize).map(j => {
      dataModule.io.release_violation(i).match_mask(j)// addr match
      // addr match result is slow to generate, we RegNext() it
    })))
    val ldld_violation_mask = RegNext(ldld_violation_mask_gen_1).asUInt & RegNext(ldld_violation_mask_gen_2).asUInt
    dontTouch(ldld_violation_mask)
    ldld_violation_mask.suggestName("ldldViolationMask_" + i)
    io.loadViolationQuery(i).resp.bits.have_violation := ldld_violation_mask.orR
  })

  // "released" flag update
  // 
  // When io.release.valid (release1cycle.valid), it uses the last ld-ld paddr cam port to
  // update release flag in 1 cycle

  when(release1cycle.valid){
    // Take over ld-ld paddr cam port
    dataModule.io.release_violation.takeRight(1)(0).paddr := release1cycle.bits.paddr
    io.loadViolationQuery.takeRight(1)(0).req.ready := false.B
  }

  when(release2cycle.valid){
    // If a load comes in that cycle, we can not judge if it has ld-ld violation
    // We replay that load inst from RS
    io.loadViolationQuery.map(i => i.req.ready :=
      // use lsu side release2cycle_dup_lsu paddr for better timing
      !i.req.bits.paddr(PAddrBits-1, DCacheLineOffset) === release2cycle_dup_lsu.bits.paddr(PAddrBits-1, DCacheLineOffset)
    )
    // io.loadViolationQuery.map(i => i.req.ready := false.B) // For better timing
  }

  (0 until LoadQueueSize).map(i => {
    when(RegNext(dataModule.io.release_violation.takeRight(1)(0).match_mask(i) && 
      allocated(i) &&
      datavalid(i) &&
      release1cycle.valid
    )){
      // Note: if a load has missed in dcache and is waiting for refill in load queue,
      // its released flag still needs to be set as true if addr matches. 
      released(i) := true.B
    }
  })
=======
  io.exceptionAddr.vaddr := req.vaddr
  XSPerfAccumulate("exception", !RegNext(req_valid) && req_valid)
  
  // end
}
>>>>>>> 8a610956

class LoadQueue(implicit p: Parameters) extends XSModule 
  with HasDCacheParameters
  with HasCircularQueuePtrHelper
  with HasLoadHelper
  with HasPerfEvents
{
  val io = IO(new Bundle() {
    val redirect = Flipped(Valid(new Redirect)) 
    val enq = new LqEnqIO
    val ldu = new Bundle() {
        val storeLoadViolationQuery = Vec(LoadPipelineWidth, Flipped(new LoadViolationQueryIO)) // from load_s2
        val loadLoadViolationQuery = Vec(LoadPipelineWidth, Flipped(new LoadViolationQueryIO)) // from load_s2
        val loadIn = Vec(StorePipelineWidth, Flipped(Decoupled(new LqWriteBundle))) // from load_s3
    }
    val sta = new Bundle() {
      val storeAddrIn = Vec(StorePipelineWidth, Flipped(Valid(new LsPipelineBundle))) // from store_s1
    }
    val std = new Bundle() {
      val storeDataIn = Vec(StorePipelineWidth, Flipped(Valid(new ExuOutput))) // from store_s0, store data, send to sq from rs
    }
    val sq = new Bundle() {
      val stAddrReadySqPtr = Input(new SqPtr)      
      val stAddrReadyVec = Input(Vec(StoreQueueSize, Bool()))
      val stDataReadySqPtr = Input(new SqPtr)
      val stDataReadyVec = Input(Vec(StoreQueueSize, Bool()))
      val stIssuePtr = Input(new SqPtr)
      val sqEmpty = Input(Bool())
    }
    val loadOut = Vec(LoadPipelineWidth, DecoupledIO(new ExuOutput))
    val ldRawDataOut = Vec(LoadPipelineWidth, Output(new LoadDataFromLQBundle))
    val replay = Vec(LoadPipelineWidth, Decoupled(new LsPipelineBundle))
    val refill = Flipped(ValidIO(new Refill)) 
    val release = Flipped(Valid(new Release))
    val rollback = Output(Valid(new Redirect)) 
    val rob = Flipped(new RobLsqIO)
    val uncache = new UncacheWordIO
    val trigger = Vec(LoadPipelineWidth, new LqTriggerIO)
    val exceptionAddr = new ExceptionAddrIO
    val lqFull = Output(Bool())
    val lqDeq = Output(UInt(log2Up(CommitWidth + 1).W))
    val lqCancelCnt = Output(UInt(log2Up(VirtualLoadQueueSize+1).W))
    val lqReplayFull = Output(Bool())
    val tlbReplayDelayCycleCtrl = Vec(4, Input(UInt(ReSelectLen.W))) 
    val l2Hint = Input(Valid(new L2ToL1Hint()))
  })

  val loadQueueRAR = Module(new LoadQueueRAR)  //  read-after-read violation
  val loadQueueRAW = Module(new LoadQueueRAW)  //  read-after-write violation
  val loadQueueReplay = Module(new LoadQueueReplay)  //  enqueue if need replay
  val virtualLoadQueue = Module(new VirtualLoadQueue)  //  control state 
  val exceptionBuffer = Module(new LqExceptionBuffer) // exception buffer
  val uncacheBuffer = Module(new UncacheBuffer) // uncache buffer

  /**
   * LoadQueueRAR
   */  
  loadQueueRAR.io.redirect <> io.redirect
  loadQueueRAR.io.release <> io.release
  loadQueueRAR.io.ldWbPtr <> virtualLoadQueue.io.ldWbPtr
  for (w <- 0 until LoadPipelineWidth) {
    loadQueueRAR.io.query(w).req <> io.ldu.loadLoadViolationQuery(w).req // from load_s1
    loadQueueRAR.io.query(w).resp <> io.ldu.loadLoadViolationQuery(w).resp // to load_s2
    loadQueueRAR.io.query(w).preReq := io.ldu.loadLoadViolationQuery(w).preReq // from load_s1
    loadQueueRAR.io.query(w).release := io.ldu.loadLoadViolationQuery(w).release // from load_s3
  }

  /**
   * LoadQueueRAW
   */  
  loadQueueRAW.io.redirect <> io.redirect 
  loadQueueRAW.io.storeIn <> io.sta.storeAddrIn
  loadQueueRAW.io.stAddrReadySqPtr <> io.sq.stAddrReadySqPtr
  loadQueueRAW.io.stIssuePtr <> io.sq.stIssuePtr
  for (w <- 0 until LoadPipelineWidth) {
    loadQueueRAW.io.query(w).req <> io.ldu.storeLoadViolationQuery(w).req // from load_s1
    loadQueueRAW.io.query(w).resp <> io.ldu.storeLoadViolationQuery(w).resp // to load_s2
    loadQueueRAW.io.query(w).preReq := io.ldu.storeLoadViolationQuery(w).preReq // from load_s1
    loadQueueRAW.io.query(w).release := io.ldu.storeLoadViolationQuery(w).release // from load_s3
  }

  /**
   * VirtualLoadQueue
   */  
  virtualLoadQueue.io.redirect <> io.redirect
  virtualLoadQueue.io.enq <> io.enq 
  virtualLoadQueue.io.loadIn <> io.ldu.loadIn // from load_s3
  virtualLoadQueue.io.lqFull <> io.lqFull
  virtualLoadQueue.io.lqDeq <> io.lqDeq
  virtualLoadQueue.io.lqCancelCnt <> io.lqCancelCnt

  /**
   * Load queue exception buffer
   */
  exceptionBuffer.io.redirect <> io.redirect
  for ((buff, w) <- exceptionBuffer.io.req.zipWithIndex) {
    buff.valid := io.ldu.loadIn(w).valid // from load_s3
    buff.bits := io.ldu.loadIn(w).bits
  }
  io.exceptionAddr <> exceptionBuffer.io.exceptionAddr  

  /**
   * Load uncache buffer
   */
  uncacheBuffer.io.redirect <> io.redirect 
  uncacheBuffer.io.loadOut <> io.loadOut
  uncacheBuffer.io.loadRawDataOut <> io.ldRawDataOut
  uncacheBuffer.io.rob <> io.rob
  uncacheBuffer.io.uncache <> io.uncache 
  uncacheBuffer.io.trigger <> io.trigger
  for ((buff, w) <- uncacheBuffer.io.req.zipWithIndex) {
    buff.valid := io.ldu.loadIn(w).valid // from load_s3
    buff.bits := io.ldu.loadIn(w).bits // from load_s3
  }

  // rollback
  def selectOldest[T <: Redirect](valid: Seq[Bool], bits: Seq[T]): (Seq[Bool], Seq[T]) = {
    assert(valid.length == bits.length)
    if (valid.length == 0 || valid.length == 1) {
      (valid, bits)
    } else if (valid.length == 2) {
      val res = Seq.fill(2)(Wire(ValidIO(chiselTypeOf(bits(0)))))
      for (i <- res.indices) {
        res(i).valid := valid(i)
        res(i).bits := bits(i)
      }
      val oldest = Mux(valid(0) && valid(1), Mux(isAfter(bits(0).robIdx, bits(1).robIdx), res(1), res(0)), Mux(valid(0) && !valid(1), res(0), res(1)))
      (Seq(oldest.valid), Seq(oldest.bits))
    } else {
      val left = selectOldest(valid.take(valid.length / 2), bits.take(bits.length / 2))
      val right = selectOldest(valid.takeRight(valid.length - (valid.length / 2)), bits.takeRight(bits.length - (bits.length / 2)))
      selectOldest(left._1 ++ right._1, left._2 ++ right._2)
    }
  }

  val (rollbackSelV, rollbackSelBits) = selectOldest(
                                          Seq(loadQueueRAW.io.rollback.valid, uncacheBuffer.io.rollback.valid), 
                                          Seq(loadQueueRAW.io.rollback.bits, uncacheBuffer.io.rollback.bits)
                                        )
  io.rollback.valid := rollbackSelV.head
  io.rollback.bits := rollbackSelBits.head

  /* <------- DANGEROUS: Don't change sequence here ! -------> */

  when(commitPtrExt =/= deqPtrExt) {
    commitPtrExt := commitPtrExt + 1.U
  }

  /**
<<<<<<< HEAD
    * misc
    */
  // perf counter
  QueuePerf(LoadQueueSize, validCount, !allowEnqueue)
  io.lqFull := !allowEnqueue
  XSPerfAccumulate("rollback", io.rollback.valid) // rollback redirect generated
  XSPerfAccumulate("mmioCycle", uncacheState =/= s_idle) // lq is busy dealing with uncache req
  XSPerfAccumulate("mmioCnt", io.uncache.req.fire())
  XSPerfAccumulate("refill", io.refill.valid)
  XSPerfAccumulate("writeback_success", PopCount(VecInit(io.ldout.map(i => i.fire()))))
  XSPerfAccumulate("writeback_blocked", PopCount(VecInit(io.ldout.map(i => i.valid && !i.ready))))
  XSPerfAccumulate("utilization_miss", PopCount((0 until LoadQueueSize).map(i => allocated(i) && miss(i))))

  val sourceVaddr = WireInit(0.U.asTypeOf(new Valid(UInt(VAddrBits.W))))

  ExcitingUtils.addSink(sourceVaddr, s"rob_head_vaddr_${coreParams.HartId}", ExcitingUtils.Perf)

  val uop_wrapper = Wire(Vec(LoadQueueSize, new XSBundleWithMicroOp))
  (uop_wrapper.zipWithIndex).foreach {
    case (u, i) => {
      u.uop := uop(i)
    }
  }
  val lq_match_vec = (debug_vaddr.zip(allocated)).map{case(va, alloc) => alloc && (va === sourceVaddr.bits)}
  val rob_head_lq_match = ParallelOperation(lq_match_vec.zip(uop_wrapper), (a: Tuple2[Bool, XSBundleWithMicroOp], b: Tuple2[Bool, XSBundleWithMicroOp]) => {
    val (a_v, a_uop) = (a._1, a._2)
    val (b_v, b_uop) = (b._1, b._2)

    val res = Mux(a_v && b_v, Mux(isAfter(a_uop.uop.robIdx, b_uop.uop.robIdx), b_uop, a_uop), 
                  Mux(a_v, a_uop, 
                      Mux(b_v, b_uop, 
                                a_uop)))
    (a_v || b_v, res)
  })

  val lq_match_bits = rob_head_lq_match._2.uop
  val lq_match = rob_head_lq_match._1 && sourceVaddr.valid
  val lq_match_idx = lq_match_bits.lqIdx.value

  val rob_head_tlb_miss        = lq_match && !tlb_hited(lq_match_idx)
  val rob_head_vio_replay      = lq_match && !st_ld_check_ok(lq_match_idx)
  val rob_head_mshrfull_replay = lq_match && !cache_no_replay(lq_match_idx)
  val rob_head_confilct_replay = lq_match && !cache_bank_no_conflict(lq_match_idx)
  val rob_head_other_replay    = lq_match && (!ld_ld_check_ok(lq_match_idx) || !forward_data_valid(lq_match_idx))
    
  ExcitingUtils.addSource(rob_head_other_replay, s"rob_head_other_replay_${coreParams.HartId}", ExcitingUtils.Perf)

  val rob_head_miss_in_dtlb = WireInit(false.B)
  ExcitingUtils.addSink(rob_head_miss_in_dtlb, s"miss_in_dtlb_${coreParams.HartId}", ExcitingUtils.Perf)

  ExcitingUtils.addSource(rob_head_tlb_miss && !rob_head_miss_in_dtlb, s"load_tlb_replay_stall_${coreParams.HartId}", ExcitingUtils.Perf)
  ExcitingUtils.addSource(rob_head_tlb_miss &&  rob_head_miss_in_dtlb, s"load_tlb_miss_stall_${coreParams.HartId}", ExcitingUtils.Perf)
  ExcitingUtils.addSource(rob_head_vio_replay, s"load_vio_replay_stall_${coreParams.HartId}", ExcitingUtils.Perf)
  ExcitingUtils.addSource(rob_head_mshrfull_replay, s"load_mshr_replay_stall_${coreParams.HartId}", ExcitingUtils.Perf)
  ExcitingUtils.addSource(rob_head_confilct_replay, s"load_l1_cache_stall_with_bank_conflict_${coreParams.HartId}", ExcitingUtils.Perf)

  val perfValidCount = RegNext(validCount)

  val perfEvents = Seq(
    ("rollback         ", io.rollback.valid),
    ("mmioCycle        ", uncacheState =/= s_idle),
    ("mmio_Cnt         ", io.uncache.req.fire()),
    ("refill           ", io.refill.valid),
    ("writeback_success", PopCount(VecInit(io.ldout.map(i => i.fire())))),
    ("writeback_blocked", PopCount(VecInit(io.ldout.map(i => i.valid && !i.ready)))),
    ("ltq_1_4_valid    ", (perfValidCount < (LoadQueueSize.U/4.U))),
    ("ltq_2_4_valid    ", (perfValidCount > (LoadQueueSize.U/4.U)) & (perfValidCount <= (LoadQueueSize.U/2.U))),
    ("ltq_3_4_valid    ", (perfValidCount > (LoadQueueSize.U/2.U)) & (perfValidCount <= (LoadQueueSize.U*3.U/4.U))),
    ("ltq_4_4_valid    ", (perfValidCount > (LoadQueueSize.U*3.U/4.U)))
=======
   * LoadQueueReplay
   */  
  loadQueueReplay.io.redirect <> io.redirect
  loadQueueReplay.io.enq <> io.ldu.loadIn // from load_s3
  loadQueueReplay.io.storeAddrIn <> io.sta.storeAddrIn // from store_s1
  loadQueueReplay.io.storeDataIn <> io.std.storeDataIn // from store_s0
  loadQueueReplay.io.replay <> io.replay
  loadQueueReplay.io.refill <> io.refill 
  loadQueueReplay.io.stAddrReadySqPtr <> io.sq.stAddrReadySqPtr
  loadQueueReplay.io.stAddrReadyVec <> io.sq.stAddrReadyVec
  loadQueueReplay.io.stDataReadySqPtr <> io.sq.stDataReadySqPtr
  loadQueueReplay.io.stDataReadyVec <> io.sq.stDataReadyVec
  loadQueueReplay.io.sqEmpty <> io.sq.sqEmpty
  loadQueueReplay.io.lqFull <> io.lqReplayFull
  loadQueueReplay.io.tlbReplayDelayCycleCtrl <> io.tlbReplayDelayCycleCtrl
  loadQueueReplay.io.ldWbPtr := virtualLoadQueue.io.ldWbPtr
  loadQueueReplay.io.rarFull := loadQueueRAR.io.lqFull
  loadQueueReplay.io.rawFull := loadQueueRAW.io.lqFull
  loadQueueReplay.io.l2Hint  <> io.l2Hint

  val full_mask = Cat(loadQueueRAR.io.lqFull, loadQueueRAW.io.lqFull, loadQueueReplay.io.lqFull)
  XSPerfAccumulate("full_mask_000", full_mask === 0.U)
  XSPerfAccumulate("full_mask_001", full_mask === 1.U)
  XSPerfAccumulate("full_mask_010", full_mask === 2.U)
  XSPerfAccumulate("full_mask_011", full_mask === 3.U)
  XSPerfAccumulate("full_mask_100", full_mask === 4.U)
  XSPerfAccumulate("full_mask_101", full_mask === 5.U)
  XSPerfAccumulate("full_mask_110", full_mask === 6.U)
  XSPerfAccumulate("full_mask_111", full_mask === 7.U)
  XSPerfAccumulate("rollback", io.rollback.valid)

  // perf cnt
  val perfEvents = Seq(virtualLoadQueue, loadQueueRAR, loadQueueRAW, loadQueueReplay).flatMap(_.getPerfEvents) ++ 
  Seq(
    ("full_mask_000", full_mask === 0.U),
    ("full_mask_001", full_mask === 1.U),
    ("full_mask_010", full_mask === 2.U),
    ("full_mask_011", full_mask === 3.U),
    ("full_mask_100", full_mask === 4.U),
    ("full_mask_101", full_mask === 5.U),
    ("full_mask_110", full_mask === 6.U),
    ("full_mask_111", full_mask === 7.U),
    ("rollback", io.rollback.valid)
>>>>>>> 8a610956
  )
  generatePerfEvent()
  // end
}<|MERGE_RESOLUTION|>--- conflicted
+++ resolved
@@ -28,12 +28,8 @@
 import xiangshan.frontend.FtqPtr
 import xiangshan.ExceptionNO._
 import xiangshan.cache.dcache.ReplayCarry
-<<<<<<< HEAD
-import xiangshan.cache.DCacheWordReqWithVaddr
-=======
 import xiangshan.mem.mdp._
 import xiangshan.backend.rob.RobPtr
->>>>>>> 8a610956
 
 class LqPtr(implicit p: Parameters) extends CircularQueuePtr[LqPtr](
   p => p(XSCoreParamsKey).VirtualLoadQueueSize
@@ -82,483 +78,6 @@
   val lqLoadAddrTriggerHitVec = Output(Vec(3, Bool()))
 }
 
-<<<<<<< HEAD
-class LoadQueueIOBundle(implicit p: Parameters) extends XSBundle {
-  val enq = new LqEnqIO
-  val brqRedirect = Flipped(ValidIO(new Redirect))
-  val loadOut = Vec(LoadPipelineWidth, Decoupled(new LsPipelineBundle)) // select load from lq to load pipeline 
-  val loadPaddrIn = Vec(LoadPipelineWidth, Flipped(Valid(new LqPaddrWriteBundle)))
-  val loadVaddrIn = Vec(LoadPipelineWidth, Flipped(Valid(new LqVaddrWriteBundle)))
-  val loadIn = Vec(LoadPipelineWidth, Flipped(Valid(new LqWriteBundle)))
-  val storeIn = Vec(StorePipelineWidth, Flipped(Valid(new LsPipelineBundle)))
-  val s2_load_data_forwarded = Vec(LoadPipelineWidth, Input(Bool()))
-  val s3_delayed_load_error = Vec(LoadPipelineWidth, Input(Bool()))
-  val s2_dcache_require_replay = Vec(LoadPipelineWidth, Input(Bool()))
-  val s3_replay_from_fetch = Vec(LoadPipelineWidth, Input(Bool()))
-  val ldout = Vec(2, DecoupledIO(new ExuOutput)) // writeback int load
-  val ldRawDataOut = Vec(2, Output(new LoadDataFromLQBundle))
-  val load_s1 = Vec(LoadPipelineWidth, Flipped(new PipeLoadForwardQueryIO)) // TODO: to be renamed
-  val loadViolationQuery = Vec(LoadPipelineWidth, Flipped(new LoadViolationQueryIO))
-  val rob = Flipped(new RobLsqIO)
-  val rollback = Output(Valid(new Redirect)) // replay now starts from load instead of store
-  val refill = Flipped(ValidIO(new Refill)) // TODO: to be renamed
-  val release = Flipped(ValidIO(new Release))
-  val uncache = new UncacheWordIO
-  val exceptionAddr = new ExceptionAddrIO
-  val lqFull = Output(Bool())
-  val lqCancelCnt = Output(UInt(log2Up(LoadQueueSize + 1).W))
-  val trigger = Vec(LoadPipelineWidth, new LqTriggerIO)
-
-  // for load replay (recieve feedback from load pipe line)
-  val replayFast = Vec(LoadPipelineWidth, Flipped(new LoadToLsqFastIO))
-  val replaySlow = Vec(LoadPipelineWidth, Flipped(new LoadToLsqSlowIO))
-
-  val storeDataValidVec = Vec(StoreQueueSize, Input(Bool()))
-
-  val tlbReplayDelayCycleCtrl = Vec(4, Input(UInt(ReSelectLen.W)))
-  val lqEmpty = Output(Bool())
-}
-
-// Load Queue
-class LoadQueue(implicit p: Parameters) extends XSModule
-  with HasDCacheParameters
-  with HasCircularQueuePtrHelper
-  with HasLoadHelper
-  with HasPerfEvents
-{
-  val io = IO(new LoadQueueIOBundle())
-
-  // dontTouch(io)
-
-  println("LoadQueue: size:" + LoadQueueSize)
-
-  val uop = Reg(Vec(LoadQueueSize, new MicroOp))
-  val replayCarryReg = RegInit(VecInit(List.fill(LoadQueueSize)(ReplayCarry(0.U, false.B))))
-  // val data = Reg(Vec(LoadQueueSize, new LsRobEntry))
-  val dataModule = Module(new LoadQueueDataWrapper(LoadQueueSize, wbNumWrite = LoadPipelineWidth))
-  dataModule.io := DontCare
-  // vaddrModule's read port 0 for exception addr, port 1 for uncache vaddr read, port {2, 3} for load replay
-  val vaddrModule = Module(new SyncDataModuleTemplate(UInt(VAddrBits.W), LoadQueueSize, numRead = 1 + 1 + LoadPipelineWidth, numWrite = LoadPipelineWidth))
-  vaddrModule.io := DontCare
-  val vaddrTriggerResultModule = Module(new SyncDataModuleTemplate(Vec(3, Bool()), LoadQueueSize, numRead = LoadPipelineWidth, numWrite = LoadPipelineWidth))
-  vaddrTriggerResultModule.io := DontCare
-  val allocated = RegInit(VecInit(List.fill(LoadQueueSize)(false.B))) // lq entry has been allocated
-  val datavalid = RegInit(VecInit(List.fill(LoadQueueSize)(false.B))) // data is valid
-  val writebacked = RegInit(VecInit(List.fill(LoadQueueSize)(false.B))) // inst has been writebacked to CDB
-  val released = RegInit(VecInit(List.fill(LoadQueueSize)(false.B))) // load data has been released by dcache
-  val error = RegInit(VecInit(List.fill(LoadQueueSize)(false.B))) // load data has been corrupted
-  val miss = Reg(Vec(LoadQueueSize, Bool())) // load inst missed, waiting for miss queue to accept miss request
-  // val listening = Reg(Vec(LoadQueueSize, Bool())) // waiting for refill result
-  val pending = Reg(Vec(LoadQueueSize, Bool())) // mmio pending: inst is an mmio inst, it will not be executed until it reachs the end of rob
-  val refilling = WireInit(VecInit(List.fill(LoadQueueSize)(false.B))) // inst has been writebacked to CDB
-
-  /**
-    * used for load replay control
-    */
-
-  val tlb_hited = RegInit(VecInit(List.fill(LoadQueueSize)(true.B)))
-  val ld_ld_check_ok = RegInit(VecInit(List.fill(LoadQueueSize)(true.B)))
-  val st_ld_check_ok = RegInit(VecInit(List.fill(LoadQueueSize)(true.B)))
-  val cache_bank_no_conflict = RegInit(VecInit(List.fill(LoadQueueSize)(true.B)))
-  val cache_no_replay = RegInit(VecInit(List.fill(LoadQueueSize)(true.B)))
-  val forward_data_valid = RegInit(VecInit(List.fill(LoadQueueSize)(true.B)))
-  val cache_hited = RegInit(VecInit(List.fill(LoadQueueSize)(true.B)))
-
-
-  /**
-    * used for re-select control
-    */
-
-  val credit = RegInit(VecInit(List.fill(LoadQueueSize)(0.U(ReSelectLen.W))))
-  
-  // ptrs to control which cycle to choose
-  val block_ptr_tlb = RegInit(VecInit(List.fill(LoadQueueSize)(0.U(2.W))))
-  val block_ptr_cache = RegInit(VecInit(List.fill(LoadQueueSize)(0.U(2.W))))
-  val block_ptr_others = RegInit(VecInit(List.fill(LoadQueueSize)(0.U(2.W))))
-
-  // specific cycles to block
-  val block_cycles_tlb = Reg(Vec(4, UInt(ReSelectLen.W)))
-  block_cycles_tlb := io.tlbReplayDelayCycleCtrl
-  val block_cycles_cache = RegInit(VecInit(Seq(11.U(ReSelectLen.W), 18.U(ReSelectLen.W), 127.U(ReSelectLen.W), 17.U(ReSelectLen.W))))
-  val block_cycles_others = RegInit(VecInit(Seq(0.U(ReSelectLen.W), 0.U(ReSelectLen.W), 0.U(ReSelectLen.W), 0.U(ReSelectLen.W))))
-
-  XSPerfAccumulate("block_in_last", PopCount((0 until LoadQueueSize).map(i => block_ptr_cache(i) === 3.U)))
-
-  val sel_blocked = RegInit(VecInit(List.fill(LoadQueueSize)(false.B)))
-
-  // data forward block
-  val block_sq_idx = RegInit(VecInit(List.fill(LoadQueueSize)(0.U((log2Ceil(StoreQueueSize).W)))))
-  val block_by_data_forward_fail = RegInit(VecInit(List.fill(LoadQueueSize)(false.B)))
-
-  // dcache miss block
-  val miss_mshr_id = RegInit(VecInit(List.fill(LoadQueueSize)(0.U((log2Up(cfg.nMissEntries).W)))))
-  val block_by_cache_miss = RegInit(VecInit(List.fill(LoadQueueSize)(false.B)))
-
-  val true_cache_miss_replay = WireInit(VecInit(List.fill(LoadQueueSize)(false.B)))
-  (0 until LoadQueueSize).map{i => {
-    true_cache_miss_replay(i) := tlb_hited(i) && ld_ld_check_ok(i) && st_ld_check_ok(i) && cache_bank_no_conflict(i) && 
-                                 cache_no_replay(i) && forward_data_valid(i) && !cache_hited(i)
-  }}
-  
-  val creditUpdate = WireInit(VecInit(List.fill(LoadQueueSize)(0.U(ReSelectLen.W))))
-
-  credit := creditUpdate
-
-  (0 until LoadQueueSize).map(i => {
-    creditUpdate(i) := Mux(credit(i) > 0.U(ReSelectLen.W), credit(i) - 1.U(ReSelectLen.W), credit(i))
-    sel_blocked(i) := creditUpdate(i) =/= 0.U(ReSelectLen.W)
-  })
-
-  (0 until LoadQueueSize).map(i => {
-    block_by_data_forward_fail(i) := Mux(block_by_data_forward_fail(i) === true.B && io.storeDataValidVec(block_sq_idx(i)) === true.B , false.B, block_by_data_forward_fail(i))
-  })
-
-  (0 until LoadQueueSize).map(i => {
-    block_by_cache_miss(i) := Mux(block_by_cache_miss(i) === true.B && io.refill.valid && io.refill.bits.id === miss_mshr_id(i), false.B, block_by_cache_miss(i))
-    when(creditUpdate(i) === 0.U && block_by_cache_miss(i) === true.B) {
-      block_by_cache_miss(i) := false.B
-    }
-    when(block_by_cache_miss(i) === true.B && io.refill.valid && io.refill.bits.id === miss_mshr_id(i)) {
-      creditUpdate(i) := 0.U
-    }
-  })
-
-  val debug_mmio = Reg(Vec(LoadQueueSize, Bool())) // mmio: inst is an mmio inst
-  val debug_paddr = Reg(Vec(LoadQueueSize, UInt(PAddrBits.W))) // mmio: inst is an mmio inst
-  val debug_vaddr = RegInit(VecInit(List.fill(LoadQueueSize)(0.U(VAddrBits.W))))
-
-  val enqPtrExt = RegInit(VecInit((0 until io.enq.req.length).map(_.U.asTypeOf(new LqPtr))))
-  val deqPtrExt = RegInit(0.U.asTypeOf(new LqPtr))
-  val deqPtrExtNext = Wire(new LqPtr)
-
-  val enqPtr = enqPtrExt(0).value
-  val deqPtr = deqPtrExt.value
-
-  val validCount = distanceBetween(enqPtrExt(0), deqPtrExt)
-  val allowEnqueue = validCount <= (LoadQueueSize - LoadPipelineWidth).U
-
-  val deqMask = UIntToMask(deqPtr, LoadQueueSize)
-  val enqMask = UIntToMask(enqPtr, LoadQueueSize)
-
-  val commitPtrExt = RegInit(0.U.asTypeOf(new LqPtr))
-
-  val commitCount = RegNext(io.rob.lcommit)
-
-  val release1cycle = io.release
-  val release2cycle = RegNext(io.release)
-  val release2cycle_dup_lsu = RegNext(io.release)
-
-  io.lqEmpty := RegNext(validCount === 0.U)
-
-  /**
-    * Enqueue at dispatch
-    *
-    * Currently, LoadQueue only allows enqueue when #emptyEntries > EnqWidth
-    */
-  io.enq.canAccept := allowEnqueue
-
-  val canEnqueue = io.enq.req.map(_.valid)
-  val enqCancel = io.enq.req.map(_.bits.robIdx.needFlush(io.brqRedirect))
-  for (i <- 0 until io.enq.req.length) {
-    val offset = if (i == 0) 0.U else PopCount(io.enq.needAlloc.take(i))
-    val lqIdx = enqPtrExt(offset)
-    val index = io.enq.req(i).bits.lqIdx.value
-    when (canEnqueue(i) && !enqCancel(i)) {
-      uop(index) := io.enq.req(i).bits
-      // NOTE: the index will be used when replay
-      uop(index).lqIdx := lqIdx
-      allocated(index) := true.B
-      datavalid(index) := false.B
-      writebacked(index) := false.B
-      released(index) := false.B
-      miss(index) := false.B
-      pending(index) := false.B
-      error(index) := false.B
-
-      /**
-        * used for load replay control
-        */
-      tlb_hited(index) := true.B
-      ld_ld_check_ok(index) := true.B
-      st_ld_check_ok(index) := true.B
-      cache_bank_no_conflict(index) := true.B
-      cache_no_replay(index) := true.B
-      forward_data_valid(index) := true.B
-      cache_hited(index) := true.B
-
-      /**
-        * used for delaying load(block-ptr to control how many cycles to block)
-        */
-      credit(index) := 0.U(ReSelectLen.W)
-      block_ptr_tlb(index) := 0.U(2.W)
-      block_ptr_cache(index) := 0.U(2.W)
-      block_ptr_others(index) := 0.U(2.W)
-
-      block_by_data_forward_fail(index) := false.B
-      block_by_cache_miss(index) := false.B
-
-      XSError(!io.enq.canAccept || !io.enq.sqCanAccept, s"must accept $i\n")
-      XSError(index =/= lqIdx.value, s"must be the same entry $i\n")
-    }
-    io.enq.resp(i) := lqIdx
-  }
-  XSDebug(p"(ready, valid): ${io.enq.canAccept}, ${Binary(Cat(io.enq.req.map(_.valid)))}\n")
-
-  val lastCycleRedirect = RegNext(io.brqRedirect)
-  val lastlastCycleRedirect = RegNext(lastCycleRedirect)
-
-  // replay logic
-  // replay is splited into 2 stages
-
-  // stage1: select 2 entries and read their vaddr
-  val s0_block_load_mask = WireInit(VecInit((0 until LoadQueueSize).map(x=>false.B)))
-  val s1_block_load_mask = RegNext(s0_block_load_mask)
-  val s2_block_load_mask = RegNext(s1_block_load_mask)
-
-  val loadReplaySel = Wire(Vec(LoadPipelineWidth, UInt(log2Up(LoadQueueSize).W))) // index selected last cycle
-  val loadReplaySelV = Wire(Vec(LoadPipelineWidth, Bool())) // index selected in last cycle is valid
-
-  val loadReplaySelVec = VecInit((0 until LoadQueueSize).map(i => {
-    val blocked = s1_block_load_mask(i) || s2_block_load_mask(i) || sel_blocked(i) || block_by_data_forward_fail(i) || block_by_cache_miss(i)
-    allocated(i) && (!tlb_hited(i) || !ld_ld_check_ok(i) || !st_ld_check_ok(i) || !cache_bank_no_conflict(i) || !cache_no_replay(i) || !forward_data_valid(i) || !cache_hited(i)) && !blocked
-  })).asUInt() // use uint instead vec to reduce verilog lines
-
-  val remReplayDeqMask = Seq.tabulate(LoadPipelineWidth)(getRemBits(deqMask)(_))
-
-  // generate lastCycleSelect mask
-  val remReplayFireMask = Seq.tabulate(LoadPipelineWidth)(rem => getRemBits(UIntToOH(loadReplaySel(rem)))(rem))
-
-  val loadReplayRemSelVecFire = Seq.tabulate(LoadPipelineWidth)(rem => getRemBits(loadReplaySelVec)(rem) & ~remReplayFireMask(rem))
-  val loadReplayRemSelVecNotFire = Seq.tabulate(LoadPipelineWidth)(getRemBits(loadReplaySelVec)(_))
-
-  val replayRemFire = Seq.tabulate(LoadPipelineWidth)(rem => WireInit(false.B))
-
-  val loadReplayRemSel = Seq.tabulate(LoadPipelineWidth)(rem => Mux(
-    replayRemFire(rem),
-    getFirstOne(toVec(loadReplayRemSelVecFire(rem)), remReplayDeqMask(rem)),
-    getFirstOne(toVec(loadReplayRemSelVecNotFire(rem)), remReplayDeqMask(rem))
-  ))
-
-  val loadReplaySelGen = Wire(Vec(LoadPipelineWidth, UInt(log2Up(LoadQueueSize).W)))
-  val loadReplaySelVGen = Wire(Vec(LoadPipelineWidth, Bool()))
-
-  (0 until LoadPipelineWidth).foreach(index => {
-    loadReplaySelGen(index) := (
-      if (LoadPipelineWidth > 1) Cat(loadReplayRemSel(index), index.U(log2Ceil(LoadPipelineWidth).W))
-      else loadReplayRemSel(index)
-    )
-    loadReplaySelVGen(index) := Mux(replayRemFire(index), loadReplayRemSelVecFire(index).asUInt.orR, loadReplayRemSelVecNotFire(index).asUInt.orR)
-  })
-
-  (0 until LoadPipelineWidth).map(i => {
-    // vaddrModule rport 0 and 1 is used by exception and mmio 
-    vaddrModule.io.raddr(2 + i) := loadReplaySelGen(i)
-  })
-
-  (0 until LoadPipelineWidth).map(i => {
-    loadReplaySel(i) := RegNext(loadReplaySelGen(i))
-    loadReplaySelV(i) := RegNext(loadReplaySelVGen(i), init = false.B)
-  })
-  
-  // stage2: replay to load pipeline (if no load in S0)
-  (0 until LoadPipelineWidth).map(i => {
-    when(replayRemFire(i)) {
-      s0_block_load_mask(loadReplaySel(i)) := true.B
-    }
-  })
-  
-  // init
-  (0 until LoadPipelineWidth).map(i => {
-    replayRemFire(i) := false.B
-  })
-
-  for(i <- 0 until LoadPipelineWidth) {
-    val replayIdx = loadReplaySel(i)
-    val notRedirectLastCycle = !uop(replayIdx).robIdx.needFlush(RegNext(io.brqRedirect))
-
-    io.loadOut(i).valid := loadReplaySelV(i) && notRedirectLastCycle
-
-    io.loadOut(i).bits := DontCare
-    io.loadOut(i).bits.uop := uop(replayIdx)
-    io.loadOut(i).bits.vaddr := vaddrModule.io.rdata(LoadPipelineWidth + i)
-    io.loadOut(i).bits.mask := genWmask(vaddrModule.io.rdata(LoadPipelineWidth + i), uop(replayIdx).ctrl.fuOpType(1,0))
-    io.loadOut(i).bits.isFirstIssue := false.B
-    io.loadOut(i).bits.isLoadReplay := true.B
-    io.loadOut(i).bits.replayCarry := replayCarryReg(replayIdx)
-    io.loadOut(i).bits.mshrid := miss_mshr_id(replayIdx)
-    io.loadOut(i).bits.forward_tlDchannel := !cache_hited(replayIdx)
-
-    when(io.loadOut(i).fire) {
-      replayRemFire(i) := true.B
-    }
-
-  }
-  /**
-    * Writeback load from load units
-    *
-    * Most load instructions writeback to regfile at the same time.
-    * However,
-    *   (1) For an mmio instruction with exceptions, it writes back to ROB immediately.
-    *   (2) For an mmio instruction without exceptions, it does not write back.
-    * The mmio instruction will be sent to lower level when it reaches ROB's head.
-    * After uncache response, it will write back through arbiter with loadUnit.
-    *   (3) For cache misses, it is marked miss and sent to dcache later.
-    * After cache refills, it will write back through arbiter with loadUnit.
-    */
-  for (i <- 0 until LoadPipelineWidth) {
-    dataModule.io.wb.wen(i) := false.B
-    dataModule.io.paddr.wen(i) := false.B
-    vaddrModule.io.wen(i) := false.B
-    vaddrTriggerResultModule.io.wen(i) := false.B
-    val loadWbIndex = io.loadIn(i).bits.uop.lqIdx.value
-
-    // most lq status need to be updated immediately after load writeback to lq
-    // flag bits in lq needs to be updated accurately
-    when(io.loadIn(i).fire()) {
-      when(io.loadIn(i).bits.miss) {
-        XSInfo(io.loadIn(i).valid, "load miss write to lq idx %d pc 0x%x vaddr %x paddr %x mask %x forwardData %x forwardMask: %x mmio %x\n",
-          io.loadIn(i).bits.uop.lqIdx.asUInt,
-          io.loadIn(i).bits.uop.cf.pc,
-          io.loadIn(i).bits.vaddr,
-          io.loadIn(i).bits.paddr,
-          io.loadIn(i).bits.mask,
-          io.loadIn(i).bits.forwardData.asUInt,
-          io.loadIn(i).bits.forwardMask.asUInt,
-          io.loadIn(i).bits.mmio
-        )
-      }.otherwise {
-        XSInfo(io.loadIn(i).valid, "load hit write to cbd lqidx %d pc 0x%x vaddr %x paddr %x mask %x forwardData %x forwardMask: %x mmio %x\n",
-        io.loadIn(i).bits.uop.lqIdx.asUInt,
-        io.loadIn(i).bits.uop.cf.pc,
-        io.loadIn(i).bits.vaddr,
-        io.loadIn(i).bits.paddr,
-        io.loadIn(i).bits.mask,
-        io.loadIn(i).bits.forwardData.asUInt,
-        io.loadIn(i).bits.forwardMask.asUInt,
-        io.loadIn(i).bits.mmio
-      )}
-      if(EnableFastForward){
-        datavalid(loadWbIndex) := !io.loadIn(i).bits.miss &&
-          !io.loadIn(i).bits.mmio && // mmio data is not valid until we finished uncache access
-          !io.s2_dcache_require_replay(i) // do not writeback if that inst will be resend from rs
-      } else {
-        datavalid(loadWbIndex) := !io.loadIn(i).bits.miss &&
-          !io.loadIn(i).bits.mmio // mmio data is not valid until we finished uncache access
-      }
-      writebacked(loadWbIndex) := !io.loadIn(i).bits.miss && !io.loadIn(i).bits.mmio
-
-      debug_mmio(loadWbIndex) := io.loadIn(i).bits.mmio
-      debug_paddr(loadWbIndex) := io.loadIn(i).bits.paddr
-
-      val dcacheMissed = io.loadIn(i).bits.miss && !io.loadIn(i).bits.mmio
-      if(EnableFastForward){
-        miss(loadWbIndex) := dcacheMissed && !io.s2_load_data_forwarded(i) && !io.s2_dcache_require_replay(i)
-      } else {
-        miss(loadWbIndex) := dcacheMissed && !io.s2_load_data_forwarded(i)
-      }
-      pending(loadWbIndex) := io.loadIn(i).bits.mmio
-      released(loadWbIndex) := release2cycle.valid &&
-        io.loadIn(i).bits.paddr(PAddrBits-1, DCacheLineOffset) === release2cycle.bits.paddr(PAddrBits-1, DCacheLineOffset) ||
-        release1cycle.valid &&
-        io.loadIn(i).bits.paddr(PAddrBits-1, DCacheLineOffset) === release1cycle.bits.paddr(PAddrBits-1, DCacheLineOffset)
-    }
-
-    // data bit in lq can be updated when load_s2 valid
-    // when(io.loadIn(i).bits.lq_data_wen){
-    //   val loadWbData = Wire(new LQDataEntry)
-    //   loadWbData.paddr := io.loadIn(i).bits.paddr
-    //   loadWbData.mask := io.loadIn(i).bits.mask
-    //   loadWbData.data := io.loadIn(i).bits.forwardData.asUInt // fwd data
-    //   loadWbData.fwdMask := io.loadIn(i).bits.forwardMask
-    //   dataModule.io.wbWrite(i, loadWbIndex, loadWbData)
-    //   dataModule.io.wb.wen(i) := true.B
-
-    //   // dirty code for load instr
-    //   uop(loadWbIndex).pdest := io.loadIn(i).bits.uop.pdest
-    //   uop(loadWbIndex).cf := io.loadIn(i).bits.uop.cf
-    //   uop(loadWbIndex).ctrl := io.loadIn(i).bits.uop.ctrl
-    //   uop(loadWbIndex).debugInfo := io.loadIn(i).bits.uop.debugInfo
-
-    //   vaddrTriggerResultModule.io.waddr(i) := loadWbIndex
-    //   vaddrTriggerResultModule.io.wdata(i) := io.trigger(i).hitLoadAddrTriggerHitVec
-
-    //   vaddrTriggerResultModule.io.wen(i) := true.B
-    // }
-
-    // dirty code to reduce load_s2.valid fanout
-    when(io.loadIn(i).bits.lq_data_wen_dup(0)){
-      dataModule.io.wbWrite(i, loadWbIndex, io.loadIn(i).bits.mask)
-      dataModule.io.wb.wen(i) := true.B
-    }
-    // dirty code for load instr
-    when(io.loadIn(i).bits.lq_data_wen_dup(1)){
-      uop(loadWbIndex).pdest := io.loadIn(i).bits.uop.pdest
-    }
-    when(io.loadIn(i).bits.lq_data_wen_dup(2)){
-      uop(loadWbIndex).cf := io.loadIn(i).bits.uop.cf
-    }
-    when(io.loadIn(i).bits.lq_data_wen_dup(3)){
-      uop(loadWbIndex).ctrl := io.loadIn(i).bits.uop.ctrl
-    }
-    when(io.loadIn(i).bits.lq_data_wen_dup(4)){
-      uop(loadWbIndex).debugInfo := io.loadIn(i).bits.uop.debugInfo
-    }
-    when(io.loadIn(i).bits.lq_data_wen_dup(5)){
-      vaddrTriggerResultModule.io.waddr(i) := loadWbIndex
-      vaddrTriggerResultModule.io.wdata(i) := io.trigger(i).hitLoadAddrTriggerHitVec
-      vaddrTriggerResultModule.io.wen(i) := true.B
-    }
-
-    when(io.loadPaddrIn(i).valid) {
-      dataModule.io.paddr.wen(i) := true.B
-      dataModule.io.paddr.waddr(i) := io.loadPaddrIn(i).bits.lqIdx.value
-      dataModule.io.paddr.wdata(i) := io.loadPaddrIn(i).bits.paddr
-    }
-    
-    // update vaddr in load S1
-    when(io.loadVaddrIn(i).valid) {
-      vaddrModule.io.wen(i) := true.B
-      vaddrModule.io.waddr(i) := io.loadVaddrIn(i).bits.lqIdx.value
-      vaddrModule.io.wdata(i) := io.loadVaddrIn(i).bits.vaddr
-      debug_vaddr(io.loadVaddrIn(i).bits.lqIdx.value) := io.loadVaddrIn(i).bits.vaddr
-    }
-
-    /**
-      * used for feedback and replay
-      */
-    when(io.replayFast(i).valid){
-      val idx = io.replayFast(i).ld_idx
-
-      ld_ld_check_ok(idx) := io.replayFast(i).ld_ld_check_ok
-      st_ld_check_ok(idx) := io.replayFast(i).st_ld_check_ok
-      cache_bank_no_conflict(idx) := io.replayFast(i).cache_bank_no_conflict
-
-      // update tlbReqFirstTime
-      uop(idx).debugInfo := io.replayFast(i).debug
-
-      when(io.replayFast(i).needreplay) {
-        creditUpdate(idx) := block_cycles_others(block_ptr_others(idx))
-        block_ptr_others(idx) := Mux(block_ptr_others(idx) === 3.U(2.W), block_ptr_others(idx), block_ptr_others(idx) + 1.U(2.W))
-        // try to replay this load in next cycle
-        s1_block_load_mask(idx) := false.B
-        s2_block_load_mask(idx) := false.B
-
-        // replay this load in next cycle
-        loadReplaySelGen(idx(log2Ceil(LoadPipelineWidth) - 1, 0)) := idx
-        loadReplaySelVGen(idx(log2Ceil(LoadPipelineWidth) - 1, 0)) := true.B
-      }
-    }
-
-    when(io.replaySlow(i).valid){
-      val idx = io.replaySlow(i).ld_idx
-
-      tlb_hited(idx) := io.replaySlow(i).tlb_hited
-      st_ld_check_ok(idx) := io.replaySlow(i).st_ld_check_ok
-      cache_no_replay(idx) := io.replaySlow(i).cache_no_replay
-      forward_data_valid(idx) := io.replaySlow(i).forward_data_valid
-      replayCarryReg(idx) := io.replaySlow(i).replayCarry
-      cache_hited(idx) := io.replaySlow(i).cache_hited
-=======
 class LqExceptionBuffer(implicit p: Parameters) extends XSModule with HasCircularQueuePtrHelper {
   val io = IO(new Bundle() {
     val redirect = Flipped(Valid(new Redirect))
@@ -568,7 +87,6 @@
 
   val req_valid = RegInit(false.B)
   val req = Reg(new LqWriteBundle)
->>>>>>> 8a610956
 
   // enqueue
   // s1: 
@@ -622,144 +140,11 @@
     req := reqSel._2(0)
   }
 
-<<<<<<< HEAD
-  // S2: select rollback (part1) and generate rollback request
-  // rollback check
-  // Lq rollback seq check is done in s3 (next stage), as getting rollbackLq MicroOp is slow
-  val rollbackLq = Wire(Vec(StorePipelineWidth, Valid(new MicroOpRbExt)))
-  // store ftq index for store set update
-  val stFtqIdxS2 = Wire(Vec(StorePipelineWidth, new FtqPtr))
-  val stFtqOffsetS2 = Wire(Vec(StorePipelineWidth, UInt(log2Up(PredictWidth).W)))
-  for (i <- 0 until StorePipelineWidth) {
-    val detectedRollback = detectRollback(i)
-    rollbackLq(i).valid := detectedRollback._1 && RegNext(io.storeIn(i).valid)
-    rollbackLq(i).bits.uop := detectedRollback._2
-    rollbackLq(i).bits.flag := i.U
-    stFtqIdxS2(i) := RegNext(io.storeIn(i).bits.uop.cf.ftqPtr)
-    stFtqOffsetS2(i) := RegNext(io.storeIn(i).bits.uop.cf.ftqOffset)
-  }
-
-  val rollbackLqVReg = rollbackLq.map(x => RegNext(x.valid))
-  val rollbackLqReg = rollbackLq.map(x => RegEnable(x.bits, x.valid))
-
-  // S3: select rollback (part2), generate rollback request, then fire rollback request
-  // Note that we use robIdx - 1.U to flush the load instruction itself.
-  // Thus, here if last cycle's robIdx equals to this cycle's robIdx, it still triggers the redirect.
-
-  // select uop in parallel
-  val lqs = getOldest(rollbackLqVReg, rollbackLqReg)
-  val rollbackUopExt = lqs._2(0) 
-  val stFtqIdxS3 = RegNext(stFtqIdxS2)
-  val stFtqOffsetS3 = RegNext(stFtqOffsetS2)
-  val rollbackUop = rollbackUopExt.uop
-  val rollbackStFtqIdx = stFtqIdxS3(rollbackUopExt.flag)
-  val rollbackStFtqOffset = stFtqOffsetS3(rollbackUopExt.flag)
-
-  // check if rollback request is still valid in parallel
-  io.rollback.bits.robIdx := rollbackUop.robIdx
-  io.rollback.bits.ftqIdx := rollbackUop.cf.ftqPtr
-  io.rollback.bits.stFtqIdx := rollbackStFtqIdx
-  io.rollback.bits.ftqOffset := rollbackUop.cf.ftqOffset
-  io.rollback.bits.stFtqOffset := rollbackStFtqOffset
-  io.rollback.bits.level := RedirectLevel.flush
-  io.rollback.bits.interrupt := DontCare
-  io.rollback.bits.cfiUpdate := DontCare
-  io.rollback.bits.cfiUpdate.target := rollbackUop.cf.pc
-  io.rollback.bits.debug_runahead_checkpoint_id := rollbackUop.debugInfo.runahead_checkpoint_id
-  io.rollback.bits.debugIsCtrl := DontCare
-  io.rollback.bits.debugIsMemVio := DontCare
-  // io.rollback.bits.pc := DontCare
-
-  io.rollback.valid := rollbackLqVReg.reduce(_|_) &&
-                        (!lastCycleRedirect.valid || isBefore(rollbackUop.robIdx, lastCycleRedirect.bits.robIdx)) && 
-                        (!lastlastCycleRedirect.valid || isBefore(rollbackUop.robIdx, lastlastCycleRedirect.bits.robIdx))
-
-  when(io.rollback.valid) {
-    // XSDebug("Mem rollback: pc %x robidx %d\n", io.rollback.bits.cfi, io.rollback.bits.robIdx.asUInt)
-  }
-
-  /**
-  * Load-Load Memory violation detection
-  *
-  * When load arrives load_s1, it searches LoadQueue for younger load instructions
-  * with the same load physical address. If younger load has been released (or observed),
-  * the younger load needs to be re-execed.
-  * 
-  * For now, if re-exec it found to be needed in load_s1, we mark the older load as replayInst,
-  * the two loads will be replayed if the older load becomes the head of rob.
-  *
-  * When dcache releases a line, mark all writebacked entrys in load queue with
-  * the same line paddr as released.
-  */
-
-  // Load-Load Memory violation query
-  val deqRightMask = UIntToMask.rightmask(deqPtr, LoadQueueSize)
-  (0 until LoadPipelineWidth).map(i => {
-    dataModule.io.release_violation(i).paddr := io.loadViolationQuery(i).req.bits.paddr
-    io.loadViolationQuery(i).req.ready := true.B
-    io.loadViolationQuery(i).resp.valid := RegNext(io.loadViolationQuery(i).req.fire())
-    // Generate real violation mask
-    // Note that we use UIntToMask.rightmask here
-    val startIndex = io.loadViolationQuery(i).req.bits.uop.lqIdx.value
-    val lqIdxMask = UIntToMask(startIndex, LoadQueueSize)
-    val xorMask = lqIdxMask ^ enqMask
-    val sameFlag = io.loadViolationQuery(i).req.bits.uop.lqIdx.flag === enqPtrExt(0).flag
-    val ldToEnqPtrMask = Mux(sameFlag, xorMask, ~xorMask)
-    val ldld_violation_mask_gen_1 = WireInit(VecInit((0 until LoadQueueSize).map(j => {
-      ldToEnqPtrMask(j) && // the load is younger than current load
-      allocated(j) && // entry is valid
-      released(j) && // cacheline is released
-      (datavalid(j) || miss(j)) // paddr is valid
-    })))
-    val ldld_violation_mask_gen_2 = WireInit(VecInit((0 until LoadQueueSize).map(j => {
-      dataModule.io.release_violation(i).match_mask(j)// addr match
-      // addr match result is slow to generate, we RegNext() it
-    })))
-    val ldld_violation_mask = RegNext(ldld_violation_mask_gen_1).asUInt & RegNext(ldld_violation_mask_gen_2).asUInt
-    dontTouch(ldld_violation_mask)
-    ldld_violation_mask.suggestName("ldldViolationMask_" + i)
-    io.loadViolationQuery(i).resp.bits.have_violation := ldld_violation_mask.orR
-  })
-
-  // "released" flag update
-  // 
-  // When io.release.valid (release1cycle.valid), it uses the last ld-ld paddr cam port to
-  // update release flag in 1 cycle
-
-  when(release1cycle.valid){
-    // Take over ld-ld paddr cam port
-    dataModule.io.release_violation.takeRight(1)(0).paddr := release1cycle.bits.paddr
-    io.loadViolationQuery.takeRight(1)(0).req.ready := false.B
-  }
-
-  when(release2cycle.valid){
-    // If a load comes in that cycle, we can not judge if it has ld-ld violation
-    // We replay that load inst from RS
-    io.loadViolationQuery.map(i => i.req.ready :=
-      // use lsu side release2cycle_dup_lsu paddr for better timing
-      !i.req.bits.paddr(PAddrBits-1, DCacheLineOffset) === release2cycle_dup_lsu.bits.paddr(PAddrBits-1, DCacheLineOffset)
-    )
-    // io.loadViolationQuery.map(i => i.req.ready := false.B) // For better timing
-  }
-
-  (0 until LoadQueueSize).map(i => {
-    when(RegNext(dataModule.io.release_violation.takeRight(1)(0).match_mask(i) && 
-      allocated(i) &&
-      datavalid(i) &&
-      release1cycle.valid
-    )){
-      // Note: if a load has missed in dcache and is waiting for refill in load queue,
-      // its released flag still needs to be set as true if addr matches. 
-      released(i) := true.B
-    }
-  })
-=======
   io.exceptionAddr.vaddr := req.vaddr
   XSPerfAccumulate("exception", !RegNext(req_valid) && req_valid)
   
   // end
 }
->>>>>>> 8a610956
 
 class LoadQueue(implicit p: Parameters) extends XSModule 
   with HasDCacheParameters
@@ -805,6 +190,7 @@
     val lqReplayFull = Output(Bool())
     val tlbReplayDelayCycleCtrl = Vec(4, Input(UInt(ReSelectLen.W))) 
     val l2Hint = Input(Valid(new L2ToL1Hint()))
+    val lqEmpty = Output(Bool())
   })
 
   val loadQueueRAR = Module(new LoadQueueRAR)  //  read-after-read violation
@@ -850,6 +236,7 @@
   virtualLoadQueue.io.lqFull <> io.lqFull
   virtualLoadQueue.io.lqDeq <> io.lqDeq
   virtualLoadQueue.io.lqCancelCnt <> io.lqCancelCnt
+  virtualLoadQueue.io.lqEmpty <> io.lqEmpty
 
   /**
    * Load queue exception buffer
@@ -904,82 +291,7 @@
 
   /* <------- DANGEROUS: Don't change sequence here ! -------> */
 
-  when(commitPtrExt =/= deqPtrExt) {
-    commitPtrExt := commitPtrExt + 1.U
-  }
-
-  /**
-<<<<<<< HEAD
-    * misc
-    */
-  // perf counter
-  QueuePerf(LoadQueueSize, validCount, !allowEnqueue)
-  io.lqFull := !allowEnqueue
-  XSPerfAccumulate("rollback", io.rollback.valid) // rollback redirect generated
-  XSPerfAccumulate("mmioCycle", uncacheState =/= s_idle) // lq is busy dealing with uncache req
-  XSPerfAccumulate("mmioCnt", io.uncache.req.fire())
-  XSPerfAccumulate("refill", io.refill.valid)
-  XSPerfAccumulate("writeback_success", PopCount(VecInit(io.ldout.map(i => i.fire()))))
-  XSPerfAccumulate("writeback_blocked", PopCount(VecInit(io.ldout.map(i => i.valid && !i.ready))))
-  XSPerfAccumulate("utilization_miss", PopCount((0 until LoadQueueSize).map(i => allocated(i) && miss(i))))
-
-  val sourceVaddr = WireInit(0.U.asTypeOf(new Valid(UInt(VAddrBits.W))))
-
-  ExcitingUtils.addSink(sourceVaddr, s"rob_head_vaddr_${coreParams.HartId}", ExcitingUtils.Perf)
-
-  val uop_wrapper = Wire(Vec(LoadQueueSize, new XSBundleWithMicroOp))
-  (uop_wrapper.zipWithIndex).foreach {
-    case (u, i) => {
-      u.uop := uop(i)
-    }
-  }
-  val lq_match_vec = (debug_vaddr.zip(allocated)).map{case(va, alloc) => alloc && (va === sourceVaddr.bits)}
-  val rob_head_lq_match = ParallelOperation(lq_match_vec.zip(uop_wrapper), (a: Tuple2[Bool, XSBundleWithMicroOp], b: Tuple2[Bool, XSBundleWithMicroOp]) => {
-    val (a_v, a_uop) = (a._1, a._2)
-    val (b_v, b_uop) = (b._1, b._2)
-
-    val res = Mux(a_v && b_v, Mux(isAfter(a_uop.uop.robIdx, b_uop.uop.robIdx), b_uop, a_uop), 
-                  Mux(a_v, a_uop, 
-                      Mux(b_v, b_uop, 
-                                a_uop)))
-    (a_v || b_v, res)
-  })
-
-  val lq_match_bits = rob_head_lq_match._2.uop
-  val lq_match = rob_head_lq_match._1 && sourceVaddr.valid
-  val lq_match_idx = lq_match_bits.lqIdx.value
-
-  val rob_head_tlb_miss        = lq_match && !tlb_hited(lq_match_idx)
-  val rob_head_vio_replay      = lq_match && !st_ld_check_ok(lq_match_idx)
-  val rob_head_mshrfull_replay = lq_match && !cache_no_replay(lq_match_idx)
-  val rob_head_confilct_replay = lq_match && !cache_bank_no_conflict(lq_match_idx)
-  val rob_head_other_replay    = lq_match && (!ld_ld_check_ok(lq_match_idx) || !forward_data_valid(lq_match_idx))
-    
-  ExcitingUtils.addSource(rob_head_other_replay, s"rob_head_other_replay_${coreParams.HartId}", ExcitingUtils.Perf)
-
-  val rob_head_miss_in_dtlb = WireInit(false.B)
-  ExcitingUtils.addSink(rob_head_miss_in_dtlb, s"miss_in_dtlb_${coreParams.HartId}", ExcitingUtils.Perf)
-
-  ExcitingUtils.addSource(rob_head_tlb_miss && !rob_head_miss_in_dtlb, s"load_tlb_replay_stall_${coreParams.HartId}", ExcitingUtils.Perf)
-  ExcitingUtils.addSource(rob_head_tlb_miss &&  rob_head_miss_in_dtlb, s"load_tlb_miss_stall_${coreParams.HartId}", ExcitingUtils.Perf)
-  ExcitingUtils.addSource(rob_head_vio_replay, s"load_vio_replay_stall_${coreParams.HartId}", ExcitingUtils.Perf)
-  ExcitingUtils.addSource(rob_head_mshrfull_replay, s"load_mshr_replay_stall_${coreParams.HartId}", ExcitingUtils.Perf)
-  ExcitingUtils.addSource(rob_head_confilct_replay, s"load_l1_cache_stall_with_bank_conflict_${coreParams.HartId}", ExcitingUtils.Perf)
-
-  val perfValidCount = RegNext(validCount)
-
-  val perfEvents = Seq(
-    ("rollback         ", io.rollback.valid),
-    ("mmioCycle        ", uncacheState =/= s_idle),
-    ("mmio_Cnt         ", io.uncache.req.fire()),
-    ("refill           ", io.refill.valid),
-    ("writeback_success", PopCount(VecInit(io.ldout.map(i => i.fire())))),
-    ("writeback_blocked", PopCount(VecInit(io.ldout.map(i => i.valid && !i.ready)))),
-    ("ltq_1_4_valid    ", (perfValidCount < (LoadQueueSize.U/4.U))),
-    ("ltq_2_4_valid    ", (perfValidCount > (LoadQueueSize.U/4.U)) & (perfValidCount <= (LoadQueueSize.U/2.U))),
-    ("ltq_3_4_valid    ", (perfValidCount > (LoadQueueSize.U/2.U)) & (perfValidCount <= (LoadQueueSize.U*3.U/4.U))),
-    ("ltq_4_4_valid    ", (perfValidCount > (LoadQueueSize.U*3.U/4.U)))
-=======
+  /**
    * LoadQueueReplay
    */  
   loadQueueReplay.io.redirect <> io.redirect
@@ -1023,7 +335,6 @@
     ("full_mask_110", full_mask === 6.U),
     ("full_mask_111", full_mask === 7.U),
     ("rollback", io.rollback.valid)
->>>>>>> 8a610956
   )
   generatePerfEvent()
   // end
