package xiangshan.mem

import chisel3._
import chisel3.util._
import freechips.rocketchip.tile.HasFPUParameters
import utils._
import xiangshan._
import xiangshan.cache._
import xiangshan.cache.{DCacheLineIO, DCacheWordIO, MemoryOpConstants, TlbRequestIO}
import xiangshan.backend.LSUOpType
import xiangshan.mem._
import xiangshan.backend.roq.RoqLsqIO
import xiangshan.backend.fu.HasExceptionNO


class LqPtr extends CircularQueuePtr(LqPtr.LoadQueueSize) { }

object LqPtr extends HasXSParameter {
  def apply(f: Bool, v: UInt): LqPtr = {
    val ptr = Wire(new LqPtr)
    ptr.flag := f
    ptr.value := v
    ptr
  }
}

trait HasLoadHelper { this: XSModule =>
  def rdataHelper(uop: MicroOp, rdata: UInt): UInt = {
    val fpWen = uop.ctrl.fpWen
    LookupTree(uop.ctrl.fuOpType, List(
      LSUOpType.lb   -> SignExt(rdata(7, 0) , XLEN),
      LSUOpType.lh   -> SignExt(rdata(15, 0), XLEN),
      LSUOpType.lw   -> Mux(fpWen, rdata, SignExt(rdata(31, 0), XLEN)),
      LSUOpType.ld   -> Mux(fpWen, rdata, SignExt(rdata(63, 0), XLEN)),
      LSUOpType.lbu  -> ZeroExt(rdata(7, 0) , XLEN),
      LSUOpType.lhu  -> ZeroExt(rdata(15, 0), XLEN),
      LSUOpType.lwu  -> ZeroExt(rdata(31, 0), XLEN),
    ))
  }

  def fpRdataHelper(uop: MicroOp, rdata: UInt): UInt = {
    LookupTree(uop.ctrl.fuOpType, List(
      LSUOpType.lw   -> recode(rdata(31, 0), S),
      LSUOpType.ld   -> recode(rdata(63, 0), D)
    ))
  }
}

class LqEnqIO extends XSBundle {
  val canAccept = Output(Bool())
  val sqCanAccept = Input(Bool())
  val needAlloc = Vec(RenameWidth, Input(Bool()))
  val req = Vec(RenameWidth, Flipped(ValidIO(new MicroOp)))
  val resp = Vec(RenameWidth, Output(new LqPtr))
}

// Load Queue
class LoadQueue extends XSModule
  with HasDCacheParameters
  with HasCircularQueuePtrHelper
  with HasLoadHelper
  with HasExceptionNO
{
  val io = IO(new Bundle() {
    val enq = new LqEnqIO
    val brqRedirect = Flipped(ValidIO(new Redirect))
    val flush = Input(Bool())
    val loadIn = Vec(LoadPipelineWidth, Flipped(Valid(new LsPipelineBundle)))
    val storeIn = Vec(StorePipelineWidth, Flipped(Valid(new LsPipelineBundle)))
    val loadDataForwarded = Vec(LoadPipelineWidth, Input(Bool()))
    val ldout = Vec(2, DecoupledIO(new ExuOutput)) // writeback int load
    val load_s1 = Vec(LoadPipelineWidth, Flipped(new LoadForwardQueryIO))
    val roq = Flipped(new RoqLsqIO)
    val rollback = Output(Valid(new Redirect)) // replay now starts from load instead of store
    val dcache = Flipped(ValidIO(new Refill))
    val uncache = new DCacheWordIO
    val exceptionAddr = new ExceptionAddrIO
  })

  val uop = Reg(Vec(LoadQueueSize, new MicroOp))
  // val data = Reg(Vec(LoadQueueSize, new LsRoqEntry))
  val dataModule = Module(new LoadQueueData(LoadQueueSize, wbNumRead = LoadPipelineWidth, wbNumWrite = LoadPipelineWidth))
  dataModule.io := DontCare
  val vaddrModule = Module(new AsyncDataModuleTemplate(UInt(VAddrBits.W), LoadQueueSize, numRead = 1, numWrite = LoadPipelineWidth))
  vaddrModule.io := DontCare
  val allocated = RegInit(VecInit(List.fill(LoadQueueSize)(false.B))) // lq entry has been allocated
  val datavalid = RegInit(VecInit(List.fill(LoadQueueSize)(false.B))) // data is valid
  val writebacked = RegInit(VecInit(List.fill(LoadQueueSize)(false.B))) // inst has been writebacked to CDB
  val miss = Reg(Vec(LoadQueueSize, Bool())) // load inst missed, waiting for miss queue to accept miss request
  // val listening = Reg(Vec(LoadQueueSize, Bool())) // waiting for refill result
  val pending = Reg(Vec(LoadQueueSize, Bool())) // mmio pending: inst is an mmio inst, it will not be executed until it reachs the end of roq

  val debug_mmio = Reg(Vec(LoadQueueSize, Bool())) // mmio: inst is an mmio inst

  val enqPtrExt = RegInit(VecInit((0 until RenameWidth).map(_.U.asTypeOf(new LqPtr))))
  val deqPtrExt = RegInit(0.U.asTypeOf(new LqPtr))
  val deqPtrExtNext = Wire(new LqPtr)
  val allowEnqueue = RegInit(true.B)

  val enqPtr = enqPtrExt(0).value
  val deqPtr = deqPtrExt.value

  val deqMask = UIntToMask(deqPtr, LoadQueueSize)
  val enqMask = UIntToMask(enqPtr, LoadQueueSize)

  val commitCount = RegNext(io.roq.lcommit)

  /**
    * Enqueue at dispatch
    *
    * Currently, LoadQueue only allows enqueue when #emptyEntries > RenameWidth(EnqWidth)
    */
  io.enq.canAccept := allowEnqueue

  for (i <- 0 until RenameWidth) {
    val offset = if (i == 0) 0.U else PopCount(io.enq.needAlloc.take(i))
    val lqIdx = enqPtrExt(offset)
    val index = lqIdx.value
    when (io.enq.req(i).valid && io.enq.canAccept && io.enq.sqCanAccept && !(io.brqRedirect.valid || io.flush)) {
      uop(index) := io.enq.req(i).bits
      allocated(index) := true.B
      datavalid(index) := false.B
      writebacked(index) := false.B
      miss(index) := false.B
      // listening(index) := false.B
      pending(index) := false.B
    }
    io.enq.resp(i) := lqIdx
  }
  XSDebug(p"(ready, valid): ${io.enq.canAccept}, ${Binary(Cat(io.enq.req.map(_.valid)))}\n")

  /**
    * Writeback load from load units
    *
    * Most load instructions writeback to regfile at the same time.
    * However,
    *   (1) For an mmio instruction with exceptions, it writes back to ROB immediately.
    *   (2) For an mmio instruction without exceptions, it does not write back.
    * The mmio instruction will be sent to lower level when it reaches ROB's head.
    * After uncache response, it will write back through arbiter with loadUnit.
    *   (3) For cache misses, it is marked miss and sent to dcache later.
    * After cache refills, it will write back through arbiter with loadUnit.
    */
  for (i <- 0 until LoadPipelineWidth) {
    dataModule.io.wb.wen(i) := false.B
    vaddrModule.io.wen(i) := false.B
    when(io.loadIn(i).fire()) {
      when(io.loadIn(i).bits.miss) {
        XSInfo(io.loadIn(i).valid, "load miss write to lq idx %d pc 0x%x vaddr %x paddr %x data %x mask %x forwardData %x forwardMask: %x mmio %x\n",
          io.loadIn(i).bits.uop.lqIdx.asUInt,
          io.loadIn(i).bits.uop.cf.pc,
          io.loadIn(i).bits.vaddr,
          io.loadIn(i).bits.paddr,
          io.loadIn(i).bits.data,
          io.loadIn(i).bits.mask,
          io.loadIn(i).bits.forwardData.asUInt,
          io.loadIn(i).bits.forwardMask.asUInt,
          io.loadIn(i).bits.mmio
        )
      }.otherwise {
        XSInfo(io.loadIn(i).valid, "load hit write to cbd lqidx %d pc 0x%x vaddr %x paddr %x data %x mask %x forwardData %x forwardMask: %x mmio %x\n",
        io.loadIn(i).bits.uop.lqIdx.asUInt,
        io.loadIn(i).bits.uop.cf.pc,
        io.loadIn(i).bits.vaddr,
        io.loadIn(i).bits.paddr,
        io.loadIn(i).bits.data,
        io.loadIn(i).bits.mask,
        io.loadIn(i).bits.forwardData.asUInt,
        io.loadIn(i).bits.forwardMask.asUInt,
        io.loadIn(i).bits.mmio
      )}
      val loadWbIndex = io.loadIn(i).bits.uop.lqIdx.value
      datavalid(loadWbIndex) := (!io.loadIn(i).bits.miss || io.loadDataForwarded(i)) && !io.loadIn(i).bits.mmio
      writebacked(loadWbIndex) := !io.loadIn(i).bits.miss && !io.loadIn(i).bits.mmio

      val loadWbData = Wire(new LQDataEntry)
      loadWbData.paddr := io.loadIn(i).bits.paddr
      loadWbData.mask := io.loadIn(i).bits.mask
      loadWbData.data := io.loadIn(i).bits.forwardData.asUInt // fwd data
      loadWbData.fwdMask := io.loadIn(i).bits.forwardMask
      dataModule.io.wbWrite(i, loadWbIndex, loadWbData)
      dataModule.io.wb.wen(i) := true.B

      vaddrModule.io.waddr(i) := loadWbIndex
      vaddrModule.io.wdata(i) := io.loadIn(i).bits.vaddr
      vaddrModule.io.wen(i) := true.B

      debug_mmio(loadWbIndex) := io.loadIn(i).bits.mmio

      val dcacheMissed = io.loadIn(i).bits.miss && !io.loadIn(i).bits.mmio
      miss(loadWbIndex) := dcacheMissed && !io.loadDataForwarded(i)
      pending(loadWbIndex) := io.loadIn(i).bits.mmio
      uop(loadWbIndex).debugInfo.issueTime := io.loadIn(i).bits.uop.debugInfo.issueTime
    }
  }

  when(io.dcache.valid) {
    XSDebug("miss resp: paddr:0x%x data %x\n", io.dcache.bits.addr, io.dcache.bits.data)
  }

  // Refill 64 bit in a cycle
  // Refill data comes back from io.dcache.resp
  dataModule.io.refill.valid := io.dcache.valid
  dataModule.io.refill.paddr := io.dcache.bits.addr
  dataModule.io.refill.data := io.dcache.bits.data

  (0 until LoadQueueSize).map(i => {
    dataModule.io.refill.refillMask(i) := allocated(i) && miss(i)
    when(dataModule.io.refill.valid && dataModule.io.refill.refillMask(i) && dataModule.io.refill.matchMask(i)) {
      datavalid(i) := true.B
      miss(i) := false.B
    }
  })

  // Writeback up to 2 missed load insts to CDB
  //
  // Pick 2 missed load (data refilled), write them back to cdb
  // 2 refilled load will be selected from even/odd entry, separately

  // Stage 0
  // Generate writeback indexes

  def getEvenBits(input: UInt): UInt = {
    require(input.getWidth == LoadQueueSize)
    VecInit((0 until LoadQueueSize/2).map(i => {input(2*i)})).asUInt
  }
  def getOddBits(input: UInt): UInt = {
    require(input.getWidth == LoadQueueSize)
    VecInit((0 until LoadQueueSize/2).map(i => {input(2*i+1)})).asUInt
  }

  val loadWbSel = Wire(Vec(LoadPipelineWidth, UInt(log2Up(LoadQueueSize).W))) // index selected last cycle
  val loadWbSelV = Wire(Vec(LoadPipelineWidth, Bool())) // index selected in last cycle is valid

  val loadWbSelVec = VecInit((0 until LoadQueueSize).map(i => {
    allocated(i) && !writebacked(i) && datavalid(i)
  })).asUInt() // use uint instead vec to reduce verilog lines
  val evenDeqMask = getEvenBits(deqMask)
  val oddDeqMask = getOddBits(deqMask)
  // generate lastCycleSelect mask 
  val evenSelectMask = Mux(io.ldout(0).fire(), getEvenBits(UIntToOH(loadWbSel(0))), 0.U)
  val oddSelectMask = Mux(io.ldout(1).fire(), getOddBits(UIntToOH(loadWbSel(1))), 0.U)
  // generate real select vec
  val loadEvenSelVec = getEvenBits(loadWbSelVec) & ~evenSelectMask
  val loadOddSelVec = getOddBits(loadWbSelVec) & ~oddSelectMask

  def toVec(a: UInt): Vec[Bool] = {
    VecInit(a.asBools)
  }

  val loadWbSelGen = Wire(Vec(LoadPipelineWidth, UInt(log2Up(LoadQueueSize).W)))
  val loadWbSelVGen = Wire(Vec(LoadPipelineWidth, Bool()))
  loadWbSelGen(0) := Cat(getFirstOne(toVec(loadEvenSelVec), evenDeqMask), 0.U(1.W))
  loadWbSelVGen(0):= loadEvenSelVec.asUInt.orR
  loadWbSelGen(1) := Cat(getFirstOne(toVec(loadOddSelVec), oddDeqMask), 1.U(1.W))
  loadWbSelVGen(1) := loadOddSelVec.asUInt.orR
  
  (0 until LoadPipelineWidth).map(i => {
    loadWbSel(i) := RegNext(loadWbSelGen(i))
    loadWbSelV(i) := RegNext(loadWbSelVGen(i), init = false.B)
    when(io.ldout(i).fire()){
      // Mark them as writebacked, so they will not be selected in the next cycle
      writebacked(loadWbSel(i)) := true.B
    }
  })

  // Stage 1
  // Use indexes generated in cycle 0 to read data
  // writeback data to cdb
  (0 until LoadPipelineWidth).map(i => {
    // data select
    dataModule.io.wb.raddr(i) := loadWbSelGen(i)
    val rdata = dataModule.io.wb.rdata(i).data
    val seluop = uop(loadWbSel(i))
    val func = seluop.ctrl.fuOpType
    val raddr = dataModule.io.wb.rdata(i).paddr
    val rdataSel = LookupTree(raddr(2, 0), List(
      "b000".U -> rdata(63, 0),
      "b001".U -> rdata(63, 8),
      "b010".U -> rdata(63, 16),
      "b011".U -> rdata(63, 24),
      "b100".U -> rdata(63, 32),
      "b101".U -> rdata(63, 40),
      "b110".U -> rdata(63, 48),
      "b111".U -> rdata(63, 56)
    ))
    val rdataPartialLoad = rdataHelper(seluop, rdataSel)

    // writeback missed int/fp load
    //
    // Int load writeback will finish (if not blocked) in one cycle
    io.ldout(i).bits.uop := seluop
    io.ldout(i).bits.uop.lqIdx := loadWbSel(i).asTypeOf(new LqPtr)
    io.ldout(i).bits.data := rdataPartialLoad
    io.ldout(i).bits.redirectValid := false.B
    io.ldout(i).bits.redirect := DontCare
    io.ldout(i).bits.brUpdate := DontCare
    io.ldout(i).bits.debug.isMMIO := debug_mmio(loadWbSel(i))
    io.ldout(i).bits.debug.isPerfCnt := false.B
    io.ldout(i).bits.fflags := DontCare
    io.ldout(i).valid := loadWbSelV(i)

    when(io.ldout(i).fire()) {
      XSInfo("int load miss write to cbd roqidx %d lqidx %d pc 0x%x mmio %x\n",
        io.ldout(i).bits.uop.roqIdx.asUInt,
        io.ldout(i).bits.uop.lqIdx.asUInt,
        io.ldout(i).bits.uop.cf.pc,
        debug_mmio(loadWbSel(i))
      )
    }

  })

  /**
    * Load commits
    *
    * When load commited, mark it as !allocated and move deqPtrExt forward.
    */
  (0 until CommitWidth).map(i => {
    when(commitCount > i.U){
      allocated(deqPtr+i.U) := false.B
    }
  })

  def getFirstOne(mask: Vec[Bool], startMask: UInt) = {
    val length = mask.length
    val highBits = (0 until length).map(i => mask(i) & ~startMask(i))
    val highBitsUint = Cat(highBits.reverse)
    PriorityEncoder(Mux(highBitsUint.orR(), highBitsUint, mask.asUInt))
  }

  def getOldestInTwo(valid: Seq[Bool], uop: Seq[MicroOp]) = {
    assert(valid.length == uop.length)
    assert(valid.length == 2)
    Mux(valid(0) && valid(1),
      Mux(isAfter(uop(0).roqIdx, uop(1).roqIdx), uop(1), uop(0)),
      Mux(valid(0) && !valid(1), uop(0), uop(1)))
  }

  def getAfterMask(valid: Seq[Bool], uop: Seq[MicroOp]) = {
    assert(valid.length == uop.length)
    val length = valid.length
    (0 until length).map(i => {
      (0 until length).map(j => {
        Mux(valid(i) && valid(j),
          isAfter(uop(i).roqIdx, uop(j).roqIdx),
          Mux(!valid(i), true.B, false.B))
      })
    })
  }

  /**
    * Memory violation detection
    *
    * When store writes back, it searches LoadQueue for younger load instructions
    * with the same load physical address. They loaded wrong data and need re-execution.
    *
    * Cycle 0: Store Writeback
    *   Generate match vector for store address with rangeMask(stPtr, enqPtr).
    *   Besides, load instructions in LoadUnit_S1 and S2 are also checked.
    * Cycle 1: Redirect Generation
    *   There're three possible types of violations. Choose the oldest load.
    *   Prepare redirect request according to the detected violation.
    * Cycle 2: Redirect Fire
    *   Fire redirect request (if valid)
    */
  io.load_s1 := DontCare
  def detectRollback(i: Int) = {
    val startIndex = io.storeIn(i).bits.uop.lqIdx.value
    val lqIdxMask = UIntToMask(startIndex, LoadQueueSize)
    val xorMask = lqIdxMask ^ enqMask
    val sameFlag = io.storeIn(i).bits.uop.lqIdx.flag === enqPtrExt(0).flag
    val toEnqPtrMask = Mux(sameFlag, xorMask, ~xorMask)

    // check if load already in lq needs to be rolledback
    dataModule.io.violation(i).paddr := io.storeIn(i).bits.paddr
    dataModule.io.violation(i).mask := io.storeIn(i).bits.mask
    val addrMaskMatch = RegNext(dataModule.io.violation(i).violationMask)
    val entryNeedCheck = RegNext(VecInit((0 until LoadQueueSize).map(j => {
      allocated(j) && toEnqPtrMask(j) && (datavalid(j) || miss(j))
    })))
    val lqViolationVec = VecInit((0 until LoadQueueSize).map(j => {
      addrMaskMatch(j) && entryNeedCheck(j)
    }))
    val lqViolation = lqViolationVec.asUInt().orR()
    val lqViolationIndex = getFirstOne(lqViolationVec, RegNext(lqIdxMask))
    val lqViolationUop = uop(lqViolationIndex)
    // lqViolationUop.lqIdx.flag := deqMask(lqViolationIndex) ^ deqPtrExt.flag
    // lqViolationUop.lqIdx.value := lqViolationIndex
    XSDebug(lqViolation, p"${Binary(Cat(lqViolationVec))}, $startIndex, $lqViolationIndex\n")

    // when l/s writeback to roq together, check if rollback is needed
    val wbViolationVec = RegNext(VecInit((0 until LoadPipelineWidth).map(j => {
      io.loadIn(j).valid &&
        isAfter(io.loadIn(j).bits.uop.roqIdx, io.storeIn(i).bits.uop.roqIdx) &&
        io.storeIn(i).bits.paddr(PAddrBits - 1, 3) === io.loadIn(j).bits.paddr(PAddrBits - 1, 3) &&
        (io.storeIn(i).bits.mask & io.loadIn(j).bits.mask).orR
    })))
    val wbViolation = wbViolationVec.asUInt().orR()
    val wbViolationUop = getOldestInTwo(wbViolationVec, RegNext(VecInit(io.loadIn.map(_.bits.uop))))
    XSDebug(wbViolation, p"${Binary(Cat(wbViolationVec))}, $wbViolationUop\n")

    // check if rollback is needed for load in l1
    val l1ViolationVec = RegNext(VecInit((0 until LoadPipelineWidth).map(j => {
      io.load_s1(j).valid && // L1 valid
        isAfter(io.load_s1(j).uop.roqIdx, io.storeIn(i).bits.uop.roqIdx) &&
        io.storeIn(i).bits.paddr(PAddrBits - 1, 3) === io.load_s1(j).paddr(PAddrBits - 1, 3) &&
        (io.storeIn(i).bits.mask & io.load_s1(j).mask).orR
    })))
    val l1Violation = l1ViolationVec.asUInt().orR()
    val l1ViolationUop = getOldestInTwo(l1ViolationVec, RegNext(VecInit(io.load_s1.map(_.uop))))
    XSDebug(l1Violation, p"${Binary(Cat(l1ViolationVec))}, $l1ViolationUop\n")

    val rollbackValidVec = Seq(lqViolation, wbViolation, l1Violation)
    val rollbackUopVec = Seq(lqViolationUop, wbViolationUop, l1ViolationUop)

    val mask = getAfterMask(rollbackValidVec, rollbackUopVec)
    val oneAfterZero = mask(1)(0)
    val rollbackUop = Mux(oneAfterZero && mask(2)(0),
      rollbackUopVec(0),
      Mux(!oneAfterZero && mask(2)(1), rollbackUopVec(1), rollbackUopVec(2)))

    XSDebug(
      l1Violation,
      "need rollback (l4 load) pc %x roqidx %d target %x\n",
      io.storeIn(i).bits.uop.cf.pc, io.storeIn(i).bits.uop.roqIdx.asUInt, l1ViolationUop.roqIdx.asUInt
    )
    XSDebug(
      lqViolation,
      "need rollback (ld wb before store) pc %x roqidx %d target %x\n",
      io.storeIn(i).bits.uop.cf.pc, io.storeIn(i).bits.uop.roqIdx.asUInt, lqViolationUop.roqIdx.asUInt
    )
    XSDebug(
      wbViolation,
      "need rollback (ld/st wb together) pc %x roqidx %d target %x\n",
      io.storeIn(i).bits.uop.cf.pc, io.storeIn(i).bits.uop.roqIdx.asUInt, wbViolationUop.roqIdx.asUInt
    )

    (RegNext(io.storeIn(i).valid) && Cat(rollbackValidVec).orR, rollbackUop)
  }

  // rollback check
  val rollback = Wire(Vec(StorePipelineWidth, Valid(new MicroOp)))
  for (i <- 0 until StorePipelineWidth) {
    val detectedRollback = detectRollback(i)
    rollback(i).valid := detectedRollback._1
    rollback(i).bits := detectedRollback._2
  }

  def rollbackSel(a: Valid[MicroOp], b: Valid[MicroOp]): ValidIO[MicroOp] = {
    Mux(
      a.valid,
      Mux(
        b.valid,
        Mux(isAfter(a.bits.roqIdx, b.bits.roqIdx), b, a), // a,b both valid, sel oldest
        a // sel a
      ),
      b // sel b
    )
  }

  val rollbackSelected = ParallelOperation(rollback, rollbackSel)
  val lastCycleRedirect = RegNext(io.brqRedirect)
  val lastCycleFlush = RegNext(io.flush)

  // S2: select rollback and generate rollback request 
  // Note that we use roqIdx - 1.U to flush the load instruction itself.
  // Thus, here if last cycle's roqIdx equals to this cycle's roqIdx, it still triggers the redirect.
  val rollbackGen = Wire(Valid(new Redirect))
  val rollbackReg = Reg(Valid(new Redirect))
  rollbackGen.valid := rollbackSelected.valid &&
    (!lastCycleRedirect.valid || !isAfter(rollbackSelected.bits.roqIdx, lastCycleRedirect.bits.roqIdx)) &&
    !lastCycleFlush

  rollbackGen.bits.roqIdx := rollbackSelected.bits.roqIdx
  rollbackGen.bits.level := RedirectLevel.flush
  rollbackGen.bits.interrupt := DontCare
  rollbackGen.bits.pc := DontCare
  rollbackGen.bits.target := rollbackSelected.bits.cf.pc
  rollbackGen.bits.brTag := rollbackSelected.bits.brTag

  rollbackReg := rollbackGen

  // S3: fire rollback request
  io.rollback := rollbackReg
  io.rollback.valid := rollbackReg.valid && 
    (!lastCycleRedirect.valid || !isAfter(rollbackReg.bits.roqIdx, lastCycleRedirect.bits.roqIdx)) &&
    !lastCycleFlush

  when(io.rollback.valid) {
    XSDebug("Mem rollback: pc %x roqidx %d\n", io.rollback.bits.pc, io.rollback.bits.roqIdx.asUInt)
  }

  /**
    * Memory mapped IO / other uncached operations
    *
    * States:
    * (1) writeback from store units: mark as pending
    * (2) when they reach ROB's head, they can be sent to uncache channel
    * (3) response from uncache channel: mark as datavalid
    * (4) writeback to ROB (and other units): mark as writebacked
    * (5) ROB commits the instruction: same as normal instructions
    */
  //(2) when they reach ROB's head, they can be sent to uncache channel
  val s_idle :: s_req :: s_resp :: s_wait :: Nil = Enum(4)
  val uncacheState = RegInit(s_idle)
  switch(uncacheState) {
    is(s_idle) {
      when(io.roq.pendingld && pending(deqPtr) && allocated(deqPtr)) {
        uncacheState := s_req
      }
    }
    is(s_req) {
      when(io.uncache.req.fire()) {
        uncacheState := s_resp
      }
    }
    is(s_resp) {
      when(io.uncache.resp.fire()) {
        uncacheState := s_wait
      }
    }
    is(s_wait) {
      when(io.roq.commit) {
        uncacheState := s_idle // ready for next mmio
      }
    }
  }
  io.uncache.req.valid := uncacheState === s_req

  dataModule.io.uncache.raddr := deqPtrExtNext.value

  io.uncache.req.bits.cmd  := MemoryOpConstants.M_XRD
  io.uncache.req.bits.addr := dataModule.io.uncache.rdata.paddr
  io.uncache.req.bits.data := dataModule.io.uncache.rdata.data
  io.uncache.req.bits.mask := dataModule.io.uncache.rdata.mask

  io.uncache.req.bits.meta.id       := DontCare
  io.uncache.req.bits.meta.vaddr    := DontCare
  io.uncache.req.bits.meta.paddr    := dataModule.io.uncache.rdata.paddr
  io.uncache.req.bits.meta.uop      := uop(deqPtr)
  io.uncache.req.bits.meta.mmio     := true.B
  io.uncache.req.bits.meta.tlb_miss := false.B
  io.uncache.req.bits.meta.mask     := dataModule.io.uncache.rdata.mask
  io.uncache.req.bits.meta.replay   := false.B

  io.uncache.resp.ready := true.B

  when (io.uncache.req.fire()) {
    pending(deqPtr) := false.B

    XSDebug("uncache req: pc %x addr %x data %x op %x mask %x\n",
      uop(deqPtr).cf.pc,
      io.uncache.req.bits.addr,
      io.uncache.req.bits.data,
      io.uncache.req.bits.cmd,
      io.uncache.req.bits.mask
    )
  }

  // (3) response from uncache channel: mark as datavalid
  dataModule.io.uncache.wen := false.B
  when(io.uncache.resp.fire()){
    datavalid(deqPtr) := true.B
    dataModule.io.uncacheWrite(deqPtr, io.uncache.resp.bits.data(XLEN-1, 0))
    dataModule.io.uncache.wen := true.B

    XSDebug("uncache resp: data %x\n", io.dcache.bits.data)
  }

  // Read vaddr for mem exception
  vaddrModule.io.raddr(0) := deqPtr + commitCount
  io.exceptionAddr.vaddr := vaddrModule.io.rdata(0)

  // misprediction recovery / exception redirect
  // invalidate lq term using robIdx
  val needCancel = Wire(Vec(LoadQueueSize, Bool()))
  for (i <- 0 until LoadQueueSize) {
<<<<<<< HEAD
    needCancel(i) := uop(i).roqIdx.needFlush(io.brqRedirect, io.flush) && allocated(i) && !commited(i)
=======
    needCancel(i) := uop(i).roqIdx.needFlush(io.brqRedirect) && allocated(i)
>>>>>>> ce094a6c
    when (needCancel(i)) {
        allocated(i) := false.B
    }
  }

  /**
    * update pointers
    */
  val lastCycleCancelCount = PopCount(RegNext(needCancel))
  // when io.brqRedirect.valid, we don't allow eneuque even though it may fire.
  val enqNumber = Mux(io.enq.canAccept && io.enq.sqCanAccept && !(io.brqRedirect.valid || io.flush), PopCount(io.enq.req.map(_.valid)), 0.U)
  when (lastCycleRedirect.valid || lastCycleFlush) {
    // we recover the pointers in the next cycle after redirect
    enqPtrExt := VecInit(enqPtrExt.map(_ - lastCycleCancelCount))
  }.otherwise {
    enqPtrExt := VecInit(enqPtrExt.map(_ + enqNumber))
  }

  deqPtrExtNext := deqPtrExt + commitCount
  deqPtrExt := deqPtrExtNext

  val lastLastCycleRedirect = RegNext(lastCycleRedirect.valid)
<<<<<<< HEAD
  val trueValidCounter = distanceBetween(enqPtrExt(0), deqPtrExt)
  validCounter := Mux(lastLastCycleRedirect,
    trueValidCounter,
    validCounter + enqNumber - commitCount
  )

  allowEnqueue := Mux(io.brqRedirect.valid || io.flush,
    false.B,
    Mux(lastLastCycleRedirect,
      trueValidCounter <= (LoadQueueSize - RenameWidth).U,
      validCounter + enqNumber <= (LoadQueueSize - RenameWidth).U
    )
  )
=======
  val validCount = distanceBetween(enqPtrExt(0), deqPtrExt)

  allowEnqueue := validCount + enqNumber <= (LoadQueueSize - RenameWidth).U
>>>>>>> ce094a6c

  // debug info
  XSDebug("enqPtrExt %d:%d deqPtrExt %d:%d\n", enqPtrExt(0).flag, enqPtr, deqPtrExt.flag, deqPtr)

  def PrintFlag(flag: Bool, name: String): Unit = {
    when(flag) {
      XSDebug(false, true.B, name)
    }.otherwise {
      XSDebug(false, true.B, " ")
    }
  }

  for (i <- 0 until LoadQueueSize) {
    if (i % 4 == 0) XSDebug("")
    XSDebug(false, true.B, "%x [%x] ", uop(i).cf.pc, dataModule.io.debug(i).paddr)
    PrintFlag(allocated(i), "a")
    PrintFlag(allocated(i) && datavalid(i), "v")
    PrintFlag(allocated(i) && writebacked(i), "w")
    PrintFlag(allocated(i) && miss(i), "m")
    // PrintFlag(allocated(i) && listening(i), "l")
    PrintFlag(allocated(i) && pending(i), "p")
    XSDebug(false, true.B, " ")
    if (i % 4 == 3 || i == LoadQueueSize - 1) XSDebug(false, true.B, "\n")
  }

}<|MERGE_RESOLUTION|>--- conflicted
+++ resolved
@@ -576,11 +576,7 @@
   // invalidate lq term using robIdx
   val needCancel = Wire(Vec(LoadQueueSize, Bool()))
   for (i <- 0 until LoadQueueSize) {
-<<<<<<< HEAD
-    needCancel(i) := uop(i).roqIdx.needFlush(io.brqRedirect, io.flush) && allocated(i) && !commited(i)
-=======
-    needCancel(i) := uop(i).roqIdx.needFlush(io.brqRedirect) && allocated(i)
->>>>>>> ce094a6c
+    needCancel(i) := uop(i).roqIdx.needFlush(io.brqRedirect, io.flush) && allocated(i)
     when (needCancel(i)) {
         allocated(i) := false.B
     }
@@ -602,26 +598,9 @@
   deqPtrExtNext := deqPtrExt + commitCount
   deqPtrExt := deqPtrExtNext
 
-  val lastLastCycleRedirect = RegNext(lastCycleRedirect.valid)
-<<<<<<< HEAD
-  val trueValidCounter = distanceBetween(enqPtrExt(0), deqPtrExt)
-  validCounter := Mux(lastLastCycleRedirect,
-    trueValidCounter,
-    validCounter + enqNumber - commitCount
-  )
-
-  allowEnqueue := Mux(io.brqRedirect.valid || io.flush,
-    false.B,
-    Mux(lastLastCycleRedirect,
-      trueValidCounter <= (LoadQueueSize - RenameWidth).U,
-      validCounter + enqNumber <= (LoadQueueSize - RenameWidth).U
-    )
-  )
-=======
   val validCount = distanceBetween(enqPtrExt(0), deqPtrExt)
 
   allowEnqueue := validCount + enqNumber <= (LoadQueueSize - RenameWidth).U
->>>>>>> ce094a6c
 
   // debug info
   XSDebug("enqPtrExt %d:%d deqPtrExt %d:%d\n", enqPtrExt(0).flag, enqPtr, deqPtrExt.flag, deqPtr)
