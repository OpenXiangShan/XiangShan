/***************************************************************************************
* Copyright (c) 2020-2021 Institute of Computing Technology, Chinese Academy of Sciences
* Copyright (c) 2020-2021 Peng Cheng Laboratory
*
* XiangShan is licensed under Mulan PSL v2.
* You can use this software according to the terms and conditions of the Mulan PSL v2.
* You may obtain a copy of Mulan PSL v2 at:
*          http://license.coscl.org.cn/MulanPSL2
*
* THIS SOFTWARE IS PROVIDED ON AN "AS IS" BASIS, WITHOUT WARRANTIES OF ANY KIND,
* EITHER EXPRESS OR IMPLIED, INCLUDING BUT NOT LIMITED TO NON-INFRINGEMENT,
* MERCHANTABILITY OR FIT FOR A PARTICULAR PURPOSE.
*
* See the Mulan PSL v2 for more details.
***************************************************************************************/

package xiangshan.mem

import chipsalliance.rocketchip.config.Parameters
import chisel3._
import chisel3.util._
import utils._
import utility._
import xiangshan._
import xiangshan.cache._
import xiangshan.cache.{DCacheWordIO, DCacheLineIO, MemoryOpConstants}
import xiangshan.cache.mmu.{TlbRequestIO}
import xiangshan.mem._
import xiangshan.backend.rob.RobLsqIO

class ExceptionAddrIO(implicit p: Parameters) extends XSBundle {
  val isStore = Input(Bool())
  val vaddr = Output(UInt(VAddrBits.W))
}

class FwdEntry extends Bundle {
  val validFast = Bool() // validFast is generated the same cycle with query
  val valid = Bool() // valid is generated 1 cycle after query request
  val data = UInt(8.W) // data is generated 1 cycle after query request
}

// inflight miss block reqs
class InflightBlockInfo(implicit p: Parameters) extends XSBundle {
  val block_addr = UInt(PAddrBits.W)
  val valid = Bool()
}

class LsqEnqIO(implicit p: Parameters) extends XSBundle {
  val canAccept = Output(Bool())
  val needAlloc = Vec(exuParameters.LsExuCnt, Input(UInt(2.W)))
  val req = Vec(exuParameters.LsExuCnt, Flipped(ValidIO(new MicroOp)))
  val resp = Vec(exuParameters.LsExuCnt, Output(new LSIdx))
}

// Load / Store Queue Wrapper for XiangShan Out of Order LSU
class LsqWrapper(implicit p: Parameters) extends XSModule with HasDCacheParameters with HasPerfEvents {
  val io = IO(new Bundle() {
    val hartId = Input(UInt(8.W))
    val brqRedirect = Flipped(ValidIO(new Redirect))
<<<<<<< HEAD
    val loadPaddrIn = Vec(LoadPipelineWidth, Flipped(Valid(new LqPaddrWriteBundle)))
    val loadVaddrIn = Vec(LoadPipelineWidth, Flipped(Valid(new LqVaddrWriteBundle)))
    val replayFast = Vec(LoadPipelineWidth, Flipped(new LoadToLsqFastIO))
    val replaySlow = Vec(LoadPipelineWidth, Flipped(new LoadToLsqSlowIO))
    val loadOut = Vec(LoadPipelineWidth, Decoupled(new LsPipelineBundle))
    val loadIn = Vec(LoadPipelineWidth, Flipped(Valid(new LqWriteBundle)))
    val storeIn = Vec(StorePipelineWidth, Flipped(Valid(new LsPipelineBundle)))
    val storeInRe = Vec(StorePipelineWidth, Input(new LsPipelineBundle()))
    val storeDataIn = Vec(StorePipelineWidth, Flipped(Valid(new ExuOutput))) // store data, send to sq from rs
    val storeMaskIn = Vec(StorePipelineWidth, Flipped(Valid(new StoreMaskBundle))) // store mask, send to sq from rs
    val s2_load_data_forwarded = Vec(LoadPipelineWidth, Input(Bool()))
    val s3_delayed_load_error = Vec(LoadPipelineWidth, Input(Bool()))
    val s2_dcache_require_replay = Vec(LoadPipelineWidth, Input(Bool()))
    val s3_replay_from_fetch = Vec(LoadPipelineWidth, Input(Bool()))
    val sbuffer = Vec(EnsbufferWidth, Decoupled(new DCacheWordReqWithVaddrAndPfFlag))
    val ldout = Vec(LoadPipelineWidth, DecoupledIO(new ExuOutput)) // writeback int load
=======
    val enq = new LsqEnqIO
    val ldu = new Bundle() {
        val storeLoadViolationQuery = Vec(LoadPipelineWidth, Flipped(new LoadViolationQueryIO)) // from load_s2
        val loadLoadViolationQuery = Vec(LoadPipelineWidth, Flipped(new LoadViolationQueryIO)) // from load_s2
        val loadIn = Vec(StorePipelineWidth, Flipped(Decoupled(new LqWriteBundle))) // from load_s3
    }
    val sta = new Bundle() {
      val storeMaskIn = Vec(StorePipelineWidth, Flipped(Valid(new StoreMaskBundle))) // from store_s0, store mask, send to sq from rs
      val storeAddrIn = Vec(StorePipelineWidth, Flipped(Valid(new LsPipelineBundle))) // from store_s1
      val storeAddrInRe = Vec(StorePipelineWidth, Input(new LsPipelineBundle())) // from store_s2
    }
    val std = new Bundle() {
      val storeDataIn = Vec(StorePipelineWidth, Flipped(Valid(new ExuOutput))) // from store_s0, store data, send to sq from rs
    }
    val loadOut = Vec(LoadPipelineWidth, DecoupledIO(new ExuOutput))
>>>>>>> 8a610956
    val ldRawDataOut = Vec(LoadPipelineWidth, Output(new LoadDataFromLQBundle))
    val replay = Vec(LoadPipelineWidth, Decoupled(new LsPipelineBundle)) 
    val sbuffer = Vec(EnsbufferWidth, Decoupled(new DCacheWordReqWithVaddr)) 
    val forward = Vec(LoadPipelineWidth, Flipped(new PipeLoadForwardQueryIO))
    val rob = Flipped(new RobLsqIO)
    val rollback = Output(Valid(new Redirect))
    val release = Flipped(Valid(new Release))
    val refill = Flipped(Valid(new Refill))
    val uncacheOutstanding = Input(Bool())
    val uncache = new UncacheWordIO
    val mmioStout = DecoupledIO(new ExuOutput) // writeback uncached store
    val sqEmpty = Output(Bool())
    val lqReplayFull = Output(Bool())
    val sqFull = Output(Bool())
    val lqFull = Output(Bool())
    val sqCancelCnt = Output(UInt(log2Up(StoreQueueSize+1).W))
    val lqCancelCnt = Output(UInt(log2Up(VirtualLoadQueueSize+1).W))
    val lqDeq = Output(UInt(log2Up(CommitWidth + 1).W))
    val sqDeq = Output(UInt(log2Ceil(EnsbufferWidth + 1).W))
<<<<<<< HEAD
    val sqCanAccept = Output(Bool())
    val trigger = Vec(LoadPipelineWidth, new LqTriggerIO)
    val lqEmpty = Output(Bool())
=======
    val lqCanAccept = Output(Bool())
    val sqCanAccept = Output(Bool())
    val exceptionAddr = new ExceptionAddrIO
    val trigger = Vec(LoadPipelineWidth, new LqTriggerIO)
    val issuePtrExt = Output(new SqPtr)
    val l2Hint = Input(Valid(new L2ToL1Hint()))
>>>>>>> 8a610956
  })

  val loadQueue = Module(new LoadQueue)
  val storeQueue = Module(new StoreQueue)

  storeQueue.io.hartId := io.hartId
  storeQueue.io.uncacheOutstanding := io.uncacheOutstanding
  

  dontTouch(loadQueue.io.tlbReplayDelayCycleCtrl)
  val tlbReplayDelayCycleCtrl = WireInit(VecInit(Seq(14.U(ReSelectLen.W), 0.U(ReSelectLen.W), 125.U(ReSelectLen.W), 0.U(ReSelectLen.W))))
  loadQueue.io.tlbReplayDelayCycleCtrl := tlbReplayDelayCycleCtrl

  // io.enq logic
  // LSQ: send out canAccept when both load queue and store queue are ready
  // Dispatch: send instructions to LSQ only when they are ready
  io.enq.canAccept := loadQueue.io.enq.canAccept && storeQueue.io.enq.canAccept
<<<<<<< HEAD
=======
  io.lqCanAccept := loadQueue.io.enq.canAccept
>>>>>>> 8a610956
  io.sqCanAccept := storeQueue.io.enq.canAccept
  loadQueue.io.enq.sqCanAccept := storeQueue.io.enq.canAccept
  storeQueue.io.enq.lqCanAccept := loadQueue.io.enq.canAccept
  for (i <- io.enq.req.indices) {
    loadQueue.io.enq.needAlloc(i)      := io.enq.needAlloc(i)(0)
    loadQueue.io.enq.req(i).valid      := io.enq.needAlloc(i)(0) && io.enq.req(i).valid
    loadQueue.io.enq.req(i).bits       := io.enq.req(i).bits
    loadQueue.io.enq.req(i).bits.sqIdx := storeQueue.io.enq.resp(i)

    storeQueue.io.enq.needAlloc(i)      := io.enq.needAlloc(i)(1)
    storeQueue.io.enq.req(i).valid      := io.enq.needAlloc(i)(1) && io.enq.req(i).valid
    storeQueue.io.enq.req(i).bits       := io.enq.req(i).bits
    storeQueue.io.enq.req(i).bits       := io.enq.req(i).bits
    storeQueue.io.enq.req(i).bits.lqIdx := loadQueue.io.enq.resp(i)

    io.enq.resp(i).lqIdx := loadQueue.io.enq.resp(i)
    io.enq.resp(i).sqIdx := storeQueue.io.enq.resp(i)
  }

<<<<<<< HEAD
  // load queue wiring
  loadQueue.io.brqRedirect <> io.brqRedirect
  loadQueue.io.loadPaddrIn <> io.loadPaddrIn
  loadQueue.io.loadOut <> io.loadOut
  loadQueue.io.loadVaddrIn <> io.loadVaddrIn
  loadQueue.io.replayFast <> io.replayFast
  loadQueue.io.replaySlow <> io.replaySlow
  loadQueue.io.loadIn <> io.loadIn
  loadQueue.io.storeIn <> io.storeIn
  loadQueue.io.s2_load_data_forwarded <> io.s2_load_data_forwarded
  loadQueue.io.s3_delayed_load_error <> io.s3_delayed_load_error
  loadQueue.io.s2_dcache_require_replay <> io.s2_dcache_require_replay
  loadQueue.io.s3_replay_from_fetch <> io.s3_replay_from_fetch
  loadQueue.io.ldout <> io.ldout
  loadQueue.io.ldRawDataOut <> io.ldRawDataOut
  loadQueue.io.rob <> io.rob
  loadQueue.io.rollback <> io.rollback
  loadQueue.io.refill <> io.refill
  loadQueue.io.release <> io.release
  loadQueue.io.trigger <> io.trigger
  loadQueue.io.exceptionAddr.isStore := DontCare
  loadQueue.io.lqCancelCnt <> io.lqCancelCnt
  io.lqEmpty := loadQueue.io.lqEmpty

=======
>>>>>>> 8a610956
  // store queue wiring
  storeQueue.io.brqRedirect <> io.brqRedirect
  storeQueue.io.storeAddrIn <> io.sta.storeAddrIn // from store_s1
  storeQueue.io.storeAddrInRe <> io.sta.storeAddrInRe // from store_s2
  storeQueue.io.storeDataIn <> io.std.storeDataIn // from store_s0
  storeQueue.io.storeMaskIn <> io.sta.storeMaskIn // from store_s0
  storeQueue.io.sbuffer <> io.sbuffer
  storeQueue.io.mmioStout <> io.mmioStout
  storeQueue.io.rob <> io.rob
  storeQueue.io.exceptionAddr.isStore := DontCare
  storeQueue.io.sqCancelCnt <> io.sqCancelCnt
  storeQueue.io.sqDeq <> io.sqDeq
  storeQueue.io.sqEmpty <> io.sqEmpty
  storeQueue.io.sqFull <> io.sqFull
  storeQueue.io.forward <> io.forward // overlap forwardMask & forwardData, DO NOT CHANGE SEQUENCE

  /* <------- DANGEROUS: Don't change sequence here ! -------> */

  //  load queue wiring
  loadQueue.io.redirect <> io.brqRedirect
  loadQueue.io.ldu <> io.ldu
  loadQueue.io.loadOut <> io.loadOut
  loadQueue.io.ldRawDataOut <> io.ldRawDataOut
  loadQueue.io.rob <> io.rob
  loadQueue.io.rollback <> io.rollback
  loadQueue.io.replay <> io.replay
  loadQueue.io.refill <> io.refill
  loadQueue.io.release <> io.release
  loadQueue.io.trigger <> io.trigger
  loadQueue.io.exceptionAddr.isStore := DontCare
  loadQueue.io.lqCancelCnt <> io.lqCancelCnt 
  loadQueue.io.sq.stAddrReadySqPtr <> storeQueue.io.stAddrReadySqPtr
  loadQueue.io.sq.stAddrReadyVec <> storeQueue.io.stAddrReadyVec
  loadQueue.io.sq.stDataReadySqPtr <> storeQueue.io.stDataReadySqPtr
  loadQueue.io.sq.stDataReadyVec <> storeQueue.io.stDataReadyVec
  loadQueue.io.sq.stIssuePtr <> storeQueue.io.stIssuePtr
  loadQueue.io.sq.sqEmpty <> storeQueue.io.sqEmpty
  loadQueue.io.sta.storeAddrIn <> io.sta.storeAddrIn // store_s1
  loadQueue.io.std.storeDataIn <> io.std.storeDataIn // store_s0
  loadQueue.io.lqFull <> io.lqFull
  loadQueue.io.lqReplayFull <> io.lqReplayFull
  loadQueue.io.lqDeq <> io.lqDeq
  loadQueue.io.l2Hint.valid := io.l2Hint.valid
  loadQueue.io.l2Hint.bits.sourceId := io.l2Hint.bits.sourceId

  // rob commits for lsq is delayed for two cycles, which causes the delayed update for deqPtr in lq/sq
  // s0: commit
  // s1:               exception find
  // s2:               exception triggered
  // s3: ptr updated & new address
  // address will be used at the next cycle after exception is triggered
  io.exceptionAddr.vaddr := Mux(RegNext(io.exceptionAddr.isStore), storeQueue.io.exceptionAddr.vaddr, loadQueue.io.exceptionAddr.vaddr)
  io.issuePtrExt := storeQueue.io.stAddrReadySqPtr

  // naive uncache arbiter
  val s_idle :: s_load :: s_store :: Nil = Enum(3)
  val pendingstate = RegInit(s_idle)

  switch(pendingstate){
    is(s_idle){
      when(io.uncache.req.fire() && !io.uncacheOutstanding){
        pendingstate := Mux(loadQueue.io.uncache.req.valid, s_load, 
                          Mux(io.uncacheOutstanding, s_idle, s_store))
      }
    }
    is(s_load){
      when(io.uncache.resp.fire()){
        pendingstate := s_idle
      }
    }
    is(s_store){
      when(io.uncache.resp.fire()){
        pendingstate := s_idle
      }
    }
  }

  loadQueue.io.uncache := DontCare
  storeQueue.io.uncache := DontCare
  loadQueue.io.uncache.resp.valid := false.B
  storeQueue.io.uncache.resp.valid := false.B
  when(loadQueue.io.uncache.req.valid){
    io.uncache.req <> loadQueue.io.uncache.req
  }.otherwise{
    io.uncache.req <> storeQueue.io.uncache.req
  }
  when (io.uncacheOutstanding) {
    io.uncache.resp <> loadQueue.io.uncache.resp  
  } .otherwise {
    when(pendingstate === s_load){
      io.uncache.resp <> loadQueue.io.uncache.resp
    }.otherwise{
      io.uncache.resp <> storeQueue.io.uncache.resp
    }
  }
  

  assert(!(loadQueue.io.uncache.req.valid && storeQueue.io.uncache.req.valid))
  assert(!(loadQueue.io.uncache.resp.valid && storeQueue.io.uncache.resp.valid))
  when (!io.uncacheOutstanding) {
    assert(!((loadQueue.io.uncache.resp.valid || storeQueue.io.uncache.resp.valid) && pendingstate === s_idle))
  }


  val perfEvents = Seq(loadQueue, storeQueue).flatMap(_.getPerfEvents)
  generatePerfEvent()
}

class LsqEnqCtrl(implicit p: Parameters) extends XSModule {
  val io = IO(new Bundle {
    val redirect = Flipped(ValidIO(new Redirect))
    // to dispatch
    val enq = new LsqEnqIO
    // from `memBlock.io.lqDeq
    val lcommit = Input(UInt(log2Up(CommitWidth + 1).W))
    // from `memBlock.io.sqDeq`
    val scommit = Input(UInt(log2Ceil(EnsbufferWidth + 1).W))
    // from/tp lsq
    val lqCancelCnt = Input(UInt(log2Up(VirtualLoadQueueSize + 1).W))
    val sqCancelCnt = Input(UInt(log2Up(StoreQueueSize + 1).W))
    val enqLsq = Flipped(new LsqEnqIO)
  })

  val lqPtr = RegInit(0.U.asTypeOf(new LqPtr))
  val sqPtr = RegInit(0.U.asTypeOf(new SqPtr))
  val lqCounter = RegInit(VirtualLoadQueueSize.U(log2Up(VirtualLoadQueueSize + 1).W))
  val sqCounter = RegInit(StoreQueueSize.U(log2Up(StoreQueueSize + 1).W))
  val canAccept = RegInit(false.B)

  val loadEnqNumber = PopCount(io.enq.req.zip(io.enq.needAlloc).map(x => x._1.valid && x._2(0)))
  val storeEnqNumber = PopCount(io.enq.req.zip(io.enq.needAlloc).map(x => x._1.valid && x._2(1)))

  // How to update ptr and counter:
  // (1) by default, updated according to enq/commit
  // (2) when redirect and dispatch queue is empty, update according to lsq
  val t1_redirect = RegNext(io.redirect.valid)
  val t2_redirect = RegNext(t1_redirect)
  val t2_update = t2_redirect && !VecInit(io.enq.needAlloc.map(_.orR)).asUInt.orR
  val t3_update = RegNext(t2_update)
  val t3_lqCancelCnt = RegNext(io.lqCancelCnt)
  val t3_sqCancelCnt = RegNext(io.sqCancelCnt)
  when (t3_update) {
    lqPtr := lqPtr - t3_lqCancelCnt
    lqCounter := lqCounter + io.lcommit + t3_lqCancelCnt
    sqPtr := sqPtr - t3_sqCancelCnt
    sqCounter := sqCounter + io.scommit + t3_sqCancelCnt
  }.elsewhen (!io.redirect.valid && io.enq.canAccept) {
    lqPtr := lqPtr + loadEnqNumber
    lqCounter := lqCounter + io.lcommit - loadEnqNumber
    sqPtr := sqPtr + storeEnqNumber
    sqCounter := sqCounter + io.scommit - storeEnqNumber
  }.otherwise {
    lqCounter := lqCounter + io.lcommit
    sqCounter := sqCounter + io.scommit
  }


  val maxAllocate = Seq(exuParameters.LduCnt, exuParameters.StuCnt).max
  val ldCanAccept = lqCounter >= loadEnqNumber +& maxAllocate.U
  val sqCanAccept = sqCounter >= storeEnqNumber +& maxAllocate.U
  // It is possible that t3_update and enq are true at the same clock cycle.
  // For example, if redirect.valid lasts more than one clock cycle,
  // after the last redirect, new instructions may enter but previously redirect
  // has not been resolved (updated according to the cancel count from LSQ).
  // To solve the issue easily, we block enqueue when t3_update, which is RegNext(t2_update).
  io.enq.canAccept := RegNext(ldCanAccept && sqCanAccept && !t2_update)
  val lqOffset = Wire(Vec(io.enq.resp.length, UInt(log2Up(maxAllocate + 1).W)))
  val sqOffset = Wire(Vec(io.enq.resp.length, UInt(log2Up(maxAllocate + 1).W)))
  for ((resp, i) <- io.enq.resp.zipWithIndex) {
    lqOffset(i) := PopCount(io.enq.needAlloc.take(i).map(a => a(0)))
    resp.lqIdx := lqPtr + lqOffset(i)
    sqOffset(i) := PopCount(io.enq.needAlloc.take(i).map(a => a(1)))
    resp.sqIdx := sqPtr + sqOffset(i)
  }

  io.enqLsq.needAlloc := RegNext(io.enq.needAlloc)
  io.enqLsq.req.zip(io.enq.req).zip(io.enq.resp).foreach{ case ((toLsq, enq), resp) =>
    val do_enq = enq.valid && !io.redirect.valid && io.enq.canAccept
    toLsq.valid := RegNext(do_enq)
    toLsq.bits := RegEnable(enq.bits, do_enq)
    toLsq.bits.lqIdx := RegEnable(resp.lqIdx, do_enq)
    toLsq.bits.sqIdx := RegEnable(resp.sqIdx, do_enq)
  }

}<|MERGE_RESOLUTION|>--- conflicted
+++ resolved
@@ -57,24 +57,6 @@
   val io = IO(new Bundle() {
     val hartId = Input(UInt(8.W))
     val brqRedirect = Flipped(ValidIO(new Redirect))
-<<<<<<< HEAD
-    val loadPaddrIn = Vec(LoadPipelineWidth, Flipped(Valid(new LqPaddrWriteBundle)))
-    val loadVaddrIn = Vec(LoadPipelineWidth, Flipped(Valid(new LqVaddrWriteBundle)))
-    val replayFast = Vec(LoadPipelineWidth, Flipped(new LoadToLsqFastIO))
-    val replaySlow = Vec(LoadPipelineWidth, Flipped(new LoadToLsqSlowIO))
-    val loadOut = Vec(LoadPipelineWidth, Decoupled(new LsPipelineBundle))
-    val loadIn = Vec(LoadPipelineWidth, Flipped(Valid(new LqWriteBundle)))
-    val storeIn = Vec(StorePipelineWidth, Flipped(Valid(new LsPipelineBundle)))
-    val storeInRe = Vec(StorePipelineWidth, Input(new LsPipelineBundle()))
-    val storeDataIn = Vec(StorePipelineWidth, Flipped(Valid(new ExuOutput))) // store data, send to sq from rs
-    val storeMaskIn = Vec(StorePipelineWidth, Flipped(Valid(new StoreMaskBundle))) // store mask, send to sq from rs
-    val s2_load_data_forwarded = Vec(LoadPipelineWidth, Input(Bool()))
-    val s3_delayed_load_error = Vec(LoadPipelineWidth, Input(Bool()))
-    val s2_dcache_require_replay = Vec(LoadPipelineWidth, Input(Bool()))
-    val s3_replay_from_fetch = Vec(LoadPipelineWidth, Input(Bool()))
-    val sbuffer = Vec(EnsbufferWidth, Decoupled(new DCacheWordReqWithVaddrAndPfFlag))
-    val ldout = Vec(LoadPipelineWidth, DecoupledIO(new ExuOutput)) // writeback int load
-=======
     val enq = new LsqEnqIO
     val ldu = new Bundle() {
         val storeLoadViolationQuery = Vec(LoadPipelineWidth, Flipped(new LoadViolationQueryIO)) // from load_s2
@@ -90,10 +72,9 @@
       val storeDataIn = Vec(StorePipelineWidth, Flipped(Valid(new ExuOutput))) // from store_s0, store data, send to sq from rs
     }
     val loadOut = Vec(LoadPipelineWidth, DecoupledIO(new ExuOutput))
->>>>>>> 8a610956
     val ldRawDataOut = Vec(LoadPipelineWidth, Output(new LoadDataFromLQBundle))
     val replay = Vec(LoadPipelineWidth, Decoupled(new LsPipelineBundle)) 
-    val sbuffer = Vec(EnsbufferWidth, Decoupled(new DCacheWordReqWithVaddr)) 
+    val sbuffer = Vec(EnsbufferWidth, Decoupled(new DCacheWordReqWithVaddrAndPfFlag)) 
     val forward = Vec(LoadPipelineWidth, Flipped(new PipeLoadForwardQueryIO))
     val rob = Flipped(new RobLsqIO)
     val rollback = Output(Valid(new Redirect))
@@ -110,18 +91,13 @@
     val lqCancelCnt = Output(UInt(log2Up(VirtualLoadQueueSize+1).W))
     val lqDeq = Output(UInt(log2Up(CommitWidth + 1).W))
     val sqDeq = Output(UInt(log2Ceil(EnsbufferWidth + 1).W))
-<<<<<<< HEAD
-    val sqCanAccept = Output(Bool())
-    val trigger = Vec(LoadPipelineWidth, new LqTriggerIO)
-    val lqEmpty = Output(Bool())
-=======
     val lqCanAccept = Output(Bool())
     val sqCanAccept = Output(Bool())
     val exceptionAddr = new ExceptionAddrIO
     val trigger = Vec(LoadPipelineWidth, new LqTriggerIO)
     val issuePtrExt = Output(new SqPtr)
     val l2Hint = Input(Valid(new L2ToL1Hint()))
->>>>>>> 8a610956
+    val lqEmpty = Output(Bool())
   })
 
   val loadQueue = Module(new LoadQueue)
@@ -139,10 +115,7 @@
   // LSQ: send out canAccept when both load queue and store queue are ready
   // Dispatch: send instructions to LSQ only when they are ready
   io.enq.canAccept := loadQueue.io.enq.canAccept && storeQueue.io.enq.canAccept
-<<<<<<< HEAD
-=======
   io.lqCanAccept := loadQueue.io.enq.canAccept
->>>>>>> 8a610956
   io.sqCanAccept := storeQueue.io.enq.canAccept
   loadQueue.io.enq.sqCanAccept := storeQueue.io.enq.canAccept
   storeQueue.io.enq.lqCanAccept := loadQueue.io.enq.canAccept
@@ -162,33 +135,6 @@
     io.enq.resp(i).sqIdx := storeQueue.io.enq.resp(i)
   }
 
-<<<<<<< HEAD
-  // load queue wiring
-  loadQueue.io.brqRedirect <> io.brqRedirect
-  loadQueue.io.loadPaddrIn <> io.loadPaddrIn
-  loadQueue.io.loadOut <> io.loadOut
-  loadQueue.io.loadVaddrIn <> io.loadVaddrIn
-  loadQueue.io.replayFast <> io.replayFast
-  loadQueue.io.replaySlow <> io.replaySlow
-  loadQueue.io.loadIn <> io.loadIn
-  loadQueue.io.storeIn <> io.storeIn
-  loadQueue.io.s2_load_data_forwarded <> io.s2_load_data_forwarded
-  loadQueue.io.s3_delayed_load_error <> io.s3_delayed_load_error
-  loadQueue.io.s2_dcache_require_replay <> io.s2_dcache_require_replay
-  loadQueue.io.s3_replay_from_fetch <> io.s3_replay_from_fetch
-  loadQueue.io.ldout <> io.ldout
-  loadQueue.io.ldRawDataOut <> io.ldRawDataOut
-  loadQueue.io.rob <> io.rob
-  loadQueue.io.rollback <> io.rollback
-  loadQueue.io.refill <> io.refill
-  loadQueue.io.release <> io.release
-  loadQueue.io.trigger <> io.trigger
-  loadQueue.io.exceptionAddr.isStore := DontCare
-  loadQueue.io.lqCancelCnt <> io.lqCancelCnt
-  io.lqEmpty := loadQueue.io.lqEmpty
-
-=======
->>>>>>> 8a610956
   // store queue wiring
   storeQueue.io.brqRedirect <> io.brqRedirect
   storeQueue.io.storeAddrIn <> io.sta.storeAddrIn // from store_s1
@@ -233,6 +179,7 @@
   loadQueue.io.lqDeq <> io.lqDeq
   loadQueue.io.l2Hint.valid := io.l2Hint.valid
   loadQueue.io.l2Hint.bits.sourceId := io.l2Hint.bits.sourceId
+  loadQueue.io.lqEmpty <> io.lqEmpty
 
   // rob commits for lsq is delayed for two cycles, which causes the delayed update for deqPtr in lq/sq
   // s0: commit
