/***************************************************************************************
* Copyright (c) 2020-2021 Institute of Computing Technology, Chinese Academy of Sciences
* Copyright (c) 2020-2021 Peng Cheng Laboratory
*
* XiangShan is licensed under Mulan PSL v2.
* You can use this software according to the terms and conditions of the Mulan PSL v2.
* You may obtain a copy of Mulan PSL v2 at:
*          http://license.coscl.org.cn/MulanPSL2
*
* THIS SOFTWARE IS PROVIDED ON AN "AS IS" BASIS, WITHOUT WARRANTIES OF ANY KIND,
* EITHER EXPRESS OR IMPLIED, INCLUDING BUT NOT LIMITED TO NON-INFRINGEMENT,
* MERCHANTABILITY OR FIT FOR A PARTICULAR PURPOSE.
*
* See the Mulan PSL v2 for more details.
***************************************************************************************/

package xiangshan.mem

import chipsalliance.rocketchip.config.Parameters
import chisel3._
import chisel3.util._
import utils._
import xiangshan._
import xiangshan.cache._
import xiangshan.cache.{DCacheWordIO, DCacheLineIO, MemoryOpConstants}
import xiangshan.cache.mmu.{TlbRequestIO}
import xiangshan.mem._
import xiangshan.backend.rob.RobLsqIO

class ExceptionAddrIO(implicit p: Parameters) extends XSBundle {
  val isStore = Input(Bool())
  val vaddr = Output(UInt(VAddrBits.W))
}

class FwdEntry extends Bundle {
  val validFast = Bool() // validFast is generated the same cycle with query
  val valid = Bool() // valid is generated 1 cycle after query request
  val data = UInt(8.W) // data is generated 1 cycle after query request
}

// inflight miss block reqs
class InflightBlockInfo(implicit p: Parameters) extends XSBundle {
  val block_addr = UInt(PAddrBits.W)
  val valid = Bool()
}

class LsqEnqIO(implicit p: Parameters) extends XSBundle {
  val canAccept = Output(Bool())
  val needAlloc = Vec(exuParameters.LsExuCnt, Input(UInt(2.W)))
  val req = Vec(exuParameters.LsExuCnt, Flipped(ValidIO(new MicroOp)))
  val resp = Vec(exuParameters.LsExuCnt, Output(new LSIdx))
}

// Load / Store Queue Wrapper for XiangShan Out of Order LSU
class LsqWrappper(implicit p: Parameters) extends XSModule with HasDCacheParameters with HasPerfEvents {
  val io = IO(new Bundle() {
    val hartId = Input(UInt(8.W))
    val enq = new LsqEnqIO
    val brqRedirect = Flipped(ValidIO(new Redirect))
    val loadIn = Vec(LoadPipelineWidth, Flipped(Valid(new LsPipelineBundle)))
    val storeIn = Vec(StorePipelineWidth, Flipped(Valid(new LsPipelineBundle)))
    val storeInRe = Vec(StorePipelineWidth, Input(new LsPipelineBundle()))
    val storeDataIn = Vec(StorePipelineWidth, Flipped(Valid(new ExuOutput))) // store data, send to sq from rs
    val loadDataForwarded = Vec(LoadPipelineWidth, Input(Bool()))
    val needReplayFromRS = Vec(LoadPipelineWidth, Input(Bool()))
    val sbuffer = Vec(StorePipelineWidth, Decoupled(new DCacheWordReqWithVaddr))
    val ldout = Vec(2, DecoupledIO(new ExuOutput)) // writeback int load
    val mmioStout = DecoupledIO(new ExuOutput) // writeback uncached store
    val forward = Vec(LoadPipelineWidth, Flipped(new PipeLoadForwardQueryIO))
    val loadViolationQuery = Vec(LoadPipelineWidth, Flipped(new LoadViolationQueryIO))
    val rob = Flipped(new RobLsqIO)
    val rollback = Output(Valid(new Redirect))
    val dcache = Flipped(ValidIO(new Refill))
    val release = Flipped(ValidIO(new Release))
    val uncache = new DCacheWordIO
    val exceptionAddr = new ExceptionAddrIO
    val sqempty = Output(Bool())
    val issuePtrExt = Output(new SqPtr)
    val sqFull = Output(Bool())
    val lqFull = Output(Bool())
<<<<<<< HEAD
    val lqCancelCnt = Output(UInt(log2Up(LoadQueueSize + 1).W))
    val sqCancelCnt = Output(UInt(log2Up(StoreQueueSize + 1).W))
    val sqDeq = Output(UInt(2.W))
=======
    val trigger = Vec(LoadPipelineWidth, new LqTriggerIO)
>>>>>>> 3fcd6a87
  })

  val loadQueue = Module(new LoadQueue)
  val storeQueue = Module(new StoreQueue)

  storeQueue.io.hartId := io.hartId

  // io.enq logic
  // LSQ: send out canAccept when both load queue and store queue are ready
  // Dispatch: send instructions to LSQ only when they are ready
  io.enq.canAccept := loadQueue.io.enq.canAccept && storeQueue.io.enq.canAccept
  loadQueue.io.enq.sqCanAccept := storeQueue.io.enq.canAccept
  storeQueue.io.enq.lqCanAccept := loadQueue.io.enq.canAccept
  for (i <- io.enq.req.indices) {
    loadQueue.io.enq.needAlloc(i)      := io.enq.needAlloc(i)(0)
    loadQueue.io.enq.req(i).valid      := io.enq.needAlloc(i)(0) && io.enq.req(i).valid
    loadQueue.io.enq.req(i).bits       := io.enq.req(i).bits
    loadQueue.io.enq.req(i).bits.sqIdx := storeQueue.io.enq.resp(i)

    storeQueue.io.enq.needAlloc(i)      := io.enq.needAlloc(i)(1)
    storeQueue.io.enq.req(i).valid      := io.enq.needAlloc(i)(1) && io.enq.req(i).valid
    storeQueue.io.enq.req(i).bits       := io.enq.req(i).bits
    storeQueue.io.enq.req(i).bits       := io.enq.req(i).bits
    storeQueue.io.enq.req(i).bits.lqIdx := loadQueue.io.enq.resp(i)

    io.enq.resp(i).lqIdx := loadQueue.io.enq.resp(i)
    io.enq.resp(i).sqIdx := storeQueue.io.enq.resp(i)
  }

  // load queue wiring
  loadQueue.io.brqRedirect <> io.brqRedirect
  loadQueue.io.loadIn <> io.loadIn
  loadQueue.io.storeIn <> io.storeIn
  loadQueue.io.loadDataForwarded <> io.loadDataForwarded
  loadQueue.io.needReplayFromRS <> io.needReplayFromRS
  loadQueue.io.ldout <> io.ldout
  loadQueue.io.rob <> io.rob
  loadQueue.io.rollback <> io.rollback
  loadQueue.io.dcache <> io.dcache
  loadQueue.io.release <> io.release
  loadQueue.io.trigger <> io.trigger
  loadQueue.io.exceptionAddr.isStore := DontCare
  loadQueue.io.lqCancelCnt <> io.lqCancelCnt

  // store queue wiring
  // storeQueue.io <> DontCare
  storeQueue.io.brqRedirect <> io.brqRedirect
  storeQueue.io.storeIn <> io.storeIn
  storeQueue.io.storeInRe <> io.storeInRe
  storeQueue.io.storeDataIn <> io.storeDataIn
  storeQueue.io.sbuffer <> io.sbuffer
  storeQueue.io.mmioStout <> io.mmioStout
  storeQueue.io.rob <> io.rob
  storeQueue.io.exceptionAddr.isStore := DontCare
  storeQueue.io.issuePtrExt <> io.issuePtrExt
  storeQueue.io.sqCancelCnt <> io.sqCancelCnt
  storeQueue.io.sqDeq <> io.sqDeq

  loadQueue.io.load_s1 <> io.forward
  storeQueue.io.forward <> io.forward // overlap forwardMask & forwardData, DO NOT CHANGE SEQUENCE

  loadQueue.io.loadViolationQuery <> io.loadViolationQuery

  storeQueue.io.sqempty <> io.sqempty

  // rob commits for lsq is delayed for two cycles, which causes the delayed update for deqPtr in lq/sq
  // s0: commit
  // s1:               exception find
  // s2:               exception triggered
  // s3: ptr updated & new address
  // address will be used at the next cycle after exception is triggered
  io.exceptionAddr.vaddr := Mux(RegNext(io.exceptionAddr.isStore), storeQueue.io.exceptionAddr.vaddr, loadQueue.io.exceptionAddr.vaddr)

  // naive uncache arbiter
  val s_idle :: s_load :: s_store :: Nil = Enum(3)
  val pendingstate = RegInit(s_idle)

  switch(pendingstate){
    is(s_idle){
      when(io.uncache.req.fire()){
        pendingstate := Mux(loadQueue.io.uncache.req.valid, s_load, s_store)
      }
    }
    is(s_load){
      when(io.uncache.resp.fire()){
        pendingstate := s_idle
      }
    }
    is(s_store){
      when(io.uncache.resp.fire()){
        pendingstate := s_idle
      }
    }
  }

  loadQueue.io.uncache := DontCare
  storeQueue.io.uncache := DontCare
  loadQueue.io.uncache.resp.valid := false.B
  storeQueue.io.uncache.resp.valid := false.B
  when(loadQueue.io.uncache.req.valid){
    io.uncache.req <> loadQueue.io.uncache.req
  }.otherwise{
    io.uncache.req <> storeQueue.io.uncache.req
  }
  when(pendingstate === s_load){
    io.uncache.resp <> loadQueue.io.uncache.resp
  }.otherwise{
    io.uncache.resp <> storeQueue.io.uncache.resp
  }

  assert(!(loadQueue.io.uncache.req.valid && storeQueue.io.uncache.req.valid))
  assert(!(loadQueue.io.uncache.resp.valid && storeQueue.io.uncache.resp.valid))
  assert(!((loadQueue.io.uncache.resp.valid || storeQueue.io.uncache.resp.valid) && pendingstate === s_idle))

  io.lqFull := loadQueue.io.lqFull
  io.sqFull := storeQueue.io.sqFull

  val perfEvents = Seq(loadQueue, storeQueue).flatMap(_.getPerfEvents)
  generatePerfEvent()
}

class LsqEnqCtrl(implicit p: Parameters) extends XSModule {
  val io = IO(new Bundle {
    val redirect = Flipped(ValidIO(new Redirect))
    // to dispatch
    val enq = new LsqEnqIO
    // from rob
    val lcommit = Input(UInt(log2Up(CommitWidth + 1).W))
    val scommit = Input(UInt(log2Up(CommitWidth + 1).W))
    // from/tp lsq
    val lqCancelCnt = Input(UInt(log2Up(LoadQueueSize + 1).W))
    val sqCancelCnt = Input(UInt(log2Up(StoreQueueSize + 1).W))
    val enqLsq = Flipped(new LsqEnqIO)
  })

  val lqPtr = RegInit(0.U.asTypeOf(new LqPtr))
  val sqPtr = RegInit(0.U.asTypeOf(new SqPtr))
  val lqCounter = RegInit(LoadQueueSize.U(log2Up(LoadQueueSize + 1).W))
  val sqCounter = RegInit(StoreQueueSize.U(log2Up(StoreQueueSize + 1).W))
  val canAccept = RegInit(false.B)

  val loadEnqNumber = PopCount(io.enq.req.zip(io.enq.needAlloc).map(x => x._1.valid && x._2(0)))
  val storeEnqNumber = PopCount(io.enq.req.zip(io.enq.needAlloc).map(x => x._1.valid && x._2(1)))

  // How to update ptr and counter:
  // (1) by default, updated according to enq/commit
  // (2) when redirect and dispatch queue is empty, update according to lsq
  val t1_redirect = RegNext(io.redirect.valid)
  val t2_empty = RegNext(t1_redirect)
  val t3_update = RegNext(t2_empty && !VecInit(io.enq.needAlloc.map(_.orR)).asUInt.orR)
  val t3_lqCancelCnt = RegNext(io.lqCancelCnt)
  val t3_sqCancelCnt = RegNext(io.sqCancelCnt)
  when (t3_update) {
    lqPtr := lqPtr - t3_lqCancelCnt
    lqCounter := lqCounter + io.lcommit + t3_lqCancelCnt
    sqPtr := sqPtr - t3_sqCancelCnt
    sqCounter := sqCounter + io.scommit + t3_sqCancelCnt
  }.elsewhen (!io.redirect.valid && io.enq.canAccept) {
    lqPtr := lqPtr + loadEnqNumber
    lqCounter := lqCounter + io.lcommit - loadEnqNumber
    sqPtr := sqPtr + storeEnqNumber
    sqCounter := sqCounter + io.scommit - storeEnqNumber
  }.otherwise {
    lqCounter := lqCounter + io.lcommit
    sqCounter := sqCounter + io.scommit
  }


  val maxAllocate = Seq(exuParameters.LduCnt, exuParameters.StuCnt).max
  io.enq.canAccept := RegNext(lqCounter >= loadEnqNumber +& maxAllocate.U && sqCounter >= storeEnqNumber +& maxAllocate.U)
  val lqOffset = Wire(Vec(io.enq.resp.length, UInt(log2Up(maxAllocate + 1).W)))
  val sqOffset = Wire(Vec(io.enq.resp.length, UInt(log2Up(maxAllocate + 1).W)))
  for ((resp, i) <- io.enq.resp.zipWithIndex) {
    lqOffset(i) := PopCount(io.enq.needAlloc.take(i).map(a => a(0)))
    resp.lqIdx := lqPtr + lqOffset(i)
    sqOffset(i) := PopCount(io.enq.needAlloc.take(i).map(a => a(1)))
    resp.sqIdx := sqPtr + sqOffset(i)
  }

  io.enqLsq.needAlloc := RegNext(io.enq.needAlloc)
  io.enqLsq.req.zip(io.enq.req).zip(io.enq.resp).foreach{ case ((toLsq, enq), resp) =>
    val do_enq = enq.valid && !io.redirect.valid && io.enq.canAccept
    toLsq.valid := RegNext(do_enq)
    toLsq.bits := RegEnable(enq.bits, do_enq)
    toLsq.bits.lqIdx := RegEnable(resp.lqIdx, do_enq)
    toLsq.bits.sqIdx := RegEnable(resp.sqIdx, do_enq)
  }

}<|MERGE_RESOLUTION|>--- conflicted
+++ resolved
@@ -78,13 +78,10 @@
     val issuePtrExt = Output(new SqPtr)
     val sqFull = Output(Bool())
     val lqFull = Output(Bool())
-<<<<<<< HEAD
     val lqCancelCnt = Output(UInt(log2Up(LoadQueueSize + 1).W))
     val sqCancelCnt = Output(UInt(log2Up(StoreQueueSize + 1).W))
     val sqDeq = Output(UInt(2.W))
-=======
     val trigger = Vec(LoadPipelineWidth, new LqTriggerIO)
->>>>>>> 3fcd6a87
   })
 
   val loadQueue = Module(new LoadQueue)
