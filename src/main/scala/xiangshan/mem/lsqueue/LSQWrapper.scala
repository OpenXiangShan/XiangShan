--- conflicted
+++ resolved
@@ -96,12 +96,8 @@
     val exceptionAddr = new ExceptionAddrIO
     val trigger = Vec(LoadPipelineWidth, new LqTriggerIO)
     val issuePtrExt = Output(new SqPtr)
-<<<<<<< HEAD
-    val l2Hint = Input(Valid(new L2ToL1Hint()))
+    val l2_hint = Input(Valid(new L2ToL1Hint()))
     val force_write = Output(Bool())
-=======
-    val l2_hint = Input(Valid(new L2ToL1Hint()))
->>>>>>> 45a77344
   })
 
   val loadQueue = Module(new LoadQueue)
@@ -150,19 +146,12 @@
   storeQueue.io.rob         <> io.rob
   storeQueue.io.exceptionAddr.isStore := DontCare
   storeQueue.io.sqCancelCnt <> io.sqCancelCnt
-<<<<<<< HEAD
-  storeQueue.io.sqDeq <> io.sqDeq
-  storeQueue.io.sqEmpty <> io.sqEmpty
-  storeQueue.io.sqFull <> io.sqFull
-  storeQueue.io.forward <> io.forward // overlap forwardMask & forwardData, DO NOT CHANGE SEQUENCE
-  storeQueue.io.force_write <> io.force_write
-=======
   storeQueue.io.sqDeq       <> io.sqDeq
   storeQueue.io.sqEmpty     <> io.sqEmpty
   storeQueue.io.sqFull      <> io.sqFull
   storeQueue.io.forward     <> io.forward // overlap forwardMask & forwardData, DO NOT CHANGE SEQUENCE
-
->>>>>>> 45a77344
+  storeQueue.io.force_write <> io.force_write
+  
   /* <------- DANGEROUS: Don't change sequence here ! -------> */
 
   //  load queue wiring
