--- conflicted
+++ resolved
@@ -114,13 +114,8 @@
 
     if (enablePreAlloc) {
       val deqPtr = headPtr + numAllocate + offset
-<<<<<<< HEAD
       io.canAllocate(i) := RegEnable(isBefore(deqPtr, tailPtr), enablePreAlloc.B)
       io.allocateSlot(i) := RegEnable(freeList(deqPtr.value), enablePreAlloc.B)
-=======
-      io.canAllocate(i) := RegNext(isBefore(deqPtr, tailPtr))
-      io.allocateSlot(i) := GatedRegNext(freeList(deqPtr.value))
->>>>>>> 1d66183d
     } else {
       val deqPtr = headPtr + offset
       io.canAllocate(i) := isBefore(deqPtr, tailPtr)
