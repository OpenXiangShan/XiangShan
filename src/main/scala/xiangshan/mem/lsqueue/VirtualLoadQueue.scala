/***************************************************************************************
* Copyright (c) 2020-2021 Institute of Computing Technology, Chinese Academy of Sciences
* Copyright (c) 2020-2021 Peng Cheng Laboratory
*
* XiangShan is licensed under Mulan PSL v2.
* You can use this software according to the terms and conditions of the Mulan PSL v2.
* You may obtain a copy of Mulan PSL v2 at:
*          http://license.coscl.org.cn/MulanPSL2
*
* THIS SOFTWARE IS PROVIDED ON AN "AS IS" BASIS, WITHOUT WARRANTIES OF ANY KIND,
* EITHER EXPRESS OR IMPLIED, INCLUDING BUT NOT LIMITED TO NON-INFRINGEMENT,
* MERCHANTABILITY OR FIT FOR A PARTICULAR PURPOSE.
*
* See the Mulan PSL v2 for more details.
***************************************************************************************/
package xiangshan.mem

import chisel3._
import chisel3.util._
import chipsalliance.rocketchip.config._
import xiangshan._
import xiangshan.backend.rob.{RobPtr, RobLsqIO}
import xiangshan.ExceptionNO._
import xiangshan.cache._
import utils._
import utility._

class VirtualLoadQueue(implicit p: Parameters) extends XSModule
  with HasDCacheParameters
  with HasCircularQueuePtrHelper
  with HasLoadHelper
  with HasPerfEvents
{
  val io = IO(new Bundle() {
<<<<<<< HEAD
    val redirect = Flipped(Valid(new Redirect)) 
    val enq = new LqEnqIO 
    val loadIn = Vec(LoadPipelineWidth, Flipped(DecoupledIO(new LqWriteBundle))) 
    val ldWbPtr = Output(new LqPtr)
    val lqFull = Output(Bool())
    val lqDeq = Output(UInt(log2Up(CommitWidth + 1).W))
    val lqCancelCnt = Output(UInt(log2Up(VirtualLoadQueueSize+1).W))
    val lqEmpty = Output(Bool())
=======
    // control
    val redirect    = Flipped(Valid(new Redirect))
    // from dispatch
    val enq         = new LqEnqIO
    // from ldu s3
    val ldin        = Vec(LoadPipelineWidth, Flipped(DecoupledIO(new LqWriteBundle)))
    // to LoadQueueReplay and LoadQueueRAR
    val ldWbPtr     = Output(new LqPtr)
    // global
    val lqFull      = Output(Bool())
    // to dispatch
    val lqDeq       = Output(UInt(log2Up(CommitWidth + 1).W))
    val lqCancelCnt = Output(UInt(log2Up(VirtualLoadQueueSize+1).W))
>>>>>>> 1de5a4a1
  })

  println("VirtualLoadQueue: size: " + VirtualLoadQueueSize)
  //  VirtualLoadQueue field
  //  +-----------+---------+-------+
  //  | Allocated | MicroOp | Flags |
  //  +-----------+---------+-------+
  //  Allocated   : entry has been allocated already
  //  MicroOp     : inst's microOp
  //  Flags       : load flags
  val allocated = RegInit(VecInit(List.fill(VirtualLoadQueueSize)(false.B))) // The control signals need to explicitly indicate the initial value
  val uop = Reg(Vec(VirtualLoadQueueSize, new MicroOp))
  val addrvalid = RegInit(VecInit(List.fill(VirtualLoadQueueSize)(false.B))) // non-mmio addr is valid
  val datavalid = RegInit(VecInit(List.fill(VirtualLoadQueueSize)(false.B))) // non-mmio data is valid

  /**
   * used for debug
   */
  val debug_mmio = Reg(Vec(VirtualLoadQueueSize, Bool())) // mmio: inst is an mmio inst
  val debug_paddr = Reg(Vec(VirtualLoadQueueSize, UInt(PAddrBits.W))) // mmio: inst's paddr

  //  maintain pointers
  val enqPtrExt = RegInit(VecInit((0 until io.enq.req.length).map(_.U.asTypeOf(new LqPtr))))
  val enqPtr = enqPtrExt(0).value
  val deqPtr = Wire(new LqPtr)
  val deqPtrNext = Wire(new LqPtr)

  /**
   * update pointer
   */
  val lastCycleRedirect = RegNext(io.redirect)
  val lastLastCycleRedirect = RegNext(lastCycleRedirect)

  val validCount = distanceBetween(enqPtrExt(0), deqPtr)
  val allowEnqueue = validCount <= (VirtualLoadQueueSize - LoadPipelineWidth).U
  val canEnqueue = io.enq.req.map(_.valid)
  val needCancel = WireInit(VecInit((0 until VirtualLoadQueueSize).map(i => {
    uop(i).robIdx.needFlush(io.redirect) && allocated(i)
  })))
  val lastNeedCancel = RegNext(needCancel)
  val enqCancel = io.enq.req.map(_.bits.robIdx.needFlush(io.redirect))
  val lastEnqCancel = PopCount(RegNext(VecInit(canEnqueue.zip(enqCancel).map(x => x._1 && x._2))))
  val lastCycleCancelCount = PopCount(lastNeedCancel)
  val redirectCancelCount = RegEnable(next = lastCycleCancelCount + lastEnqCancel, init = 0.U, enable = lastCycleRedirect.valid)

  // update enqueue pointer
  val enqNumber = Mux(io.enq.canAccept && io.enq.sqCanAccept, PopCount(io.enq.req.map(_.valid)), 0.U)
  val enqPtrExtNextVec = Wire(Vec(io.enq.req.length, new LqPtr))
  val enqPtrExtNext = Wire(Vec(io.enq.req.length, new LqPtr))
  when (lastLastCycleRedirect.valid) {
    // we recover the pointers in the next cycle after redirect
    enqPtrExtNextVec := VecInit(enqPtrExt.map(_ - redirectCancelCount))
  } .otherwise {
    enqPtrExtNextVec := VecInit(enqPtrExt.map(_ + enqNumber))
  }
  assert(!(lastCycleRedirect.valid && enqNumber =/= 0.U))

  when (isAfter(enqPtrExtNextVec(0), deqPtrNext)) {
    enqPtrExtNext := enqPtrExtNextVec
  } .otherwise {
    enqPtrExtNext := VecInit((0 until io.enq.req.length).map(i => deqPtrNext + i.U))
  }
  enqPtrExt := enqPtrExtNext

  // update dequeue pointer
  val DeqPtrMoveStride = CommitWidth
  require(DeqPtrMoveStride == CommitWidth, "DeqPtrMoveStride must be equal to CommitWidth!")
  val deqLookupVec = VecInit((0 until DeqPtrMoveStride).map(deqPtr + _.U))
  val deqLookup = VecInit(deqLookupVec.map(ptr => allocated(ptr.value) && datavalid(ptr.value) && addrvalid(ptr.value) && ptr =/= enqPtrExt(0)))
  val deqInSameRedirectCycle = VecInit(deqLookupVec.map(ptr => needCancel(ptr.value)))
  // make chisel happy
  val deqCountMask = Wire(UInt(DeqPtrMoveStride.W))
  deqCountMask := deqLookup.asUInt & ~deqInSameRedirectCycle.asUInt
  val commitCount = PopCount(PriorityEncoderOH(~deqCountMask) - 1.U)
  val lastCommitCount = RegNext(commitCount)

  // update deqPtr
  // cycle 1: generate deqPtrNext
  // cycle 2: update deqPtr
  val deqPtrUpdateEna = lastCommitCount =/= 0.U
  deqPtrNext := deqPtr + lastCommitCount
  deqPtr := RegEnable(next = deqPtrNext, init = 0.U.asTypeOf(new LqPtr), enable = deqPtrUpdateEna)

  io.lqDeq := RegNext(lastCommitCount)
<<<<<<< HEAD
  io.lqCancelCnt := RegNext(lastCycleCancelCount + lastEnqCancel)
  io.ldWbPtr := deqPtr
  io.lqEmpty := RegNext(validCount === 0.U)
=======
  io.lqCancelCnt := redirectCancelCount
  io.ldWbPtr := deqPtr
>>>>>>> 1de5a4a1

  /**
   * Enqueue at dispatch
   *
   * Currently, VirtualLoadQueue only allows enqueue when #emptyEntries > EnqWidth
   */
  io.enq.canAccept := allowEnqueue
  for (i <- 0 until io.enq.req.length) {
    val offset = PopCount(io.enq.needAlloc.take(i))
    val lqIdx = enqPtrExt(offset)
    val index = io.enq.req(i).bits.lqIdx.value
    when (canEnqueue(i) && !enqCancel(i)) {
      allocated(index) := true.B
      uop(index) := io.enq.req(i).bits
      uop(index).lqIdx := lqIdx

      // init
      addrvalid(index) := false.B
      datavalid(index) := false.B

      debug_mmio(index) := false.B
      debug_paddr(index) := 0.U

      XSError(!io.enq.canAccept || !io.enq.sqCanAccept, s"must accept $i\n")
      XSError(index =/= lqIdx.value, s"must be the same entry $i\n")
    }
    io.enq.resp(i) := lqIdx
  }

  /**
    * Load commits
    *
    * When load commited, mark it as !allocated and move deqPtr forward.
    */
  (0 until DeqPtrMoveStride).map(i => {
    when (commitCount > i.U) {
      allocated((deqPtr+i.U).value) := false.B
      XSError(!allocated((deqPtr+i.U).value), s"why commit invalid entry $i?\n")
    }
  })

  // misprediction recovery / exception redirect
  // invalidate lq term using robIdx
  for (i <- 0 until VirtualLoadQueueSize) {
    when (needCancel(i)) {
      allocated(i) := false.B
    }
  }

  XSDebug(p"(ready, valid): ${io.enq.canAccept}, ${Binary(Cat(io.enq.req.map(_.valid)))}\n")

  /**
    * Writeback load from load units
    *
    * Most load instructions writeback to regfile at the same time.
    * However,
    *   (1) For ready load instruction (no need replay), it writes back to ROB immediately.
    */
  for(i <- 0 until LoadPipelineWidth) {
    //   most lq status need to be updated immediately after load writeback to lq
    //   flag bits in lq needs to be updated accurately
    io.ldin(i).ready := true.B
    val loadWbIndex = io.ldin(i).bits.uop.lqIdx.value

    when (io.ldin(i).valid) {
      val hasExceptions = ExceptionNO.selectByFu(io.ldin(i).bits.uop.cf.exceptionVec, lduCfg).asUInt.orR
      val need_rep = io.ldin(i).bits.rep_info.need_rep

      when (!need_rep) {
      // update control flag
        addrvalid(loadWbIndex) := hasExceptions || !io.ldin(i).bits.tlbMiss
        datavalid(loadWbIndex) :=
          (if (EnableFastForward) {
              hasExceptions ||
              io.ldin(i).bits.mmio ||
             !io.ldin(i).bits.miss && // dcache miss
             !io.ldin(i).bits.dcacheRequireReplay // do not writeback if that inst will be resend from rs
           } else {
              hasExceptions ||
              io.ldin(i).bits.mmio ||
             !io.ldin(i).bits.miss
           })

        //
        when (io.ldin(i).bits.data_wen_dup(1)) {
          uop(loadWbIndex).pdest := io.ldin(i).bits.uop.pdest
        }
        when (io.ldin(i).bits.data_wen_dup(2)) {
          uop(loadWbIndex).cf := io.ldin(i).bits.uop.cf
        }
        when (io.ldin(i).bits.data_wen_dup(3)) {
          uop(loadWbIndex).ctrl := io.ldin(i).bits.uop.ctrl
        }
        when (io.ldin(i).bits.data_wen_dup(4)) {
          uop(loadWbIndex).debugInfo := io.ldin(i).bits.uop.debugInfo
        }
        uop(loadWbIndex).debugInfo := io.ldin(i).bits.rep_info.debug

        //  Debug info
        debug_mmio(loadWbIndex) := io.ldin(i).bits.mmio
        debug_paddr(loadWbIndex) := io.ldin(i).bits.paddr

        XSInfo(io.ldin(i).valid, "load hit write to lq idx %d pc 0x%x vaddr %x paddr %x mask %x forwardData %x forwardMask: %x mmio %x\n",
          io.ldin(i).bits.uop.lqIdx.asUInt,
          io.ldin(i).bits.uop.cf.pc,
          io.ldin(i).bits.vaddr,
          io.ldin(i).bits.paddr,
          io.ldin(i).bits.mask,
          io.ldin(i).bits.forwardData.asUInt,
          io.ldin(i).bits.forwardMask.asUInt,
          io.ldin(i).bits.mmio
        )
      }
    }
  }

  //  perf counter
  QueuePerf(VirtualLoadQueueSize, validCount, !allowEnqueue)
  io.lqFull := !allowEnqueue
  val perfEvents: Seq[(String, UInt)] = Seq()
  generatePerfEvent()

  // debug info
  XSDebug("enqPtrExt %d:%d deqPtrExt %d:%d\n", enqPtrExt(0).flag, enqPtr, deqPtr.flag, deqPtr.value)

  def PrintFlag(flag: Bool, name: String): Unit = {
    when(flag) {
      XSDebug(false, true.B, name)
    }.otherwise {
      XSDebug(false, true.B, " ")
    }
  }

  for (i <- 0 until VirtualLoadQueueSize) {
    XSDebug(i + " pc %x pa %x ", uop(i).cf.pc, debug_paddr(i))
    PrintFlag(allocated(i), "v")
    PrintFlag(allocated(i) && datavalid(i), "d")
    PrintFlag(allocated(i) && addrvalid(i), "a")
    PrintFlag(allocated(i) && addrvalid(i) && datavalid(i), "w")
    XSDebug(false, true.B, "\n")
  }
  // end
}<|MERGE_RESOLUTION|>--- conflicted
+++ resolved
@@ -32,16 +32,6 @@
   with HasPerfEvents
 {
   val io = IO(new Bundle() {
-<<<<<<< HEAD
-    val redirect = Flipped(Valid(new Redirect)) 
-    val enq = new LqEnqIO 
-    val loadIn = Vec(LoadPipelineWidth, Flipped(DecoupledIO(new LqWriteBundle))) 
-    val ldWbPtr = Output(new LqPtr)
-    val lqFull = Output(Bool())
-    val lqDeq = Output(UInt(log2Up(CommitWidth + 1).W))
-    val lqCancelCnt = Output(UInt(log2Up(VirtualLoadQueueSize+1).W))
-    val lqEmpty = Output(Bool())
-=======
     // control
     val redirect    = Flipped(Valid(new Redirect))
     // from dispatch
@@ -52,10 +42,10 @@
     val ldWbPtr     = Output(new LqPtr)
     // global
     val lqFull      = Output(Bool())
+    val lqEmpty     = Output(Bool())
     // to dispatch
     val lqDeq       = Output(UInt(log2Up(CommitWidth + 1).W))
     val lqCancelCnt = Output(UInt(log2Up(VirtualLoadQueueSize+1).W))
->>>>>>> 1de5a4a1
   })
 
   println("VirtualLoadQueue: size: " + VirtualLoadQueueSize)
@@ -140,14 +130,9 @@
   deqPtr := RegEnable(next = deqPtrNext, init = 0.U.asTypeOf(new LqPtr), enable = deqPtrUpdateEna)
 
   io.lqDeq := RegNext(lastCommitCount)
-<<<<<<< HEAD
-  io.lqCancelCnt := RegNext(lastCycleCancelCount + lastEnqCancel)
+  io.lqCancelCnt := redirectCancelCount
   io.ldWbPtr := deqPtr
   io.lqEmpty := RegNext(validCount === 0.U)
-=======
-  io.lqCancelCnt := redirectCancelCount
-  io.ldWbPtr := deqPtr
->>>>>>> 1de5a4a1
 
   /**
    * Enqueue at dispatch
