--- conflicted
+++ resolved
@@ -92,11 +92,6 @@
   val needCancel = WireInit(VecInit((0 until VirtualLoadQueueSize).map(i => {
     uop(i).robIdx.needFlush(io.redirect) && allocated(i)
   })))
-<<<<<<< HEAD
-  val lastNeedCancel = GatedValidRegNext(needCancel)
-  val enqCancel = io.enq.req.map(_.bits.robIdx.needFlush(io.redirect))
-  val lastEnqCancel = PopCount(GatedValidRegNext(VecInit(canEnqueue.zip(enqCancel).map(x => x._1 && x._2))))
-=======
   val lastNeedCancel = RegNext(needCancel)
   val enqCancel = canEnqueue.zip(io.enq.req).map{case (v , x) =>
     v && x.bits.robIdx.needFlush(io.redirect)
@@ -105,7 +100,6 @@
     Mux(v, req.bits.numLsElem, 0.U)
   }
   val lastEnqCancel = RegNext(enqCancelNum.reduce(_ + _))
->>>>>>> 2b16f0c2
   val lastCycleCancelCount = PopCount(lastNeedCancel)
   val redirectCancelCount = RegEnable(lastCycleCancelCount + lastEnqCancel, 0.U, lastCycleRedirect.valid)
 
