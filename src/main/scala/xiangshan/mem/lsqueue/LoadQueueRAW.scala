/***************************************************************************************
* Copyright (c) 2020-2021 Institute of Computing Technology, Chinese Academy of Sciences
* Copyright (c) 2020-2021 Peng Cheng Laboratory
*
* XiangShan is licensed under Mulan PSL v2.
* You can use this software according to the terms and conditions of the Mulan PSL v2.
* You may obtain a copy of Mulan PSL v2 at:
*          http://license.coscl.org.cn/MulanPSL2
*
* THIS SOFTWARE IS PROVIDED ON AN "AS IS" BASIS, WITHOUT WARRANTIES OF ANY KIND,
* EITHER EXPRESS OR IMPLIED, INCLUDING BUT NOT LIMITED TO NON-INFRINGEMENT,
* MERCHANTABILITY OR FIT FOR A PARTICULAR PURPOSE.
*
* See the Mulan PSL v2 for more details.
***************************************************************************************/

package xiangshan.mem

import chisel3._
import chisel3.util._
import chipsalliance.rocketchip.config._
import xiangshan._
import xiangshan.backend.rob.RobPtr
import xiangshan.cache._
import xiangshan.frontend.FtqPtr
import xiangshan.mem.mdp._
import utils._
import utility._

class LoadQueueRAW(implicit p: Parameters) extends XSModule
  with HasDCacheParameters
  with HasCircularQueuePtrHelper
  with HasLoadHelper
  with HasPerfEvents
{
  val io = IO(new Bundle() {
    // control
    val redirect = Flipped(ValidIO(new Redirect))

    // violation query
    val query = Vec(LoadPipelineWidth, Flipped(new LoadNukeQueryIO))

    // from store unit s1
    val storeIn = Vec(StorePipelineWidth, Flipped(Valid(new LsPipelineBundle)))
<<<<<<< HEAD
    val rollback = Output(Valid(new Redirect))
=======

    // global rollback flush 
    val rollback = Output(Valid(new Redirect)) 

    // to LoadQueueReplay
>>>>>>> 14a67055
    val stAddrReadySqPtr = Input(new SqPtr)
    val stIssuePtr       = Input(new SqPtr)
    val lqFull           = Output(Bool())
  })

  println("LoadQueueRAW: size " + LoadQueueRAWSize)
  //  LoadQueueRAW field
  //  +-------+--------+-------+-------+-----------+
  //  | Valid |  uop   |PAddr  | Mask  | Datavalid |
  //  +-------+--------+-------+-------+-----------+
  //
  //  Field descriptions:
  //  Allocated   : entry has been allocated already
  //  MicroOp     : inst's microOp
  //  PAddr       : physical address.
  //  Mask        : data mask
  //  Datavalid   : data valid
  //
  val allocated = RegInit(VecInit(List.fill(LoadQueueRAWSize)(false.B))) // The control signals need to explicitly indicate the initial value
  val uop = Reg(Vec(LoadQueueRAWSize, new MicroOp))
  val paddrModule = Module(new LqPAddrModule(
    gen = UInt(PAddrBits.W),
    numEntries = LoadQueueRAWSize,
    numRead = LoadPipelineWidth,
    numWrite = LoadPipelineWidth,
    numWBank = LoadQueueNWriteBanks,
    numWDelay = 2,
    numCamPort = StorePipelineWidth
  ))
  paddrModule.io := DontCare
  val maskModule = Module(new LqMaskModule(
    gen = UInt((VLEN/8).W),
    numEntries = LoadQueueRAWSize,
    numRead = LoadPipelineWidth,
    numWrite = LoadPipelineWidth,
    numWBank = LoadQueueNWriteBanks,
    numWDelay = 2,
    numCamPort = StorePipelineWidth
  ))
  maskModule.io := DontCare
  val datavalid = RegInit(VecInit(List.fill(LoadQueueRAWSize)(false.B)))

  // freeliset: store valid entries index.
  // +---+---+--------------+-----+-----+
  // | 0 | 1 |      ......  | n-2 | n-1 |
  // +---+---+--------------+-----+-----+
  val freeList = Module(new FreeList(
    size = LoadQueueRAWSize,
    allocWidth = LoadPipelineWidth,
    freeWidth = 4,
    moduleName = "LoadQueueRAW freelist"
  ))
  freeList.io := DontCare

  //  LoadQueueRAW enqueue
  val canEnqueue = io.query.map(_.req.valid)
  val cancelEnqueue = io.query.map(_.req.bits.uop.robIdx.needFlush(io.redirect))
  val allAddrCheck = io.stIssuePtr === io.stAddrReadySqPtr
  val hasAddrInvalidStore = io.query.map(_.req.bits.uop.sqIdx).map(sqIdx => {
    Mux(!allAddrCheck, isBefore(io.stAddrReadySqPtr, sqIdx), false.B)
  })
  val needEnqueue = canEnqueue.zip(hasAddrInvalidStore).zip(cancelEnqueue).map { case ((v, r), c) => v && r && !c }
  val bypassPAddr = Reg(Vec(LoadPipelineWidth, UInt(PAddrBits.W)))
  val bypassMask = Reg(Vec(LoadPipelineWidth, UInt((VLEN/8).W)))

  // Allocate logic
  val enqValidVec = Wire(Vec(LoadPipelineWidth, Bool()))
  val enqIndexVec = Wire(Vec(LoadPipelineWidth, UInt()))

  // Enqueue
  for ((enq, w) <- io.query.map(_.req).zipWithIndex) {
    paddrModule.io.wen(w) := false.B
    maskModule.io.wen(w) := false.B
    freeList.io.doAllocate(w) := false.B

    freeList.io.allocateReq(w) := needEnqueue(w)

    //  Allocate ready
    enqValidVec(w) := freeList.io.canAllocate(w)
    enqIndexVec(w) := freeList.io.allocateSlot(w)
    enq.ready := Mux(needEnqueue(w), enqValidVec(w), true.B)

    val enqIndex = enqIndexVec(w)
    when (needEnqueue(w) && enq.ready) {
      val debug_robIdx = enq.bits.uop.robIdx.asUInt
      XSError(allocated(enqIndex), p"LoadQueueRAW: You can not write an valid entry! check: ldu $w, robIdx $debug_robIdx")

      freeList.io.doAllocate(w) := true.B

      //  Allocate new entry
      allocated(enqIndex) := true.B

      //  Write paddr
      paddrModule.io.wen(w) := true.B
      paddrModule.io.waddr(w) := enqIndex
      paddrModule.io.wdata(w) := enq.bits.paddr
      bypassPAddr(w) := enq.bits.paddr

      //  Write mask
      maskModule.io.wen(w) := true.B
      maskModule.io.waddr(w) := enqIndex
      maskModule.io.wdata(w) := enq.bits.mask
      bypassMask(w) := enq.bits.mask

      //  Fill info
      uop(enqIndex) := enq.bits.uop
      datavalid(enqIndex) := enq.bits.data_valid
    }
  }

  for ((query, w) <- io.query.map(_.resp).zipWithIndex) {
    query.valid := RegNext(io.query(w).req.valid)
    query.bits.rep_frm_fetch := RegNext(false.B)
  }

  //  LoadQueueRAW deallocate
  val freeMaskVec = Wire(Vec(LoadQueueRAWSize, Bool()))

  // init
  freeMaskVec.map(e => e := false.B)

  // when the stores that "older than" current load address were ready.
  // current load will be released.
  for (i <- 0 until LoadQueueRAWSize) {
    val deqNotBlock = Mux(!allAddrCheck, !isBefore(io.stAddrReadySqPtr, uop(i).sqIdx), true.B)
    val needCancel = uop(i).robIdx.needFlush(io.redirect)

    when (allocated(i) && (deqNotBlock || needCancel)) {
      allocated(i) := false.B
      freeMaskVec(i) := true.B
    }
  }

  // if need replay deallocate entry
  val lastCanAccept = RegNext(VecInit(needEnqueue.zip(enqValidVec).map(x => x._1 && x._2)))
  val lastAllocIndex = RegNext(enqIndexVec)

  for ((revoke, w) <- io.query.map(_.revoke).zipWithIndex) {
    val revokeValid = revoke && lastCanAccept(w)
    val revokeIndex = lastAllocIndex(w)

    when (allocated(revokeIndex) && revokeValid) {
      allocated(revokeIndex) := false.B
      freeMaskVec(revokeIndex) := true.B
    }
  }
  freeList.io.free := freeMaskVec.asUInt

  io.lqFull := freeList.io.empty

  /**
    * Store-Load Memory violation detection
    * Scheme 1(Current scheme): flush the pipeline then re-fetch from the load instruction (like old load queue).
    * Scheme 2                : re-fetch instructions from the first instruction after the store instruction.
    *
    * When store writes back, it searches LoadQueue for younger load instructions
    * with the same load physical address. They loaded wrong data and need re-execution.
    *
    * Cycle 0: Store Writeback
    *   Generate match vector for store address with rangeMask(stPtr, enqPtr).
    * Cycle 1: Select oldest load from select group.
    * Cycle x: Redirect Fire
    *   Choose the oldest load from LoadPipelineWidth oldest loads.
    *   Prepare redirect request according to the detected violation.
    *   Fire redirect request (if valid)
    */
  //              SelectGroup 0         SelectGroup 1          SelectGroup y
  // stage 0:       lq  lq  lq  ......    lq  lq  lq  .......    lq  lq  lq
  //                |   |   |             |   |   |              |   |   |
  // stage 1:       lq  lq  lq  ......    lq  lq  lq  .......    lq  lq  lq
  //                 \  |  /    ......     \  |  /    .......     \  |  /
  // stage 2:           lq                    lq                     lq
  //                     \  |  /  .......  \  |  /   ........  \  |  /
  // stage 3:               lq                lq                  lq
  //                                          ...
  //                                          ...
  //                                           |
  // stage x:                                  lq
  //                                           |
  //                                       rollback req

  // select logic
  val SelectGroupSize = RollbackGroupSize
  val lgSelectGroupSize = log2Ceil(SelectGroupSize)
  val TotalSelectCycles = scala.math.ceil(log2Ceil(LoadQueueRAWSize).toFloat / lgSelectGroupSize).toInt + 1

  def selectPartialOldest[T <: XSBundleWithMicroOp](valid: Seq[Bool], bits: Seq[T]): (Seq[Bool], Seq[T]) = {
    assert(valid.length == bits.length)
    if (valid.length == 0 || valid.length == 1) {
      (valid, bits)
    } else if (valid.length == 2) {
      val res = Seq.fill(2)(Wire(ValidIO(chiselTypeOf(bits(0)))))
      for (i <- res.indices) {
        res(i).valid := valid(i)
        res(i).bits := bits(i)
      }
      val oldest = Mux(valid(0) && valid(1), Mux(isAfter(bits(0).uop.robIdx, bits(1).uop.robIdx), res(1), res(0)), Mux(valid(0) && !valid(1), res(0), res(1)))
      (Seq(oldest.valid), Seq(oldest.bits))
    } else {
      val left = selectPartialOldest(valid.take(valid.length / 2), bits.take(bits.length / 2))
      val right = selectPartialOldest(valid.takeRight(valid.length - (valid.length / 2)), bits.takeRight(bits.length - (bits.length / 2)))
      selectPartialOldest(left._1 ++ right._1, left._2 ++ right._2)
    }
  }

  def selectOldest[T <: XSBundleWithMicroOp](valid: Seq[Bool], bits: Seq[T]): (Seq[Bool], Seq[T]) = {
    assert(valid.length == bits.length)
    val numSelectGroups = scala.math.ceil(valid.length.toFloat / SelectGroupSize).toInt

    // group info
    val selectValidGroups =
      if (valid.length <= SelectGroupSize) {
        Seq(valid)
      } else {
        (0 until numSelectGroups).map(g => {
          if (valid.length < (g + 1) * SelectGroupSize) {
            valid.takeRight(valid.length - g * SelectGroupSize)
          } else {
            (0 until SelectGroupSize).map(j => valid(g * SelectGroupSize + j))
          }
        })
      }
    val selectBitsGroups =
      if (bits.length <= SelectGroupSize) {
        Seq(bits)
      } else {
        (0 until numSelectGroups).map(g => {
          if (bits.length < (g + 1) * SelectGroupSize) {
            bits.takeRight(bits.length - g * SelectGroupSize)
          } else {
            (0 until SelectGroupSize).map(j => bits(g * SelectGroupSize + j))
          }
        })
      }

    // select logic
    if (valid.length <= SelectGroupSize) {
      val (selValid, selBits) = selectPartialOldest(valid, bits)
      (Seq(RegNext(selValid(0) && !selBits(0).uop.robIdx.needFlush(io.redirect))), Seq(RegNext(selBits(0))))
    } else {
      val select = (0 until numSelectGroups).map(g => {
        val (selValid, selBits) = selectPartialOldest(selectValidGroups(g), selectBitsGroups(g))
        (RegNext(selValid(0) && !selBits(0).uop.robIdx.needFlush(io.redirect)), RegNext(selBits(0)))
      })
      selectOldest(select.map(_._1), select.map(_._2))
    }
  }

  def detectRollback(i: Int) = {
    paddrModule.io.violationMdata(i) := io.storeIn(i).bits.paddr
    maskModule.io.violationMdata(i) := io.storeIn(i).bits.mask

    val bypassPaddrMask = RegNext(VecInit((0 until LoadPipelineWidth).map(j => bypassPAddr(j)(PAddrBits-1, DCacheVWordBytes) === io.storeIn(i).bits.paddr(PAddrBits-1, DCacheVWordBytes))))
    val bypassMMask = RegNext(VecInit((0 until LoadPipelineWidth).map(j => (bypassMask(j) & io.storeIn(i).bits.mask).orR)))
    val bypassMaskUInt = (0 until LoadPipelineWidth).map(j =>
      Fill(LoadQueueRAWSize, RegNext(RegNext(io.query(j).req.fire))) & Mux(bypassPaddrMask(j) && bypassMMask(j), UIntToOH(RegNext(RegNext(enqIndexVec(j)))), 0.U(LoadQueueRAWSize))
    ).reduce(_|_)

    val addrMaskMatch = RegNext(paddrModule.io.violationMmask(i).asUInt & maskModule.io.violationMmask(i).asUInt) | bypassMaskUInt
    val entryNeedCheck = RegNext(VecInit((0 until LoadQueueRAWSize).map(j => {
      allocated(j) && isAfter(uop(j).robIdx, io.storeIn(i).bits.uop.robIdx) && datavalid(j) && !uop(j).robIdx.needFlush(io.redirect)
    })))
    val lqViolationSelVec = VecInit((0 until LoadQueueRAWSize).map(j => {
      addrMaskMatch(j) && entryNeedCheck(j)
    }))

    val lqViolationSelUopExts = uop.map(uop => {
      val wrapper = Wire(new XSBundleWithMicroOp)
      wrapper.uop := uop
      wrapper
    })

    // select logic
    val lqSelect = selectOldest(lqViolationSelVec, lqViolationSelUopExts)

    // select one inst
    val lqViolation = lqSelect._1(0)
    val lqViolationUop = lqSelect._2(0).uop

    XSDebug(
      lqViolation,
      "need rollback (ld wb before store) pc %x robidx %d target %x\n",
      io.storeIn(i).bits.uop.cf.pc, io.storeIn(i).bits.uop.robIdx.asUInt, lqViolationUop.robIdx.asUInt
    )

    (lqViolation, lqViolationUop)
  }

  // select rollback (part1) and generate rollback request
  // rollback check
  // Lq rollback seq check is done in s3 (next stage), as getting rollbackLq MicroOp is slow
  val rollbackLqWb = Wire(Vec(StorePipelineWidth, Valid(new MicroOpRbExt)))
  val stFtqIdx = Wire(Vec(StorePipelineWidth, new FtqPtr))
  val stFtqOffset = Wire(Vec(StorePipelineWidth, UInt(log2Up(PredictWidth).W)))
  for (w <- 0 until StorePipelineWidth) {
    val detectedRollback = detectRollback(w)
    rollbackLqWb(w).valid     := detectedRollback._1 && DelayN(io.storeIn(w).valid && !io.storeIn(w).bits.miss, TotalSelectCycles)
    rollbackLqWb(w).bits.uop  := detectedRollback._2
    rollbackLqWb(w).bits.flag := w.U
    stFtqIdx(w) := DelayN(io.storeIn(w).bits.uop.cf.ftqPtr, TotalSelectCycles)
    stFtqOffset(w) := DelayN(io.storeIn(w).bits.uop.cf.ftqOffset, TotalSelectCycles)
  }

  val rollbackLqWbValid = rollbackLqWb.map(x => x.valid && !x.bits.uop.robIdx.needFlush(io.redirect))
  val rollbackLqWbBits = rollbackLqWb.map(x => x.bits)

  // select rollback (part2), generate rollback request, then fire rollback request
  // Note that we use robIdx - 1.U to flush the load instruction itself.
  // Thus, here if last cycle's robIdx equals to this cycle's robIdx, it still triggers the redirect.

  // select uop in parallel
  val lqs = selectPartialOldest(rollbackLqWbValid, rollbackLqWbBits)
  val rollbackUopExt = lqs._2(0)
  val rollbackUop = rollbackUopExt.uop
  val rollbackStFtqIdx = stFtqIdx(rollbackUopExt.flag)
  val rollbackStFtqOffset = stFtqOffset(rollbackUopExt.flag)

  // check if rollback request is still valid in parallel
  io.rollback.bits             := DontCare
  io.rollback.bits.robIdx      := rollbackUop.robIdx
  io.rollback.bits.ftqIdx      := rollbackUop.cf.ftqPtr
  io.rollback.bits.stFtqIdx    := rollbackStFtqIdx
  io.rollback.bits.ftqOffset   := rollbackUop.cf.ftqOffset
  io.rollback.bits.stFtqOffset := rollbackStFtqOffset
  io.rollback.bits.level       := RedirectLevel.flush
  io.rollback.bits.interrupt   := DontCare
  io.rollback.bits.cfiUpdate   := DontCare
  io.rollback.bits.cfiUpdate.target := rollbackUop.cf.pc
  io.rollback.bits.debug_runahead_checkpoint_id := rollbackUop.debugInfo.runahead_checkpoint_id
  // io.rollback.bits.pc := DontCare

  io.rollback.valid := VecInit(rollbackLqWbValid).asUInt.orR

  // perf cnt
  val canEnqCount = PopCount(io.query.map(_.req.fire))
  val validCount = freeList.io.validCount
  val allowEnqueue = validCount <= (LoadQueueRAWSize - LoadPipelineWidth).U

  QueuePerf(LoadQueueRAWSize, validCount, !allowEnqueue)
  XSPerfAccumulate("enqs", canEnqCount)
  XSPerfAccumulate("stld_rollback", io.rollback.valid)
  val perfEvents: Seq[(String, UInt)] = Seq(
    ("enq ", canEnqCount),
    ("stld_rollback", io.rollback.valid),
  )
  generatePerfEvent()
  // end
}<|MERGE_RESOLUTION|>--- conflicted
+++ resolved
@@ -42,15 +42,11 @@
 
     // from store unit s1
     val storeIn = Vec(StorePipelineWidth, Flipped(Valid(new LsPipelineBundle)))
-<<<<<<< HEAD
+
+    // global rollback flush
     val rollback = Output(Valid(new Redirect))
-=======
-
-    // global rollback flush 
-    val rollback = Output(Valid(new Redirect)) 
 
     // to LoadQueueReplay
->>>>>>> 14a67055
     val stAddrReadySqPtr = Input(new SqPtr)
     val stIssuePtr       = Input(new SqPtr)
     val lqFull           = Output(Bool())
