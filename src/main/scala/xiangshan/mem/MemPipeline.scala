--- conflicted
+++ resolved
@@ -10,21 +10,6 @@
 import xiangshan.mem.pipeline._
 import bus.simplebus._
 
-<<<<<<< HEAD
-trait HasMEMConst{
-  val LoadPipelineWidth = 2
-  val StorePipelineWidth = 2
-  val StoreBufferSize = 16
-  val RefillSize = 512
-  val DcacheUserBundleWidth = (new DcacheUserBundle).getWidth
-  val TLBWidth = LoadPipelineWidth + StorePipelineWidth
-  val TlbEntrySize = 32
-  val TlbL2EntrySize = 256 // or 512
-  val PtwL1EntrySize = 16
-  val PtwL2EntrySize = 256
-}
-=======
->>>>>>> e6aa9709
 
 class MemToBackendIO extends XSBundle {
   val ldin = Vec(exuParameters.LduCnt, Flipped(Decoupled(new ExuInput)))
