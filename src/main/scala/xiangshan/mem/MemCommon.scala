--- conflicted
+++ resolved
@@ -112,13 +112,10 @@
     isPrefetch := input.isPrefetch
     isHWPrefetch := input.isHWPrefetch
     isFirstIssue := input.isFirstIssue
-<<<<<<< HEAD
     hasROBEntry := input.hasROBEntry
-=======
     dcacheRequireReplay := input.dcacheRequireReplay
     sleepIndex := input.sleepIndex
 
->>>>>>> cea46230
     meta_prefetch := DontCare
     meta_access := DontCare
     forward_tlDchannel := DontCare
