--- conflicted
+++ resolved
@@ -199,12 +199,8 @@
     val res = Wire(new PrefetchReqBundle)
     res.vaddr := this.vaddr
     res.paddr := this.paddr
-<<<<<<< HEAD
-    res.pc    := this.uop.cf.pc
+    res.pc    := this.uop.pc
     res.miss  := this.miss
-=======
-    res.pc    := this.uop.pc
->>>>>>> 7fd388cb
 
     res
   }
