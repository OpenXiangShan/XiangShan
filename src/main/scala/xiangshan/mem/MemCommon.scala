/***************************************************************************************
* Copyright (c) 2020-2021 Institute of Computing Technology, Chinese Academy of Sciences
* Copyright (c) 2020-2021 Peng Cheng Laboratory
*
* XiangShan is licensed under Mulan PSL v2.
* You can use this software according to the terms and conditions of the Mulan PSL v2.
* You may obtain a copy of Mulan PSL v2 at:
*          http://license.coscl.org.cn/MulanPSL2
*
* THIS SOFTWARE IS PROVIDED ON AN "AS IS" BASIS, WITHOUT WARRANTIES OF ANY KIND,
* EITHER EXPRESS OR IMPLIED, INCLUDING BUT NOT LIMITED TO NON-INFRINGEMENT,
* MERCHANTABILITY OR FIT FOR A PARTICULAR PURPOSE.
*
* See the Mulan PSL v2 for more details.
***************************************************************************************/

package xiangshan.mem


import chipsalliance.rocketchip.config.Parameters
import chisel3._
import chisel3.util._
import xiangshan._
import utils._
import utility._
import xiangshan.backend.rob.RobPtr
import xiangshan.cache._
import xiangshan.backend.fu.FenceToSbuffer

object genWmask {
  def apply(addr: UInt, sizeEncode: UInt): UInt = {
    (LookupTree(sizeEncode, List(
      "b00".U -> 0x1.U, //0001 << addr(2:0)
      "b01".U -> 0x3.U, //0011
      "b10".U -> 0xf.U, //1111
      "b11".U -> 0xff.U //11111111
    )) << addr(2, 0)).asUInt()
  }
}

object genWdata {
  def apply(data: UInt, sizeEncode: UInt): UInt = {
    LookupTree(sizeEncode, List(
      "b00".U -> Fill(8, data(7, 0)),
      "b01".U -> Fill(4, data(15, 0)),
      "b10".U -> Fill(2, data(31, 0)),
      "b11".U -> data
    ))
  }
}

class LsPipelineBundle(implicit p: Parameters) extends XSBundleWithMicroOp with HasDCacheParameters{
  val vaddr = UInt(VAddrBits.W)
  val paddr = UInt(PAddrBits.W)
  // val func = UInt(6.W)
  val mask = UInt(8.W)
  val data = UInt((XLEN+1).W)
  val wlineflag = Bool() // store write the whole cache line

  val miss = Bool()
  val tlbMiss = Bool()
  val ptwBack = Bool()
  val mmio = Bool()
  val atomic = Bool()
  val rsIdx = UInt(log2Up(IssQueSize).W)

  val forwardMask = Vec(8, Bool())
  val forwardData = Vec(8, UInt(8.W))

  //softprefetch
  val isSoftPrefetch = Bool() 

  // For debug usage
  val isFirstIssue = Bool()

  // For load replay
  val isLoadReplay = Bool()

  // For dcache miss load
  val mshrid = UInt(log2Up(cfg.nMissEntries).W)

  val forward_tlDchannel = Bool()
}

class LqWriteBundle(implicit p: Parameters) extends LsPipelineBundle {
  // queue entry data, except flag bits, will be updated if writeQueue is true,
  // valid bit in LqWriteBundle will be ignored
  val lq_data_wen_dup = Vec(6, Bool()) // dirty reg dup

  def fromLsPipelineBundle(input: LsPipelineBundle) = {
    vaddr := input.vaddr
    paddr := input.paddr
    mask := input.mask
    data := input.data
    uop := input.uop
    wlineflag := input.wlineflag
    miss := input.miss
    tlbMiss := input.tlbMiss
    ptwBack := input.ptwBack
    mmio := input.mmio
    atomic := input.atomic
    rsIdx := input.rsIdx
    forwardMask := input.forwardMask
    forwardData := input.forwardData
    isSoftPrefetch := input.isSoftPrefetch
    isFirstIssue := input.isFirstIssue
    isLoadReplay := input.isLoadReplay
    mshrid := input.mshrid
    forward_tlDchannel := input.forward_tlDchannel

    lq_data_wen_dup := DontCare
  }
}

class LoadForwardQueryIO(implicit p: Parameters) extends XSBundleWithMicroOp {
  val vaddr = Output(UInt(VAddrBits.W))
  val paddr = Output(UInt(PAddrBits.W))
  val mask = Output(UInt(8.W))
  override val uop = Output(new MicroOp) // for replay
  val pc = Output(UInt(VAddrBits.W)) //for debug
  val valid = Output(Bool())

  val forwardMaskFast = Input(Vec(8, Bool())) // resp to load_s1
  val forwardMask = Input(Vec(8, Bool())) // resp to load_s2
  val forwardData = Input(Vec(8, UInt(8.W))) // resp to load_s2

  // val lqIdx = Output(UInt(LoadQueueIdxWidth.W))
  val sqIdx = Output(new SqPtr)

  // dataInvalid suggests store to load forward found forward should happen,
  // but data is not available for now. If dataInvalid, load inst should
  // be replayed from RS. Feedback type should be RSFeedbackType.dataInvalid
  val dataInvalid = Input(Bool()) // Addr match, but data is not valid for now

  // matchInvalid suggests in store to load forward logic, paddr cam result does
  // to equal to vaddr cam result. If matchInvalid, a microarchitectural exception
  // should be raised to flush SQ and committed sbuffer.
  val matchInvalid = Input(Bool()) // resp to load_s2
}

// LoadForwardQueryIO used in load pipeline
//
// Difference between PipeLoadForwardQueryIO and LoadForwardQueryIO:
// PipeIO use predecoded sqIdxMask for better forward timing
class PipeLoadForwardQueryIO(implicit p: Parameters) extends LoadForwardQueryIO {
  // val sqIdx = Output(new SqPtr) // for debug, should not be used in pipeline for timing reasons
  // sqIdxMask is calcuated in earlier stage for better timing
  val sqIdxMask = Output(UInt(StoreQueueSize.W))

  // dataInvalid: addr match, but data is not valid for now
  val dataInvalidFast = Input(Bool()) // resp to load_s1
  // val dataInvalid = Input(Bool()) // resp to load_s2
  val dataInvalidSqIdx = Input(UInt(log2Up(StoreQueueSize).W)) // resp to load_s2, sqIdx value
}

// Query load queue for ld-ld violation
// 
// Req should be send in load_s1
// Resp will be generated 1 cycle later
//
// Note that query req may be !ready, as dcache is releasing a block
// If it happens, a replay from rs is needed.

class LoadViolationQueryReq(implicit p: Parameters) extends XSBundleWithMicroOp { // provide lqIdx
  val paddr = UInt(PAddrBits.W)
}

class LoadViolationQueryResp(implicit p: Parameters) extends XSBundle {
  val have_violation = Bool()
}

class LoadViolationQueryIO(implicit p: Parameters) extends XSBundle {
  val req = Decoupled(new LoadViolationQueryReq)
  val resp = Flipped(Valid(new LoadViolationQueryResp))
}

class LoadReExecuteQueryIO(implicit p: Parameters) extends XSBundle {
  //  robIdx: Requestor's (a store instruction) rob index for match logic. 
  val robIdx = new RobPtr

  //  paddr: requestor's (a store instruction) physical address for match logic. 
  val paddr = UInt(PAddrBits.W)

  //  mask: requestor's (a store instruction) data width mask for match logic.
  val mask = UInt(8.W)  
}

// Store byte valid mask write bundle
//
// Store byte valid mask write to SQ takes 2 cycles
class StoreMaskBundle(implicit p: Parameters) extends XSBundle {
  val sqIdx = new SqPtr
  val mask = UInt(8.W)
}

class LoadDataFromDcacheBundle(implicit p: Parameters) extends DCacheBundle {
  val forwardMask = Vec(8, Bool())
  val forwardData = Vec(8, UInt(8.W))
  val uop = new MicroOp // for data selection, only fwen and fuOpType are used
  val addrOffset = UInt(3.W) // for data selection

<<<<<<< HEAD
  val dcacheData = UInt(XLEN.W)

  /* WHQ-dcache: optimize data sram read fanout
  val bankedDcacheData = Vec(DCacheBanks, UInt(64.W))
  val bank_oh = UInt(DCacheBanks.W)
=======
  // forward tilelink D channel
  val forward_D = Input(Bool())
  val forwardData_D = Input(Vec(8, UInt(8.W)))

  // forward mshr data
  val forward_mshr = Input(Bool())
  val forwardData_mshr = Input(Vec(8, UInt(8.W)))

  val forward_result_valid = Input(Bool())

  // val dcacheData = UInt(64.W)
>>>>>>> 683c1411
  def dcacheData(): UInt = {
    val dcache_data = Mux1H(bank_oh, bankedDcacheData)
    val use_D = forward_D && forward_result_valid
    val use_mshr = forward_mshr && forward_result_valid
    Mux(use_D, forwardData_D.asUInt, Mux(use_mshr, forwardData_mshr.asUInt, dcache_data))
  }
  */
  def mergedData(): UInt = {
    val rdataVec = VecInit((0 until XLEN / 8).map(j =>
      Mux(forwardMask(j), forwardData(j), dcacheData(8*(j+1)-1, 8*j))
    ))
    rdataVec.asUInt
  }
}

// Load writeback data from load queue (refill)
class LoadDataFromLQBundle(implicit p: Parameters) extends XSBundle {
  val lqData = UInt(64.W) // load queue has merged data
  val uop = new MicroOp // for data selection, only fwen and fuOpType are used
  val addrOffset = UInt(3.W) // for data selection

  def mergedData(): UInt = {
    lqData
  }
}

// Bundle for load / store wait waking up
class MemWaitUpdateReq(implicit p: Parameters) extends XSBundle {
  val staIssue = Vec(exuParameters.StuCnt, ValidIO(new ExuInput))
  val stdIssue = Vec(exuParameters.StuCnt, ValidIO(new ExuInput))
}

object AddPipelineReg {
  class PipelineRegModule[T <: Data](gen: T) extends Module {
    val io = IO(new Bundle() {
      val in = Flipped(DecoupledIO(gen.cloneType))
      val out = DecoupledIO(gen.cloneType)
      val isFlush = Input(Bool())
    })

    val valid = RegInit(false.B)
    valid.suggestName("pipeline_reg_valid")
    when (io.out.fire()) { valid := false.B }
    when (io.in.fire()) { valid := true.B }
    when (io.isFlush) { valid := false.B }

    io.in.ready := !valid || io.out.ready
    io.out.bits := RegEnable(io.in.bits, io.in.fire())
    io.out.valid := valid //&& !isFlush
  }

  def apply[T <: Data]
  (left: DecoupledIO[T], right: DecoupledIO[T], isFlush: Bool,
   moduleName: Option[String] = None
  ){
    val pipelineReg = Module(new PipelineRegModule[T](left.bits.cloneType))
    if(moduleName.nonEmpty) pipelineReg.suggestName(moduleName.get)
    pipelineReg.io.in <> left
    right <> pipelineReg.io.out
    pipelineReg.io.isFlush := isFlush
  }
}<|MERGE_RESOLUTION|>--- conflicted
+++ resolved
@@ -194,18 +194,17 @@
 }
 
 class LoadDataFromDcacheBundle(implicit p: Parameters) extends DCacheBundle {
+  // old dcache: optimize data sram read fanout
+  // val bankedDcacheData = Vec(DCacheBanks, UInt(64.W))
+  // val bank_oh = UInt(DCacheBanks.W)  
+  
+  // new dcache
+  val respDcacheData = UInt(XLEN.W)
   val forwardMask = Vec(8, Bool())
   val forwardData = Vec(8, UInt(8.W))
   val uop = new MicroOp // for data selection, only fwen and fuOpType are used
   val addrOffset = UInt(3.W) // for data selection
-
-<<<<<<< HEAD
-  val dcacheData = UInt(XLEN.W)
-
-  /* WHQ-dcache: optimize data sram read fanout
-  val bankedDcacheData = Vec(DCacheBanks, UInt(64.W))
-  val bank_oh = UInt(DCacheBanks.W)
-=======
+  
   // forward tilelink D channel
   val forward_D = Input(Bool())
   val forwardData_D = Input(Vec(8, UInt(8.W)))
@@ -215,19 +214,20 @@
   val forwardData_mshr = Input(Vec(8, UInt(8.W)))
 
   val forward_result_valid = Input(Bool())
-
-  // val dcacheData = UInt(64.W)
->>>>>>> 683c1411
+  
   def dcacheData(): UInt = {
-    val dcache_data = Mux1H(bank_oh, bankedDcacheData)
+    // old dcache
+    // val dcache_data = Mux1H(bank_oh, bankedDcacheData)
+    // new dcache
+    val dcache_data = respDcacheData
     val use_D = forward_D && forward_result_valid
     val use_mshr = forward_mshr && forward_result_valid
     Mux(use_D, forwardData_D.asUInt, Mux(use_mshr, forwardData_mshr.asUInt, dcache_data))
   }
-  */
+
   def mergedData(): UInt = {
     val rdataVec = VecInit((0 until XLEN / 8).map(j =>
-      Mux(forwardMask(j), forwardData(j), dcacheData(8*(j+1)-1, 8*j))
+      Mux(forwardMask(j), forwardData(j), dcacheData()(8*(j+1)-1, 8*j))
     ))
     rdataVec.asUInt
   }
