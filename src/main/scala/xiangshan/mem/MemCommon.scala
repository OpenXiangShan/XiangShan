--- conflicted
+++ resolved
@@ -112,13 +112,9 @@
     isPrefetch := input.isPrefetch
     isHWPrefetch := input.isHWPrefetch
     isFirstIssue := input.isFirstIssue
-<<<<<<< HEAD
     dcacheRequireReplay := input.dcacheRequireReplay
     sleepIndex := input.sleepIndex
-
-=======
     hasROBEntry := input.hasROBEntry
->>>>>>> c7150925
     meta_prefetch := DontCare
     meta_access := DontCare
     forward_tlDchannel := DontCare
