--- conflicted
+++ resolved
@@ -50,16 +50,12 @@
   val forwardData = Vec(8, UInt(8.W))
 }
 
-<<<<<<< HEAD
-class StoreDataBundle extends XSBundle {
+class StoreDataBundle(implicit p: Parameters) extends XSBundle {
   val data = UInt((XLEN+1).W)
   val uop = new MicroOp
 }
 
-class LoadForwardQueryIO extends XSBundle {
-=======
 class LoadForwardQueryIO(implicit p: Parameters) extends XSBundle {
->>>>>>> ec195fd8
   val paddr = Output(UInt(PAddrBits.W))
   val mask = Output(UInt(8.W))
   val uop = Output(new MicroOp) // for replay
@@ -77,15 +73,11 @@
   // Feedback type should be RSFeedbackType.dataInvalid
 }
 
-<<<<<<< HEAD
 // LoadForwardQueryIO used in load pipeline
 //
 // Difference between PipeLoadForwardQueryIO and LoadForwardQueryIO:
 // PipeIO use predecoded sqIdxMask for better forward timing
-class PipeLoadForwardQueryIO extends XSBundle {
-=======
-class MaskedLoadForwardQueryIO(implicit p: Parameters) extends XSBundle {
->>>>>>> ec195fd8
+class PipeLoadForwardQueryIO(implicit p: Parameters) extends XSBundle {
   val paddr = Output(UInt(PAddrBits.W))
   val mask = Output(UInt(8.W))
   val uop = Output(new MicroOp) // for replay
