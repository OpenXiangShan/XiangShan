package xiangshan.mem

import chisel3._
import chisel3.util._
import xiangshan._
import utils._
import xiangshan.cache._

class SbufferFlushBundle extends Bundle {
  val valid = Output(Bool())
  val empty = Input(Bool())
}

trait HasSbufferConst extends HasXSParameter {

  // use 1h to speedup selection
  def s_invalid  = (1<<0).U(3.W)
  def s_valid    = (1<<1).U(3.W)
  def s_inflight = (1<<2).U(3.W)

  def isInvalid(i: UInt): Bool = i(0).asBool
  def isValid(i: UInt): Bool = i(1).asBool
  def isInflight(i: UInt): Bool = i(2).asBool

  val evictCycle = 1 << 20
  require(isPow2(evictCycle))
  val countBits = log2Up(evictCycle+1)

  val SbufferIndexWidth: Int = log2Up(StoreBufferSize)
  // paddr = tag + offset
  val CacheLineBytes: Int = CacheLineSize / 8
  val CacheLineWords: Int = CacheLineBytes / DataBytes
  val OffsetWidth: Int = log2Up(CacheLineBytes)
  val WordsWidth: Int = log2Up(CacheLineWords)
  val TagWidth: Int = PAddrBits - OffsetWidth
  val WordOffsetWidth: Int = PAddrBits - WordsWidth
}

class SbufferBundle extends XSBundle with HasSbufferConst

class dataWriteReq extends SbufferBundle {
  val idx = UInt(SbufferIndexWidth.W)
  val mask = UInt((DataBits/8).W)
  val data = UInt(DataBits.W)
  val wordOffset = UInt(WordOffsetWidth.W)
}

class SbufferData extends XSModule with HasSbufferConst {
  val io = IO(new Bundle(){
    val writeReq = Vec(StorePipelineWidth, Flipped(ValidIO(new dataWriteReq)))
    val dataOut = Output(Vec(StoreBufferSize, Vec(CacheLineWords, Vec(DataBytes, UInt(8.W)))))
  })

  val data = Reg(Vec(StoreBufferSize, Vec(CacheLineWords, Vec(DataBytes, UInt(8.W)))))

  val req = io.writeReq

  for(i <- 0 until StorePipelineWidth) {
    when(req(i).valid){
      for(j <- 0 until DataBytes){
        when(req(i).bits.mask(j)){
          data(req(i).bits.idx)(req(i).bits.wordOffset)(j) := req(i).bits.data(j*8+7, j*8)
        }
      }
    }
  }

  io.dataOut := data
}

class NewSbuffer extends XSModule with HasSbufferConst {
  val io = IO(new Bundle() {
    val in = Vec(StorePipelineWidth, Flipped(Decoupled(new DCacheWordReq)))  //Todo: store logic only support Width == 2 now
    val dcache = new DCacheLineIO
    val forward = Vec(LoadPipelineWidth, Flipped(new LoadForwardQueryIO))
    val sqempty = Input(Bool())
    val flush = Flipped(new SbufferFlushBundle)
    val csrCtrl = Flipped(new CustomCSRCtrlIO)
  })
  val difftestIO = IO(new Bundle() {
    val sbufferResp = Output(Bool())
    val sbufferAddr = Output(UInt(64.W))
    val sbufferData = Output(Vec(64, UInt(8.W)))
    val sbufferMask = Output(UInt(64.W))
  })
  difftestIO <> DontCare

  val dataModule = Module(new SbufferData)
  dataModule.io.writeReq <> DontCare
  val writeReq = dataModule.io.writeReq

  val tag = Reg(Vec(StoreBufferSize, UInt(TagWidth.W)))
  val mask = Reg(Vec(StoreBufferSize, Vec(CacheLineWords, Vec(DataBytes, Bool()))))
  val data = dataModule.io.dataOut
  val stateVec = RegInit(VecInit(Seq.fill(StoreBufferSize)(s_invalid)))
  val cohCount = Reg(Vec(StoreBufferSize, UInt(countBits.W)))
  /*
       idle --[flush]--> drian_sbuffer --[buf empty]--> idle
            --[buf full]--> replace --[dcache resp]--> idle
  */
  val x_idle :: x_drain_sbuffer :: x_replace :: Nil = Enum(3)
  val sbuffer_state = RegInit(x_idle)

  // ---------------------- Store Enq Sbuffer ---------------------

  def getTag(pa: UInt): UInt =
    pa(PAddrBits - 1, PAddrBits - TagWidth)

  def getWord(pa: UInt): UInt =
    pa(PAddrBits-1, 3)

  def getWordOffset(pa: UInt): UInt =
    pa(OffsetWidth-1, 3)

  def getAddr(tag: UInt): UInt =
    Cat(tag, 0.U((PAddrBits - TagWidth).W))

  def getByteOffset(offect: UInt): UInt =
    Cat(offect(OffsetWidth - 1, 3), 0.U(3.W))

  def isOneOf(key: UInt, seq: Seq[UInt]): Bool =
    if(seq.isEmpty) false.B else Cat(seq.map(_===key)).orR()

  def widthMap[T <: Data](f: Int => T) = (0 until StoreBufferSize) map f

  // sbuffer entry count

  val plru = new PseudoLRU(StoreBufferSize)
  val accessIdx = Wire(Vec(StorePipelineWidth + 1, Valid(UInt(SbufferIndexWidth.W))))

  val replaceIdx = plru.way
  plru.access(accessIdx)

  //-------------------------cohCount-----------------------------
  // insert and merge: cohCount=0
  // every cycle cohCount+=1
  // if cohCount(countBits-1)==1, evict
  val timeOutMask = VecInit(widthMap(i => cohCount(i)(countBits - 1)))
  val (timeOutIdx, hasTimeOut) = PriorityEncoderWithFlag(timeOutMask)

  val validMask = VecInit(stateVec.map(s => isValid(s)))
  val drainIdx = PriorityEncoder(validMask)

  val inflightMask = VecInit(stateVec.map(s => isInflight(s)))

  val intags = io.in.map(in => getTag(in.bits.addr))
  val sameTag = intags(0) === intags(1)
  val firstWord = getWord(io.in(0).bits.addr)
  val secondWord = getWord(io.in(1).bits.addr)
  val sameWord = firstWord === secondWord

  // merge condition
  val mergeMask = Wire(Vec(StorePipelineWidth, Vec(StoreBufferSize, Bool())))
  val mergeIdx = mergeMask.map(PriorityEncoder(_))
  val canMerge = mergeMask.map(ParallelOR(_))

  for(i <- 0 until StorePipelineWidth){
    mergeMask(i) := widthMap(j =>
      intags(i) === tag(j) && validMask(j)
    )
  }

  // insert condition
  // firstInsert: the first invalid entry
  // if first entry canMerge or second entry has the same tag with the first entry,
  // secondInsert equal the first invalid entry, otherwise, the second invalid entry
  val invalidMask = VecInit(stateVec.map(s => isInvalid(s)))
  val evenInvalidMask = GetEvenBits(invalidMask.asUInt)
  val oddInvalidMask = GetOddBits(invalidMask.asUInt)

  val (evenRawInsertIdx, evenCanInsert) = PriorityEncoderWithFlag(evenInvalidMask)
  val (oddRawInsertIdx, oddCanInsert) = PriorityEncoderWithFlag(oddInvalidMask)
  val evenInsertIdx = Cat(evenRawInsertIdx, 0.U(1.W))
  val oddInsertIdx = Cat(oddRawInsertIdx, 1.U(1.W))

  val enbufferSelReg = RegInit(false.B)
  when(io.in(0).valid) {
    enbufferSelReg := ~enbufferSelReg
  }

  val firstInsertIdx = Mux(enbufferSelReg, evenInsertIdx, oddInsertIdx)
  val secondInsertIdx = Mux(sameTag, 
    firstInsertIdx,
    Mux(~enbufferSelReg, evenInsertIdx, oddInsertIdx)
  )
  val firstCanInsert = Mux(enbufferSelReg, evenCanInsert, oddCanInsert)
  val secondCanInsert = Mux(sameTag,
    firstCanInsert,
    Mux(~enbufferSelReg, evenCanInsert, oddCanInsert)
  )

  io.in(0).ready := firstCanInsert
  io.in(1).ready := secondCanInsert && !sameWord && io.in(0).ready

  def wordReqToBufLine(req: DCacheWordReq, reqtag: UInt, insertIdx: UInt, wordOffset: UInt, flushMask: Bool): Unit = {
    stateVec(insertIdx) := s_valid
    cohCount(insertIdx) := 0.U
    tag(insertIdx) := reqtag
    when(flushMask){
      for(j <- 0 until CacheLineWords){
        for(i <- 0 until DataBytes){
          mask(insertIdx)(j)(i) := false.B
        }
      }
    }
    for(i <- 0 until DataBytes){
      when(req.mask(i)){
        mask(insertIdx)(wordOffset)(i) := true.B
//        data(insertIdx)(wordOffset)(i) := req.data(i*8+7, i*8)
      }
    }
  }

  def mergeWordReq(req: DCacheWordReq, mergeIdx:UInt, wordOffset:UInt): Unit = {
    cohCount(mergeIdx) := 0.U
    for(i <- 0 until DataBytes){
      when(req.mask(i)){
        mask(mergeIdx)(wordOffset)(i) := true.B
//        data(mergeIdx)(wordOffset)(i) := req.data(i*8+7, i*8)
      }
    }
  }

  for(((in, wordOffset), i) <- io.in.zip(Seq(firstWord, secondWord)).zipWithIndex){
<<<<<<< HEAD
    writeReq(i).valid := in.fire()
    writeReq(i).bits.wordOffset := wordOffset
    writeReq(i).bits.mask := in.bits.mask
    writeReq(i).bits.data := in.bits.data
    
    accessIdx(i).valid := in.fire()
    accessIdx(i).bits := DontCare
    when(in.fire()){
      when(canMerge(i)){
        writeReq(i).bits.idx := mergeIdx(i)
        accessIdx(i).bits := RegNext(mergeIdx(i))
        mergeWordReq(in.bits, mergeIdx(i), wordOffset)
        XSDebug(p"merge req $i to line [${mergeIdx(i)}]\n")
      }.otherwise({
        val insertIdx = if(i == 0) firstInsertIdx else secondInsertIdx
        val flushMask = if(i == 0) true.B else !sameTag
        writeReq(i).bits.idx := insertIdx
        accessIdx(i).bits := RegNext(insertIdx)
=======
    val insertIdx = if(i == 0) firstInsertIdx else secondInsertIdx
    val flushMask = if(i == 0) true.B else !sameTag
    accessIdx(i).valid := RegNext(in.fire())
    accessIdx(i).bits := RegNext(Mux(canMerge(i), mergeIdx(i), insertIdx))
    when(in.fire()){
      when(canMerge(i)){
        mergeWordReq(in.bits, mergeIdx(i), wordOffset)
        XSDebug(p"merge req $i to line [${mergeIdx(i)}]\n")
      }.otherwise({
>>>>>>> 435a337c
        wordReqToBufLine(in.bits, intags(i), insertIdx, wordOffset, flushMask)
        XSDebug(p"insert req $i to line[$insertIdx]\n")
      })
    }
  }


  for(i <- 0 until StoreBufferSize){
    XSDebug(stateVec(i)=/=s_invalid,
      p"[$i] timeout:${cohCount(i)(countBits-1)} state:${stateVec(i)}\n"
    )
  }

  for((req, i) <- io.in.zipWithIndex){
    XSDebug(req.fire(),
      p"accept req [$i]: " +
        p"addr:${Hexadecimal(req.bits.addr)} " +
        p"mask:${Binary(req.bits.mask)} " +
        p"data:${Hexadecimal(req.bits.data)}\n"
    )
    XSDebug(req.valid && !req.ready,
      p"req [$i] blocked by sbuffer\n"
    )
  }

  // ---------------------- Send Dcache Req ---------------------

  val empty = Cat(invalidMask).andR() && !Cat(io.in.map(_.valid)).orR()
  val threshold = RegNext(io.csrCtrl.sbuffer_threshold +& 1.U)
  val validCount = PopCount(validMask)
  val do_eviction = RegNext(validCount >= threshold, init = false.B)

  XSDebug(p"validCount[$validCount]\n")

  io.flush.empty := RegNext(empty && io.sqempty)
  // lru.io.flush := sbuffer_state === x_drain_sbuffer && empty
  switch(sbuffer_state){
    is(x_idle){
      when(io.flush.valid){
        sbuffer_state := x_drain_sbuffer
      }.elsewhen(do_eviction){
        sbuffer_state := x_replace
      }
    }
    is(x_drain_sbuffer){
      when(empty){
        sbuffer_state := x_idle
      }
    }
    is(x_replace){
      when(io.flush.valid){
        sbuffer_state := x_drain_sbuffer
      }.elsewhen(!do_eviction){
        sbuffer_state := x_idle
      }
    }
  }
  XSDebug(p"sbuffer state:${sbuffer_state} do eviction:${do_eviction} empty:${empty}\n")

  def noSameBlockInflight(idx: UInt): Bool = {
    // stateVec(idx) itself must not be s_inflight
    !Cat(widthMap(i => inflightMask(i) && tag(idx) === tag(i))).orR()
  }

  val need_drain = sbuffer_state === x_drain_sbuffer
  val need_replace = do_eviction || (sbuffer_state === x_replace)
  val evictionIdx = Mux(need_drain,
    drainIdx,
    Mux(hasTimeOut, timeOutIdx, replaceIdx)
  )
  /*
      If there is a inflight dcache req which has same tag with evictionIdx's tag,
      current eviction should be blocked.
   */
  val prepareValid = (need_drain || hasTimeOut || need_replace) &&
    noSameBlockInflight(evictionIdx) && validMask(evictionIdx)
  val prepareValidReg = RegInit(false.B)
  val canSendDcacheReq = io.dcache.req.ready || !prepareValidReg
  val willSendDcacheReq = prepareValid && canSendDcacheReq
  when(io.dcache.req.fire()){
    prepareValidReg := false.B
  }
  when(canSendDcacheReq){
    prepareValidReg := prepareValid
  }
  when(willSendDcacheReq){
    stateVec(evictionIdx) := s_inflight
    XSDebug(p"$evictionIdx will be sent to Dcache\n")
  }
  XSDebug(p"need drain:$need_drain hasTimeOut: $hasTimeOut need replace:$need_replace\n")
  XSDebug(p"drainIdx:$drainIdx tIdx:$timeOutIdx replIdx:$replaceIdx " +
    p"blocked:${!noSameBlockInflight(evictionIdx)} v:${validMask(evictionIdx)}\n")
  XSDebug(p"prepareValid:$prepareValid evictIdx:$evictionIdx dcache ready:${io.dcache.req.ready}\n")
  // Note: if other dcache req in the same block are inflight,
  // the lru update may note accurate
  accessIdx(StorePipelineWidth).valid := invalidMask(replaceIdx) || (
    need_replace && !need_drain && !hasTimeOut && canSendDcacheReq && validMask(replaceIdx))
  accessIdx(StorePipelineWidth).bits := replaceIdx
  val evictionIdxReg = RegEnable(evictionIdx, enable = willSendDcacheReq)
  val evictionTag = RegEnable(tag(evictionIdx), enable = willSendDcacheReq)

  io.dcache.req.valid := prepareValidReg
  io.dcache.req.bits.addr := getAddr(evictionTag)
  io.dcache.req.bits.data := data(evictionIdxReg).asUInt
  io.dcache.req.bits.mask := mask(evictionIdxReg).asUInt
  io.dcache.req.bits.cmd := MemoryOpConstants.M_XWR
  io.dcache.req.bits.id := evictionIdxReg

  XSDebug(io.dcache.req.fire(),
    p"send buf [$evictionIdxReg] to Dcache, req fire\n"
  )

  io.dcache.resp.ready := true.B // sbuffer always ready to recv dcache resp
  val respId = io.dcache.resp.bits.id
  when(io.dcache.resp.fire()){
    stateVec(respId) := s_invalid
    assert(stateVec(respId) === s_inflight)
    XSDebug(p"recv cache resp: id=[$respId]\n")
  }

  if (!env.FPGAPlatform) {
    difftestIO.sbufferResp := WireInit(io.dcache.resp.fire())
    difftestIO.sbufferAddr := WireInit(getAddr(tag(respId)))
    difftestIO.sbufferData := WireInit(data(respId).asTypeOf(Vec(CacheLineBytes, UInt(8.W))))
    difftestIO.sbufferMask := WireInit(mask(respId).asUInt)
  }

  for(i <- 0 until StoreBufferSize){
    when(validMask(i) && !timeOutMask(i)){
      cohCount(i) := cohCount(i)+1.U
    }
  }

  // ---------------------- Load Data Forward ---------------------

  for ((forward, i) <- io.forward.zipWithIndex) {
    val tag_matches = widthMap(w => tag(w) === getTag(forward.paddr))
    val valid_tag_matches = widthMap(w => tag_matches(w) && validMask(w))
    val inflight_tag_matches = widthMap(w => tag_matches(w) && inflightMask(w))
    val line_offset_mask = UIntToOH(getWordOffset(forward.paddr))

    val valid_tag_match_reg = valid_tag_matches.map(RegNext(_))
    val inflight_tag_match_reg = inflight_tag_matches.map(RegNext(_))
    val line_offset_reg = RegNext(line_offset_mask)

    val selectedValidMask = Mux1H(line_offset_reg, Mux1H(valid_tag_match_reg, mask).asTypeOf(Vec(CacheLineWords, Vec(DataBytes, Bool()))))
    val selectedValidData = Mux1H(line_offset_reg, Mux1H(valid_tag_match_reg, data).asTypeOf(Vec(CacheLineWords, Vec(DataBytes, UInt(8.W)))))

    val selectedInflightMask = Mux1H(line_offset_reg, Mux1H(inflight_tag_match_reg, mask).asTypeOf(Vec(CacheLineWords, Vec(DataBytes, Bool()))))
    val selectedInflightData = Mux1H(line_offset_reg, Mux1H(inflight_tag_match_reg, data).asTypeOf(Vec(CacheLineWords, Vec(DataBytes, UInt(8.W)))))

    for (j <- 0 until DataBytes) {
      forward.forwardMask(j) := false.B
      forward.forwardData(j) := DontCare

      // valid entries have higher priority than inflight entries
      when(selectedInflightMask(j)) {
        forward.forwardMask(j) := true.B
        forward.forwardData(j) := selectedInflightData(j)
      }
      when(selectedValidMask(j)) {
        forward.forwardMask(j) := true.B
        forward.forwardData(j) := selectedValidData(j)
      }
    }
  }
}<|MERGE_RESOLUTION|>--- conflicted
+++ resolved
@@ -38,7 +38,7 @@
 
 class SbufferBundle extends XSBundle with HasSbufferConst
 
-class dataWriteReq extends SbufferBundle {
+class DataWriteReq extends SbufferBundle {
   val idx = UInt(SbufferIndexWidth.W)
   val mask = UInt((DataBits/8).W)
   val data = UInt(DataBits.W)
@@ -47,7 +47,7 @@
 
 class SbufferData extends XSModule with HasSbufferConst {
   val io = IO(new Bundle(){
-    val writeReq = Vec(StorePipelineWidth, Flipped(ValidIO(new dataWriteReq)))
+    val writeReq = Vec(StorePipelineWidth, Flipped(ValidIO(new DataWriteReq)))
     val dataOut = Output(Vec(StoreBufferSize, Vec(CacheLineWords, Vec(DataBytes, UInt(8.W)))))
   })
 
@@ -222,36 +222,21 @@
   }
 
   for(((in, wordOffset), i) <- io.in.zip(Seq(firstWord, secondWord)).zipWithIndex){
-<<<<<<< HEAD
     writeReq(i).valid := in.fire()
     writeReq(i).bits.wordOffset := wordOffset
     writeReq(i).bits.mask := in.bits.mask
     writeReq(i).bits.data := in.bits.data
-    
-    accessIdx(i).valid := in.fire()
-    accessIdx(i).bits := DontCare
-    when(in.fire()){
-      when(canMerge(i)){
-        writeReq(i).bits.idx := mergeIdx(i)
-        accessIdx(i).bits := RegNext(mergeIdx(i))
-        mergeWordReq(in.bits, mergeIdx(i), wordOffset)
-        XSDebug(p"merge req $i to line [${mergeIdx(i)}]\n")
-      }.otherwise({
-        val insertIdx = if(i == 0) firstInsertIdx else secondInsertIdx
-        val flushMask = if(i == 0) true.B else !sameTag
-        writeReq(i).bits.idx := insertIdx
-        accessIdx(i).bits := RegNext(insertIdx)
-=======
     val insertIdx = if(i == 0) firstInsertIdx else secondInsertIdx
     val flushMask = if(i == 0) true.B else !sameTag
     accessIdx(i).valid := RegNext(in.fire())
     accessIdx(i).bits := RegNext(Mux(canMerge(i), mergeIdx(i), insertIdx))
     when(in.fire()){
       when(canMerge(i)){
+        writeReq(i).bits.idx := mergeIdx(i)
         mergeWordReq(in.bits, mergeIdx(i), wordOffset)
         XSDebug(p"merge req $i to line [${mergeIdx(i)}]\n")
       }.otherwise({
->>>>>>> 435a337c
+        writeReq(i).bits.idx := insertIdx
         wordReqToBufLine(in.bits, intags(i), insertIdx, wordOffset, flushMask)
         XSDebug(p"insert req $i to line[$insertIdx]\n")
       })
