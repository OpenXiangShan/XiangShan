--- conflicted
+++ resolved
@@ -191,12 +191,9 @@
     val sqempty = Input(Bool())
     val flush = Flipped(new SbufferFlushBundle)
     val csrCtrl = Flipped(new CustomCSRCtrlIO)
-<<<<<<< HEAD
     val store_prefetch = Vec(StorePipelineWidth, DecoupledIO(new StorePrefetchReq)) // to dcache
     val memSetPattenDetected = Input(Bool())
-=======
     val force_write = Input(Bool())
->>>>>>> 1de5a4a1
   })
 
   val dataModule = Module(new SbufferData)
