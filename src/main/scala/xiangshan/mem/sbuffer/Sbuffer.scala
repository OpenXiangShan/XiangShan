/***************************************************************************************
* Copyright (c) 2020-2021 Institute of Computing Technology, Chinese Academy of Sciences
* Copyright (c) 2020-2021 Peng Cheng Laboratory
*
* XiangShan is licensed under Mulan PSL v2.
* You can use this software according to the terms and conditions of the Mulan PSL v2.
* You may obtain a copy of Mulan PSL v2 at:
*          http://license.coscl.org.cn/MulanPSL2
*
* THIS SOFTWARE IS PROVIDED ON AN "AS IS" BASIS, WITHOUT WARRANTIES OF ANY KIND,
* EITHER EXPRESS OR IMPLIED, INCLUDING BUT NOT LIMITED TO NON-INFRINGEMENT,
* MERCHANTABILITY OR FIT FOR A PARTICULAR PURPOSE.
*
* See the Mulan PSL v2 for more details.
***************************************************************************************/

package xiangshan.mem

import chipsalliance.rocketchip.config.Parameters
import chisel3._
import chisel3.util._
import xiangshan._
import utils._
import utility._
import xiangshan.cache._
import difftest._
import freechips.rocketchip.util._

class SbufferFlushBundle extends Bundle {
  val valid = Output(Bool())
  val empty = Input(Bool())
}

trait HasSbufferConst extends HasXSParameter {
  val EvictCycles = 1 << 20
  val SbufferReplayDelayCycles = 16
  require(isPow2(EvictCycles))
  val EvictCountBits = log2Up(EvictCycles+1)
  val MissqReplayCountBits = log2Up(SbufferReplayDelayCycles) + 1

  // dcache write hit resp has 2 sources
  // refill pipe resp and main pipe resp
  val NumDcacheWriteResp = 2 // hardcoded

  val SbufferIndexWidth: Int = log2Up(StoreBufferSize)
  // paddr = ptag + offset
  val CacheLineBytes: Int = CacheLineSize / 8
  val CacheLineWords: Int = CacheLineBytes / DataBytes
  val OffsetWidth: Int = log2Up(CacheLineBytes)
  val WordsWidth: Int = log2Up(CacheLineWords)
  val PTagWidth: Int = PAddrBits - OffsetWidth
  val VTagWidth: Int = VAddrBits - OffsetWidth
  val WordOffsetWidth: Int = PAddrBits - WordsWidth
}

class SbufferEntryState (implicit p: Parameters) extends SbufferBundle {
  val state_valid    = Bool() // this entry is active
  val state_inflight = Bool() // sbuffer is trying to write this entry to dcache
  val w_timeout = Bool() // with timeout resp, waiting for resend store pipeline req timeout
  val w_sameblock_inflight = Bool() // same cache block dcache req is inflight

  def isInvalid(): Bool = !state_valid
  def isValid(): Bool = state_valid
  def isActive(): Bool = state_valid && !state_inflight
  def isInflight(): Bool = state_inflight
  def isDcacheReqCandidate(): Bool = state_valid && !state_inflight && !w_sameblock_inflight
}

class SbufferBundle(implicit p: Parameters) extends XSBundle with HasSbufferConst

class DataWriteReq(implicit p: Parameters) extends SbufferBundle {
  // univerisal writemask
  val wvec = UInt(StoreBufferSize.W)
  // 2 cycle update
  val mask = UInt((DataBits/8).W)
  val data = UInt(DataBits.W)
  val wordOffset = UInt(WordOffsetWidth.W)
  val wline = Bool() // write full cacheline
}

class MaskFlushReq(implicit p: Parameters) extends SbufferBundle {
  // univerisal writemask
  val wvec = UInt(StoreBufferSize.W)
}

class SbufferData(implicit p: Parameters) extends XSModule with HasSbufferConst {
  val io = IO(new Bundle(){
    // update data and mask when alloc or merge
    val writeReq = Vec(EnsbufferWidth, Flipped(ValidIO(new DataWriteReq)))
    // clean mask when deq
    val maskFlushReq = Vec(NumDcacheWriteResp, Flipped(ValidIO(new MaskFlushReq)))
    val dataOut = Output(Vec(StoreBufferSize, Vec(CacheLineWords, Vec(DataBytes, UInt(8.W)))))
    val maskOut = Output(Vec(StoreBufferSize, Vec(CacheLineWords, Vec(DataBytes, Bool()))))
  })

  val data = Reg(Vec(StoreBufferSize, Vec(CacheLineWords, Vec(DataBytes, UInt(8.W)))))
  // val mask = Reg(Vec(StoreBufferSize, Vec(CacheLineWords, Vec(DataBytes, Bool()))))
  val mask = RegInit(
    VecInit(Seq.fill(StoreBufferSize)(
      VecInit(Seq.fill(CacheLineWords)(
        VecInit(Seq.fill(DataBytes)(false.B))
      ))
    ))
  )

  // 2 cycle line mask clean
  for(line <- 0 until StoreBufferSize){
    val line_mask_clean_flag = RegNext(
      io.maskFlushReq.map(a => a.valid && a.bits.wvec(line)).reduce(_ || _)
    )
    line_mask_clean_flag.suggestName("line_mask_clean_flag_"+line)
    when(line_mask_clean_flag){
      for(word <- 0 until CacheLineWords){
        for(byte <- 0 until DataBytes){
          mask(line)(word)(byte) := false.B
        }
      }
    }
  }

  // 2 cycle data / mask update
  for(i <- 0 until EnsbufferWidth) {
    val req = io.writeReq(i)
    for(line <- 0 until StoreBufferSize){
      val sbuffer_in_s1_line_wen = req.valid && req.bits.wvec(line)
      val sbuffer_in_s2_line_wen = RegNext(sbuffer_in_s1_line_wen)
      val line_write_buffer_data = RegEnable(req.bits.data, sbuffer_in_s1_line_wen)
      val line_write_buffer_wline = RegEnable(req.bits.wline, sbuffer_in_s1_line_wen)
      val line_write_buffer_mask = RegEnable(req.bits.mask, sbuffer_in_s1_line_wen)
      val line_write_buffer_offset = RegEnable(req.bits.wordOffset(WordsWidth-1, 0), sbuffer_in_s1_line_wen)
      sbuffer_in_s1_line_wen.suggestName("sbuffer_in_s1_line_wen_"+line)
      sbuffer_in_s2_line_wen.suggestName("sbuffer_in_s2_line_wen_"+line)
      line_write_buffer_data.suggestName("line_write_buffer_data_"+line)
      line_write_buffer_wline.suggestName("line_write_buffer_wline_"+line)
      line_write_buffer_mask.suggestName("line_write_buffer_mask_"+line)
      line_write_buffer_offset.suggestName("line_write_buffer_offset_"+line)
      for(word <- 0 until CacheLineWords){
        for(byte <- 0 until DataBytes){
          val write_byte = sbuffer_in_s2_line_wen && (
            line_write_buffer_mask(byte) && (line_write_buffer_offset === word.U) || 
            line_write_buffer_wline
          )
          when(write_byte){
            data(line)(word)(byte) := line_write_buffer_data(byte*8+7, byte*8)
            mask(line)(word)(byte) := true.B
          }
        }
      }
    }
  }

  // 1 cycle line mask clean
  // for(i <- 0 until EnsbufferWidth) {
  //   val req = io.writeReq(i)
  //   when(req.valid){
  //     for(line <- 0 until StoreBufferSize){
  //       when(
  //         req.bits.wvec(line) && 
  //         req.bits.cleanMask
  //       ){
  //         for(word <- 0 until CacheLineWords){
  //           for(byte <- 0 until DataBytes){
  //             mask(line)(word)(byte) := false.B
  //             val debug_last_cycle_write_byte = RegNext(req.valid && req.bits.wvec(line) && (
  //               req.bits.mask(byte) && (req.bits.wordOffset(WordsWidth-1, 0) === word.U) || 
  //               req.bits.wline
  //             ))
  //             assert(!debug_last_cycle_write_byte)
  //           }
  //         }
  //       }
  //     }
  //   }
  // }

  io.dataOut := data
  io.maskOut := mask
}

class Sbuffer(implicit p: Parameters) extends DCacheModule with HasSbufferConst with HasPerfEvents {
  val io = IO(new Bundle() {
    val hartId = Input(UInt(8.W))
    val in = Vec(EnsbufferWidth, Flipped(Decoupled(new DCacheWordReqWithVaddr)))  //Todo: store logic only support Width == 2 now
    val dcache = Flipped(new DCacheToSbufferIO)
    val forward = Vec(LoadPipelineWidth, Flipped(new LoadForwardQueryIO))
    val sqempty = Input(Bool())
    val flush = Flipped(new SbufferFlushBundle)
    val csrCtrl = Flipped(new CustomCSRCtrlIO)
  })

  val dataModule = Module(new SbufferData)
  dataModule.io.writeReq <> DontCare
  val writeReq = dataModule.io.writeReq

  val ptag = Reg(Vec(StoreBufferSize, UInt(PTagWidth.W)))
  val vtag = Reg(Vec(StoreBufferSize, UInt(VTagWidth.W)))
  val debug_mask = Reg(Vec(StoreBufferSize, Vec(CacheLineWords, Vec(DataBytes, Bool()))))
  val waitInflightMask = Reg(Vec(StoreBufferSize, UInt(StoreBufferSize.W)))
  val data = dataModule.io.dataOut
  val mask = dataModule.io.maskOut
  val stateVec = RegInit(VecInit(Seq.fill(StoreBufferSize)(0.U.asTypeOf(new SbufferEntryState))))
  val cohCount = RegInit(VecInit(Seq.fill(StoreBufferSize)(0.U(EvictCountBits.W))))
  val missqReplayCount = RegInit(VecInit(Seq.fill(StoreBufferSize)(0.U(MissqReplayCountBits.W))))

  val sbuffer_out_s0_fire = Wire(Bool())

  /*
       idle --[flush]   --> drain   --[buf empty]--> idle
            --[buf full]--> replace --[dcache resp]--> idle
  */
  // x_drain_all: drain store queue and sbuffer
  // x_drain_sbuffer: drain sbuffer only, block store queue to sbuffer write
  val x_idle :: x_replace :: x_drain_all :: x_drain_sbuffer :: Nil = Enum(4)
  def needDrain(state: UInt): Bool =
    state(1)
  val sbuffer_state = RegInit(x_idle)

  // ---------------------- Store Enq Sbuffer ---------------------

  def getPTag(pa: UInt): UInt =
    pa(PAddrBits - 1, PAddrBits - PTagWidth)

  def getVTag(va: UInt): UInt =
    va(VAddrBits - 1, VAddrBits - VTagWidth)

  def getWord(pa: UInt): UInt =
    pa(PAddrBits-1, 3)

  def getWordOffset(pa: UInt): UInt =
    pa(OffsetWidth-1, 3)

  def getAddr(ptag: UInt): UInt =
    Cat(ptag, 0.U((PAddrBits - PTagWidth).W))

  def getByteOffset(offect: UInt): UInt =
    Cat(offect(OffsetWidth - 1, 3), 0.U(3.W))

  def isOneOf(key: UInt, seq: Seq[UInt]): Bool =
    if(seq.isEmpty) false.B else Cat(seq.map(_===key)).orR()

  def widthMap[T <: Data](f: Int => T) = (0 until StoreBufferSize) map f

  // sbuffer entry count

  val plru = new ValidPseudoLRU(StoreBufferSize)
  val accessIdx = Wire(Vec(EnsbufferWidth + 1, Valid(UInt(SbufferIndexWidth.W))))

  val candidateVec = VecInit(stateVec.map(s => s.isDcacheReqCandidate()))
<<<<<<< HEAD

  val replaceAlgoIdx = plru.way(candidateVec.reverse)._2
  val replaceAlgoNotDcacheCandidate = !stateVec(replaceAlgoIdx).isDcacheReqCandidate()

  assert(!(candidateVec.asUInt().orR && replaceAlgoNotDcacheCandidate), "we have way to select, but replace algo selects invalid way")

  val replaceIdx = replaceAlgoIdx
=======
  val candidateIdx = PriorityEncoder(candidateVec)

  val replaceAlgoIdx = plru.way
  val replaceAlgoNotDcacheCandidate = !stateVec(replaceAlgoIdx).isDcacheReqCandidate()

  val replaceIdx = Mux(replaceAlgoNotDcacheCandidate, candidateIdx, replaceAlgoIdx)
>>>>>>> 6538eea9
  plru.access(accessIdx)

  //-------------------------cohCount-----------------------------
  // insert and merge: cohCount=0
  // every cycle cohCount+=1
  // if cohCount(EvictCountBits-1)==1, evict
  val cohTimeOutMask = VecInit(widthMap(i => cohCount(i)(EvictCountBits - 1) && stateVec(i).isActive()))
  val (cohTimeOutIdx, cohHasTimeOut) = PriorityEncoderWithFlag(cohTimeOutMask)
  val cohTimeOutOH = PriorityEncoderOH(cohTimeOutMask)
  val missqReplayTimeOutMask = VecInit(widthMap(i => missqReplayCount(i)(MissqReplayCountBits - 1) && stateVec(i).w_timeout))
  val (missqReplayTimeOutIdxGen, missqReplayHasTimeOutGen) = PriorityEncoderWithFlag(missqReplayTimeOutMask)
  val missqReplayHasTimeOut = RegNext(missqReplayHasTimeOutGen) && !RegNext(sbuffer_out_s0_fire)
  val missqReplayTimeOutIdx = RegEnable(missqReplayTimeOutIdxGen, missqReplayHasTimeOutGen)

  //-------------------------sbuffer enqueue-----------------------------

  // Now sbuffer enq logic is divided into 3 stages:

  // sbuffer_in_s0: 
  // * read data and meta from store queue
  // * store them in 2 entry fifo queue

  // sbuffer_in_s1: 
  // * read data and meta from fifo queue
  // * update sbuffer meta (vtag, ptag, flag)
  // * prevert that line from being sent to dcache (add a block condition)
  // * prepare cacheline level write enable signal, RegNext() data and mask 

  // sbuffer_in_s2: 
  // * use cacheline level buffer to update sbuffer data and mask
  // * remove dcache write block (if there is)

  val activeMask = VecInit(stateVec.map(s => s.isActive()))
  val validMask  = VecInit(stateVec.map(s => s.isValid()))
  val drainIdx = PriorityEncoder(activeMask)

  val inflightMask = VecInit(stateVec.map(s => s.isInflight()))

  val inptags = io.in.map(in => getPTag(in.bits.addr))
  val invtags = io.in.map(in => getVTag(in.bits.vaddr))
  val sameTag = inptags(0) === inptags(1)
  val firstWord = getWord(io.in(0).bits.addr)
  val secondWord = getWord(io.in(1).bits.addr)
  val sameWord = firstWord === secondWord

  // merge condition
  val mergeMask = Wire(Vec(EnsbufferWidth, Vec(StoreBufferSize, Bool())))
  val mergeIdx = mergeMask.map(PriorityEncoder(_)) // avoid using mergeIdx for better timing
  val canMerge = mergeMask.map(ParallelOR(_))
  val mergeVec = mergeMask.map(_.asUInt)

  for(i <- 0 until EnsbufferWidth){
    mergeMask(i) := widthMap(j =>
      inptags(i) === ptag(j) && activeMask(j)
    )
    assert(!(PopCount(mergeMask(i).asUInt) > 1.U && io.in(i).fire()))
  }

  // insert condition
  // firstInsert: the first invalid entry
  // if first entry canMerge or second entry has the same ptag with the first entry,
  // secondInsert equal the first invalid entry, otherwise, the second invalid entry
  val invalidMask = VecInit(stateVec.map(s => s.isInvalid()))
  val evenInvalidMask = GetEvenBits(invalidMask.asUInt)
  val oddInvalidMask = GetOddBits(invalidMask.asUInt)

  def getFirstOneOH(input: UInt): UInt = {
    assert(input.getWidth > 1)
    val output = WireInit(VecInit(input.asBools))
    (1 until input.getWidth).map(i => {
      output(i) := !input(i - 1, 0).orR && input(i)
    })
    output.asUInt
  }

  val evenRawInsertVec = getFirstOneOH(evenInvalidMask)
  val oddRawInsertVec = getFirstOneOH(oddInvalidMask)
  val (evenRawInsertIdx, evenCanInsert) = PriorityEncoderWithFlag(evenInvalidMask)
  val (oddRawInsertIdx, oddCanInsert) = PriorityEncoderWithFlag(oddInvalidMask)
  val evenInsertIdx = Cat(evenRawInsertIdx, 0.U(1.W)) // slow to generate, for debug only
  val oddInsertIdx = Cat(oddRawInsertIdx, 1.U(1.W)) // slow to generate, for debug only
  val evenInsertVec = GetEvenBits.reverse(evenRawInsertVec)
  val oddInsertVec = GetOddBits.reverse(oddRawInsertVec)

  val enbufferSelReg = RegInit(false.B)
  when(io.in(0).valid) {
    enbufferSelReg := ~enbufferSelReg
  }

  val firstInsertIdx = Mux(enbufferSelReg, evenInsertIdx, oddInsertIdx) // slow to generate, for debug only
  val secondInsertIdx = Mux(sameTag,
    firstInsertIdx,
    Mux(~enbufferSelReg, evenInsertIdx, oddInsertIdx)
  ) // slow to generate, for debug only
  val firstInsertVec = Mux(enbufferSelReg, evenInsertVec, oddInsertVec)
  val secondInsertVec = Mux(sameTag,
    firstInsertVec,
    Mux(~enbufferSelReg, evenInsertVec, oddInsertVec)
  ) // slow to generate, for debug only
  val firstCanInsert = sbuffer_state =/= x_drain_sbuffer && Mux(enbufferSelReg, evenCanInsert, oddCanInsert)
  val secondCanInsert = sbuffer_state =/= x_drain_sbuffer && Mux(sameTag,
    firstCanInsert,
    Mux(~enbufferSelReg, evenCanInsert, oddCanInsert)
  ) && (EnsbufferWidth >= 1).B
  val forward_need_uarch_drain = WireInit(false.B)
  val merge_need_uarch_drain = WireInit(false.B)
  val do_uarch_drain = RegNext(forward_need_uarch_drain) || RegNext(RegNext(merge_need_uarch_drain))
  XSPerfAccumulate("do_uarch_drain", do_uarch_drain)

  io.in(0).ready := firstCanInsert
  io.in(1).ready := secondCanInsert && !sameWord && io.in(0).ready

  def wordReqToBufLine( // allocate a new line in sbuffer
    req: DCacheWordReq,
    reqptag: UInt,
    reqvtag: UInt,
    insertIdx: UInt,
    insertVec: UInt,
    wordOffset: UInt
  ): Unit = {
    assert(UIntToOH(insertIdx) === insertVec)
    val sameBlockInflightMask = genSameBlockInflightMask(reqptag)
    (0 until StoreBufferSize).map(entryIdx => {
      when(insertVec(entryIdx)){
        stateVec(entryIdx).state_valid := true.B
        stateVec(entryIdx).w_sameblock_inflight := sameBlockInflightMask.orR // set w_sameblock_inflight when a line is first allocated
        when(sameBlockInflightMask.orR){
          waitInflightMask(entryIdx) := sameBlockInflightMask
        }
        cohCount(entryIdx) := 0.U
        // missqReplayCount(insertIdx) := 0.U
        ptag(entryIdx) := reqptag
        vtag(entryIdx) := reqvtag // update vtag iff a new sbuffer line is allocated
      }
    })
  }

  def mergeWordReq( // merge write req into an existing line
    req: DCacheWordReq,
    reqptag: UInt,
    reqvtag: UInt,
    mergeIdx: UInt,
    mergeVec: UInt,
    wordOffset: UInt
  ): Unit = {
    assert(UIntToOH(mergeIdx) === mergeVec)
    (0 until StoreBufferSize).map(entryIdx => {
      when(mergeVec(entryIdx)) {
        cohCount(entryIdx) := 0.U
        // missqReplayCount(entryIdx) := 0.U
        // check if vtag is the same, if not, trigger sbuffer flush
        when(reqvtag =/= vtag(entryIdx)) {
          XSDebug("reqvtag =/= sbufvtag req(vtag %x ptag %x) sbuffer(vtag %x ptag %x)\n",
            reqvtag << OffsetWidth,
            reqptag << OffsetWidth,
            vtag(entryIdx) << OffsetWidth,
            ptag(entryIdx) << OffsetWidth
          )
          merge_need_uarch_drain := true.B
        }
      }
    })
  }

  for(((in, wordOffset), i) <- io.in.zip(Seq(firstWord, secondWord)).zipWithIndex){
    writeReq(i).valid := in.fire()
    writeReq(i).bits.wordOffset := wordOffset
    writeReq(i).bits.mask := in.bits.mask
    writeReq(i).bits.data := in.bits.data
    writeReq(i).bits.wline := in.bits.wline
    val debug_insertIdx = if(i == 0) firstInsertIdx else secondInsertIdx
    val insertVec = if(i == 0) firstInsertVec else secondInsertVec
    assert(!((PopCount(insertVec) > 1.U) && in.fire()))
    val insertIdx = OHToUInt(insertVec)
    accessIdx(i).valid := RegNext(in.fire())
    accessIdx(i).bits := RegNext(Mux(canMerge(i), mergeIdx(i), insertIdx))
    when(in.fire()){
      when(canMerge(i)){
        writeReq(i).bits.wvec := mergeVec(i)
        mergeWordReq(in.bits, inptags(i), invtags(i), mergeIdx(i), mergeVec(i), wordOffset)
        XSDebug(p"merge req $i to line [${mergeIdx(i)}]\n")
      }.otherwise({
        writeReq(i).bits.wvec := insertVec
        wordReqToBufLine(in.bits, inptags(i), invtags(i), insertIdx, insertVec, wordOffset)
        XSDebug(p"insert req $i to line[$insertIdx]\n")
        assert(debug_insertIdx === insertIdx)
      })
    }
  }


  for(i <- 0 until StoreBufferSize){
    XSDebug(stateVec(i).isValid(),
      p"[$i] timeout:${cohCount(i)(EvictCountBits-1)} state:${stateVec(i)}\n"
    )
  }

  for((req, i) <- io.in.zipWithIndex){
    XSDebug(req.fire(),
      p"accept req [$i]: " +
        p"addr:${Hexadecimal(req.bits.addr)} " +
        p"mask:${Binary(req.bits.mask)} " +
        p"data:${Hexadecimal(req.bits.data)}\n"
    )
    XSDebug(req.valid && !req.ready,
      p"req [$i] blocked by sbuffer\n"
    )
  }

  // ---------------------- Send Dcache Req ---------------------

  val sbuffer_empty = Cat(invalidMask).andR()
  val sq_empty = !Cat(io.in.map(_.valid)).orR()
  val empty = sbuffer_empty && sq_empty
  val threshold = RegNext(io.csrCtrl.sbuffer_threshold +& 1.U)
  val ActiveCount = PopCount(activeMask)
  val ValidCount = PopCount(validMask)
  val do_eviction = RegNext(ActiveCount >= threshold || ActiveCount === (StoreBufferSize-1).U || ValidCount === (StoreBufferSize).U, init = false.B)
  require((StoreBufferThreshold + 1) <= StoreBufferSize)

  XSDebug(p"ActiveCount[$ActiveCount]\n")

  io.flush.empty := RegNext(empty && io.sqempty)
  // lru.io.flush := sbuffer_state === x_drain_all && empty
  switch(sbuffer_state){
    is(x_idle){
      when(io.flush.valid){
        sbuffer_state := x_drain_all
      }.elsewhen(do_uarch_drain){
        sbuffer_state := x_drain_sbuffer
      }.elsewhen(do_eviction){
        sbuffer_state := x_replace
      }
    }
    is(x_drain_all){
      when(empty){
        sbuffer_state := x_idle
      }
    }
    is(x_drain_sbuffer){
      when(io.flush.valid){
        sbuffer_state := x_drain_all
      }.elsewhen(sbuffer_empty){
        sbuffer_state := x_idle
      }
    }
    is(x_replace){
      when(io.flush.valid){
        sbuffer_state := x_drain_all
      }.elsewhen(do_uarch_drain){
        sbuffer_state := x_drain_sbuffer
      }.elsewhen(!do_eviction){
        sbuffer_state := x_idle
      }
    }
  }
  XSDebug(p"sbuffer state:${sbuffer_state} do eviction:${do_eviction} empty:${empty}\n")

  def noSameBlockInflight(idx: UInt): Bool = {
    // stateVec(idx) itself must not be s_inflight
    !Cat(widthMap(i => inflightMask(i) && ptag(idx) === ptag(i))).orR()
  }

  def genSameBlockInflightMask(ptag_in: UInt): UInt = {
    val mask = VecInit(widthMap(i => inflightMask(i) && ptag_in === ptag(i))).asUInt // quite slow, use it with care
    assert(!(PopCount(mask) > 1.U))
    mask
  }

  def haveSameBlockInflight(ptag_in: UInt): Bool = {
    genSameBlockInflightMask(ptag_in).orR
  }

  // ---------------------------------------------------------------------------
  // sbuffer to dcache pipeline
  // ---------------------------------------------------------------------------

  // Now sbuffer deq logic is divided into 2 stages:

  // sbuffer_out_s0:
  // * read data and meta from sbuffer
  // * RegNext() them
  // * set line state to inflight

  // sbuffer_out_s1:
  // * send write req to dcache

  // sbuffer_out_extra:
  // * receive write result from dcache
  // * update line state

  val sbuffer_out_s1_ready = Wire(Bool())

  // ---------------------------------------------------------------------------
  // sbuffer_out_s0
  // ---------------------------------------------------------------------------

  val need_drain = needDrain(sbuffer_state)
  val need_replace = do_eviction || (sbuffer_state === x_replace)
  val sbuffer_out_s0_evictionIdx = Mux(missqReplayHasTimeOut,
    missqReplayTimeOutIdx,
    Mux(need_drain,
      drainIdx,
      Mux(cohHasTimeOut, cohTimeOutIdx, replaceIdx)
    )
  )

  // If there is a inflight dcache req which has same ptag with sbuffer_out_s0_evictionIdx's ptag,
  // current eviction should be blocked.
  val sbuffer_out_s0_valid = missqReplayHasTimeOut || 
    stateVec(sbuffer_out_s0_evictionIdx).isDcacheReqCandidate() &&
    (need_drain || cohHasTimeOut || need_replace)
  assert(!(
    stateVec(sbuffer_out_s0_evictionIdx).isDcacheReqCandidate && 
    !noSameBlockInflight(sbuffer_out_s0_evictionIdx)
  ))
  val sbuffer_out_s0_cango = sbuffer_out_s1_ready
  sbuffer_out_s0_fire := sbuffer_out_s0_valid && sbuffer_out_s0_cango

  // ---------------------------------------------------------------------------
  // sbuffer_out_s1
  // ---------------------------------------------------------------------------

  // TODO: use EnsbufferWidth
  val shouldWaitWriteFinish = RegNext(VecInit((0 until EnsbufferWidth).map{i =>
    (writeReq(i).bits.wvec.asUInt & UIntToOH(sbuffer_out_s0_evictionIdx).asUInt).orR &&
    writeReq(i).valid
  }).asUInt.orR)
  // block dcache write if read / write hazard
  val blockDcacheWrite = shouldWaitWriteFinish

  val sbuffer_out_s1_valid = RegInit(false.B)
  sbuffer_out_s1_ready := io.dcache.req.ready && !blockDcacheWrite || !sbuffer_out_s1_valid
  val sbuffer_out_s1_fire = io.dcache.req.fire()

  // when sbuffer_out_s1_fire, send dcache req stored in pipeline reg to dcache
  when(sbuffer_out_s1_fire){
    sbuffer_out_s1_valid := false.B
  }
  // when sbuffer_out_s0_fire, read dcache req data and store them in a pipeline reg 
  when(sbuffer_out_s0_cango){
    sbuffer_out_s1_valid := sbuffer_out_s0_valid
  }
  when(sbuffer_out_s0_fire){
    stateVec(sbuffer_out_s0_evictionIdx).state_inflight := true.B
    stateVec(sbuffer_out_s0_evictionIdx).w_timeout := false.B
    // stateVec(sbuffer_out_s0_evictionIdx).s_pipe_req := true.B
    XSDebug(p"$sbuffer_out_s0_evictionIdx will be sent to Dcache\n")
  }

  XSDebug(p"need drain:$need_drain cohHasTimeOut: $cohHasTimeOut need replace:$need_replace\n")
  XSDebug(p"drainIdx:$drainIdx tIdx:$cohTimeOutIdx replIdx:$replaceIdx " +
    p"blocked:${!noSameBlockInflight(sbuffer_out_s0_evictionIdx)} v:${activeMask(sbuffer_out_s0_evictionIdx)}\n")
  XSDebug(p"sbuffer_out_s0_valid:$sbuffer_out_s0_valid evictIdx:$sbuffer_out_s0_evictionIdx dcache ready:${io.dcache.req.ready}\n")
  // Note: if other dcache req in the same block are inflight,
  // the lru update may not accurate
  accessIdx(EnsbufferWidth).valid := invalidMask(replaceIdx) || (
    need_replace && !need_drain && !cohHasTimeOut && !missqReplayHasTimeOut && sbuffer_out_s0_cango && activeMask(replaceIdx))
  accessIdx(EnsbufferWidth).bits := replaceIdx
  val sbuffer_out_s1_evictionIdx = RegEnable(sbuffer_out_s0_evictionIdx, enable = sbuffer_out_s0_fire)
  val sbuffer_out_s1_evictionPTag = RegEnable(ptag(sbuffer_out_s0_evictionIdx), enable = sbuffer_out_s0_fire)
  val sbuffer_out_s1_evictionVTag = RegEnable(vtag(sbuffer_out_s0_evictionIdx), enable = sbuffer_out_s0_fire)

  io.dcache.req.valid := sbuffer_out_s1_valid && !blockDcacheWrite
  io.dcache.req.bits := DontCare
  io.dcache.req.bits.cmd   := MemoryOpConstants.M_XWR
  io.dcache.req.bits.addr  := getAddr(sbuffer_out_s1_evictionPTag)
  io.dcache.req.bits.vaddr := getAddr(sbuffer_out_s1_evictionVTag)
  io.dcache.req.bits.data  := data(sbuffer_out_s1_evictionIdx).asUInt
  io.dcache.req.bits.mask  := mask(sbuffer_out_s1_evictionIdx).asUInt
  io.dcache.req.bits.id := sbuffer_out_s1_evictionIdx

  when (sbuffer_out_s1_fire) {
    assert(!(io.dcache.req.bits.vaddr === 0.U))
    assert(!(io.dcache.req.bits.addr === 0.U))
  }

  XSDebug(sbuffer_out_s1_fire,
    p"send buf [$sbuffer_out_s1_evictionIdx] to Dcache, req fire\n"
  )

  // update sbuffer status according to dcache resp source

  def id_to_sbuffer_id(id: UInt): UInt = {
    require(id.getWidth >= log2Up(StoreBufferSize))
    id(log2Up(StoreBufferSize)-1, 0)
  }

  // hit resp
  io.dcache.hit_resps.map(resp => {
    val dcache_resp_id = resp.bits.id
    when (resp.fire()) {
      stateVec(dcache_resp_id).state_inflight := false.B
      stateVec(dcache_resp_id).state_valid := false.B
      assert(!resp.bits.replay)
      assert(!resp.bits.miss) // not need to resp if miss, to be opted
      assert(stateVec(dcache_resp_id).state_inflight === true.B)
    }

    // Update w_sameblock_inflight flag is delayed for 1 cycle
    //
    // When a new req allocate a new line in sbuffer, sameblock_inflight check will ignore 
    // current dcache.hit_resps. Then, in the next cycle, we have plenty of time to check
    // if the same block is still inflight
    (0 until StoreBufferSize).map(i => {
      when(
        stateVec(i).w_sameblock_inflight && 
        stateVec(i).state_valid &&
        RegNext(resp.fire()) &&
        waitInflightMask(i) === UIntToOH(RegNext(id_to_sbuffer_id(dcache_resp_id)))
      ){
        stateVec(i).w_sameblock_inflight := false.B
      }
    })
  })

  io.dcache.hit_resps.zip(dataModule.io.maskFlushReq).map{case (resp, maskFlush) => {
    maskFlush.valid := resp.fire()
    maskFlush.bits.wvec := UIntToOH(resp.bits.id)
  }}

  // replay resp
  val replay_resp_id = io.dcache.replay_resp.bits.id
  when (io.dcache.replay_resp.fire()) {
    missqReplayCount(replay_resp_id) := 0.U
    stateVec(replay_resp_id).w_timeout := true.B
    // waiting for timeout
    assert(io.dcache.replay_resp.bits.replay)
    assert(stateVec(replay_resp_id).state_inflight === true.B)
  }
  
  // TODO: reuse cohCount
  (0 until StoreBufferSize).map(i => {
    when(stateVec(i).w_timeout && stateVec(i).state_inflight && !missqReplayCount(i)(MissqReplayCountBits-1)) {
      missqReplayCount(i) := missqReplayCount(i) + 1.U 
    }
    when(activeMask(i) && !cohTimeOutMask(i)){
      cohCount(i) := cohCount(i)+1.U
    }
  })

  if (env.EnableDifftest) {
    // hit resp
    io.dcache.hit_resps.zipWithIndex.map{case (resp, index) => {
      val difftest = Module(new DifftestSbufferEvent)
      val dcache_resp_id = resp.bits.id
      difftest.io.clock := clock
      difftest.io.coreid := io.hartId
      difftest.io.index := index.U
      difftest.io.sbufferResp := RegNext(resp.fire())
      difftest.io.sbufferAddr := RegNext(getAddr(ptag(dcache_resp_id)))
      difftest.io.sbufferData := RegNext(data(dcache_resp_id).asTypeOf(Vec(CacheLineBytes, UInt(8.W))))
      difftest.io.sbufferMask := RegNext(mask(dcache_resp_id).asUInt)
    }}
  }

  // ---------------------- Load Data Forward ---------------------
  val mismatch = Wire(Vec(LoadPipelineWidth, Bool()))
  XSPerfAccumulate("vaddr_match_failed", mismatch(0) || mismatch(1))
  for ((forward, i) <- io.forward.zipWithIndex) {
    val vtag_matches = VecInit(widthMap(w => vtag(w) === getVTag(forward.vaddr)))
    // ptag_matches uses paddr from dtlb, which is far from sbuffer
    val ptag_matches = VecInit(widthMap(w => RegEnable(ptag(w), forward.valid) === RegEnable(getPTag(forward.paddr), forward.valid)))
    val tag_matches = vtag_matches
    val tag_mismatch = RegNext(forward.valid) && VecInit(widthMap(w =>
      RegNext(vtag_matches(w)) =/= ptag_matches(w) && RegNext((activeMask(w) || inflightMask(w)))
    )).asUInt.orR
    mismatch(i) := tag_mismatch
    when (tag_mismatch) {
      XSDebug("forward tag mismatch: pmatch %x vmatch %x vaddr %x paddr %x\n",
        RegNext(ptag_matches.asUInt),
        RegNext(vtag_matches.asUInt),
        RegNext(forward.vaddr),
        RegNext(forward.paddr)
      )
      forward_need_uarch_drain := true.B
    }
    val valid_tag_matches = widthMap(w => tag_matches(w) && activeMask(w))
    val inflight_tag_matches = widthMap(w => tag_matches(w) && inflightMask(w))
    val line_offset_mask = UIntToOH(getWordOffset(forward.paddr))

    val valid_tag_match_reg = valid_tag_matches.map(RegNext(_))
    val inflight_tag_match_reg = inflight_tag_matches.map(RegNext(_))
    val line_offset_reg = RegNext(line_offset_mask)
    val forward_mask_candidate_reg = RegEnable(
      VecInit(mask.map(entry => entry(getWordOffset(forward.paddr)))),
      forward.valid
    )
    val forward_data_candidate_reg = RegEnable(
      VecInit(data.map(entry => entry(getWordOffset(forward.paddr)))),
      forward.valid
    )

    val selectedValidMask = Mux1H(valid_tag_match_reg, forward_mask_candidate_reg)
    val selectedValidData = Mux1H(valid_tag_match_reg, forward_data_candidate_reg)
    selectedValidMask.suggestName("selectedValidMask_"+i)
    selectedValidData.suggestName("selectedValidData_"+i)

    val selectedInflightMask = Mux1H(inflight_tag_match_reg, forward_mask_candidate_reg)
    val selectedInflightData = Mux1H(inflight_tag_match_reg, forward_data_candidate_reg)
    selectedInflightMask.suggestName("selectedInflightMask_"+i)
    selectedInflightData.suggestName("selectedInflightData_"+i)

    // currently not being used
    val selectedInflightMaskFast = Mux1H(line_offset_mask, Mux1H(inflight_tag_matches, mask).asTypeOf(Vec(CacheLineWords, Vec(DataBytes, Bool()))))
    val selectedValidMaskFast = Mux1H(line_offset_mask, Mux1H(valid_tag_matches, mask).asTypeOf(Vec(CacheLineWords, Vec(DataBytes, Bool()))))

    forward.dataInvalid := false.B // data in store line merge buffer is always ready
    forward.matchInvalid := tag_mismatch // paddr / vaddr cam result does not match
    for (j <- 0 until DataBytes) {
      forward.forwardMask(j) := false.B
      forward.forwardData(j) := DontCare

      // valid entries have higher priority than inflight entries
      when(selectedInflightMask(j)) {
        forward.forwardMask(j) := true.B
        forward.forwardData(j) := selectedInflightData(j)
      }
      when(selectedValidMask(j)) {
        forward.forwardMask(j) := true.B
        forward.forwardData(j) := selectedValidData(j)
      }

      forward.forwardMaskFast(j) := selectedInflightMaskFast(j) || selectedValidMaskFast(j)
    }
    forward.addrInvalid := DontCare
  }

  for (i <- 0 until StoreBufferSize) {
    XSDebug("sbf entry " + i + " : ptag %x vtag %x valid %x active %x inflight %x w_timeout %x\n",
      ptag(i) << OffsetWidth,
      vtag(i) << OffsetWidth,
      stateVec(i).isValid(),
      activeMask(i),
      inflightMask(i),
      stateVec(i).w_timeout
    )
  }

  val perf_valid_entry_count = RegNext(PopCount(VecInit(stateVec.map(s => !s.isInvalid())).asUInt))
  XSPerfHistogram("util", perf_valid_entry_count, true.B, 0, StoreBufferSize, 1)
  XSPerfAccumulate("sbuffer_req_valid", PopCount(VecInit(io.in.map(_.valid)).asUInt))
  XSPerfAccumulate("sbuffer_req_fire", PopCount(VecInit(io.in.map(_.fire())).asUInt))
  XSPerfAccumulate("sbuffer_merge", PopCount(VecInit(io.in.zipWithIndex.map({case (in, i) => in.fire() && canMerge(i)})).asUInt))
  XSPerfAccumulate("sbuffer_newline", PopCount(VecInit(io.in.zipWithIndex.map({case (in, i) => in.fire() && !canMerge(i)})).asUInt))
  XSPerfAccumulate("dcache_req_valid", io.dcache.req.valid)
  XSPerfAccumulate("dcache_req_fire", io.dcache.req.fire())
  XSPerfAccumulate("sbuffer_idle", sbuffer_state === x_idle)
  XSPerfAccumulate("sbuffer_flush", sbuffer_state === x_drain_sbuffer)
  XSPerfAccumulate("sbuffer_replace", sbuffer_state === x_replace)
  XSPerfAccumulate("evenCanInsert", evenCanInsert)
  XSPerfAccumulate("oddCanInsert", oddCanInsert)
  XSPerfAccumulate("mainpipe_resp_valid", io.dcache.main_pipe_hit_resp.fire())
  XSPerfAccumulate("refill_resp_valid", io.dcache.refill_hit_resp.fire())
  XSPerfAccumulate("replay_resp_valid", io.dcache.replay_resp.fire())
  XSPerfAccumulate("coh_timeout", cohHasTimeOut)

  // val (store_latency_sample, store_latency) = TransactionLatencyCounter(io.lsu.req.fire(), io.lsu.resp.fire())
  // XSPerfHistogram("store_latency", store_latency, store_latency_sample, 0, 100, 10)
  // XSPerfAccumulate("store_req", io.lsu.req.fire())

  val perfEvents = Seq(
    ("sbuffer_req_valid ", PopCount(VecInit(io.in.map(_.valid)).asUInt)                                                                ),
    ("sbuffer_req_fire  ", PopCount(VecInit(io.in.map(_.fire())).asUInt)                                                               ),
    ("sbuffer_merge     ", PopCount(VecInit(io.in.zipWithIndex.map({case (in, i) => in.fire() && canMerge(i)})).asUInt)                ),
    ("sbuffer_newline   ", PopCount(VecInit(io.in.zipWithIndex.map({case (in, i) => in.fire() && !canMerge(i)})).asUInt)               ),
    ("dcache_req_valid  ", io.dcache.req.valid                                                                                         ),
    ("dcache_req_fire   ", io.dcache.req.fire()                                                                                        ),
    ("sbuffer_idle      ", sbuffer_state === x_idle                                                                                    ),
    ("sbuffer_flush     ", sbuffer_state === x_drain_sbuffer                                                                           ),
    ("sbuffer_replace   ", sbuffer_state === x_replace                                                                                 ),
    ("mpipe_resp_valid  ", io.dcache.main_pipe_hit_resp.fire()                                                                         ),
    ("refill_resp_valid ", io.dcache.refill_hit_resp.fire()                                                                            ),
    ("replay_resp_valid ", io.dcache.replay_resp.fire()                                                                                ),
    ("coh_timeout       ", cohHasTimeOut                                                                                               ),
    ("sbuffer_1_4_valid ", (perf_valid_entry_count < (StoreBufferSize.U/4.U))                                                          ),
    ("sbuffer_2_4_valid ", (perf_valid_entry_count > (StoreBufferSize.U/4.U)) & (perf_valid_entry_count <= (StoreBufferSize.U/2.U))    ),
    ("sbuffer_3_4_valid ", (perf_valid_entry_count > (StoreBufferSize.U/2.U)) & (perf_valid_entry_count <= (StoreBufferSize.U*3.U/4.U))),
    ("sbuffer_full_valid", (perf_valid_entry_count > (StoreBufferSize.U*3.U/4.U)))
  )
  generatePerfEvent()

}<|MERGE_RESOLUTION|>--- conflicted
+++ resolved
@@ -246,7 +246,6 @@
   val accessIdx = Wire(Vec(EnsbufferWidth + 1, Valid(UInt(SbufferIndexWidth.W))))
 
   val candidateVec = VecInit(stateVec.map(s => s.isDcacheReqCandidate()))
-<<<<<<< HEAD
 
   val replaceAlgoIdx = plru.way(candidateVec.reverse)._2
   val replaceAlgoNotDcacheCandidate = !stateVec(replaceAlgoIdx).isDcacheReqCandidate()
@@ -254,14 +253,6 @@
   assert(!(candidateVec.asUInt().orR && replaceAlgoNotDcacheCandidate), "we have way to select, but replace algo selects invalid way")
 
   val replaceIdx = replaceAlgoIdx
-=======
-  val candidateIdx = PriorityEncoder(candidateVec)
-
-  val replaceAlgoIdx = plru.way
-  val replaceAlgoNotDcacheCandidate = !stateVec(replaceAlgoIdx).isDcacheReqCandidate()
-
-  val replaceIdx = Mux(replaceAlgoNotDcacheCandidate, candidateIdx, replaceAlgoIdx)
->>>>>>> 6538eea9
   plru.access(accessIdx)
 
   //-------------------------cohCount-----------------------------
