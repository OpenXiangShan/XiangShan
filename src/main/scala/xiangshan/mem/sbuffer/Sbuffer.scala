--- conflicted
+++ resolved
@@ -482,10 +482,6 @@
       difftest.io.sbufferData := RegNext(data(dcache_resp_id).asTypeOf(Vec(CacheLineBytes, UInt(8.W))))
       difftest.io.sbufferMask := RegNext(mask(dcache_resp_id).asUInt)
     }}
-<<<<<<< HEAD
-=======
-    
->>>>>>> 08b0ab9f
   }
 
   // ---------------------- Load Data Forward ---------------------
