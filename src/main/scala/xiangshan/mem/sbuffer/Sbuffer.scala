--- conflicted
+++ resolved
@@ -468,25 +468,7 @@
     }
   })
 
-<<<<<<< HEAD
-  if (!env.FPGAPlatform) {
-=======
-  // TODO: fix perf counter
-  // // performance counters
-  // XSPerfAccumulate("store_req", io.lsu.req.fire())
-  // XSPerfAccumulate("store_penalty", state =/= s_invalid)
-  // // this is useless
-  // // XSPerf("store_hit", state === s_pipe_resp && io.pipe_resp.fire() && !io.pipe_resp.bits.miss)
-  // XSPerfAccumulate("store_replay", state === s_pipe_resp && io.pipe_resp.fire() && io.pipe_resp.bits.miss && io.pipe_resp.bits.replay)
-  // XSPerfAccumulate("store_miss", state === s_pipe_resp && io.pipe_resp.fire() && io.pipe_resp.bits.miss)
-  // val (store_latency_sample, store_latency) = TransactionLatencyCounter(io.lsu.req.fire(), io.lsu.resp.fire())
-  // XSPerfHistogram("store_latency", store_latency, store_latency_sample, 0, 100, 10)
-  // XSPerfAccumulate("store_req", io.lsu.req.fire())
-  // val num_valids = PopCount(entries.map(e => !e.io.lsu.req.ready))
-  // XSPerfHistogram("num_valids", num_valids, true.B, 0, cfg.nStoreReplayEntries, 1)
-
   if (env.EnableDifftest) {
->>>>>>> 5cf62c1a
     // hit resp
     io.dcache.hit_resps.zipWithIndex.map{case (resp, index) => {
       val difftest = Module(new DifftestSbufferEvent)
