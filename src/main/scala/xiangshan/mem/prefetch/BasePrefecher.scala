/***************************************************************************************
  * Copyright (c) 2020-2021 Institute of Computing Technology, Chinese Academy of Sciences
  * Copyright (c) 2020-2021 Peng Cheng Laboratory
  *
  * XiangShan is licensed under Mulan PSL v2.
  * You can use this software according to the terms and conditions of the Mulan PSL v2.
  * You may obtain a copy of Mulan PSL v2 at:
  *          http://license.coscl.org.cn/MulanPSL2
  *
  * THIS SOFTWARE IS PROVIDED ON AN "AS IS" BASIS, WITHOUT WARRANTIES OF ANY KIND,
  * EITHER EXPRESS OR IMPLIED, INCLUDING BUT NOT LIMITED TO NON-INFRINGEMENT,
  * MERCHANTABILITY OR FIT FOR A PARTICULAR PURPOSE.
  *
  * See the Mulan PSL v2 for more details.
  ***************************************************************************************/

package xiangshan.mem.prefetch

import chisel3._
import chisel3.util._
import chipsalliance.rocketchip.config.Parameters
import utility.MemReqSource
import xiangshan._
import xiangshan.cache.mmu.TlbRequestIO
<<<<<<< HEAD
import xiangshan.mem.{LdPrefetchTrainBundle, StPrefetchTrainBundle, L1PrefetchReq}
=======
import xiangshan.mem.{L1PrefetchReq, LdPrefetchTrainBundle}
>>>>>>> ffc9de54

class PrefetcherIO()(implicit p: Parameters) extends XSBundle {
  val ld_in = Flipped(Vec(exuParameters.LduCnt, ValidIO(new LdPrefetchTrainBundle())))
  val st_in = Flipped(Vec(exuParameters.StuCnt, ValidIO(new StPrefetchTrainBundle())))
  val tlb_req = new TlbRequestIO(nRespDups = 2)
<<<<<<< HEAD
  val l2_pf_addr = ValidIO(UInt(PAddrBits.W))
  val l3_pf_addr = ValidIO(UInt(PAddrBits.W))
=======
  val l2_req = ValidIO(new Bundle() {
    val addr = UInt(PAddrBits.W)
    val source = UInt(MemReqSource.reqSourceBits.W)
  })
>>>>>>> ffc9de54
  val l1_req = DecoupledIO(new L1PrefetchReq())
  val enable = Input(Bool())
}

class PrefetchReqBundle()(implicit p: Parameters) extends XSBundle {
  val vaddr = UInt(VAddrBits.W)
  val paddr = UInt(PAddrBits.W)
  val pc    = UInt(VAddrBits.W)
}

trait PrefetcherParams

abstract class BasePrefecher()(implicit p: Parameters) extends XSModule {
  val io = IO(new PrefetcherIO())

  io.l3_pf_addr.valid := false.B
  io.l3_pf_addr.bits  := DontCare
}<|MERGE_RESOLUTION|>--- conflicted
+++ resolved
@@ -22,26 +22,20 @@
 import utility.MemReqSource
 import xiangshan._
 import xiangshan.cache.mmu.TlbRequestIO
-<<<<<<< HEAD
 import xiangshan.mem.{LdPrefetchTrainBundle, StPrefetchTrainBundle, L1PrefetchReq}
-=======
-import xiangshan.mem.{L1PrefetchReq, LdPrefetchTrainBundle}
->>>>>>> ffc9de54
+
+class L2PrefetchReq(implicit p: Parameters) extends XSBundle {
+  val addr = UInt(PAddrBits.W)
+  val source = UInt(MemReqSource.reqSourceBits.W)
+}
 
 class PrefetcherIO()(implicit p: Parameters) extends XSBundle {
   val ld_in = Flipped(Vec(exuParameters.LduCnt, ValidIO(new LdPrefetchTrainBundle())))
   val st_in = Flipped(Vec(exuParameters.StuCnt, ValidIO(new StPrefetchTrainBundle())))
   val tlb_req = new TlbRequestIO(nRespDups = 2)
-<<<<<<< HEAD
-  val l2_pf_addr = ValidIO(UInt(PAddrBits.W))
-  val l3_pf_addr = ValidIO(UInt(PAddrBits.W))
-=======
-  val l2_req = ValidIO(new Bundle() {
-    val addr = UInt(PAddrBits.W)
-    val source = UInt(MemReqSource.reqSourceBits.W)
-  })
->>>>>>> ffc9de54
   val l1_req = DecoupledIO(new L1PrefetchReq())
+  val l2_req = ValidIO(new L2PrefetchReq())
+  val l3_req = ValidIO(UInt(PAddrBits.W)) // TODO: l3 pf source
   val enable = Input(Bool())
 }
 
@@ -56,6 +50,6 @@
 abstract class BasePrefecher()(implicit p: Parameters) extends XSModule {
   val io = IO(new PrefetcherIO())
 
-  io.l3_pf_addr.valid := false.B
-  io.l3_pf_addr.bits  := DontCare
+  io.l3_req.valid := false.B
+  io.l3_req.bits  := DontCare
 }