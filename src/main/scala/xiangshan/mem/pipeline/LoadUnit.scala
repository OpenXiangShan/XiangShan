--- conflicted
+++ resolved
@@ -226,13 +226,9 @@
   io.rsFeedback.bits.sourceType := Mux(s1_bank_conflict, RSFeedbackType.bankConflict, RSFeedbackType.ldVioCheckRedo)
   io.rsFeedback.bits.dataInvalidSqIdx := DontCare
 
-<<<<<<< HEAD
-  io.out.valid := io.in.valid && !s1_bank_conflict // if bank conflict, load inst will be canceled immediately
-=======
-  // if replay is detected in load_s1, 
-  // load inst will be canceled immediately 
-  io.out.valid := io.in.valid && !io.rsFeedback.valid 
->>>>>>> 0be662e4
+  // if replay is detected in load_s1,
+  // load inst will be canceled immediately
+  io.out.valid := io.in.valid && !io.rsFeedback.valid
   io.out.bits.paddr := s1_paddr
   io.out.bits.tlbMiss := s1_tlb_miss
 
@@ -510,7 +506,7 @@
   io.feedbackFast.bits := load_s1.io.rsFeedback.bits
   io.feedbackFast.valid := load_s1.io.rsFeedback.valid
   // If replay is reported at load_s1, inst will be canceled (will not enter load_s2),
-  // in that case: 
+  // in that case:
   // * replay should not be reported twice
   assert(!(RegNext(RegNext(io.feedbackFast.valid)) && io.feedbackSlow.valid))
   // * io.fastUop.valid should not be reported
