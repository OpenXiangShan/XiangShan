/***************************************************************************************
* Copyright (c) 2020-2021 Institute of Computing Technology, Chinese Academy of Sciences
* Copyright (c) 2020-2021 Peng Cheng Laboratory
*
* XiangShan is licensed under Mulan PSL v2.
* You can use this software according to the terms and conditions of the Mulan PSL v2.
* You may obtain a copy of Mulan PSL v2 at:
*          http://license.coscl.org.cn/MulanPSL2
*
* THIS SOFTWARE IS PROVIDED ON AN "AS IS" BASIS, WITHOUT WARRANTIES OF ANY KIND,
* EITHER EXPRESS OR IMPLIED, INCLUDING BUT NOT LIMITED TO NON-INFRINGEMENT,
* MERCHANTABILITY OR FIT FOR A PARTICULAR PURPOSE.
*
* See the Mulan PSL v2 for more details.
***************************************************************************************/

package xiangshan.mem

import chipsalliance.rocketchip.config.Parameters
import chisel3._
import chisel3.util._
import utils._
import xiangshan._
import xiangshan.backend.decode.ImmUnion
import xiangshan.cache._
import xiangshan.cache.mmu.{TlbPtwIO, TlbReq, TlbResp, TlbCmd, TlbRequestIO, TLB}

class LoadToLsqIO(implicit p: Parameters) extends XSBundle {
  val loadIn = ValidIO(new LsPipelineBundle)
  val ldout = Flipped(DecoupledIO(new ExuOutput))
  val loadDataForwarded = Output(Bool())
  val needReplayFromRS = Output(Bool())
  val forward = new PipeLoadForwardQueryIO
}

class LoadToLoadIO(implicit p: Parameters) extends XSBundle {
  // load to load fast path is limited to ld (64 bit) used as vaddr src1 only 
  val data = UInt(XLEN.W)
  val valid = Bool()
}

// Load Pipeline Stage 0
// Generate addr, use addr to query DCache and DTLB
class LoadUnit_S0(implicit p: Parameters) extends XSModule {
  val io = IO(new Bundle() {
    val in = Flipped(Decoupled(new ExuInput))
    val out = Decoupled(new LsPipelineBundle)
    val fastpath = Input(Vec(LoadPipelineWidth, new LoadToLoadIO))
    val dtlbReq = DecoupledIO(new TlbReq)
    val dcacheReq = DecoupledIO(new DCacheWordReq)
    val rsIdx = Input(UInt(log2Up(IssQueSize).W))
    val isFirstIssue = Input(Bool())
    val loadFastMatch = Input(UInt(exuParameters.LduCnt.W))
  })
  require(LoadPipelineWidth == exuParameters.LduCnt)

  val s0_uop = io.in.bits.uop
  val imm12 = WireInit(s0_uop.ctrl.imm(11,0))

  // slow vaddr from non-load insts
  val slowpath_vaddr = io.in.bits.src(0) + SignExt(s0_uop.ctrl.imm(11,0), VAddrBits)
  val slowpath_mask = genWmask(slowpath_vaddr, s0_uop.ctrl.fuOpType(1,0))

  // fast vaddr from load insts
  val fastpath_vaddrs = WireInit(VecInit(List.tabulate(LoadPipelineWidth)(i => {
     io.fastpath(i).data + SignExt(s0_uop.ctrl.imm(11,0), VAddrBits)
  })))
  val fastpath_masks = WireInit(VecInit(List.tabulate(LoadPipelineWidth)(i => {
     genWmask(fastpath_vaddrs(i), s0_uop.ctrl.fuOpType(1,0))
  })))
  val fastpath_vaddr = Mux1H(io.loadFastMatch, fastpath_vaddrs)
  val fastpath_mask  = Mux1H(io.loadFastMatch, fastpath_masks)

  // select vaddr from 2 alus
  val s0_vaddr = Mux(io.loadFastMatch.orR, fastpath_vaddr, slowpath_vaddr) 
  val s0_mask  = Mux(io.loadFastMatch.orR, fastpath_mask, slowpath_mask) 
  XSPerfAccumulate("load_to_load_forward", io.loadFastMatch.orR && io.in.fire())

  // query DTLB
  io.dtlbReq.valid := io.in.valid
  io.dtlbReq.bits.vaddr := s0_vaddr
  io.dtlbReq.bits.cmd := TlbCmd.read
  io.dtlbReq.bits.roqIdx := s0_uop.roqIdx
  io.dtlbReq.bits.debug.pc := s0_uop.cf.pc
  io.dtlbReq.bits.debug.isFirstIssue := io.isFirstIssue

  // query DCache
  io.dcacheReq.valid := io.in.valid
  io.dcacheReq.bits.cmd  := MemoryOpConstants.M_XRD
  io.dcacheReq.bits.addr := s0_vaddr
  io.dcacheReq.bits.mask := s0_mask
  io.dcacheReq.bits.data := DontCare

  // TODO: update cache meta
  io.dcacheReq.bits.id   := DontCare

  val addrAligned = LookupTree(s0_uop.ctrl.fuOpType(1, 0), List(
    "b00".U   -> true.B,                   //b
    "b01".U   -> (s0_vaddr(0)    === 0.U), //h
    "b10".U   -> (s0_vaddr(1, 0) === 0.U), //w
    "b11".U   -> (s0_vaddr(2, 0) === 0.U)  //d
  ))

  io.out.valid := io.in.valid && io.dcacheReq.ready

  io.out.bits := DontCare
  io.out.bits.vaddr := s0_vaddr
  io.out.bits.mask := s0_mask
  io.out.bits.uop := s0_uop
  io.out.bits.uop.cf.exceptionVec(loadAddrMisaligned) := !addrAligned
  io.out.bits.rsIdx := io.rsIdx

  io.in.ready := !io.in.valid || (io.out.ready && io.dcacheReq.ready)

  XSDebug(io.dcacheReq.fire(),
    p"[DCACHE LOAD REQ] pc ${Hexadecimal(s0_uop.cf.pc)}, vaddr ${Hexadecimal(s0_vaddr)}\n"
  )
  XSPerfAccumulate("in", io.in.valid)
  XSPerfAccumulate("stall_out", io.out.valid && !io.out.ready && io.dcacheReq.ready)
  XSPerfAccumulate("stall_dcache", io.out.valid && io.out.ready && !io.dcacheReq.ready)
  XSPerfAccumulate("addr_spec_success", io.out.fire() && s0_vaddr(VAddrBits-1, 12) === io.in.bits.src(0)(VAddrBits-1, 12))
  XSPerfAccumulate("addr_spec_failed", io.out.fire() && s0_vaddr(VAddrBits-1, 12) =/= io.in.bits.src(0)(VAddrBits-1, 12))
  XSPerfAccumulate("addr_spec_success_once", io.out.fire() && s0_vaddr(VAddrBits-1, 12) === io.in.bits.src(0)(VAddrBits-1, 12) && io.isFirstIssue)
  XSPerfAccumulate("addr_spec_failed_once", io.out.fire() && s0_vaddr(VAddrBits-1, 12) =/= io.in.bits.src(0)(VAddrBits-1, 12) && io.isFirstIssue)
}


// Load Pipeline Stage 1
// TLB resp (send paddr to dcache)
class LoadUnit_S1(implicit p: Parameters) extends XSModule {
  val io = IO(new Bundle() {
    val in = Flipped(Decoupled(new LsPipelineBundle))
    val out = Decoupled(new LsPipelineBundle)
    val dtlbResp = Flipped(DecoupledIO(new TlbResp))
    val dcachePAddr = Output(UInt(PAddrBits.W))
    val dcacheKill = Output(Bool())
    val sbuffer = new LoadForwardQueryIO
    val lsq = new PipeLoadForwardQueryIO
  })

  val s1_uop = io.in.bits.uop
  val s1_paddr = io.dtlbResp.bits.paddr
  val s1_exception = selectLoad(io.out.bits.uop.cf.exceptionVec, false).asUInt.orR
  val s1_tlb_miss = io.dtlbResp.bits.miss
  val s1_mmio = !s1_tlb_miss && io.dtlbResp.bits.mmio
  val s1_mask = io.in.bits.mask

  io.out.bits := io.in.bits // forwardXX field will be updated in s1

  io.dtlbResp.ready := true.B

  // TOOD: PMA check
  io.dcachePAddr := s1_paddr
  io.dcacheKill := s1_tlb_miss || s1_exception || s1_mmio

  // load forward query datapath
  io.sbuffer.valid := io.in.valid
  io.sbuffer.paddr := s1_paddr
  io.sbuffer.uop := s1_uop
  io.sbuffer.sqIdx := s1_uop.sqIdx
  io.sbuffer.mask := s1_mask
  io.sbuffer.pc := s1_uop.cf.pc // FIXME: remove it

  io.lsq.valid := io.in.valid
  io.lsq.paddr := s1_paddr
  io.lsq.uop := s1_uop
  io.lsq.sqIdx := s1_uop.sqIdx
  io.lsq.sqIdxMask := DontCare // will be overwritten by sqIdxMask pre-generated in s0
  io.lsq.mask := s1_mask
  io.lsq.pc := s1_uop.cf.pc // FIXME: remove it

  io.out.valid := io.in.valid// && !s1_tlb_miss
  io.out.bits.paddr := s1_paddr
  io.out.bits.mmio := s1_mmio && !s1_exception
  io.out.bits.tlbMiss := s1_tlb_miss
  io.out.bits.uop.cf.exceptionVec(loadPageFault) := io.dtlbResp.bits.excp.pf.ld
  io.out.bits.uop.cf.exceptionVec(loadAccessFault) := io.dtlbResp.bits.excp.af.ld
  io.out.bits.ptwBack := io.dtlbResp.bits.ptwBack
  io.out.bits.rsIdx := io.in.bits.rsIdx

  io.in.ready := !io.in.valid || io.out.ready

  XSPerfAccumulate("in", io.in.valid)
  XSPerfAccumulate("tlb_miss", io.in.valid && s1_tlb_miss)
  XSPerfAccumulate("stall_out", io.out.valid && !io.out.ready)
}


// Load Pipeline Stage 2
// DCache resp
class LoadUnit_S2(implicit p: Parameters) extends XSModule with HasLoadHelper {
  val io = IO(new Bundle() {
    val in = Flipped(Decoupled(new LsPipelineBundle))
    val out = Decoupled(new LsPipelineBundle)
    val rsFeedback = ValidIO(new RSFeedback)
    val dcacheResp = Flipped(DecoupledIO(new DCacheWordResp))
    val lsq = new LoadForwardQueryIO
    val sbuffer = new LoadForwardQueryIO
    val dataForwarded = Output(Bool())
    val needReplayFromRS = Output(Bool())
    val fastpath = Output(new LoadToLoadIO)
  })

  val s2_uop = io.in.bits.uop
  val s2_mask = io.in.bits.mask
  val s2_paddr = io.in.bits.paddr
  val s2_tlb_miss = io.in.bits.tlbMiss
  val s2_data_invalid = io.lsq.dataInvalid
  val s2_exception = selectLoad(io.in.bits.uop.cf.exceptionVec, false).asUInt.orR
  val s2_mmio = io.in.bits.mmio && !s2_exception
  val s2_cache_miss = io.dcacheResp.bits.miss
  val s2_cache_replay = io.dcacheResp.bits.replay

  io.dcacheResp.ready := true.B
  val dcacheShouldResp = !(s2_tlb_miss || s2_exception || s2_mmio)
  assert(!(io.in.valid && dcacheShouldResp && !io.dcacheResp.valid), "DCache response got lost")

  // feedback tlb result to RS
  io.rsFeedback.valid := io.in.valid
  io.rsFeedback.bits.hit := !s2_tlb_miss && (!s2_cache_replay || s2_mmio || s2_exception) && !s2_data_invalid
  io.rsFeedback.bits.rsIdx := io.in.bits.rsIdx
  io.rsFeedback.bits.flushState := io.in.bits.ptwBack
  io.rsFeedback.bits.sourceType := Mux(s2_tlb_miss, RSFeedbackType.tlbMiss,
    Mux(io.lsq.dataInvalid,
      RSFeedbackType.dataInvalid,
      RSFeedbackType.mshrFull
    )
  )

  // s2_cache_replay is quite slow to generate, send it separately to LQ
  io.needReplayFromRS := s2_cache_replay

  // merge forward result
  // lsq has higher priority than sbuffer
  val forwardMask = Wire(Vec(8, Bool()))
  val forwardData = Wire(Vec(8, UInt(8.W)))

  val fullForward = (~forwardMask.asUInt & s2_mask) === 0.U && !io.lsq.dataInvalid
  io.lsq := DontCare
  io.sbuffer := DontCare

  // generate XLEN/8 Muxs
  for (i <- 0 until XLEN / 8) {
    forwardMask(i) := io.lsq.forwardMask(i) || io.sbuffer.forwardMask(i)
    forwardData(i) := Mux(io.lsq.forwardMask(i), io.lsq.forwardData(i), io.sbuffer.forwardData(i))
  }

  XSDebug(io.out.fire(), "[FWD LOAD RESP] pc %x fwd %x(%b) + %x(%b)\n",
    s2_uop.cf.pc,
    io.lsq.forwardData.asUInt, io.lsq.forwardMask.asUInt,
    io.in.bits.forwardData.asUInt, io.in.bits.forwardMask.asUInt
  )

  // data merge
  val rdataVec = VecInit((0 until XLEN / 8).map(j =>
    Mux(forwardMask(j), forwardData(j), io.dcacheResp.bits.data(8*(j+1)-1, 8*j))))
  val rdata = rdataVec.asUInt
  val rdataSel = LookupTree(s2_paddr(2, 0), List(
    "b000".U -> rdata(63, 0),
    "b001".U -> rdata(63, 8),
    "b010".U -> rdata(63, 16),
    "b011".U -> rdata(63, 24),
    "b100".U -> rdata(63, 32),
    "b101".U -> rdata(63, 40),
    "b110".U -> rdata(63, 48),
    "b111".U -> rdata(63, 56)
  ))
  val rdataPartialLoad = rdataHelper(s2_uop, rdataSel)

  io.out.valid := io.in.valid && !s2_tlb_miss && !s2_data_invalid
  // Inst will be canceled in store queue / lsq,
  // so we do not need to care about flush in load / store unit's out.valid
  io.out.bits := io.in.bits
  io.out.bits.data := rdataPartialLoad
  // when exception occurs, set it to not miss and let it write back to roq (via int port)
  io.out.bits.miss := s2_cache_miss && !s2_exception
  io.out.bits.uop.ctrl.fpWen := io.in.bits.uop.ctrl.fpWen && !s2_exception
  io.out.bits.mmio := s2_mmio

  // For timing reasons, we can not let
  // io.out.bits.miss := s2_cache_miss && !s2_exception && !fullForward
  // We use io.dataForwarded instead. It means forward logic have prepared all data needed,
  // and dcache query is no longer needed.
  // Such inst will be writebacked from load queue.
  io.dataForwarded := s2_cache_miss && fullForward && !s2_exception
  // io.out.bits.forwardX will be send to lq
  io.out.bits.forwardMask := forwardMask
  // data retbrived from dcache is also included in io.out.bits.forwardData
  io.out.bits.forwardData := rdataVec

  io.in.ready := io.out.ready || !io.in.valid

  // fast load to load forward
  io.fastpath.valid := io.in.valid // for debug only
  io.fastpath.data := rdata // raw data

  XSDebug(io.out.fire(), "[DCACHE LOAD RESP] pc %x rdata %x <- D$ %x + fwd %x(%b)\n",
    s2_uop.cf.pc, rdataPartialLoad, io.dcacheResp.bits.data,
    forwardData.asUInt, forwardMask.asUInt
  )

  XSPerfAccumulate("in", io.in.valid)
  XSPerfAccumulate("dcache_miss", io.in.valid && s2_cache_miss)
  XSPerfAccumulate("full_forward", io.in.valid && fullForward)
  XSPerfAccumulate("dcache_miss_full_forward", io.in.valid && s2_cache_miss && fullForward)
  XSPerfAccumulate("replay",  io.rsFeedback.valid && !io.rsFeedback.bits.hit)
  XSPerfAccumulate("replay_tlb_miss", io.rsFeedback.valid && !io.rsFeedback.bits.hit && s2_tlb_miss)
  XSPerfAccumulate("replay_cache", io.rsFeedback.valid && !io.rsFeedback.bits.hit && !s2_tlb_miss && s2_cache_replay)
  XSPerfAccumulate("stall_out", io.out.valid && !io.out.ready)
}

class LoadUnit(implicit p: Parameters) extends XSModule with HasLoadHelper {
  val io = IO(new Bundle() {
    val ldin = Flipped(Decoupled(new ExuInput))
    val ldout = Decoupled(new ExuOutput)
    val redirect = Flipped(ValidIO(new Redirect))
    val flush = Input(Bool())
    val rsFeedback = ValidIO(new RSFeedback)
    val rsIdx = Input(UInt(log2Up(IssQueSize).W))
    val isFirstIssue = Input(Bool())
    val dcache = new DCacheLoadIO
    val sbuffer = new LoadForwardQueryIO
    val lsq = new LoadToLsqIO
    val fastUop = ValidIO(new MicroOp) // early wakeup signal generated in load_s1
<<<<<<< HEAD

    val tlb = new TlbRequestIO
=======
    val fastpathOut = Output(new LoadToLoadIO)
    val fastpathIn = Input(Vec(LoadPipelineWidth, new LoadToLoadIO))
    val loadFastMatch = Input(UInt(exuParameters.LduCnt.W))
>>>>>>> 718f8a60
  })

  val load_s0 = Module(new LoadUnit_S0)
  val load_s1 = Module(new LoadUnit_S1)
  val load_s2 = Module(new LoadUnit_S2)

  load_s0.io.in <> io.ldin
  load_s0.io.dtlbReq <> io.tlb.req
  load_s0.io.dcacheReq <> io.dcache.req
  load_s0.io.rsIdx := io.rsIdx
  load_s0.io.isFirstIssue := io.isFirstIssue
  load_s0.io.fastpath := io.fastpathIn
  load_s0.io.loadFastMatch := io.loadFastMatch

  PipelineConnect(load_s0.io.out, load_s1.io.in, true.B, load_s0.io.out.bits.uop.roqIdx.needFlush(io.redirect, io.flush))

  load_s1.io.dtlbResp <> io.tlb.resp
  io.dcache.s1_paddr <> load_s1.io.dcachePAddr
  io.dcache.s1_kill <> load_s1.io.dcacheKill
  load_s1.io.sbuffer <> io.sbuffer
  load_s1.io.lsq <> io.lsq.forward

  PipelineConnect(load_s1.io.out, load_s2.io.in, true.B, load_s1.io.out.bits.uop.roqIdx.needFlush(io.redirect, io.flush))

  load_s2.io.dcacheResp <> io.dcache.resp
  load_s2.io.lsq.forwardData <> io.lsq.forward.forwardData
  load_s2.io.lsq.forwardMask <> io.lsq.forward.forwardMask
  load_s2.io.lsq.dataInvalid <> io.lsq.forward.dataInvalid
  load_s2.io.sbuffer.forwardData <> io.sbuffer.forwardData
  load_s2.io.sbuffer.forwardMask <> io.sbuffer.forwardMask
  load_s2.io.sbuffer.dataInvalid <> io.sbuffer.dataInvalid // always false
  load_s2.io.dataForwarded <> io.lsq.loadDataForwarded
  load_s2.io.fastpath <> io.fastpathOut
  io.rsFeedback.bits := RegNext(load_s2.io.rsFeedback.bits)
  io.rsFeedback.valid := RegNext(load_s2.io.rsFeedback.valid && !load_s2.io.out.bits.uop.roqIdx.needFlush(io.redirect, io.flush))
  io.lsq.needReplayFromRS := load_s2.io.needReplayFromRS

  // pre-calcuate sqIdx mask in s0, then send it to lsq in s1 for forwarding
  val sqIdxMaskReg = RegNext(UIntToMask(load_s0.io.in.bits.uop.sqIdx.value, StoreQueueSize))
  io.lsq.forward.sqIdxMask := sqIdxMaskReg

  // // use s2_hit_way to select data received in s1
  // load_s2.io.dcacheResp.bits.data := Mux1H(RegNext(io.dcache.s1_hit_way), RegNext(io.dcache.s1_data))
  // assert(load_s2.io.dcacheResp.bits.data === io.dcache.resp.bits.data)

  io.fastUop.valid := io.dcache.s1_hit_way.orR && !io.dcache.s1_disable_fast_wakeup && load_s1.io.in.valid &&
    !load_s1.io.dcacheKill && !io.lsq.forward.dataInvalidFast
  io.fastUop.bits := load_s1.io.out.bits.uop

  XSDebug(load_s0.io.out.valid,
    p"S0: pc ${Hexadecimal(load_s0.io.out.bits.uop.cf.pc)}, lId ${Hexadecimal(load_s0.io.out.bits.uop.lqIdx.asUInt)}, " +
    p"vaddr ${Hexadecimal(load_s0.io.out.bits.vaddr)}, mask ${Hexadecimal(load_s0.io.out.bits.mask)}\n")
  XSDebug(load_s1.io.out.valid,
    p"S1: pc ${Hexadecimal(load_s1.io.out.bits.uop.cf.pc)}, lId ${Hexadecimal(load_s1.io.out.bits.uop.lqIdx.asUInt)}, tlb_miss ${io.tlb.resp.bits.miss}, " +
    p"paddr ${Hexadecimal(load_s1.io.out.bits.paddr)}, mmio ${load_s1.io.out.bits.mmio}\n")

  // writeback to LSQ
  // Current dcache use MSHR
  // Load queue will be updated at s2 for both hit/miss int/fp load
  io.lsq.loadIn.valid := load_s2.io.out.valid
  io.lsq.loadIn.bits := load_s2.io.out.bits

  // write to rob and writeback bus
  val s2_wb_valid = load_s2.io.out.valid && !load_s2.io.out.bits.miss && !load_s2.io.out.bits.mmio

  // Int load, if hit, will be writebacked at s2
  val hitLoadOut = Wire(Valid(new ExuOutput))
  hitLoadOut.valid := s2_wb_valid
  hitLoadOut.bits.uop := load_s2.io.out.bits.uop
  hitLoadOut.bits.data := load_s2.io.out.bits.data
  hitLoadOut.bits.redirectValid := false.B
  hitLoadOut.bits.redirect := DontCare
  hitLoadOut.bits.debug.isMMIO := load_s2.io.out.bits.mmio
  hitLoadOut.bits.debug.isPerfCnt := false.B
  hitLoadOut.bits.debug.paddr := load_s2.io.out.bits.paddr
  hitLoadOut.bits.fflags := DontCare

  load_s2.io.out.ready := true.B

  io.ldout.bits := Mux(hitLoadOut.valid, hitLoadOut.bits, io.lsq.ldout.bits)
  io.ldout.valid := hitLoadOut.valid || io.lsq.ldout.valid

  io.lsq.ldout.ready := !hitLoadOut.valid

  when(io.ldout.fire()){
    XSDebug("ldout %x\n", io.ldout.bits.uop.cf.pc)
  }
}<|MERGE_RESOLUTION|>--- conflicted
+++ resolved
@@ -322,14 +322,11 @@
     val sbuffer = new LoadForwardQueryIO
     val lsq = new LoadToLsqIO
     val fastUop = ValidIO(new MicroOp) // early wakeup signal generated in load_s1
-<<<<<<< HEAD
 
     val tlb = new TlbRequestIO
-=======
     val fastpathOut = Output(new LoadToLoadIO)
     val fastpathIn = Input(Vec(LoadPipelineWidth, new LoadToLoadIO))
     val loadFastMatch = Input(UInt(exuParameters.LduCnt.W))
->>>>>>> 718f8a60
   })
 
   val load_s0 = Module(new LoadUnit_S0)
