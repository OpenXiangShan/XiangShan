/***************************************************************************************
* Copyright (c) 2020-2021 Institute of Computing Technology, Chinese Academy of Sciences
* Copyright (c) 2020-2021 Peng Cheng Laboratory
*
* XiangShan is licensed under Mulan PSL v2.
* You can use this software according to the terms and conditions of the Mulan PSL v2.
* You may obtain a copy of Mulan PSL v2 at:
*          http://license.coscl.org.cn/MulanPSL2
*
* THIS SOFTWARE IS PROVIDED ON AN "AS IS" BASIS, WITHOUT WARRANTIES OF ANY KIND,
* EITHER EXPRESS OR IMPLIED, INCLUDING BUT NOT LIMITED TO NON-INFRINGEMENT,
* MERCHANTABILITY OR FIT FOR A PARTICULAR PURPOSE.
*
* See the Mulan PSL v2 for more details.
***************************************************************************************/

package xiangshan.mem

import org.chipsalliance.cde.config.Parameters
import chisel3._
import chisel3.util._
import utils._
import utility._
import xiangshan.ExceptionNO._
import xiangshan._
import xiangshan.backend.Bundles.{DynInst, MemExuInput, MemExuOutput}
import xiangshan.backend.fu.PMPRespBundle
import xiangshan.backend.fu.FuConfig._
import xiangshan.backend.ctrlblock.{DebugLsInfoBundle, LsTopdownInfo}
import xiangshan.backend.rob.RobPtr
import xiangshan.backend.ctrlblock.DebugLsInfoBundle
import xiangshan.backend.fu.util.SdtrigExt

import xiangshan.cache._
import xiangshan.cache.wpu.ReplayCarry
import xiangshan.cache.mmu._
import xiangshan.mem.mdp._

class LoadToLsqReplayIO(implicit p: Parameters) extends XSBundle
  with HasDCacheParameters
  with HasTlbConst
{
  // mshr refill index
  val mshr_id         = UInt(log2Up(cfg.nMissEntries).W)
  // get full data from store queue and sbuffer
  val full_fwd        = Bool()
  // wait for data from store inst's store queue index
  val data_inv_sq_idx = new SqPtr
  // wait for address from store queue index
  val addr_inv_sq_idx = new SqPtr
  // replay carry
  val rep_carry       = new ReplayCarry(nWays)
  // data in last beat
  val last_beat       = Bool()
  // replay cause
  val cause           = Vec(LoadReplayCauses.allCauses, Bool())
  // performance debug information
  val debug           = new PerfDebugInfo
  // tlb hint
  val tlb_id          = UInt(log2Up(loadfiltersize).W)
  val tlb_full        = Bool()

  // alias
  def mem_amb       = cause(LoadReplayCauses.C_MA)
  def tlb_miss      = cause(LoadReplayCauses.C_TM)
  def fwd_fail      = cause(LoadReplayCauses.C_FF)
  def dcache_rep    = cause(LoadReplayCauses.C_DR)
  def dcache_miss   = cause(LoadReplayCauses.C_DM)
  def wpu_fail      = cause(LoadReplayCauses.C_WF)
  def bank_conflict = cause(LoadReplayCauses.C_BC)
  def rar_nack      = cause(LoadReplayCauses.C_RAR)
  def raw_nack      = cause(LoadReplayCauses.C_RAW)
  def nuke          = cause(LoadReplayCauses.C_NK)
  def need_rep      = cause.asUInt.orR
}


class LoadToLsqIO(implicit p: Parameters) extends XSBundle {
  val ldin            = DecoupledIO(new LqWriteBundle)
  val uncache         = Flipped(DecoupledIO(new MemExuOutput))
  val ld_raw_data     = Input(new LoadDataFromLQBundle)
  val forward         = new PipeLoadForwardQueryIO
  val stld_nuke_query = new LoadNukeQueryIO
  val ldld_nuke_query = new LoadNukeQueryIO
  val trigger         = Flipped(new LqTriggerIO)
}

class LoadToLoadIO(implicit p: Parameters) extends XSBundle {
  val valid      = Bool()
  val data       = UInt(XLEN.W) // load to load fast path is limited to ld (64 bit) used as vaddr src1 only
  val dly_ld_err = Bool()
}

class LoadUnitTriggerIO(implicit p: Parameters) extends XSBundle {
  val tdata2      = Input(UInt(64.W))
  val matchType   = Input(UInt(2.W))
  val tEnable     = Input(Bool()) // timing is calculated before this
  val addrHit     = Output(Bool())
}

class LoadUnit(implicit p: Parameters) extends XSModule
  with HasLoadHelper
  with HasPerfEvents
  with HasDCacheParameters
  with HasCircularQueuePtrHelper
  with HasVLSUParameters
  with SdtrigExt
{
  val io = IO(new Bundle() {
    // control
    val redirect      = Flipped(ValidIO(new Redirect))
    val csrCtrl       = Flipped(new CustomCSRCtrlIO)

    // int issue path
    val ldin          = Flipped(Decoupled(new MemExuInput))
    val ldout         = Decoupled(new MemExuOutput)

    // vec issue path
    val vecldin = Flipped(Decoupled(new VecPipeBundle))
    val vecldout = Decoupled(new VecPipelineFeedbackIO(isVStore = false))

    // data path
    val tlb           = new TlbRequestIO(2)
    val pmp           = Flipped(new PMPRespBundle()) // arrive same to tlb now
    val dcache        = new DCacheLoadIO
    val sbuffer       = new LoadForwardQueryIO
    val lsq           = new LoadToLsqIO
    val tl_d_channel  = Input(new DcacheToLduForwardIO)
    val forward_mshr  = Flipped(new LduToMissqueueForwardIO)
   // val refill        = Flipped(ValidIO(new Refill))
    val l2_hint       = Input(Valid(new L2ToL1Hint))
    val tlb_hint      = Flipped(new TlbHintReq)
    // fast wakeup
    // TODO: implement vector fast wakeup
    val fast_uop = ValidIO(new DynInst) // early wakeup signal generated in load_s1, send to RS in load_s2

    // trigger
    val trigger = Vec(TriggerNum, new LoadUnitTriggerIO)

    // prefetch
    val prefetch_train            = ValidIO(new LdPrefetchTrainBundle()) // provide prefetch info to sms
    val prefetch_train_l1         = ValidIO(new LdPrefetchTrainBundle()) // provide prefetch info to stream & stride
    val prefetch_req              = Flipped(ValidIO(new L1PrefetchReq)) // hardware prefetch to l1 cache req
    val canAcceptLowConfPrefetch  = Output(Bool())
    val canAcceptHighConfPrefetch = Output(Bool())

    // load to load fast path
    val l2l_fwd_in    = Input(new LoadToLoadIO)
    val l2l_fwd_out   = Output(new LoadToLoadIO)

    val ld_fast_match    = Input(Bool())
    val ld_fast_fuOpType = Input(UInt())
    val ld_fast_imm      = Input(UInt(12.W))

    // rs feedback
    val wakeup = ValidIO(new DynInst)
    val feedback_fast = ValidIO(new RSFeedback) // stage 2
    val feedback_slow = ValidIO(new RSFeedback) // stage 3
    val ldCancel = Output(new LoadCancelIO()) // use to cancel the uops waked by this load, and cancel load

    // load ecc error
    val s3_dly_ld_err = Output(Bool()) // Note that io.s3_dly_ld_err and io.lsq.s3_dly_ld_err is different

    // schedule error query
    val stld_nuke_query = Flipped(Vec(StorePipelineWidth, Valid(new StoreNukeQueryIO)))

    // queue-based replay
    val replay       = Flipped(Decoupled(new LsPipelineBundle))
    val lq_rep_full  = Input(Bool())

    // misc
    val s2_ptr_chasing = Output(Bool()) // provide right pc for hw prefetch

    // Load fast replay path
    val fast_rep_in  = Flipped(Decoupled(new LqWriteBundle))
    val fast_rep_out = Decoupled(new LqWriteBundle)

    // Load RAR rollback
    val rollback = Valid(new Redirect)

    // perf
    val debug_ls         = Output(new DebugLsInfoBundle)
    val lsTopdownInfo    = Output(new LsTopdownInfo)
    val correctMissTrain = Input(Bool())
  })

  val s1_ready, s2_ready, s3_ready = WireInit(false.B)

  // Pipeline
  // --------------------------------------------------------------------------------
  // stage 0
  // --------------------------------------------------------------------------------
  // generate addr, use addr to query DCache and DTLB
  val s0_valid         = Wire(Bool())
  val s0_mmio_select   = Wire(Bool())
  val s0_kill          = Wire(Bool())
  val s0_can_go        = s1_ready
  val s0_fire          = s0_valid && s0_can_go
  val s0_mmio_fire     = s0_mmio_select && s0_can_go
  val s0_out           = Wire(new LqWriteBundle)

  // flow source bundle
  class FlowSource extends Bundle {
    val vaddr         = UInt(VAddrBits.W)
    val mask          = UInt((VLEN/8).W)
    val uop           = new DynInst
    val try_l2l       = Bool()
    val has_rob_entry = Bool()
    val rsIdx         = UInt(log2Up(MemIQSizeMax).W)
    val rep_carry     = new ReplayCarry(nWays)
    val mshrid        = UInt(log2Up(cfg.nMissEntries).W)
    val isFirstIssue  = Bool()
    val fast_rep      = Bool()
    val ld_rep        = Bool()
    val l2l_fwd       = Bool()
    val prf           = Bool()
    val prf_rd        = Bool()
    val prf_wr        = Bool()
    val sched_idx     = UInt(log2Up(LoadQueueReplaySize+1).W)
    val hlv           = Bool()
    val hlvx          = Bool()
    // Record the issue port idx of load issue queue. This signal is used by load cancel.
    val deqPortIdx    = UInt(log2Ceil(LoadPipelineWidth).W)
    // vec only
    val isvec         = Bool()
    val is128bit      = Bool()
    val uop_unit_stride_fof = Bool()
    val reg_offset    = UInt(vOffsetBits.W)
    val vecActive     = Bool() // 1: vector active element or scala mem operation, 0: vector not active element
    val is_first_ele  = Bool()
    // val flowPtr       = new VlflowPtr
    val usSecondInv   = Bool()
    val mbIndex       = UInt(vlmBindexBits.W)
    val elemIdx       = UInt(elemIdxBits.W)
    val elemIdxInsideVd = UInt(elemIdxBits.W)
    val alignedType   = UInt(alignTypeBits.W)
  }
  val s0_sel_src = Wire(new FlowSource)

  // load flow select/gen
  // src0: super load replayed by LSQ (cache miss replay) (io.replay)
  // src1: fast load replay (io.fast_rep_in)
  // src2: mmio (io.lsq.uncache)
  // src3: load replayed by LSQ (io.replay)
  // src4: hardware prefetch from prefetchor (high confidence) (io.prefetch)
  // NOTE: Now vec/int loads are sent from same RS
  //       A vec load will be splited into multiple uops,
  //       so as long as one uop is issued,
  //       the other uops should have higher priority
  // src5: vec read from RS (io.vecldin)
  // src6: int read / software prefetch first issue from RS (io.in)
  // src7: load try pointchaising when no issued or replayed load (io.fastpath)
  // src8: hardware prefetch from prefetchor (high confidence) (io.prefetch)
  // priority: high to low
  val s0_rep_stall           = io.ldin.valid && isAfter(io.replay.bits.uop.robIdx, io.ldin.bits.uop.robIdx)
  val s0_super_ld_rep_valid  = io.replay.valid && io.replay.bits.forward_tlDchannel
  val s0_ld_fast_rep_valid   = io.fast_rep_in.valid
  val s0_ld_mmio_valid       = io.lsq.uncache.valid
  val s0_ld_rep_valid        = io.replay.valid && !io.replay.bits.forward_tlDchannel && !s0_rep_stall
  val s0_high_conf_prf_valid = io.prefetch_req.valid && io.prefetch_req.bits.confidence > 0.U
  val s0_vec_iss_valid       = io.vecldin.valid
  val s0_int_iss_valid       = io.ldin.valid // int flow first issue or software prefetch
  val s0_l2l_fwd_valid       = io.l2l_fwd_in.valid
  val s0_low_conf_prf_valid  = io.prefetch_req.valid && io.prefetch_req.bits.confidence === 0.U
  dontTouch(s0_super_ld_rep_valid)
  dontTouch(s0_ld_fast_rep_valid)
  dontTouch(s0_ld_mmio_valid)
  dontTouch(s0_ld_rep_valid)
  dontTouch(s0_high_conf_prf_valid)
  dontTouch(s0_vec_iss_valid)
  dontTouch(s0_int_iss_valid)
  dontTouch(s0_l2l_fwd_valid)
  dontTouch(s0_low_conf_prf_valid)

  // load flow source ready
  val s0_super_ld_rep_ready  = WireInit(true.B)
  val s0_ld_fast_rep_ready   = !s0_super_ld_rep_valid
  val s0_ld_mmio_ready       = !s0_super_ld_rep_valid &&
                               !s0_ld_fast_rep_valid
  val s0_ld_rep_ready        = !s0_super_ld_rep_valid &&
                               !s0_ld_fast_rep_valid &&
                               !s0_ld_mmio_valid
  val s0_high_conf_prf_ready = !s0_super_ld_rep_valid &&
                               !s0_ld_fast_rep_valid &&
                               !s0_ld_mmio_valid &&
                               !s0_ld_rep_valid

  val s0_vec_iss_ready       = !s0_super_ld_rep_valid &&
                               !s0_ld_fast_rep_valid &&
                               !s0_ld_mmio_valid &&
                               !s0_ld_rep_valid &&
                               !s0_high_conf_prf_valid

  val s0_int_iss_ready       = !s0_super_ld_rep_valid &&
                               !s0_ld_fast_rep_valid &&
                               !s0_ld_mmio_valid &&
                               !s0_ld_rep_valid &&
                               !s0_high_conf_prf_valid &&
                               !s0_vec_iss_valid

  val s0_l2l_fwd_ready       = !s0_super_ld_rep_valid &&
                               !s0_ld_fast_rep_valid &&
                               !s0_ld_mmio_valid &&
                               !s0_ld_rep_valid &&
                               !s0_high_conf_prf_valid &&
                               !s0_int_iss_valid &&
                               !s0_vec_iss_valid

  val s0_low_conf_prf_ready  = !s0_super_ld_rep_valid &&
                               !s0_ld_fast_rep_valid &&
                               !s0_ld_mmio_valid &&
                               !s0_ld_rep_valid &&
                               !s0_high_conf_prf_valid &&
                               !s0_int_iss_valid &&
                               !s0_vec_iss_valid &&
                               !s0_l2l_fwd_valid
  dontTouch(s0_super_ld_rep_ready)
  dontTouch(s0_ld_fast_rep_ready)
  dontTouch(s0_ld_mmio_ready)
  dontTouch(s0_ld_rep_ready)
  dontTouch(s0_high_conf_prf_ready)
  dontTouch(s0_vec_iss_ready)
  dontTouch(s0_int_iss_ready)
  dontTouch(s0_l2l_fwd_ready)
  dontTouch(s0_low_conf_prf_ready)

  // load flow source select (OH)
  val s0_super_ld_rep_select = s0_super_ld_rep_valid && s0_super_ld_rep_ready
  val s0_ld_fast_rep_select  = s0_ld_fast_rep_valid && s0_ld_fast_rep_ready
  val s0_ld_mmio_select      = s0_ld_mmio_valid && s0_ld_mmio_ready
  val s0_ld_rep_select       = s0_ld_rep_valid && s0_ld_rep_ready
  val s0_hw_prf_select       = s0_high_conf_prf_ready && s0_high_conf_prf_valid ||
                               s0_low_conf_prf_ready && s0_low_conf_prf_valid
  val s0_vec_iss_select      = s0_vec_iss_ready && s0_vec_iss_valid
  val s0_int_iss_select      = s0_int_iss_ready && s0_int_iss_valid
  val s0_l2l_fwd_select      = s0_l2l_fwd_ready && s0_l2l_fwd_valid
  dontTouch(s0_super_ld_rep_select)
  dontTouch(s0_ld_fast_rep_select)
  dontTouch(s0_ld_mmio_select)
  dontTouch(s0_ld_rep_select)
  dontTouch(s0_hw_prf_select)
  dontTouch(s0_vec_iss_select)
  dontTouch(s0_int_iss_select)
  dontTouch(s0_l2l_fwd_select)

  s0_valid := (s0_super_ld_rep_valid ||
               s0_ld_fast_rep_valid ||
               s0_ld_rep_valid ||
               s0_high_conf_prf_valid ||
               s0_vec_iss_valid ||
               s0_int_iss_valid ||
               s0_l2l_fwd_valid ||
               s0_low_conf_prf_valid) && !s0_ld_mmio_select && io.dcache.req.ready && !s0_kill

  s0_mmio_select := s0_ld_mmio_select && !s0_kill

  // which is S0's out is ready and dcache is ready
  val s0_try_ptr_chasing      = s0_l2l_fwd_select
  val s0_do_try_ptr_chasing   = s0_try_ptr_chasing && s0_can_go && io.dcache.req.ready
  val s0_ptr_chasing_vaddr    = io.l2l_fwd_in.data(5, 0) +& io.ld_fast_imm(5, 0)
  val s0_ptr_chasing_canceled = WireInit(false.B)
  s0_kill := s0_ptr_chasing_canceled

  // prefetch related ctrl signal
  io.canAcceptLowConfPrefetch  := s0_low_conf_prf_ready && io.dcache.req.ready
  io.canAcceptHighConfPrefetch := s0_high_conf_prf_ready && io.dcache.req.ready

  // query DTLB
  io.tlb.req.valid                   := s0_valid
  io.tlb.req.bits.cmd                := Mux(s0_sel_src.prf,
                                         Mux(s0_sel_src.prf_wr, TlbCmd.write, TlbCmd.read),
                                         TlbCmd.read
                                       )
  io.tlb.req.bits.vaddr              := Mux(s0_hw_prf_select, io.prefetch_req.bits.paddr, s0_sel_src.vaddr)
  io.tlb.req.bits.hyperinst          := s0_sel_src.hlv
  io.tlb.req.bits.hlvx               := s0_sel_src.hlvx
  io.tlb.req.bits.size               := Mux(s0_sel_src.isvec, s0_sel_src.alignedType(2,0), LSUOpType.size(s0_sel_src.uop.fuOpType))
  io.tlb.req.bits.kill               := s0_kill
  io.tlb.req.bits.memidx.is_ld       := true.B
  io.tlb.req.bits.memidx.is_st       := false.B
  io.tlb.req.bits.memidx.idx         := s0_sel_src.uop.lqIdx.value
  io.tlb.req.bits.debug.robIdx       := s0_sel_src.uop.robIdx
  io.tlb.req.bits.no_translate       := s0_hw_prf_select  // hw b.reqetch addr does not need to be translated
  io.tlb.req.bits.debug.pc           := s0_sel_src.uop.pc
  io.tlb.req.bits.debug.isFirstIssue := s0_sel_src.isFirstIssue

  // query DCache
  io.dcache.req.valid             := s0_valid
  io.dcache.req.bits.cmd          := Mux(s0_sel_src.prf_rd,
                                      MemoryOpConstants.M_PFR,
                                      Mux(s0_sel_src.prf_wr, MemoryOpConstants.M_PFW, MemoryOpConstants.M_XRD)
                                    )
  io.dcache.req.bits.vaddr        := s0_sel_src.vaddr
  io.dcache.req.bits.mask         := s0_sel_src.mask
  io.dcache.req.bits.data         := DontCare
  io.dcache.req.bits.isFirstIssue := s0_sel_src.isFirstIssue
  io.dcache.req.bits.instrtype    := Mux(s0_sel_src.prf, DCACHE_PREFETCH_SOURCE.U, LOAD_SOURCE.U)
  io.dcache.req.bits.debug_robIdx := s0_sel_src.uop.robIdx.value
  io.dcache.req.bits.replayCarry  := s0_sel_src.rep_carry
  io.dcache.req.bits.id           := DontCare // TODO: update cache meta
  io.dcache.req.bits.lqIdx        := s0_sel_src.uop.lqIdx
  io.dcache.pf_source             := Mux(s0_hw_prf_select, io.prefetch_req.bits.pf_source.value, L1_HW_PREFETCH_NULL)
  io.dcache.is128Req              := s0_sel_src.is128bit

  // load flow priority mux
  def fromNullSource(): FlowSource = {
    val out = WireInit(0.U.asTypeOf(new FlowSource))
    out
  }

  def fromFastReplaySource(src: LqWriteBundle): FlowSource = {
    val out = WireInit(0.U.asTypeOf(new FlowSource))
    out.vaddr         := src.vaddr
    out.mask          := src.mask
    out.uop           := src.uop
    out.try_l2l       := false.B
    out.has_rob_entry := src.hasROBEntry
    out.rep_carry     := src.rep_info.rep_carry
    out.mshrid        := src.rep_info.mshr_id
    out.rsIdx         := src.rsIdx
    out.isFirstIssue  := false.B
    out.fast_rep      := true.B
    out.ld_rep        := src.isLoadReplay
    out.l2l_fwd       := false.B
    out.prf           := LSUOpType.isPrefetch(src.uop.fuOpType) && !src.isvec
    out.prf_rd        := src.uop.fuOpType === LSUOpType.prefetch_r
    out.prf_wr        := src.uop.fuOpType === LSUOpType.prefetch_w
    out.sched_idx     := src.schedIndex
    out.isvec         := src.isvec
    out.is128bit      := src.is128bit
    out.uop_unit_stride_fof := src.uop_unit_stride_fof
    out.reg_offset    := src.reg_offset
    out.vecActive     := src.vecActive
    out.is_first_ele  := src.is_first_ele
    out.usSecondInv   := src.usSecondInv
    out.mbIndex       := src.mbIndex
    out.elemIdx       := src.elemIdx
    out.elemIdxInsideVd := src.elemIdxInsideVd
    out.alignedType   := src.alignedType
    out.hlv           := LSUOpType.isHlv(src.uop.fuOpType)
    out.hlvx          := LSUOpType.isHlvx(src.uop.fuOpType)
    out
  }

  // TODO: implement vector mmio
  def fromMmioSource(src: MemExuOutput) = {
    val out = WireInit(0.U.asTypeOf(new FlowSource))
    out.vaddr        := 0.U
    out.mask          := 0.U
    out.uop           := src.uop
    out.try_l2l       := false.B
    out.has_rob_entry := false.B
    out.rsIdx         := 0.U
    out.rep_carry     := 0.U.asTypeOf(out.rep_carry)
    out.mshrid        := 0.U
    out.isFirstIssue  := false.B
    out.fast_rep      := false.B
    out.ld_rep        := false.B
    out.l2l_fwd       := false.B
    out.prf           := false.B
    out.prf_rd        := false.B
    out.prf_wr        := false.B
    out.sched_idx     := 0.U
    out.hlv           := LSUOpType.isHlv(src.uop.fuOpType)
    out.hlvx          := LSUOpType.isHlvx(src.uop.fuOpType)
    out.vecActive     := true.B
    out
  }

  def fromNormalReplaySource(src: LsPipelineBundle): FlowSource = {
    val out = WireInit(0.U.asTypeOf(new FlowSource))
    out.vaddr         := src.vaddr
    out.mask          := Mux(src.isvec, src.mask, genVWmask(src.vaddr, src.uop.fuOpType(1, 0)))
    out.uop           := src.uop
    out.try_l2l       := false.B
    out.has_rob_entry := true.B
    out.rsIdx         := src.rsIdx
    out.rep_carry     := src.replayCarry
    out.mshrid        := src.mshrid
    out.isFirstIssue  := false.B
    out.fast_rep      := false.B
    out.ld_rep        := true.B
    out.l2l_fwd       := false.B
    out.prf           := LSUOpType.isPrefetch(src.uop.fuOpType) && !src.isvec
    out.prf_rd        := src.uop.fuOpType === LSUOpType.prefetch_r
    out.prf_wr        := src.uop.fuOpType === LSUOpType.prefetch_w
    out.sched_idx     := src.schedIndex
    out.isvec         := src.isvec
    out.is128bit      := src.is128bit
    out.uop_unit_stride_fof := src.uop_unit_stride_fof
    out.reg_offset    := src.reg_offset
    out.vecActive     := src.vecActive
    out.is_first_ele  := src.is_first_ele
    out.usSecondInv   := src.usSecondInv
    out.mbIndex       := src.mbIndex
    out.elemIdx       := src.elemIdx
    out.elemIdxInsideVd := src.elemIdxInsideVd
    out.alignedType   := src.alignedType
    out.hlv           := LSUOpType.isHlv(src.uop.fuOpType)
    out.hlvx          := LSUOpType.isHlvx(src.uop.fuOpType)
    out
  }

  // TODO: implement vector prefetch
  def fromPrefetchSource(src: L1PrefetchReq): FlowSource = {
    val out = WireInit(0.U.asTypeOf(new FlowSource))
    out.vaddr         := src.getVaddr()
    out.mask          := 0.U
    out.uop           := DontCare
    out.try_l2l       := false.B
    out.has_rob_entry := false.B
    out.rsIdx         := 0.U
    out.rep_carry     := 0.U.asTypeOf(out.rep_carry)
    out.mshrid        := 0.U
    out.isFirstIssue  := false.B
    out.fast_rep      := false.B
    out.ld_rep        := false.B
    out.l2l_fwd       := false.B
    out.prf           := true.B
    out.prf_rd        := !src.is_store
    out.prf_wr        := src.is_store
    out.sched_idx     := 0.U
    out
  }

  def fromVecIssueSource(src: VecPipeBundle): FlowSource = {
    val out = WireInit(0.U.asTypeOf(new FlowSource))
    out.vaddr         := src.vaddr
    out.mask          := src.mask
    out.uop           := src.uop
    out.try_l2l       := false.B
    out.has_rob_entry := true.B
    // TODO: VLSU, implement vector feedback
    out.rsIdx         := 0.U
    // TODO: VLSU, implement replay carry
    out.rep_carry     := 0.U.asTypeOf(out.rep_carry)
    out.mshrid        := 0.U
    // TODO: VLSU, implement first issue
//    out.isFirstIssue  := src.isFirstIssue
    out.fast_rep      := false.B
    out.ld_rep        := false.B
    out.l2l_fwd       := false.B
    out.prf           := false.B
    out.prf_rd        := false.B
    out.prf_wr        := false.B
    out.sched_idx     := 0.U
    // Vector load interface
    out.isvec               := true.B
    // vector loads only access a single element at a time, so 128-bit path is not used for now
    out.is128bit            := is128Bit(src.alignedType)
    out.uop_unit_stride_fof := src.uop_unit_stride_fof
    // out.rob_idx_valid       := src.rob_idx_valid
    // out.inner_idx           := src.inner_idx
    // out.rob_idx             := src.rob_idx
    out.reg_offset          := src.reg_offset
    // out.offset              := src.offset
    out.vecActive           := src.vecActive
    out.is_first_ele        := src.is_first_ele
    // out.flowPtr             := src.flowPtr
    out.usSecondInv         := src.usSecondInv
    out.mbIndex             := src.mBIndex
    out.elemIdx             := src.elemIdx
    out.elemIdxInsideVd     := src.elemIdxInsideVd
    out.alignedType         := src.alignedType
    out.hlv                 := false.B
    out.hlvx                := false.B
    out
  }

  def fromIntIssueSource(src: MemExuInput): FlowSource = {
    val out = WireInit(0.U.asTypeOf(new FlowSource))
    out.vaddr         := src.src(0) + SignExt(src.uop.imm(11, 0), VAddrBits)
    out.mask          := genVWmask(out.vaddr, src.uop.fuOpType(1,0))
    out.uop           := src.uop
    out.try_l2l       := false.B
    out.has_rob_entry := true.B
    out.rsIdx         := src.iqIdx
    out.rep_carry     := 0.U.asTypeOf(out.rep_carry)
    out.mshrid        := 0.U
    out.isFirstIssue  := true.B
    out.fast_rep      := false.B
    out.ld_rep        := false.B
    out.l2l_fwd       := false.B
    out.prf           := LSUOpType.isPrefetch(src.uop.fuOpType)
    out.prf_rd        := src.uop.fuOpType === LSUOpType.prefetch_r
    out.prf_wr        := src.uop.fuOpType === LSUOpType.prefetch_w
    out.sched_idx     := 0.U
    out.hlv           := LSUOpType.isHlv(src.uop.fuOpType)
    out.hlvx          := LSUOpType.isHlvx(src.uop.fuOpType)
    out.vecActive     := true.B // true for scala load
    out
  }

  // TODO: implement vector l2l
  def fromLoadToLoadSource(src: LoadToLoadIO): FlowSource = {
    val out = WireInit(0.U.asTypeOf(new FlowSource))
    out.vaddr              := Cat(src.data(XLEN-1, 6), s0_ptr_chasing_vaddr(5,0))
    out.mask               := genVWmask(0.U, LSUOpType.ld)
    // When there's no valid instruction from RS and LSQ, we try the load-to-load forwarding.
    // Assume the pointer chasing is always ld.
    out.uop.fuOpType       := LSUOpType.ld
    out.try_l2l            := true.B
    // we dont care out.isFirstIssue and out.rsIdx and s0_sqIdx in S0 when trying pointchasing
    // because these signals will be updated in S1
    out.has_rob_entry      := false.B
    out.rsIdx              := 0.U
    out.mshrid             := 0.U
    out.rep_carry          := 0.U.asTypeOf(out.rep_carry)
    out.isFirstIssue       := true.B
    out.fast_rep           := false.B
    out.ld_rep             := false.B
    out.l2l_fwd            := true.B
    out.prf                := false.B
    out.prf_rd             := false.B
    out.prf_wr             := false.B
    out.sched_idx          := 0.U
    out.hlv                := LSUOpType.isHlv(out.uop.fuOpType)
    out.hlvx               := LSUOpType.isHlvx(out.uop.fuOpType)
    out
  }

  // set default
  val s0_src_selector = Seq(
    s0_super_ld_rep_select,
    s0_ld_fast_rep_select,
    s0_ld_mmio_select,
    s0_ld_rep_select,
    s0_hw_prf_select,
    s0_vec_iss_select,
    s0_int_iss_select,
    (if (EnableLoadToLoadForward) s0_l2l_fwd_select else true.B)
  )
  val s0_src_format = Seq(
    fromNormalReplaySource(io.replay.bits),
    fromFastReplaySource(io.fast_rep_in.bits),
    fromMmioSource(io.lsq.uncache.bits),
    fromNormalReplaySource(io.replay.bits),
    fromPrefetchSource(io.prefetch_req.bits),
    fromVecIssueSource(io.vecldin.bits),
    fromIntIssueSource(io.ldin.bits),
    (if (EnableLoadToLoadForward) fromLoadToLoadSource(io.l2l_fwd_in) else fromNullSource())
  )
  s0_sel_src := ParallelPriorityMux(s0_src_selector, s0_src_format)

  // address align check
  val s0_addr_aligned = LookupTree(Mux(s0_sel_src.isvec, s0_sel_src.alignedType(1,0), s0_sel_src.uop.fuOpType(1, 0)), List(
    "b00".U   -> true.B,                   //b
    "b01".U   -> (s0_sel_src.vaddr(0)    === 0.U), //h
    "b10".U   -> (s0_sel_src.vaddr(1, 0) === 0.U), //w
    "b11".U   -> (s0_sel_src.vaddr(2, 0) === 0.U)  //d
  ))
  XSError(s0_sel_src.isvec && s0_sel_src.vaddr(3, 0) =/= 0.U && s0_sel_src.alignedType(2), "unit-stride 128 bit element is not aligned!")

  // accept load flow if dcache ready (tlb is always ready)
  // TODO: prefetch need writeback to loadQueueFlag
  s0_out               := DontCare
  s0_out.rsIdx         := s0_sel_src.rsIdx
  s0_out.vaddr         := s0_sel_src.vaddr
  s0_out.mask          := s0_sel_src.mask
  s0_out.uop           := s0_sel_src.uop
  s0_out.isFirstIssue  := s0_sel_src.isFirstIssue
  s0_out.hasROBEntry   := s0_sel_src.has_rob_entry
  s0_out.isPrefetch    := s0_sel_src.prf
  s0_out.isHWPrefetch  := s0_hw_prf_select
  s0_out.isFastReplay  := s0_sel_src.fast_rep
  s0_out.isLoadReplay  := s0_sel_src.ld_rep
  s0_out.isFastPath    := s0_sel_src.l2l_fwd
  s0_out.mshrid        := s0_sel_src.mshrid
  s0_out.isvec           := s0_sel_src.isvec
  s0_out.is128bit        := s0_sel_src.is128bit
  s0_out.uop_unit_stride_fof := s0_sel_src.uop_unit_stride_fof
  // s0_out.rob_idx_valid   := s0_rob_idx_valid
  // s0_out.inner_idx       := s0_inner_idx
  // s0_out.rob_idx         := s0_rob_idx
  s0_out.reg_offset      := s0_sel_src.reg_offset
  // s0_out.offset          := s0_offset
  s0_out.vecActive             := s0_sel_src.vecActive
  s0_out.usSecondInv    := s0_sel_src.usSecondInv
  s0_out.is_first_ele   := s0_sel_src.is_first_ele
  s0_out.elemIdx        := s0_sel_src.elemIdx
  s0_out.elemIdxInsideVd := s0_sel_src.elemIdxInsideVd
  s0_out.alignedType    := s0_sel_src.alignedType
  s0_out.mbIndex        := s0_sel_src.mbIndex
  // s0_out.flowPtr         := s0_sel_src.flowPtr
  s0_out.uop.exceptionVec(loadAddrMisaligned) := !s0_addr_aligned && s0_sel_src.vecActive
  s0_out.forward_tlDchannel := s0_super_ld_rep_select
  when(io.tlb.req.valid && s0_sel_src.isFirstIssue) {
    s0_out.uop.debugInfo.tlbFirstReqTime := GTimer()
  }.otherwise{
    s0_out.uop.debugInfo.tlbFirstReqTime := s0_sel_src.uop.debugInfo.tlbFirstReqTime
  }
  s0_out.schedIndex     := s0_sel_src.sched_idx

  // load fast replay
  io.fast_rep_in.ready := (s0_can_go && io.dcache.req.ready && s0_ld_fast_rep_ready)

  // mmio
  io.lsq.uncache.ready := s0_mmio_fire

  // load flow source ready
  // cache missed load has highest priority
  // always accept cache missed load flow from load replay queue
  io.replay.ready := (s0_can_go && io.dcache.req.ready && (s0_ld_rep_ready && !s0_rep_stall || s0_super_ld_rep_select))

  // accept load flow from rs when:
  // 1) there is no lsq-replayed load
  // 2) there is no fast replayed load
  // 3) there is no high confidence prefetch request
  io.vecldin.ready := s0_can_go && io.dcache.req.ready && s0_vec_iss_ready
  io.ldin.ready := s0_can_go && io.dcache.req.ready && s0_int_iss_ready

  // for hw prefetch load flow feedback, to be added later
  // io.prefetch_in.ready := s0_hw_prf_select

  // dcache replacement extra info
  // TODO: should prefetch load update replacement?
  io.dcache.replacementUpdated := Mux(s0_ld_rep_select || s0_super_ld_rep_select, io.replay.bits.replacementUpdated, false.B)

  // load wakeup
  // TODO: vector load wakeup?
  io.wakeup.valid := !s0_sel_src.isvec && s0_fire && (s0_super_ld_rep_select || s0_ld_fast_rep_select || s0_ld_rep_select || s0_int_iss_select) || s0_mmio_fire
  io.wakeup.bits := s0_out.uop

  XSDebug(io.dcache.req.fire,
    p"[DCACHE LOAD REQ] pc ${Hexadecimal(s0_sel_src.uop.pc)}, vaddr ${Hexadecimal(s0_sel_src.vaddr)}\n"
  )
  XSDebug(s0_valid,
    p"S0: pc ${Hexadecimal(s0_out.uop.pc)}, lId ${Hexadecimal(s0_out.uop.lqIdx.asUInt)}, " +
    p"vaddr ${Hexadecimal(s0_out.vaddr)}, mask ${Hexadecimal(s0_out.mask)}\n")

  // Pipeline
  // --------------------------------------------------------------------------------
  // stage 1
  // --------------------------------------------------------------------------------
  // TLB resp (send paddr to dcache)
  val s1_valid      = RegInit(false.B)
  val s1_in         = Wire(new LqWriteBundle)
  val s1_out        = Wire(new LqWriteBundle)
  val s1_kill       = Wire(Bool())
  val s1_can_go     = s2_ready
  val s1_fire       = s1_valid && !s1_kill && s1_can_go
  val s1_vecActive        = RegEnable(s0_out.vecActive, true.B, s0_fire)

  s1_ready := !s1_valid || s1_kill || s2_ready
  when (s0_fire) { s1_valid := true.B }
  .elsewhen (s1_fire) { s1_valid := false.B }
  .elsewhen (s1_kill) { s1_valid := false.B }
  s1_in   := RegEnable(s0_out, s0_fire)

  val s1_fast_rep_dly_kill = RegNext(io.fast_rep_in.bits.lateKill) && s1_in.isFastReplay
  val s1_fast_rep_dly_err =  RegNext(io.fast_rep_in.bits.delayedLoadError) && s1_in.isFastReplay
  val s1_l2l_fwd_dly_err  = RegNext(io.l2l_fwd_in.dly_ld_err) && s1_in.isFastPath
  val s1_dly_err          = s1_fast_rep_dly_err || s1_l2l_fwd_dly_err
  val s1_vaddr_hi         = Wire(UInt())
  val s1_vaddr_lo         = Wire(UInt())
  val s1_vaddr            = Wire(UInt())
  val s1_paddr_dup_lsu    = Wire(UInt())
  val s1_gpaddr_dup_lsu   = Wire(UInt())
  val s1_paddr_dup_dcache = Wire(UInt())
  val s1_exception        = ExceptionNO.selectByFu(s1_out.uop.exceptionVec, LduCfg).asUInt.orR   // af & pf exception were modified below.
  val s1_tlb_miss         = io.tlb.resp.bits.miss
  val s1_prf              = s1_in.isPrefetch
  val s1_hw_prf           = s1_in.isHWPrefetch
  val s1_sw_prf           = s1_prf && !s1_hw_prf
  val s1_tlb_memidx       = io.tlb.resp.bits.memidx

  s1_vaddr_hi         := s1_in.vaddr(VAddrBits - 1, 6)
  s1_vaddr_lo         := s1_in.vaddr(5, 0)
  s1_vaddr            := Cat(s1_vaddr_hi, s1_vaddr_lo)
  s1_paddr_dup_lsu    := io.tlb.resp.bits.paddr(0)
  s1_paddr_dup_dcache := io.tlb.resp.bits.paddr(1)
  s1_gpaddr_dup_lsu   := io.tlb.resp.bits.gpaddr(0)

  when (s1_tlb_memidx.is_ld && io.tlb.resp.valid && !s1_tlb_miss && s1_tlb_memidx.idx === s1_in.uop.lqIdx.value) {
    // printf("load idx = %d\n", s1_tlb_memidx.idx)
    s1_out.uop.debugInfo.tlbRespTime := GTimer()
  }

  io.tlb.req_kill   := s1_kill || s1_dly_err
  io.tlb.resp.ready := true.B

  io.dcache.s1_paddr_dup_lsu    <> s1_paddr_dup_lsu
  io.dcache.s1_paddr_dup_dcache <> s1_paddr_dup_dcache
  io.dcache.s1_kill             := s1_kill || s1_dly_err || s1_tlb_miss || s1_exception

  // store to load forwarding
  io.sbuffer.valid := s1_valid && !(s1_exception || s1_tlb_miss || s1_kill || s1_dly_err || s1_prf)
  io.sbuffer.vaddr := s1_vaddr
  io.sbuffer.paddr := s1_paddr_dup_lsu
  io.sbuffer.uop   := s1_in.uop
  io.sbuffer.sqIdx := s1_in.uop.sqIdx
  io.sbuffer.mask  := s1_in.mask
  io.sbuffer.pc    := s1_in.uop.pc // FIXME: remove it

<<<<<<< HEAD
=======
  io.vec_forward.valid := s1_valid && !(s1_exception || s1_tlb_miss || s1_kill || s1_prf)
  io.vec_forward.vaddr := s1_vaddr
  io.vec_forward.paddr := s1_paddr_dup_lsu
  io.vec_forward.uop   := s1_in.uop
  io.vec_forward.sqIdx := s1_in.uop.sqIdx
  io.vec_forward.mask  := s1_in.mask
  io.vec_forward.pc    := s1_in.uop.pc // FIXME: remove it

>>>>>>> 9cb05b4d
  io.lsq.forward.valid     := s1_valid && !(s1_exception || s1_tlb_miss || s1_kill || s1_dly_err || s1_prf)
  io.lsq.forward.vaddr     := s1_vaddr
  io.lsq.forward.paddr     := s1_paddr_dup_lsu
  io.lsq.forward.uop       := s1_in.uop
  io.lsq.forward.sqIdx     := s1_in.uop.sqIdx
  io.lsq.forward.sqIdxMask := 0.U
  io.lsq.forward.mask      := s1_in.mask
  io.lsq.forward.pc        := s1_in.uop.pc // FIXME: remove it

  // st-ld violation query
  val s1_nuke_paddr_match = VecInit((0 until StorePipelineWidth).map(w => {Mux(s1_in.isvec && s1_in.is128bit,
    s1_paddr_dup_lsu(PAddrBits-1, 4) === io.stld_nuke_query(w).bits.paddr(PAddrBits-1, 4),
    s1_paddr_dup_lsu(PAddrBits-1, 3) === io.stld_nuke_query(w).bits.paddr(PAddrBits-1, 3))}))
  val s1_nuke = VecInit((0 until StorePipelineWidth).map(w => {
                       io.stld_nuke_query(w).valid && // query valid
                       isAfter(s1_in.uop.robIdx, io.stld_nuke_query(w).bits.robIdx) && // older store
                       s1_nuke_paddr_match(w) && // paddr match
                       (s1_in.mask & io.stld_nuke_query(w).bits.mask).orR // data mask contain
                      })).asUInt.orR && !s1_tlb_miss

  s1_out                   := s1_in
  s1_out.vaddr             := s1_vaddr
  s1_out.paddr             := s1_paddr_dup_lsu
  s1_out.gpaddr            := s1_gpaddr_dup_lsu
  s1_out.tlbMiss           := s1_tlb_miss
  s1_out.ptwBack           := io.tlb.resp.bits.ptwBack
  s1_out.rsIdx             := s1_in.rsIdx
  s1_out.rep_info.debug    := s1_in.uop.debugInfo
  s1_out.rep_info.nuke     := s1_nuke && !s1_sw_prf
  s1_out.delayedLoadError  := s1_dly_err

  when (!s1_dly_err) {
    // current ori test will cause the case of ldest == 0, below will be modifeid in the future.
    // af & pf exception were modified
    s1_out.uop.exceptionVec(loadPageFault)   := io.tlb.resp.bits.excp(0).pf.ld && s1_vecActive && !s1_tlb_miss
    s1_out.uop.exceptionVec(loadGuestPageFault)   := io.tlb.resp.bits.excp(0).gpf.ld && !s1_tlb_miss
    s1_out.uop.exceptionVec(loadAccessFault) := io.tlb.resp.bits.excp(0).af.ld && s1_vecActive && !s1_tlb_miss
  } .otherwise {
    s1_out.uop.exceptionVec(loadPageFault)      := false.B
    s1_out.uop.exceptionVec(loadGuestPageFault) := false.B
    s1_out.uop.exceptionVec(loadAddrMisaligned) := false.B
    s1_out.uop.exceptionVec(loadAccessFault)    := s1_dly_err && s1_vecActive
  }

  // pointer chasing
  val s1_try_ptr_chasing       = RegNext(s0_do_try_ptr_chasing, false.B)
  val s1_ptr_chasing_vaddr     = RegEnable(s0_ptr_chasing_vaddr, s0_do_try_ptr_chasing)
  val s1_fu_op_type_not_ld     = WireInit(false.B)
  val s1_not_fast_match        = WireInit(false.B)
  val s1_addr_mismatch         = WireInit(false.B)
  val s1_addr_misaligned       = WireInit(false.B)
  val s1_fast_mismatch         = WireInit(false.B)
  val s1_ptr_chasing_canceled  = WireInit(false.B)
  val s1_cancel_ptr_chasing    = WireInit(false.B)

  s1_kill := s1_fast_rep_dly_kill ||
             s1_cancel_ptr_chasing ||
             s1_in.uop.robIdx.needFlush(io.redirect) ||
            (s1_in.uop.robIdx.needFlush(RegNext(io.redirect)) && !RegNext(s0_try_ptr_chasing)) ||
             RegEnable(s0_kill, false.B, io.ldin.valid || io.vecldin.valid || io.replay.valid || io.l2l_fwd_in.valid || io.fast_rep_in.valid)

  if (EnableLoadToLoadForward) {
    // Sometimes, we need to cancel the load-load forwarding.
    // These can be put at S0 if timing is bad at S1.
    // Case 0: CACHE_SET(base + offset) != CACHE_SET(base) (lowest 6-bit addition has an overflow)
    s1_addr_mismatch     := s1_ptr_chasing_vaddr(6) ||
                             RegEnable(io.ld_fast_imm(11, 6).orR, s0_do_try_ptr_chasing)
    // Case 1: the address is not 64-bit aligned or the fuOpType is not LD
    s1_addr_misaligned := s1_ptr_chasing_vaddr(2, 0).orR
    s1_fu_op_type_not_ld := io.ldin.bits.uop.fuOpType =/= LSUOpType.ld
    // Case 2: this load-load uop is cancelled
    s1_ptr_chasing_canceled := !io.ldin.valid
    // Case 3: fast mismatch
    s1_fast_mismatch := RegEnable(!io.ld_fast_match, s0_do_try_ptr_chasing)

    when (s1_try_ptr_chasing) {
      s1_cancel_ptr_chasing := s1_addr_mismatch ||
                               s1_addr_misaligned ||
                               s1_fu_op_type_not_ld ||
                               s1_ptr_chasing_canceled ||
                               s1_fast_mismatch

      s1_in.uop           := io.ldin.bits.uop
      s1_in.rsIdx         := io.ldin.bits.iqIdx
      s1_in.isFirstIssue  := io.ldin.bits.isFirstIssue
      s1_vaddr_lo         := s1_ptr_chasing_vaddr(5, 0)
      s1_paddr_dup_lsu    := Cat(io.tlb.resp.bits.paddr(0)(PAddrBits - 1, 6), s1_vaddr_lo)
      s1_paddr_dup_dcache := Cat(io.tlb.resp.bits.paddr(0)(PAddrBits - 1, 6), s1_vaddr_lo)

      // recored tlb time when get the data to ensure the correctness of the latency calculation (although it should not record in here, because it does not use tlb)
      s1_in.uop.debugInfo.tlbFirstReqTime := GTimer()
      s1_in.uop.debugInfo.tlbRespTime     := GTimer()
    }
    when (!s1_cancel_ptr_chasing) {
      s0_ptr_chasing_canceled := s1_try_ptr_chasing && !io.replay.fire && !io.fast_rep_in.fire && !(s0_high_conf_prf_valid && io.canAcceptHighConfPrefetch)
      when (s1_try_ptr_chasing) {
        io.ldin.ready := true.B
      }
    }
  }

  // pre-calcuate sqIdx mask in s0, then send it to lsq in s1 for forwarding
  val s1_sqIdx_mask = RegNext(UIntToMask(s0_out.uop.sqIdx.value, StoreQueueSize))
  // to enable load-load, sqIdxMask must be calculated based on ldin.uop
  // If the timing here is not OK, load-load forwarding has to be disabled.
  // Or we calculate sqIdxMask at RS??
  io.lsq.forward.sqIdxMask := s1_sqIdx_mask
  if (EnableLoadToLoadForward) {
    when (s1_try_ptr_chasing) {
      io.lsq.forward.sqIdxMask := UIntToMask(io.ldin.bits.uop.sqIdx.value, StoreQueueSize)
    }
  }

  io.forward_mshr.valid  := s1_valid && s1_out.forward_tlDchannel
  io.forward_mshr.mshrid := s1_out.mshrid
  io.forward_mshr.paddr  := s1_out.paddr

  XSDebug(s1_valid,
    p"S1: pc ${Hexadecimal(s1_out.uop.pc)}, lId ${Hexadecimal(s1_out.uop.lqIdx.asUInt)}, tlb_miss ${io.tlb.resp.bits.miss}, " +
    p"paddr ${Hexadecimal(s1_out.paddr)}, mmio ${s1_out.mmio}\n")

  // Pipeline
  // --------------------------------------------------------------------------------
  // stage 2
  // --------------------------------------------------------------------------------
  // s2: DCache resp
  val s2_valid  = RegInit(false.B)
  val s2_in     = Wire(new LqWriteBundle)
  val s2_out    = Wire(new LqWriteBundle)
  val s2_kill   = Wire(Bool())
  val s2_can_go = s3_ready
  val s2_fire   = s2_valid && !s2_kill && s2_can_go
  val s2_vecActive = RegEnable(s1_out.vecActive, true.B, s1_fire)
  val s2_isvec  = RegEnable(s1_out.isvec, false.B, s1_fire)

  s2_kill := s2_in.uop.robIdx.needFlush(io.redirect)
  s2_ready := !s2_valid || s2_kill || s3_ready
  when (s1_fire) { s2_valid := true.B }
  .elsewhen (s2_fire) { s2_valid := false.B }
  .elsewhen (s2_kill) { s2_valid := false.B }
  s2_in := RegEnable(s1_out, s1_fire)

  val s2_pmp = WireInit(io.pmp)

  val s2_prf    = s2_in.isPrefetch
  val s2_hw_prf = s2_in.isHWPrefetch

  // exception that may cause load addr to be invalid / illegal
  // if such exception happen, that inst and its exception info
  // will be force writebacked to rob
  val s2_exception_vec = WireInit(s2_in.uop.exceptionVec)
  when (!s2_in.delayedLoadError) {
    s2_exception_vec(loadAccessFault) := (s2_in.uop.exceptionVec(loadAccessFault) || s2_pmp.ld ||
                                       (io.dcache.resp.bits.tag_error && RegNext(io.csrCtrl.cache_error_enable))) && s2_vecActive
  }

  // soft prefetch will not trigger any exception (but ecc error interrupt may
  // be triggered)
  when (!s2_in.delayedLoadError && (s2_prf || s2_in.tlbMiss)) {
    s2_exception_vec := 0.U.asTypeOf(s2_exception_vec.cloneType)
  }
  val s2_exception = ExceptionNO.selectByFu(s2_exception_vec, LduCfg).asUInt.orR && s2_vecActive

  val (s2_fwd_frm_d_chan, s2_fwd_data_frm_d_chan) = io.tl_d_channel.forward(s1_valid && s1_out.forward_tlDchannel, s1_out.mshrid, s1_out.paddr)
  val (s2_fwd_data_valid, s2_fwd_frm_mshr, s2_fwd_data_frm_mshr) = io.forward_mshr.forward()
  val s2_fwd_frm_d_chan_or_mshr = s2_fwd_data_valid && (s2_fwd_frm_d_chan || s2_fwd_frm_mshr)

  // writeback access fault caused by ecc error / bus error
  // * ecc data error is slow to generate, so we will not use it until load stage 3
  // * in load stage 3, an extra signal io.load_error will be used to
  val s2_actually_mmio = s2_pmp.mmio
  val s2_mmio          = !s2_prf &&
                          s2_actually_mmio &&
                         !s2_exception &&
                         !s2_in.tlbMiss

  val s2_full_fwd      = Wire(Bool())
  val s2_mem_amb       = s2_in.uop.storeSetHit &&
                         io.lsq.forward.addrInvalid

  val s2_tlb_miss      = s2_in.tlbMiss
  val s2_fwd_fail      = io.lsq.forward.dataInvalid
  val s2_dcache_miss   = io.dcache.resp.bits.miss &&
                         !s2_fwd_frm_d_chan_or_mshr &&
                         !s2_full_fwd

  val s2_mq_nack       = io.dcache.s2_mq_nack &&
                         !s2_fwd_frm_d_chan_or_mshr &&
                         !s2_full_fwd

  val s2_bank_conflict = io.dcache.s2_bank_conflict &&
                         !s2_fwd_frm_d_chan_or_mshr &&
                         !s2_full_fwd

  val s2_wpu_pred_fail = io.dcache.s2_wpu_pred_fail &&
                        !s2_fwd_frm_d_chan_or_mshr &&
                        !s2_full_fwd

  val s2_rar_nack      = io.lsq.ldld_nuke_query.req.valid &&
                         !io.lsq.ldld_nuke_query.req.ready

  val s2_raw_nack      = io.lsq.stld_nuke_query.req.valid &&
                         !io.lsq.stld_nuke_query.req.ready
  // st-ld violation query
  //  NeedFastRecovery Valid when
  //  1. Fast recovery query request Valid.
  //  2. Load instruction is younger than requestors(store instructions).
  //  3. Physical address match.
  //  4. Data contains.
  val s2_nuke_paddr_match = VecInit((0 until StorePipelineWidth).map(w => {Mux(s2_in.isvec && s2_in.is128bit,
    s2_in.paddr(PAddrBits-1, 4) === io.stld_nuke_query(w).bits.paddr(PAddrBits-1, 4),
    s2_in.paddr(PAddrBits-1, 3) === io.stld_nuke_query(w).bits.paddr(PAddrBits-1, 3))}))
  val s2_nuke          = VecInit((0 until StorePipelineWidth).map(w => {
                          io.stld_nuke_query(w).valid && // query valid
                          isAfter(s2_in.uop.robIdx, io.stld_nuke_query(w).bits.robIdx) && // older store
                          s2_nuke_paddr_match(w) && // paddr match
                          (s2_in.mask & io.stld_nuke_query(w).bits.mask).orR // data mask contain
                        })).asUInt.orR && !s2_tlb_miss || s2_in.rep_info.nuke

  val s2_cache_handled   = io.dcache.resp.bits.handled
  val s2_cache_tag_error = RegNext(io.csrCtrl.cache_error_enable) &&
                           io.dcache.resp.bits.tag_error

  val s2_troublem        = !s2_exception &&
                           !s2_mmio &&
                           !s2_prf &&
                           !s2_in.delayedLoadError

  io.dcache.resp.ready  := true.B
  val s2_dcache_should_resp = !(s2_in.tlbMiss || s2_exception || s2_in.delayedLoadError || s2_mmio || s2_prf)
  assert(!(s2_valid && (s2_dcache_should_resp && !io.dcache.resp.valid)), "DCache response got lost")

  // fast replay require
  val s2_dcache_fast_rep = (s2_mq_nack || !s2_dcache_miss && (s2_bank_conflict || s2_wpu_pred_fail))
  val s2_nuke_fast_rep   = !s2_mq_nack &&
                           !s2_dcache_miss &&
                           !s2_bank_conflict &&
                           !s2_wpu_pred_fail &&
                           !s2_rar_nack &&
                           !s2_raw_nack &&
                           s2_nuke

  val s2_fast_rep = !s2_mem_amb &&
                    !s2_tlb_miss &&
                    !s2_fwd_fail &&
                    (s2_dcache_fast_rep || s2_nuke_fast_rep) &&
                    s2_troublem

  // need allocate new entry
  val s2_can_query = !s2_mem_amb &&
                     !s2_tlb_miss &&
                     !s2_fwd_fail &&
                     s2_troublem

  val s2_data_fwded = s2_dcache_miss && (s2_full_fwd || s2_cache_tag_error)

  // ld-ld violation require
  io.lsq.ldld_nuke_query.req.valid           := s2_valid && s2_can_query
  io.lsq.ldld_nuke_query.req.bits.uop        := s2_in.uop
  io.lsq.ldld_nuke_query.req.bits.mask       := s2_in.mask
  io.lsq.ldld_nuke_query.req.bits.paddr      := s2_in.paddr
  io.lsq.ldld_nuke_query.req.bits.data_valid := Mux(s2_full_fwd || s2_fwd_data_valid, true.B, !s2_dcache_miss)

  // st-ld violation require
  io.lsq.stld_nuke_query.req.valid           := s2_valid && s2_can_query
  io.lsq.stld_nuke_query.req.bits.uop        := s2_in.uop
  io.lsq.stld_nuke_query.req.bits.mask       := s2_in.mask
  io.lsq.stld_nuke_query.req.bits.paddr      := s2_in.paddr
  io.lsq.stld_nuke_query.req.bits.data_valid := Mux(s2_full_fwd || s2_fwd_data_valid, true.B, !s2_dcache_miss)

  // merge forward result
  // lsq has higher priority than sbuffer
  val s2_fwd_mask = Wire(Vec((VLEN/8), Bool()))
  val s2_fwd_data = Wire(Vec((VLEN/8), UInt(8.W)))
  s2_full_fwd := ((~s2_fwd_mask.asUInt).asUInt & s2_in.mask) === 0.U && !io.lsq.forward.dataInvalid
  // generate XLEN/8 Muxs
  for (i <- 0 until VLEN / 8) {
    s2_fwd_mask(i) := io.lsq.forward.forwardMask(i) || io.sbuffer.forwardMask(i)
    s2_fwd_data(i) := Mux(io.lsq.forward.forwardMask(i), io.lsq.forward.forwardData(i), io.sbuffer.forwardData(i))
  }

  XSDebug(s2_fire, "[FWD LOAD RESP] pc %x fwd %x(%b) + %x(%b)\n",
    s2_in.uop.pc,
    io.lsq.forward.forwardData.asUInt, io.lsq.forward.forwardMask.asUInt,
    s2_in.forwardData.asUInt, s2_in.forwardMask.asUInt
  )

  //
  s2_out                     := s2_in
  s2_out.data                := 0.U // data will be generated in load s3
  s2_out.uop.fpWen           := s2_in.uop.fpWen && !s2_exception
  s2_out.mmio                := s2_mmio
  s2_out.uop.flushPipe       := false.B
  s2_out.uop.exceptionVec    := s2_exception_vec
  s2_out.forwardMask         := s2_fwd_mask
  s2_out.forwardData         := s2_fwd_data
  s2_out.handledByMSHR       := s2_cache_handled
  s2_out.miss                := s2_dcache_miss && s2_troublem
  s2_out.feedbacked          := io.feedback_fast.valid

  // Generate replay signal caused by:
  // * st-ld violation check
  // * tlb miss
  // * dcache replay
  // * forward data invalid
  // * dcache miss
  s2_out.rep_info.mem_amb         := s2_mem_amb && s2_troublem
  s2_out.rep_info.tlb_miss        := s2_tlb_miss && s2_troublem
  s2_out.rep_info.fwd_fail        := s2_fwd_fail && s2_troublem
  s2_out.rep_info.dcache_rep      := s2_mq_nack && s2_troublem
  s2_out.rep_info.dcache_miss     := s2_dcache_miss && s2_troublem
  s2_out.rep_info.bank_conflict   := s2_bank_conflict && s2_troublem
  s2_out.rep_info.wpu_fail        := s2_wpu_pred_fail && s2_troublem
  s2_out.rep_info.rar_nack        := s2_rar_nack && s2_troublem
  s2_out.rep_info.raw_nack        := s2_raw_nack && s2_troublem
  s2_out.rep_info.nuke            := s2_nuke && s2_troublem
  s2_out.rep_info.full_fwd        := s2_data_fwded
  s2_out.rep_info.data_inv_sq_idx := io.lsq.forward.dataInvalidSqIdx
  s2_out.rep_info.addr_inv_sq_idx := io.lsq.forward.addrInvalidSqIdx
  s2_out.rep_info.rep_carry       := io.dcache.resp.bits.replayCarry
  s2_out.rep_info.mshr_id         := io.dcache.resp.bits.mshr_id
  s2_out.rep_info.last_beat       := s2_in.paddr(log2Up(refillBytes))
  s2_out.rep_info.debug           := s2_in.uop.debugInfo
  s2_out.rep_info.tlb_id          := io.tlb_hint.id
  s2_out.rep_info.tlb_full        := io.tlb_hint.full

  // if forward fail, replay this inst from fetch
  val debug_fwd_fail_rep = s2_fwd_fail && !s2_troublem && !s2_in.tlbMiss
  // if ld-ld violation is detected, replay from this inst from fetch
  val debug_ldld_nuke_rep = false.B // s2_ldld_violation && !s2_mmio && !s2_is_prefetch && !s2_in.tlbMiss

  // to be removed
  io.feedback_fast.valid                 := false.B
  io.feedback_fast.bits.hit              := false.B
  io.feedback_fast.bits.flushState       := s2_in.ptwBack
  io.feedback_fast.bits.robIdx           := s2_in.uop.robIdx
  io.feedback_fast.bits.sourceType       := RSFeedbackType.lrqFull
  io.feedback_fast.bits.dataInvalidSqIdx := DontCare

  io.ldCancel.ld1Cancel := false.B

  // fast wakeup
  io.fast_uop.valid := RegNext(
    !io.dcache.s1_disable_fast_wakeup &&
    s1_valid &&
    !s1_kill &&
    !io.tlb.resp.bits.miss &&
    !io.lsq.forward.dataInvalidFast
  ) && (s2_valid && !s2_out.rep_info.need_rep && !s2_mmio) && !s2_isvec
  io.fast_uop.bits := RegNext(s1_out.uop)

  //
  io.s2_ptr_chasing                    := RegEnable(s1_try_ptr_chasing && !s1_cancel_ptr_chasing, false.B, s1_fire)

  // RegNext prefetch train for better timing
  // ** Now, prefetch train is valid at load s3 **
  io.prefetch_train.valid              := RegNext(s2_valid && !s2_actually_mmio && !s2_in.tlbMiss)
  io.prefetch_train.bits.fromLsPipelineBundle(s2_in, latch = true)
  io.prefetch_train.bits.miss          := RegNext(io.dcache.resp.bits.miss) // TODO: use trace with bank conflict?
  io.prefetch_train.bits.meta_prefetch := RegNext(io.dcache.resp.bits.meta_prefetch)
  io.prefetch_train.bits.meta_access   := RegNext(io.dcache.resp.bits.meta_access)

  io.prefetch_train_l1.valid              := RegNext(s2_valid && !s2_actually_mmio)
  io.prefetch_train_l1.bits.fromLsPipelineBundle(s2_in, latch = true)
  io.prefetch_train_l1.bits.miss          := RegNext(io.dcache.resp.bits.miss)
  io.prefetch_train_l1.bits.meta_prefetch := RegNext(io.dcache.resp.bits.meta_prefetch)
  io.prefetch_train_l1.bits.meta_access   := RegNext(io.dcache.resp.bits.meta_access)
  if (env.FPGAPlatform){
    io.dcache.s0_pc := DontCare
    io.dcache.s1_pc := DontCare
    io.dcache.s2_pc := DontCare
  }else{
    io.dcache.s0_pc := s0_out.uop.pc
    io.dcache.s1_pc := s1_out.uop.pc
    io.dcache.s2_pc := s2_out.uop.pc
  }
  io.dcache.s2_kill := s2_pmp.ld || s2_actually_mmio || s2_kill

  val s1_ld_left_fire = s1_valid && !s1_kill && s2_ready
  val s2_ld_valid_dup = RegInit(0.U(6.W))
  s2_ld_valid_dup := 0x0.U(6.W)
  when (s1_ld_left_fire && !s1_out.isHWPrefetch) { s2_ld_valid_dup := 0x3f.U(6.W) }
  when (s1_kill || s1_out.isHWPrefetch) { s2_ld_valid_dup := 0x0.U(6.W) }
  assert(RegNext((s2_valid === s2_ld_valid_dup(0)) || RegNext(s1_out.isHWPrefetch)))

  // Pipeline
  // --------------------------------------------------------------------------------
  // stage 3
  // --------------------------------------------------------------------------------
  // writeback and update load queue
  val s3_valid        = RegNext(s2_valid && !s2_out.isHWPrefetch && !s2_out.uop.robIdx.needFlush(io.redirect))
  val s3_in           = RegEnable(s2_out, s2_fire)
  val s3_out          = Wire(Valid(new MemExuOutput))
  val s3_dcache_rep   = RegEnable(s2_dcache_fast_rep && s2_troublem, false.B, s2_fire)
  val s3_ld_valid_dup = RegEnable(s2_ld_valid_dup, s2_fire)
  val s3_fast_rep     = Wire(Bool())
  val s3_troublem     = RegNext(s2_troublem)
  val s3_kill         = s3_in.uop.robIdx.needFlush(io.redirect)
  val s3_vecout       = Wire(new OnlyVecExuOutput)
  val s3_vecActive    = RegEnable(s2_out.vecActive, true.B, s2_fire)
  val s3_isvec        = RegEnable(s2_out.isvec, false.B, s2_fire)
  val s3_vec_alignedType = RegEnable(s2_out.alignedType, s2_fire)
  val s3_vec_mBIndex     = RegEnable(s2_out.mbIndex, s2_fire)
  val s3_mmio         = Wire(Valid(new MemExuOutput))
  // TODO: Fix vector load merge buffer nack
  val s3_vec_mb_nack  = Wire(Bool())
  s3_vec_mb_nack     := false.B
  XSError(s3_valid && s3_vec_mb_nack, "Merge buffer should always accept vector loads!")

  s3_ready := !s3_valid || s3_kill || io.ldout.ready
  s3_mmio.valid := RegNextN(io.lsq.uncache.fire, 3, Some(false.B))
  s3_mmio.bits  := RegNextN(io.lsq.uncache.bits, 3)

  // forwrad last beat
  val (s3_fwd_frm_d_chan, s3_fwd_data_frm_d_chan) = io.tl_d_channel.forward(s2_valid && s2_out.forward_tlDchannel, s2_out.mshrid, s2_out.paddr)
  val s3_fwd_data_valid = RegEnable(s2_fwd_data_valid, false.B, s2_valid)
  val s3_fwd_frm_d_chan_valid = (s3_fwd_frm_d_chan && s3_fwd_data_valid && s3_in.handledByMSHR)
  val s3_fast_rep_canceled = io.replay.valid && io.replay.bits.forward_tlDchannel || !io.dcache.req.ready

  // s3 load fast replay
  io.fast_rep_out.valid := s3_valid && s3_fast_rep && !s3_in.uop.robIdx.needFlush(io.redirect)
  io.fast_rep_out.bits := s3_in

  io.lsq.ldin.valid := s3_valid && (!s3_fast_rep || s3_fast_rep_canceled) && !s3_in.feedbacked
  // TODO: check this --by hx
  // io.lsq.ldin.valid := s3_valid && (!s3_fast_rep || !io.fast_rep_out.ready) && !s3_in.feedbacked && !s3_in.lateKill
  io.lsq.ldin.bits := s3_in
  io.lsq.ldin.bits.miss := s3_in.miss && !s3_fwd_frm_d_chan_valid

  /* <------- DANGEROUS: Don't change sequence here ! -------> */
  io.lsq.ldin.bits.data_wen_dup := s3_ld_valid_dup.asBools
  io.lsq.ldin.bits.replacementUpdated := io.dcache.resp.bits.replacementUpdated
  io.lsq.ldin.bits.missDbUpdated := RegNext(s2_fire && s2_in.hasROBEntry && !s2_in.tlbMiss && !s2_in.missDbUpdated)

  val s3_dly_ld_err =
    if (EnableAccurateLoadError) {
      io.dcache.resp.bits.error_delayed && RegNext(io.csrCtrl.cache_error_enable) && s3_troublem
    } else {
      WireInit(false.B)
    }
  io.s3_dly_ld_err := false.B // s3_dly_ld_err && s3_valid
  io.lsq.ldin.bits.dcacheRequireReplay  := s3_dcache_rep
  io.fast_rep_out.bits.delayedLoadError := s3_dly_ld_err

  val s3_vp_match_fail = RegNext(io.lsq.forward.matchInvalid || io.sbuffer.matchInvalid) && s3_troublem
  val s3_rep_frm_fetch = s3_vp_match_fail
  val s3_ldld_rep_inst =
      io.lsq.ldld_nuke_query.resp.valid &&
      io.lsq.ldld_nuke_query.resp.bits.rep_frm_fetch &&
      RegNext(io.csrCtrl.ldld_vio_check_enable)
  val s3_flushPipe = s3_ldld_rep_inst

  val s3_rep_info = WireInit(s3_in.rep_info)
  s3_rep_info.dcache_miss   := s3_in.rep_info.dcache_miss && !s3_fwd_frm_d_chan_valid
  val s3_sel_rep_cause = PriorityEncoderOH(s3_rep_info.cause.asUInt)

  val s3_exception = ExceptionNO.selectByFu(s3_in.uop.exceptionVec, LduCfg).asUInt.orR && s3_vecActive
  when (s3_exception || s3_dly_ld_err || s3_rep_frm_fetch) {
    io.lsq.ldin.bits.rep_info.cause := 0.U.asTypeOf(s3_rep_info.cause.cloneType)
  } .otherwise {
    io.lsq.ldin.bits.rep_info.cause := VecInit(s3_sel_rep_cause.asBools)
  }

  // Int load, if hit, will be writebacked at s3
  s3_out.valid                := s3_valid && !io.lsq.ldin.bits.rep_info.need_rep && !s3_in.mmio
  s3_out.bits.uop             := s3_in.uop
  s3_out.bits.uop.exceptionVec(loadAccessFault) := (s3_dly_ld_err || s3_in.uop.exceptionVec(loadAccessFault)) && s3_vecActive
  s3_out.bits.uop.flushPipe   := false.B
  s3_out.bits.uop.replayInst  := s3_rep_frm_fetch || s3_flushPipe
  s3_out.bits.data            := s3_in.data
  s3_out.bits.debug.isMMIO    := s3_in.mmio
  s3_out.bits.debug.isPerfCnt := false.B
  s3_out.bits.debug.paddr     := s3_in.paddr
  s3_out.bits.debug.vaddr     := s3_in.vaddr

  // Vector load, writeback to merge buffer
  // TODO: Add assertion in merge buffer, merge buffer must accept vec load writeback
  s3_vecout.isvec             := s3_isvec
  s3_vecout.vecdata           := 0.U // Data will be assigned later
  s3_vecout.mask              := s3_in.mask
  // s3_vecout.rob_idx_valid     := s3_in.rob_idx_valid
  // s3_vecout.inner_idx         := s3_in.inner_idx
  // s3_vecout.rob_idx           := s3_in.rob_idx
  // s3_vecout.offset            := s3_in.offset
  s3_vecout.reg_offset        := s3_in.reg_offset
  s3_vecout.vecActive         := s3_vecActive
  s3_vecout.is_first_ele      := s3_in.is_first_ele
  // s3_vecout.uopQueuePtr       := DontCare // uopQueuePtr is already saved in flow queue
  // s3_vecout.flowPtr           := s3_in.flowPtr
  s3_vecout.elemIdx           := s3_in.elemIdx // elemIdx is already saved in flow queue // TODO:
  s3_vecout.elemIdxInsideVd   := s3_in.elemIdxInsideVd
  val s3_usSecondInv          = s3_in.usSecondInv

  io.rollback.valid := s3_valid && (s3_rep_frm_fetch || s3_flushPipe) && !s3_exception
  io.rollback.bits             := DontCare
  io.rollback.bits.isRVC       := s3_out.bits.uop.preDecodeInfo.isRVC
  io.rollback.bits.robIdx      := s3_out.bits.uop.robIdx
  io.rollback.bits.ftqIdx      := s3_out.bits.uop.ftqPtr
  io.rollback.bits.ftqOffset   := s3_out.bits.uop.ftqOffset
  io.rollback.bits.level       := Mux(s3_rep_frm_fetch, RedirectLevel.flush, RedirectLevel.flushAfter)
  io.rollback.bits.cfiUpdate.target := s3_out.bits.uop.pc
  io.rollback.bits.debug_runahead_checkpoint_id := s3_out.bits.uop.debugInfo.runahead_checkpoint_id
  /* <------- DANGEROUS: Don't change sequence here ! -------> */

  io.lsq.ldin.bits.uop := s3_out.bits.uop

  val s3_revoke = s3_exception || io.lsq.ldin.bits.rep_info.need_rep
  io.lsq.ldld_nuke_query.revoke := s3_revoke
  io.lsq.stld_nuke_query.revoke := s3_revoke

  // feedback slow
  s3_fast_rep := RegNext(s2_fast_rep)

  val s3_fb_no_waiting = !s3_in.isLoadReplay &&
                        (!(s3_fast_rep && !s3_fast_rep_canceled)) &&
                        !s3_in.feedbacked

  // feedback: scalar load will send feedback to RS
  //           vector load will send signal to VL Merge Buffer, then send feedback at granularity of uops
  io.feedback_slow.valid                 := s3_valid && s3_fb_no_waiting && !s3_isvec
  io.feedback_slow.bits.hit              := !s3_rep_info.need_rep || io.lsq.ldin.ready
  io.feedback_slow.bits.flushState       := s3_in.ptwBack
  io.feedback_slow.bits.robIdx           := s3_in.uop.robIdx
  io.feedback_slow.bits.sourceType       := RSFeedbackType.lrqFull
  io.feedback_slow.bits.dataInvalidSqIdx := DontCare

  io.ldCancel.ld2Cancel := s3_valid && (
    io.lsq.ldin.bits.rep_info.need_rep ||                       // exe fail or
    s3_in.mmio                                                  // is mmio
  ) && !s3_isvec

  val s3_ld_wb_meta = Mux(s3_valid, s3_out.bits, s3_mmio.bits)

  // data from load queue refill
  val s3_ld_raw_data_frm_uncache = RegNextN(io.lsq.ld_raw_data, 3)
  val s3_merged_data_frm_uncache = s3_ld_raw_data_frm_uncache.mergedData()
  val s3_picked_data_frm_uncache = LookupTree(s3_ld_raw_data_frm_uncache.addrOffset, List(
    "b000".U -> s3_merged_data_frm_uncache(63,  0),
    "b001".U -> s3_merged_data_frm_uncache(63,  8),
    "b010".U -> s3_merged_data_frm_uncache(63, 16),
    "b011".U -> s3_merged_data_frm_uncache(63, 24),
    "b100".U -> s3_merged_data_frm_uncache(63, 32),
    "b101".U -> s3_merged_data_frm_uncache(63, 40),
    "b110".U -> s3_merged_data_frm_uncache(63, 48),
    "b111".U -> s3_merged_data_frm_uncache(63, 56)
  ))
  val s3_ld_data_frm_uncache = rdataHelper(s3_ld_raw_data_frm_uncache.uop, s3_picked_data_frm_uncache)

  // data from dcache hit
  val s3_ld_raw_data_frm_cache = Wire(new LoadDataFromDcacheBundle)
  s3_ld_raw_data_frm_cache.respDcacheData       := io.dcache.resp.bits.data_delayed
  s3_ld_raw_data_frm_cache.forwardMask          := RegEnable(s2_fwd_mask, s2_valid)
  s3_ld_raw_data_frm_cache.forwardData          := RegEnable(s2_fwd_data, s2_valid)
  s3_ld_raw_data_frm_cache.uop                  := RegEnable(s2_out.uop, s2_valid)
  s3_ld_raw_data_frm_cache.addrOffset           := RegEnable(s2_out.paddr(3, 0), s2_valid)
  s3_ld_raw_data_frm_cache.forward_D            := RegEnable(s2_fwd_frm_d_chan, false.B, s2_valid) || s3_fwd_frm_d_chan_valid
  s3_ld_raw_data_frm_cache.forwardData_D        := Mux(s3_fwd_frm_d_chan_valid, s3_fwd_data_frm_d_chan, RegEnable(s2_fwd_data_frm_d_chan, s2_valid))
  s3_ld_raw_data_frm_cache.forward_mshr         := RegEnable(s2_fwd_frm_mshr, false.B, s2_valid)
  s3_ld_raw_data_frm_cache.forwardData_mshr     := RegEnable(s2_fwd_data_frm_mshr, s2_valid)
  s3_ld_raw_data_frm_cache.forward_result_valid := RegEnable(s2_fwd_data_valid, false.B, s2_valid)

  val s3_merged_data_frm_cache = s3_ld_raw_data_frm_cache.mergedData()
  val s3_picked_data_frm_cache = LookupTree(s3_ld_raw_data_frm_cache.addrOffset, List(
    "b0000".U -> s3_merged_data_frm_cache(63,    0),
    "b0001".U -> s3_merged_data_frm_cache(63,    8),
    "b0010".U -> s3_merged_data_frm_cache(63,   16),
    "b0011".U -> s3_merged_data_frm_cache(63,   24),
    "b0100".U -> s3_merged_data_frm_cache(63,   32),
    "b0101".U -> s3_merged_data_frm_cache(63,   40),
    "b0110".U -> s3_merged_data_frm_cache(63,   48),
    "b0111".U -> s3_merged_data_frm_cache(63,   56),
    "b1000".U -> s3_merged_data_frm_cache(127,  64),
    "b1001".U -> s3_merged_data_frm_cache(127,  72),
    "b1010".U -> s3_merged_data_frm_cache(127,  80),
    "b1011".U -> s3_merged_data_frm_cache(127,  88),
    "b1100".U -> s3_merged_data_frm_cache(127,  96),
    "b1101".U -> s3_merged_data_frm_cache(127, 104),
    "b1110".U -> s3_merged_data_frm_cache(127, 112),
    "b1111".U -> s3_merged_data_frm_cache(127, 120)
  ))
  val s3_ld_data_frm_cache = rdataHelper(s3_ld_raw_data_frm_cache.uop, s3_picked_data_frm_cache)

  // FIXME: add 1 cycle delay ?
  // io.lsq.uncache.ready := !s3_valid
  val s3_outexception = ExceptionNO.selectByFu(s3_out.bits.uop.exceptionVec, LduCfg).asUInt.orR && s3_vecActive
  io.ldout.bits        := s3_ld_wb_meta
  io.ldout.bits.data   := Mux(s3_valid, Mux(!s3_outexception, s3_ld_data_frm_cache, 0.U), s3_ld_data_frm_uncache)
  io.ldout.valid       := (s3_out.valid || (s3_mmio.valid && !s3_valid)) && !s3_vecout.isvec

  // TODO: check this --hx
  // io.ldout.valid       := s3_out.valid && !s3_out.bits.uop.robIdx.needFlush(io.redirect) && !s3_vecout.isvec ||
  //   io.lsq.uncache.valid && !io.lsq.uncache.bits.uop.robIdx.needFlush(io.redirect) && !s3_out.valid && !io.lsq.uncache.bits.isVls
  //  io.ldout.bits.data   := Mux(s3_out.valid, s3_ld_data_frm_cache, s3_ld_data_frm_uncache)
  //  io.ldout.valid       := s3_out.valid && !s3_out.bits.uop.robIdx.needFlush(io.redirect) ||
  //                         s3_mmio.valid && !s3_mmio.bits.uop.robIdx.needFlush(io.redirect) && !s3_out.valid

  // s3 load fast replay
  io.fast_rep_out.valid := s3_valid && s3_fast_rep
  io.fast_rep_out.bits := s3_in
  io.fast_rep_out.bits.lateKill := s3_rep_frm_fetch

  val vecFeedback = s3_valid && s3_fb_no_waiting && s3_rep_info.need_rep && !io.lsq.ldin.ready && s3_isvec

  // vector output
  io.vecldout.bits.alignedType := s3_vec_alignedType
  // vec feedback
  io.vecldout.bits.vecFeedback := vecFeedback
  // TODO: VLSU, uncache data logic
  val vecdata = rdataVecHelper(s3_vec_alignedType(1,0), s3_picked_data_frm_cache)
  io.vecldout.bits.vecdata.get := Mux(s3_in.is128bit, s3_merged_data_frm_cache, vecdata)
  io.vecldout.bits.isvec := s3_vecout.isvec
  io.vecldout.bits.elemIdx := s3_vecout.elemIdx
  io.vecldout.bits.elemIdxInsideVd.get := s3_vecout.elemIdxInsideVd
  io.vecldout.bits.mask := s3_vecout.mask
  io.vecldout.bits.reg_offset.get := s3_vecout.reg_offset
  io.vecldout.bits.usSecondInv := s3_usSecondInv
  io.vecldout.bits.mBIndex := s3_vec_mBIndex
  io.vecldout.bits.hit := !s3_rep_info.need_rep || io.lsq.ldin.ready
  io.vecldout.bits.sourceType := RSFeedbackType.lrqFull
  io.vecldout.bits.flushState := DontCare
  io.vecldout.bits.exceptionVec := s3_out.bits.uop.exceptionVec
  io.vecldout.bits.vaddr := s3_in.vaddr
  io.vecldout.bits.mmio := DontCare

  io.vecldout.valid := s3_out.valid && !s3_out.bits.uop.robIdx.needFlush(io.redirect) && s3_vecout.isvec ||
  // TODO: check this, why !io.lsq.uncache.bits.isVls before?
    io.lsq.uncache.valid && !io.lsq.uncache.bits.uop.robIdx.needFlush(io.redirect) && !s3_out.valid && io.lsq.uncache.bits.isVls
    //io.lsq.uncache.valid && !io.lsq.uncache.bits.uop.robIdx.needFlush(io.redirect) && !s3_out.valid && !io.lsq.uncache.bits.isVls

  // fast load to load forward
  if (EnableLoadToLoadForward) {
    io.l2l_fwd_out.valid      := s3_valid && !s3_in.mmio && !s3_rep_info.need_rep
    io.l2l_fwd_out.data       := Mux(s3_in.vaddr(3), s3_merged_data_frm_cache(127, 64), s3_merged_data_frm_cache(63, 0))
    io.l2l_fwd_out.dly_ld_err := s3_dly_ld_err || // ecc delayed error
                                 s3_ldld_rep_inst ||
                                 s3_rep_frm_fetch
  } else {
    io.l2l_fwd_out.valid := false.B
    io.l2l_fwd_out.data := DontCare
    io.l2l_fwd_out.dly_ld_err := DontCare
  }

   // trigger
  val last_valid_data = RegNext(RegEnable(io.ldout.bits.data, io.ldout.fire))
  val hit_ld_addr_trig_hit_vec = Wire(Vec(TriggerNum, Bool()))
  val lq_ld_addr_trig_hit_vec = io.lsq.trigger.lqLoadAddrTriggerHitVec
  (0 until TriggerNum).map{i => {
    val tdata2    = RegNext(io.trigger(i).tdata2)
    val matchType = RegNext(io.trigger(i).matchType)
    val tEnable   = RegNext(io.trigger(i).tEnable)

    hit_ld_addr_trig_hit_vec(i) := TriggerCmp(RegNext(s2_out.vaddr), tdata2, matchType, tEnable)
    io.trigger(i).addrHit       := Mux(s3_out.valid, hit_ld_addr_trig_hit_vec(i), lq_ld_addr_trig_hit_vec(i))
  }}
  io.lsq.trigger.hitLoadAddrTriggerHitVec := hit_ld_addr_trig_hit_vec

  // s1
  io.debug_ls.s1_robIdx := s1_in.uop.robIdx.value
  io.debug_ls.s1_isLoadToLoadForward := s1_fire && s1_try_ptr_chasing && !s1_ptr_chasing_canceled
  io.debug_ls.s1_isTlbFirstMiss := s1_fire && s1_tlb_miss && s1_in.isFirstIssue
  // s2
  io.debug_ls.s2_robIdx := s2_in.uop.robIdx.value
  io.debug_ls.s2_isBankConflict := s2_fire && (!s2_kill && s2_bank_conflict)
  io.debug_ls.s2_isDcacheFirstMiss := s2_fire && io.dcache.resp.bits.miss && s2_in.isFirstIssue
  io.debug_ls.s2_isForwardFail := s2_fire && s2_fwd_fail
  // s3
  io.debug_ls.s3_robIdx := s3_in.uop.robIdx.value
  io.debug_ls.s3_isReplayFast := s3_valid && s3_fast_rep && !s3_fast_rep_canceled
  io.debug_ls.s3_isReplayRS :=  RegNext(io.feedback_fast.valid && !io.feedback_fast.bits.hit) || (io.feedback_slow.valid && !io.feedback_slow.bits.hit)
  io.debug_ls.s3_isReplaySlow := io.lsq.ldin.valid && io.lsq.ldin.bits.rep_info.need_rep
  io.debug_ls.s3_isReplay := s3_valid && s3_rep_info.need_rep // include fast+slow+rs replay
  io.debug_ls.replayCause := s3_rep_info.cause
  io.debug_ls.replayCnt := 1.U

  // Topdown
  io.lsTopdownInfo.s1.robIdx          := s1_in.uop.robIdx.value
  io.lsTopdownInfo.s1.vaddr_valid     := s1_valid && s1_in.hasROBEntry
  io.lsTopdownInfo.s1.vaddr_bits      := s1_vaddr
  io.lsTopdownInfo.s2.robIdx          := s2_in.uop.robIdx.value
  io.lsTopdownInfo.s2.paddr_valid     := s2_fire && s2_in.hasROBEntry && !s2_in.tlbMiss
  io.lsTopdownInfo.s2.paddr_bits      := s2_in.paddr
  io.lsTopdownInfo.s2.first_real_miss := io.dcache.resp.bits.real_miss
  io.lsTopdownInfo.s2.cache_miss_en   := s2_fire && s2_in.hasROBEntry && !s2_in.tlbMiss && !s2_in.missDbUpdated

  // perf cnt
  XSPerfAccumulate("s0_in_valid",                  io.ldin.valid)
  XSPerfAccumulate("s0_in_block",                  io.ldin.valid && !io.ldin.fire)
  XSPerfAccumulate("s0_vecin_valid",               io.vecldin.valid)
  XSPerfAccumulate("s0_vecin_block",               io.vecldin.valid && !io.vecldin.fire)
  XSPerfAccumulate("s0_in_fire_first_issue",       s0_valid && s0_sel_src.isFirstIssue)
  XSPerfAccumulate("s0_lsq_replay_issue",          io.replay.fire)
  XSPerfAccumulate("s0_lsq_replay_vecissue",       io.replay.fire && io.replay.bits.isvec)
  XSPerfAccumulate("s0_ldu_fire_first_issue",      io.ldin.fire && s0_sel_src.isFirstIssue)
  XSPerfAccumulate("s0_fast_replay_issue",         io.fast_rep_in.fire)
  XSPerfAccumulate("s0_fast_replay_vecissue",      io.fast_rep_in.fire && io.fast_rep_in.bits.isvec)
  XSPerfAccumulate("s0_stall_out",                 s0_valid && !s0_can_go)
  XSPerfAccumulate("s0_stall_dcache",              s0_valid && !io.dcache.req.ready)
  XSPerfAccumulate("s0_addr_spec_success",         s0_fire && s0_sel_src.vaddr(VAddrBits-1, 12) === io.ldin.bits.src(0)(VAddrBits-1, 12))
  XSPerfAccumulate("s0_addr_spec_failed",          s0_fire && s0_sel_src.vaddr(VAddrBits-1, 12) =/= io.ldin.bits.src(0)(VAddrBits-1, 12))
  XSPerfAccumulate("s0_addr_spec_success_once",    s0_fire && s0_sel_src.vaddr(VAddrBits-1, 12) === io.ldin.bits.src(0)(VAddrBits-1, 12) && s0_sel_src.isFirstIssue)
  XSPerfAccumulate("s0_addr_spec_failed_once",     s0_fire && s0_sel_src.vaddr(VAddrBits-1, 12) =/= io.ldin.bits.src(0)(VAddrBits-1, 12) && s0_sel_src.isFirstIssue)
  XSPerfAccumulate("s0_vec_addr_vlen_aligned",     s0_fire && s0_sel_src.isvec && s0_sel_src.vaddr(3, 0) === 0.U)
  XSPerfAccumulate("s0_vec_addr_vlen_unaligned",   s0_fire && s0_sel_src.isvec && s0_sel_src.vaddr(3, 0) =/= 0.U)
  XSPerfAccumulate("s0_forward_tl_d_channel",      s0_out.forward_tlDchannel)
  XSPerfAccumulate("s0_hardware_prefetch_fire",    s0_fire && s0_hw_prf_select)
  XSPerfAccumulate("s0_software_prefetch_fire",    s0_fire && s0_sel_src.prf && s0_int_iss_select)
  XSPerfAccumulate("s0_hardware_prefetch_blocked", io.prefetch_req.valid && !s0_hw_prf_select)
  XSPerfAccumulate("s0_hardware_prefetch_total",   io.prefetch_req.valid)

  XSPerfAccumulate("s1_in_valid",                  s1_valid)
  XSPerfAccumulate("s1_in_fire",                   s1_fire)
  XSPerfAccumulate("s1_in_fire_first_issue",       s1_fire && s1_in.isFirstIssue)
  XSPerfAccumulate("s1_tlb_miss",                  s1_fire && s1_tlb_miss)
  XSPerfAccumulate("s1_tlb_miss_first_issue",      s1_fire && s1_tlb_miss && s1_in.isFirstIssue)
  XSPerfAccumulate("s1_stall_out",                 s1_valid && !s1_can_go)
  XSPerfAccumulate("s1_dly_err",                   s1_valid && s1_fast_rep_dly_err)

  XSPerfAccumulate("s2_in_valid",                  s2_valid)
  XSPerfAccumulate("s2_in_fire",                   s2_fire)
  XSPerfAccumulate("s2_in_fire_first_issue",       s2_fire && s2_in.isFirstIssue)
  XSPerfAccumulate("s2_dcache_miss",               s2_fire && io.dcache.resp.bits.miss)
  XSPerfAccumulate("s2_dcache_miss_first_issue",   s2_fire && io.dcache.resp.bits.miss && s2_in.isFirstIssue)
  XSPerfAccumulate("s2_dcache_real_miss_first_issue",   s2_fire && io.dcache.resp.bits.miss && s2_in.isFirstIssue)
  XSPerfAccumulate("s2_full_forward",              s2_fire && s2_full_fwd)
  XSPerfAccumulate("s2_dcache_miss_full_forward",  s2_fire && s2_dcache_miss)
  XSPerfAccumulate("s2_fwd_frm_d_can",             s2_valid && s2_fwd_frm_d_chan)
  XSPerfAccumulate("s2_fwd_frm_d_chan_or_mshr",    s2_valid && s2_fwd_frm_d_chan_or_mshr)
  XSPerfAccumulate("s2_stall_out",                 s2_fire && !s2_can_go)
  XSPerfAccumulate("s2_prefetch",                  s2_fire && s2_prf)
  XSPerfAccumulate("s2_prefetch_ignored",          s2_fire && s2_prf && io.dcache.s2_mq_nack) // ignore prefetch for mshr full / miss req port conflict
  XSPerfAccumulate("s2_prefetch_miss",             s2_fire && s2_prf && io.dcache.resp.bits.miss) // prefetch req miss in l1
  XSPerfAccumulate("s2_prefetch_hit",              s2_fire && s2_prf && !io.dcache.resp.bits.miss) // prefetch req hit in l1
  XSPerfAccumulate("s2_prefetch_accept",           s2_fire && s2_prf && io.dcache.resp.bits.miss && !io.dcache.s2_mq_nack) // prefetch a missed line in l1, and l1 accepted it
  XSPerfAccumulate("s2_forward_req",               s2_fire && s2_in.forward_tlDchannel)
  XSPerfAccumulate("s2_successfully_forward_channel_D", s2_fire && s2_fwd_frm_d_chan && s2_fwd_data_valid)
  XSPerfAccumulate("s2_successfully_forward_mshr",      s2_fire && s2_fwd_frm_mshr && s2_fwd_data_valid)

  XSPerfAccumulate("s3_fwd_frm_d_chan",            s3_valid && s3_fwd_frm_d_chan_valid)

  XSPerfAccumulate("load_to_load_forward",                      s1_try_ptr_chasing && !s1_ptr_chasing_canceled)
  XSPerfAccumulate("load_to_load_forward_try",                  s1_try_ptr_chasing)
  XSPerfAccumulate("load_to_load_forward_fail",                 s1_cancel_ptr_chasing)
  XSPerfAccumulate("load_to_load_forward_fail_cancelled",       s1_cancel_ptr_chasing && s1_ptr_chasing_canceled)
  XSPerfAccumulate("load_to_load_forward_fail_wakeup_mismatch", s1_cancel_ptr_chasing && !s1_ptr_chasing_canceled && s1_not_fast_match)
  XSPerfAccumulate("load_to_load_forward_fail_op_not_ld",       s1_cancel_ptr_chasing && !s1_ptr_chasing_canceled && !s1_not_fast_match && s1_fu_op_type_not_ld)
  XSPerfAccumulate("load_to_load_forward_fail_addr_align",      s1_cancel_ptr_chasing && !s1_ptr_chasing_canceled && !s1_not_fast_match && !s1_fu_op_type_not_ld && s1_addr_misaligned)
  XSPerfAccumulate("load_to_load_forward_fail_set_mismatch",    s1_cancel_ptr_chasing && !s1_ptr_chasing_canceled && !s1_not_fast_match && !s1_fu_op_type_not_ld && !s1_addr_misaligned && s1_addr_mismatch)

  // bug lyq: some signals in perfEvents are no longer suitable for the current MemBlock design
  // hardware performance counter
  val perfEvents = Seq(
    ("load_s0_in_fire         ", s0_fire                                                        ),
    ("load_to_load_forward    ", s1_fire && s1_try_ptr_chasing && !s1_ptr_chasing_canceled      ),
    ("stall_dcache            ", s0_valid && s0_can_go && !io.dcache.req.ready                  ),
    ("load_s1_in_fire         ", s0_fire                                                        ),
    ("load_s1_tlb_miss        ", s1_fire && io.tlb.resp.bits.miss                               ),
    ("load_s2_in_fire         ", s1_fire                                                        ),
    ("load_s2_dcache_miss     ", s2_fire && io.dcache.resp.bits.miss                            ),
  )
  generatePerfEvent()

  when(io.ldout.fire){
    XSDebug("ldout %x\n", io.ldout.bits.uop.pc)
  }
  // end
}<|MERGE_RESOLUTION|>--- conflicted
+++ resolved
@@ -792,17 +792,6 @@
   io.sbuffer.mask  := s1_in.mask
   io.sbuffer.pc    := s1_in.uop.pc // FIXME: remove it
 
-<<<<<<< HEAD
-=======
-  io.vec_forward.valid := s1_valid && !(s1_exception || s1_tlb_miss || s1_kill || s1_prf)
-  io.vec_forward.vaddr := s1_vaddr
-  io.vec_forward.paddr := s1_paddr_dup_lsu
-  io.vec_forward.uop   := s1_in.uop
-  io.vec_forward.sqIdx := s1_in.uop.sqIdx
-  io.vec_forward.mask  := s1_in.mask
-  io.vec_forward.pc    := s1_in.uop.pc // FIXME: remove it
-
->>>>>>> 9cb05b4d
   io.lsq.forward.valid     := s1_valid && !(s1_exception || s1_tlb_miss || s1_kill || s1_dly_err || s1_prf)
   io.lsq.forward.vaddr     := s1_vaddr
   io.lsq.forward.paddr     := s1_paddr_dup_lsu
