--- conflicted
+++ resolved
@@ -610,12 +610,8 @@
   val s2_mmio = !s2_is_prefetch && actually_mmio && !s2_exception && !s2_tlb_miss
   val s2_cache_miss = io.dcacheResp.bits.miss && !forward_D_or_mshr_valid
   val s2_cache_replay = io.dcacheResp.bits.replay && !forward_D_or_mshr_valid
-<<<<<<< HEAD
   val s2_cache_handled = io.dcacheResp.bits.handled
   val s2_cache_tag_error = RegNext(io.csrCtrl.cache_error_enable) && io.dcacheResp.bits.tag_error
-=======
-  val s2_cache_tag_error = io.dcacheResp.bits.tag_error
->>>>>>> 2c1a69a0
   val s2_forward_fail = io.lsq.matchInvalid || io.sbuffer.matchInvalid
   val s2_wait_store = io.in.bits.uop.cf.storeSetHit && 
                       io.lsq.addrInvalid &&
@@ -936,11 +932,8 @@
   load_s0.io.replay <> io.replay
   // hareware prefetch to l1
   load_s0.io.prefetch_in <> io.prefetch_req
-<<<<<<< HEAD
   io.dcache.replacementUpdated := load_s0.io.replacementUpdated
-=======
   load_s0.io.fastReplay <> io.fastReplayIn
->>>>>>> 2c1a69a0
 
   // we try pointerchasing if lfsrc_l2lForward_select condition is satisfied
   val s0_tryPointerChasing = load_s0.io.l2lForward_select
