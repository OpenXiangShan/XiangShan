/***************************************************************************************
* Copyright (c) 2020-2021 Institute of Computing Technology, Chinese Academy of Sciences
* Copyright (c) 2020-2021 Peng Cheng Laboratory
*
* XiangShan is licensed under Mulan PSL v2.
* You can use this software according to the terms and conditions of the Mulan PSL v2.
* You may obtain a copy of Mulan PSL v2 at:
*          http://license.coscl.org.cn/MulanPSL2
*
* THIS SOFTWARE IS PROVIDED ON AN "AS IS" BASIS, WITHOUT WARRANTIES OF ANY KIND,
* EITHER EXPRESS OR IMPLIED, INCLUDING BUT NOT LIMITED TO NON-INFRINGEMENT,
* MERCHANTABILITY OR FIT FOR A PARTICULAR PURPOSE.
*
* See the Mulan PSL v2 for more details.
***************************************************************************************/

package xiangshan.mem

import chipsalliance.rocketchip.config.Parameters
import chisel3._
import chisel3.util._
import utils._
import utility._
import xiangshan.ExceptionNO._
import xiangshan._
import xiangshan.backend.fu.PMPRespBundle
<<<<<<< HEAD
import xiangshan.backend.rob.{DebugLsInfoBundle, RobPtr}
=======
import xiangshan.backend.rob.{DebugLsInfoBundle, LsTopdownInfo}
>>>>>>> c7150925
import xiangshan.cache._
import xiangshan.cache.dcache.ReplayCarry
import xiangshan.cache.mmu.{TlbCmd, TlbReq, TlbRequestIO, TlbResp}
import xiangshan.mem.mdp._

class LoadToLsqReplayIO(implicit p: Parameters) extends XSBundle with HasDCacheParameters {
  // mshr refill index
  val missMSHRId = UInt(log2Up(cfg.nMissEntries).W)
  // get full data from store queue and sbuffer
  val canForwardFullData = Bool()
  // wait for data from store inst's store queue index
  val dataInvalidSqIdx = new SqPtr
  // wait for address from store queue index
  val addrInvalidSqIdx = new SqPtr
  // replay carry
  val replayCarry = new ReplayCarry
  // data in last beat
  val dataInLastBeat = Bool()
  // replay cause
  val cause = Vec(LoadReplayCauses.allCauses, Bool())
  //
  // performance debug information
  val debug = new PerfDebugInfo

  // 
  def tlbMiss       = cause(LoadReplayCauses.tlbMiss)
  def waitStore     = cause(LoadReplayCauses.waitStore)
  def schedError    = cause(LoadReplayCauses.schedError)
  def rejectEnq     = cause(LoadReplayCauses.rejectEnq)
  def dcacheMiss    = cause(LoadReplayCauses.dcacheMiss)
  def bankConflict  = cause(LoadReplayCauses.bankConflict)
  def dcacheReplay  = cause(LoadReplayCauses.dcacheReplay)
  def forwardFail   = cause(LoadReplayCauses.forwardFail)

  def forceReplay() = rejectEnq || schedError || waitStore || tlbMiss
  def needReplay()  = cause.asUInt.orR 
}

class LoadToReplayIO(implicit p: Parameters) extends XSBundle {
  val req = ValidIO(new LqWriteBundle)
  val resp = Input(UInt(log2Up(LoadQueueReplaySize).W))
}

class LoadToLsqIO(implicit p: Parameters) extends XSBundle {
  val loadIn = DecoupledIO(new LqWriteBundle)
  val loadOut = Flipped(DecoupledIO(new ExuOutput))
  val ldRawData = Input(new LoadDataFromLQBundle)
  val forward = new PipeLoadForwardQueryIO
  val storeLoadViolationQuery = new LoadViolationQueryIO
  val loadLoadViolationQuery = new LoadViolationQueryIO
  val trigger = Flipped(new LqTriggerIO)
}

class LoadToLoadIO(implicit p: Parameters) extends XSBundle {
  // load to load fast path is limited to ld (64 bit) used as vaddr src1 only
  val data = UInt(XLEN.W)
  val valid = Bool()
}

class LoadUnitTriggerIO(implicit p: Parameters) extends XSBundle {
  val tdata2 = Input(UInt(64.W))
  val matchType = Input(UInt(2.W))
  val tEnable = Input(Bool()) // timing is calculated before this
  val addrHit = Output(Bool())
  val lastDataHit = Output(Bool())
}

// Load Pipeline Stage 0
// Generate addr, use addr to query DCache and DTLB
class LoadUnit_S0(implicit p: Parameters) extends XSModule with HasDCacheParameters with HasCircularQueuePtrHelper {
  val io = IO(new Bundle() {
    val in = Flipped(Decoupled(new ExuInput))
    val out = Decoupled(new LqWriteBundle)
    val prefetch_in = Flipped(ValidIO(new L1PrefetchReq))
    val dtlbReq = DecoupledIO(new TlbReq)
    val dcacheReq = DecoupledIO(new DCacheWordReq)
    val rsIdx = Input(UInt(log2Up(IssQueSize).W))
    val isFirstIssue = Input(Bool())
    val fastpath = Input(new LoadToLoadIO)
    val s0_kill = Input(Bool())
    // wire from lq to load pipeline
    val replay = Flipped(Decoupled(new LsPipelineBundle))
    val s0_sqIdx = Output(new SqPtr)
    // l2l
    val l2lForward_select = Output(Bool())
  })
  require(LoadPipelineWidth == exuParameters.LduCnt)

  val s0_vaddr = Wire(UInt(VAddrBits.W))
  val s0_mask = Wire(UInt(8.W))
  val s0_uop = Wire(new MicroOp)
  val s0_isFirstIssue = Wire(Bool())
<<<<<<< HEAD
=======
  val s0_hasROBEntry = WireDefault(false.B)
  val s0_rsIdx = Wire(UInt(log2Up(IssQueSize).W))
>>>>>>> c7150925
  val s0_sqIdx = Wire(new SqPtr)
  val s0_tryFastpath = WireInit(false.B)
  val s0_replayCarry = Wire(new ReplayCarry) // way info for way predict related logic

  // default value
  s0_replayCarry.valid := false.B
  s0_replayCarry.real_way_en := 0.U
  io.s0_sqIdx := s0_sqIdx

  val s0_replayShouldWait = io.in.valid && isAfter(io.replay.bits.uop.robIdx, io.in.bits.uop.robIdx)
  // load flow select/gen
  //
  // src0: load replayed by LSQ (io.replay)
  // src1: hardware prefetch from prefetchor (high confidence) (io.prefetch)
  // src2: int read / software prefetch first issue from RS (io.in)
  // src3: vec read first issue from RS (TODO)
  // src4: load try pointchaising when no issued or replayed load (io.fastpath)
  // src5: hardware prefetch from prefetchor (high confidence) (io.prefetch)

  // load flow source valid
  val lfsrc0_loadReplay_valid = io.replay.valid && !s0_replayShouldWait 
  val lfsrc1_highconfhwPrefetch_valid = io.prefetch_in.valid && io.prefetch_in.bits.confidence > 0.U
  val lfsrc2_intloadFirstIssue_valid = io.in.valid // int flow first issue or software prefetch
  val lfsrc3_vecloadFirstIssue_valid = WireInit(false.B) // TODO
  val lfsrc4_l2lForward_valid = io.fastpath.valid
  val lfsrc5_lowconfhwPrefetch_valid = io.prefetch_in.valid && io.prefetch_in.bits.confidence === 0.U
  dontTouch(lfsrc0_loadReplay_valid)
  dontTouch(lfsrc1_highconfhwPrefetch_valid)
  dontTouch(lfsrc2_intloadFirstIssue_valid)
  dontTouch(lfsrc3_vecloadFirstIssue_valid)
  dontTouch(lfsrc4_l2lForward_valid)
  dontTouch(lfsrc5_lowconfhwPrefetch_valid)
  
  // load flow source ready
  val lfsrc_loadReplay_ready = WireInit(true.B)
  val lfsrc_highconfhwPrefetch_ready = !lfsrc0_loadReplay_valid 
  val lfsrc_intloadFirstIssue_ready = !lfsrc0_loadReplay_valid &&
    !lfsrc1_highconfhwPrefetch_valid
  val lfsrc_vecloadFirstIssue_ready = !lfsrc0_loadReplay_valid &&
    !lfsrc1_highconfhwPrefetch_valid &&
    !lfsrc2_intloadFirstIssue_valid
  val lfsrc_l2lForward_ready = !lfsrc0_loadReplay_valid &&
    !lfsrc1_highconfhwPrefetch_valid &&
    !lfsrc2_intloadFirstIssue_valid &&
    !lfsrc3_vecloadFirstIssue_valid
  val lfsrc_lowconfhwPrefetch_ready = !lfsrc0_loadReplay_valid && 
    !lfsrc1_highconfhwPrefetch_valid &&
    !lfsrc2_intloadFirstIssue_valid &&
    !lfsrc3_vecloadFirstIssue_valid &&
    !lfsrc4_l2lForward_valid
  dontTouch(lfsrc_loadReplay_ready)
  dontTouch(lfsrc_highconfhwPrefetch_ready)
  dontTouch(lfsrc_intloadFirstIssue_ready)
  dontTouch(lfsrc_vecloadFirstIssue_ready)
  dontTouch(lfsrc_l2lForward_ready)
  dontTouch(lfsrc_lowconfhwPrefetch_ready)
    
  // load flow source select (OH)
  val lfsrc_loadReplay_select = lfsrc0_loadReplay_valid && lfsrc_loadReplay_ready
  val lfsrc_hwprefetch_select = lfsrc_highconfhwPrefetch_ready && lfsrc1_highconfhwPrefetch_valid || 
    lfsrc_lowconfhwPrefetch_ready && lfsrc5_lowconfhwPrefetch_valid
  val lfsrc_intloadFirstIssue_select = lfsrc_intloadFirstIssue_ready && lfsrc2_intloadFirstIssue_valid
  val lfsrc_vecloadFirstIssue_select = lfsrc_vecloadFirstIssue_ready && lfsrc3_vecloadFirstIssue_valid
  val lfsrc_l2lForward_select = lfsrc_l2lForward_ready && lfsrc4_l2lForward_valid
  assert(!lfsrc_vecloadFirstIssue_select) // to be added
  dontTouch(lfsrc_loadReplay_select)
  dontTouch(lfsrc_hwprefetch_select)
  dontTouch(lfsrc_intloadFirstIssue_select)
  dontTouch(lfsrc_vecloadFirstIssue_select)
  dontTouch(lfsrc_l2lForward_select)

  io.l2lForward_select := lfsrc_l2lForward_select

  // s0_valid == ture iff there is a valid load flow in load_s0
  val s0_valid = lfsrc0_loadReplay_valid ||
    lfsrc1_highconfhwPrefetch_valid ||
    lfsrc2_intloadFirstIssue_valid ||
    lfsrc3_vecloadFirstIssue_valid ||
    lfsrc4_l2lForward_valid ||
    lfsrc5_lowconfhwPrefetch_valid

  // prefetch related ctrl signal
  val isPrefetch = WireInit(false.B)
  val isPrefetchRead = WireInit(s0_uop.ctrl.fuOpType === LSUOpType.prefetch_r)
  val isPrefetchWrite = WireInit(s0_uop.ctrl.fuOpType === LSUOpType.prefetch_w)
  val isHWPrefetch = lfsrc_hwprefetch_select

  // query DTLB
  io.dtlbReq.valid := s0_valid
  // hw prefetch addr does not need to be translated, give tlb paddr
  io.dtlbReq.bits.vaddr := Mux(lfsrc_hwprefetch_select, io.prefetch_in.bits.paddr, s0_vaddr) 
  io.dtlbReq.bits.cmd := Mux(isPrefetch,
    Mux(isPrefetchWrite, TlbCmd.write, TlbCmd.read),
    TlbCmd.read
  )
  io.dtlbReq.bits.size := LSUOpType.size(s0_uop.ctrl.fuOpType)
  io.dtlbReq.bits.kill := DontCare
  io.dtlbReq.bits.memidx.is_ld := true.B
  io.dtlbReq.bits.memidx.is_st := false.B
  io.dtlbReq.bits.memidx.idx := s0_uop.lqIdx.value
  io.dtlbReq.bits.debug.robIdx := s0_uop.robIdx
  // hw prefetch addr does not need to be translated
  io.dtlbReq.bits.no_translate := lfsrc_hwprefetch_select
  io.dtlbReq.bits.debug.pc := s0_uop.cf.pc
  io.dtlbReq.bits.debug.isFirstIssue := s0_isFirstIssue

  // query DCache
  io.dcacheReq.valid := s0_valid
  when (isPrefetchRead) {
    io.dcacheReq.bits.cmd  := MemoryOpConstants.M_PFR
  }.elsewhen (isPrefetchWrite) {
    io.dcacheReq.bits.cmd  := MemoryOpConstants.M_PFW
  }.otherwise {
    io.dcacheReq.bits.cmd  := MemoryOpConstants.M_XRD
  }
  io.dcacheReq.bits.vaddr := s0_vaddr
  io.dcacheReq.bits.mask := s0_mask
  io.dcacheReq.bits.data := DontCare
  io.dcacheReq.bits.isFirstIssue := s0_isFirstIssue
  when(isPrefetch) {
    io.dcacheReq.bits.instrtype := DCACHE_PREFETCH_SOURCE.U
  }.otherwise {
    io.dcacheReq.bits.instrtype := LOAD_SOURCE.U
  }
  io.dcacheReq.bits.debug_robIdx := s0_uop.robIdx.value
  io.dcacheReq.bits.replayCarry := s0_replayCarry

  // TODO: update cache meta
  io.dcacheReq.bits.id := DontCare

  // assign default value
  s0_uop := DontCare
  // load flow priority mux
  when(lfsrc_loadReplay_select) {
<<<<<<< HEAD
    s0_vaddr := io.replay.bits.vaddr
    s0_mask := genWmask(io.replay.bits.vaddr, io.replay.bits.uop.ctrl.fuOpType(1, 0))
    s0_uop := io.replay.bits.uop
    s0_isFirstIssue := io.replay.bits.isFirstIssue
    s0_sqIdx := io.replay.bits.uop.sqIdx
    s0_replayCarry := io.replay.bits.replayCarry
    val replayUopIsPrefetch = WireInit(LSUOpType.isPrefetch(io.replay.bits.uop.ctrl.fuOpType))
=======
    s0_vaddr := io.lsqOut.bits.vaddr
    s0_mask := io.lsqOut.bits.mask
    s0_uop := io.lsqOut.bits.uop
    s0_isFirstIssue := io.lsqOut.bits.isFirstIssue
    s0_hasROBEntry := true.B
    s0_rsIdx := io.lsqOut.bits.rsIdx
    s0_sqIdx := io.lsqOut.bits.uop.sqIdx
    s0_replayCarry := io.lsqOut.bits.replayCarry
    val replayUopIsPrefetch = WireInit(LSUOpType.isPrefetch(io.lsqOut.bits.uop.ctrl.fuOpType))
>>>>>>> c7150925
    when (replayUopIsPrefetch) {
      isPrefetch := true.B
    }
  }.elsewhen(lfsrc_hwprefetch_select) {
    // vaddr based index for dcache
    s0_vaddr := io.prefetch_in.bits.getVaddr()
    s0_mask := 0.U
    s0_uop := DontCare
    s0_isFirstIssue := false.B
    s0_sqIdx := DontCare
    s0_replayCarry := DontCare
    // ctrl signal
    isPrefetch := true.B
    isPrefetchRead := !io.prefetch_in.bits.is_store
    isPrefetchWrite := io.prefetch_in.bits.is_store
  }.elsewhen(lfsrc_intloadFirstIssue_select) {
    val imm12 = io.in.bits.uop.ctrl.imm(11, 0)
    s0_vaddr := io.in.bits.src(0) + SignExt(imm12, VAddrBits)
    s0_mask := genWmask(s0_vaddr, io.in.bits.uop.ctrl.fuOpType(1,0))
    s0_uop := io.in.bits.uop
<<<<<<< HEAD
    s0_isFirstIssue := true.B
=======
    s0_isFirstIssue := io.isFirstIssue
    s0_hasROBEntry := true.B
    s0_rsIdx := io.rsIdx
>>>>>>> c7150925
    s0_sqIdx := io.in.bits.uop.sqIdx
    val issueUopIsPrefetch = WireInit(LSUOpType.isPrefetch(io.in.bits.uop.ctrl.fuOpType))
    when (issueUopIsPrefetch) {
      isPrefetch := true.B
    }
  }.otherwise {
    if (EnableLoadToLoadForward) {
      s0_tryFastpath := lfsrc_l2lForward_select
      // When there's no valid instruction from RS and LSQ, we try the load-to-load forwarding.
      s0_vaddr := io.fastpath.data
      // Assume the pointer chasing is always ld.
      s0_uop.ctrl.fuOpType := LSUOpType.ld
      s0_mask := genWmask(0.U, LSUOpType.ld)
      // we dont care s0_isFirstIssue and s0_rsIdx and s0_sqIdx in S0 when trying pointchasing
      // because these signals will be updated in S1
      s0_isFirstIssue := true.B
      s0_sqIdx := DontCare
    }
  }

  // address align check
  val addrAligned = LookupTree(s0_uop.ctrl.fuOpType(1, 0), List(
    "b00".U   -> true.B,                   //b
    "b01".U   -> (s0_vaddr(0)    === 0.U), //h
    "b10".U   -> (s0_vaddr(1, 0) === 0.U), //w
    "b11".U   -> (s0_vaddr(2, 0) === 0.U)  //d
  ))


  // accept load flow if dcache ready (dtlb is always ready)
  // TODO: prefetch need writeback to loadQueueFlag
  io.out.valid := s0_valid && io.dcacheReq.ready && !io.s0_kill
  io.out.bits := DontCare
  io.out.bits.rsIdx := io.rsIdx
  io.out.bits.vaddr := s0_vaddr
  io.out.bits.mask := s0_mask
  io.out.bits.uop := s0_uop
  io.out.bits.uop.cf.exceptionVec(loadAddrMisaligned) := !addrAligned
  io.out.bits.isFirstIssue := s0_isFirstIssue
  io.out.bits.hasROBEntry := s0_hasROBEntry
  io.out.bits.isPrefetch := isPrefetch
  io.out.bits.isHWPrefetch := isHWPrefetch
  io.out.bits.isLoadReplay := lfsrc_loadReplay_select
  io.out.bits.mshrid := io.replay.bits.mshrid
  io.out.bits.forward_tlDchannel := io.replay.valid && io.replay.bits.forward_tlDchannel
  when(io.dtlbReq.valid && s0_isFirstIssue) {
    io.out.bits.uop.debugInfo.tlbFirstReqTime := GTimer()
  }.otherwise{
    io.out.bits.uop.debugInfo.tlbFirstReqTime := s0_uop.debugInfo.tlbFirstReqTime
  }
  io.out.bits.sleepIndex := io.replay.bits.sleepIndex

  // load flow source ready
  // always accept load flow from load replay queue
  // io.replay has highest priority
  io.replay.ready := (io.out.ready && io.dcacheReq.ready && lfsrc_loadReplay_select && !s0_replayShouldWait)

  // accept load flow from rs when:
  // 1) there is no lsq-replayed load
  // 2) there is no high confidence prefetch request
  io.in.ready := (io.out.ready && io.dcacheReq.ready && lfsrc_intloadFirstIssue_select)

  // for hw prefetch load flow feedback, to be added later
  // io.prefetch_in.ready := lfsrc_hwprefetch_select

  XSDebug(io.dcacheReq.fire,
    p"[DCACHE LOAD REQ] pc ${Hexadecimal(s0_uop.cf.pc)}, vaddr ${Hexadecimal(s0_vaddr)}\n"
  )
  XSPerfAccumulate("in_valid", io.in.valid)
  XSPerfAccumulate("in_fire", io.in.fire)
  XSPerfAccumulate("in_fire_first_issue", s0_valid && s0_isFirstIssue)
  XSPerfAccumulate("lsq_fire_first_issue", io.replay.fire)
  XSPerfAccumulate("ldu_fire_first_issue", io.in.fire && io.isFirstIssue)
  XSPerfAccumulate("stall_out", io.out.valid && !io.out.ready && io.dcacheReq.ready)
  XSPerfAccumulate("stall_dcache", io.out.valid && io.out.ready && !io.dcacheReq.ready)
  XSPerfAccumulate("addr_spec_success", io.out.fire && s0_vaddr(VAddrBits-1, 12) === io.in.bits.src(0)(VAddrBits-1, 12))
  XSPerfAccumulate("addr_spec_failed", io.out.fire && s0_vaddr(VAddrBits-1, 12) =/= io.in.bits.src(0)(VAddrBits-1, 12))
  XSPerfAccumulate("addr_spec_success_once", io.out.fire && s0_vaddr(VAddrBits-1, 12) === io.in.bits.src(0)(VAddrBits-1, 12) && io.isFirstIssue)
  XSPerfAccumulate("addr_spec_failed_once", io.out.fire && s0_vaddr(VAddrBits-1, 12) =/= io.in.bits.src(0)(VAddrBits-1, 12) && io.isFirstIssue)
  XSPerfAccumulate("forward_tlDchannel", io.out.bits.forward_tlDchannel)
  XSPerfAccumulate("hardware_prefetch_fire", io.out.fire && lfsrc_hwprefetch_select)
  XSPerfAccumulate("software_prefetch_fire", io.out.fire && isPrefetch && lfsrc_intloadFirstIssue_select)
  XSPerfAccumulate("hardware_prefetch_blocked", io.prefetch_in.valid && !lfsrc_hwprefetch_select)
  XSPerfAccumulate("hardware_prefetch_total", io.prefetch_in.valid)
}

// Load Pipeline Stage 1
// TLB resp (send paddr to dcache)
class LoadUnit_S1(implicit p: Parameters) extends XSModule with HasCircularQueuePtrHelper {
  val io = IO(new Bundle() {
    val in = Flipped(Decoupled(new LqWriteBundle))
    val s1_kill = Input(Bool())
    val out = Decoupled(new LqWriteBundle)
    val dtlbResp = Flipped(DecoupledIO(new TlbResp(2)))
    val lsuPAddr = Output(UInt(PAddrBits.W))
    val dcachePAddr = Output(UInt(PAddrBits.W))
    val dcacheKill = Output(Bool())
    val dcacheBankConflict = Input(Bool())
    val fullForwardFast = Output(Bool())
    val sbuffer = new LoadForwardQueryIO
    val lsq = new PipeLoadForwardQueryIO
    val reExecuteQuery = Flipped(Vec(StorePipelineWidth, Valid(new LoadReExecuteQueryIO)))
    val csrCtrl = Flipped(new CustomCSRCtrlIO)
  })

  val s1_uop = io.in.bits.uop
  val s1_paddr_dup_lsu = io.dtlbResp.bits.paddr(0)
  val s1_paddr_dup_dcache = io.dtlbResp.bits.paddr(1)
  // af & pf exception were modified below.
  val s1_exception = ExceptionNO.selectByFu(io.out.bits.uop.cf.exceptionVec, lduCfg).asUInt.orR
  val s1_tlb_miss = io.dtlbResp.bits.miss
  val s1_mask = io.in.bits.mask
  val s1_is_prefetch = io.in.bits.isPrefetch
  val s1_is_hw_prefetch = io.in.bits.isHWPrefetch
  val s1_is_sw_prefetch = s1_is_prefetch && !s1_is_hw_prefetch
  val s1_bank_conflict = io.dcacheBankConflict

  io.out.bits := io.in.bits // forwardXX field will be updated in s1

  val s1_tlb_memidx = io.dtlbResp.bits.memidx
  when(s1_tlb_memidx.is_ld && io.dtlbResp.valid && !s1_tlb_miss && s1_tlb_memidx.idx === io.out.bits.uop.lqIdx.value) {
    // printf("load idx = %d\n", s1_tlb_memidx.idx)
    io.out.bits.uop.debugInfo.tlbRespTime := GTimer()
  }

  io.dtlbResp.ready := true.B

  io.lsuPAddr := s1_paddr_dup_lsu
  io.dcachePAddr := s1_paddr_dup_dcache
  //io.dcacheKill := s1_tlb_miss || s1_exception || s1_mmio
  io.dcacheKill := s1_tlb_miss || s1_exception || io.s1_kill
  // load forward query datapath
  io.sbuffer.valid := io.in.valid && !(s1_exception || s1_tlb_miss || io.s1_kill || s1_is_prefetch)
  io.sbuffer.vaddr := io.in.bits.vaddr
  io.sbuffer.paddr := s1_paddr_dup_lsu
  io.sbuffer.uop := s1_uop
  io.sbuffer.sqIdx := s1_uop.sqIdx
  io.sbuffer.mask := s1_mask
  io.sbuffer.pc := s1_uop.cf.pc // FIXME: remove it

  io.lsq.valid := io.in.valid && !(s1_exception || s1_tlb_miss || io.s1_kill || s1_is_prefetch)
  io.lsq.vaddr := io.in.bits.vaddr
  io.lsq.paddr := s1_paddr_dup_lsu
  io.lsq.uop := s1_uop
  io.lsq.sqIdx := s1_uop.sqIdx
  io.lsq.sqIdxMask := DontCare // will be overwritten by sqIdxMask pre-generated in s0
  io.lsq.mask := s1_mask
  io.lsq.pc := s1_uop.cf.pc // FIXME: remove it

  // st-ld violation query
  val s1_schedError =  VecInit((0 until StorePipelineWidth).map(w => io.reExecuteQuery(w).valid &&
                          isAfter(io.in.bits.uop.robIdx, io.reExecuteQuery(w).bits.robIdx) && 
                          (s1_paddr_dup_lsu(PAddrBits-1, 3) === io.reExecuteQuery(w).bits.paddr(PAddrBits-1, 3)) &&
                          (s1_mask & io.reExecuteQuery(w).bits.mask).orR)).asUInt.orR && !s1_tlb_miss

  // Generate forwardMaskFast to wake up insts earlier
  val forwardMaskFast = io.lsq.forwardMaskFast.asUInt | io.sbuffer.forwardMaskFast.asUInt
  io.fullForwardFast := ((~forwardMaskFast).asUInt & s1_mask) === 0.U

  io.out.valid := io.in.valid && !io.s1_kill
  io.out.bits.paddr := s1_paddr_dup_lsu
  io.out.bits.tlbMiss := s1_tlb_miss

  // Generate replay signal caused by:
  // * st-ld violation check
  // * dcache bank conflict
  io.out.bits.replayInfo.cause(LoadReplayCauses.schedError) := s1_schedError && !s1_is_sw_prefetch
  io.out.bits.replayInfo.cause(LoadReplayCauses.bankConflict) := s1_bank_conflict && !s1_is_sw_prefetch 
  io.out.bits.replayInfo.debug := io.in.bits.uop.debugInfo

  // current ori test will cause the case of ldest == 0, below will be modifeid in the future.
  // af & pf exception were modified
  io.out.bits.uop.cf.exceptionVec(loadPageFault) := io.dtlbResp.bits.excp(0).pf.ld
  io.out.bits.uop.cf.exceptionVec(loadAccessFault) := io.dtlbResp.bits.excp(0).af.ld
  io.out.bits.ptwBack := io.dtlbResp.bits.ptwBack
  io.out.bits.rsIdx := io.in.bits.rsIdx

  io.in.ready := !io.in.valid || io.out.ready

  XSPerfAccumulate("in_valid", io.in.valid)
  XSPerfAccumulate("in_fire", io.in.fire)
  XSPerfAccumulate("in_fire_first_issue", io.in.fire && io.in.bits.isFirstIssue)
  XSPerfAccumulate("tlb_miss", io.in.fire && s1_tlb_miss)
  XSPerfAccumulate("tlb_miss_first_issue", io.in.fire && s1_tlb_miss && io.in.bits.isFirstIssue)
  XSPerfAccumulate("stall_out", io.out.valid && !io.out.ready)
}

// Load Pipeline Stage 2
// DCache resp
class LoadUnit_S2(implicit p: Parameters) extends XSModule  
  with HasLoadHelper 
  with HasCircularQueuePtrHelper 
  with HasDCacheParameters 
{
  val io = IO(new Bundle() {
    val redirect = Flipped(Valid(new Redirect))
    val in = Flipped(Decoupled(new LqWriteBundle))
    val out = Decoupled(new LqWriteBundle)
    val dcacheResp = Flipped(DecoupledIO(new DCacheWordResp))
    val pmpResp = Flipped(new PMPRespBundle())
    val lsq = new LoadForwardQueryIO
    val dataInvalidSqIdx = Input(new SqPtr)
    val addrInvalidSqIdx = Input(new SqPtr)
    val sbuffer = new LoadForwardQueryIO
    val dataForwarded = Output(Bool())
    val fullForward = Output(Bool())
    val dcache_kill = Output(Bool())
    val loadLoadViolationQueryReq = DecoupledIO(new LoadViolationQueryReq)
    val storeLoadViolationQueryReq = DecoupledIO(new LoadViolationQueryReq)
    val csrCtrl = Flipped(new CustomCSRCtrlIO)
    val static_pm = Input(Valid(Bool())) // valid for static, bits for mmio
    val loadDataFromDcache = Output(new LoadDataFromDcacheBundle)
    val reExecuteQuery = Flipped(Vec(StorePipelineWidth, Valid(new LoadReExecuteQueryIO)))
    // forward tilelink D channel
    val forward_D = Input(Bool())
    val forwardData_D = Input(Vec(8, UInt(8.W)))
    val sentFastUop = Input(Bool())
    // forward mshr data
    val forward_mshr = Input(Bool())
    val forwardData_mshr = Input(Vec(8, UInt(8.W)))

    // indicate whether forward tilelink D channel or mshr data is valid
    val forward_result_valid = Input(Bool())

    val feedbackFast = ValidIO(new RSFeedback) 
    val lqReplayFull = Input(Bool())

    val s2_forward_fail = Output(Bool())
    val s2_can_replay_from_fetch = Output(Bool()) // dirty code
    val s2_dcache_require_replay = Output(Bool()) // dirty code
  })

  val pmp = WireInit(io.pmpResp)
  when (io.static_pm.valid) {
    pmp.ld := false.B
    pmp.st := false.B
    pmp.instr := false.B
    pmp.mmio := io.static_pm.bits
  }

  val s2_is_prefetch = io.in.bits.isPrefetch
  val s2_is_hw_prefetch = io.in.bits.isHWPrefetch

  val forward_D_or_mshr_valid = io.forward_result_valid && (io.forward_D || io.forward_mshr)

  // assert(!reset && io.forward_D && io.forward_mshr && io.in.valid && io.in.bits.forward_tlDchannel, "forward D and mshr at the same time")

  // exception that may cause load addr to be invalid / illegal
  //
  // if such exception happen, that inst and its exception info
  // will be force writebacked to rob
  val s2_exception_vec = WireInit(io.in.bits.uop.cf.exceptionVec)
  s2_exception_vec(loadAccessFault) := io.in.bits.uop.cf.exceptionVec(loadAccessFault) || pmp.ld
  // soft prefetch will not trigger any exception (but ecc error interrupt may be triggered)
  when (s2_is_prefetch || io.in.bits.tlbMiss) {
    s2_exception_vec := 0.U.asTypeOf(s2_exception_vec.cloneType)
  }
  val s2_exception = ExceptionNO.selectByFu(s2_exception_vec, lduCfg).asUInt.orR 

  // writeback access fault caused by ecc error / bus error
  //
  // * ecc data error is slow to generate, so we will not use it until load stage 3
  // * in load stage 3, an extra signal io.load_error will be used to

  // now cache ecc error will raise an access fault
  // at the same time, error info (including error paddr) will be write to
  // an customized CSR "CACHE_ERROR"
  // if (EnableAccurateLoadError) {
  //   io.s3_delayed_load_error := io.dcacheResp.bits.error_delayed &&
  //     io.csrCtrl.cache_error_enable &&
  //     RegNext(io.out.valid)
  // } else {
  //   io.s3_delayed_load_error := false.B
  // }

  val actually_mmio = pmp.mmio
  val s2_uop = io.in.bits.uop
  val s2_mask = io.in.bits.mask
  val s2_paddr = io.in.bits.paddr
  val s2_tlb_miss = io.in.bits.tlbMiss
  val s2_mmio = !s2_is_prefetch && actually_mmio && !s2_exception && !s2_tlb_miss
  val s2_cache_miss = io.dcacheResp.bits.miss && !forward_D_or_mshr_valid
  val s2_cache_replay = io.dcacheResp.bits.replay && !forward_D_or_mshr_valid
  val s2_cache_tag_error = RegNext(io.csrCtrl.cache_error_enable) && io.dcacheResp.bits.tag_error
  val s2_forward_fail = io.lsq.matchInvalid || io.sbuffer.matchInvalid
  val s2_wait_store = WireInit(false.B)
  val s2_data_invalid = io.lsq.dataInvalid && !s2_exception
  val s2_fullForward = WireInit(false.B)


  io.s2_forward_fail := s2_forward_fail
  io.dcache_kill := pmp.ld || pmp.mmio // move pmp resp kill to outside
  io.dcacheResp.ready := true.B
  val dcacheShouldResp = !(s2_tlb_miss || s2_exception || s2_mmio || s2_is_prefetch)
  assert(!(io.in.valid && (dcacheShouldResp && !io.dcacheResp.valid)), "DCache response got lost")

  // st-ld violation query
  //  NeedFastRecovery Valid when
  //  1. Fast recovery query request Valid.
  //  2. Load instruction is younger than requestors(store instructions).
  //  3. Physical address match.
  //  4. Data contains.
  val s2_schedError = VecInit((0 until StorePipelineWidth).map(w => io.reExecuteQuery(w).valid &&
                              isAfter(io.in.bits.uop.robIdx, io.reExecuteQuery(w).bits.robIdx) &&
                              (s2_paddr(PAddrBits-1,3) === io.reExecuteQuery(w).bits.paddr(PAddrBits-1, 3)) &&
                              (s2_mask & io.reExecuteQuery(w).bits.mask).orR)).asUInt.orR &&
                              !s2_tlb_miss 

  // need allocate new entry
  val s2_allocValid = !s2_tlb_miss &&
                      !s2_is_prefetch && 
                      !s2_exception && 
                      !s2_mmio  && 
                      !s2_wait_store && 
                      !io.in.bits.replayInfo.cause(LoadReplayCauses.schedError) 

  // ld-ld violation require
  io.loadLoadViolationQueryReq.valid := io.in.valid && s2_allocValid
  io.loadLoadViolationQueryReq.bits.uop := io.in.bits.uop
  io.loadLoadViolationQueryReq.bits.mask := s2_mask
  io.loadLoadViolationQueryReq.bits.paddr := s2_paddr
  if (EnableFastForward) {
    io.loadLoadViolationQueryReq.bits.datavalid := Mux(s2_fullForward, true.B, !s2_cache_miss) && !io.s2_dcache_require_replay
  } else {
    io.loadLoadViolationQueryReq.bits.datavalid := Mux(s2_fullForward, true.B, !s2_cache_miss)
  }

  // st-ld violation require
  io.storeLoadViolationQueryReq.valid := io.in.valid && s2_allocValid
  io.storeLoadViolationQueryReq.bits.uop := io.in.bits.uop
  io.storeLoadViolationQueryReq.bits.mask := s2_mask
  io.storeLoadViolationQueryReq.bits.paddr := s2_paddr
  io.storeLoadViolationQueryReq.bits.datavalid := io.loadLoadViolationQueryReq.bits.datavalid

  val s2_rarCanAccept = !io.loadLoadViolationQueryReq.valid || io.loadLoadViolationQueryReq.ready
  val s2_rawCanAccept = !io.storeLoadViolationQueryReq.valid || io.storeLoadViolationQueryReq.ready
  val s2_rejectEnq = !s2_rarCanAccept || !s2_rawCanAccept

  // merge forward result
  // lsq has higher priority than sbuffer
  val forwardMask = Wire(Vec(8, Bool()))
  val forwardData = Wire(Vec(8, UInt(8.W)))

  val fullForward = ((~forwardMask.asUInt).asUInt & s2_mask) === 0.U && !io.lsq.dataInvalid
  io.lsq := DontCare
  io.sbuffer := DontCare
  io.fullForward := fullForward
  s2_fullForward := fullForward

  // generate XLEN/8 Muxs
  for (i <- 0 until XLEN / 8) {
    forwardMask(i) := io.lsq.forwardMask(i) || io.sbuffer.forwardMask(i)
    forwardData(i) := Mux(io.lsq.forwardMask(i), io.lsq.forwardData(i), io.sbuffer.forwardData(i))
  }

  XSDebug(io.out.fire, "[FWD LOAD RESP] pc %x fwd %x(%b) + %x(%b)\n",
    s2_uop.cf.pc,
    io.lsq.forwardData.asUInt, io.lsq.forwardMask.asUInt,
    io.in.bits.forwardData.asUInt, io.in.bits.forwardMask.asUInt
  )

  // data merge
  // val rdataVec = VecInit((0 until XLEN / 8).map(j =>
  //   Mux(forwardMask(j), forwardData(j), io.dcacheResp.bits.data(8*(j+1)-1, 8*j))
  // )) // s2_rdataVec will be write to load queue
  // val rdata = rdataVec.asUInt
  // val rdataSel = LookupTree(s2_paddr(2, 0), List(
  //   "b000".U -> rdata(63, 0),
  //   "b001".U -> rdata(63, 8),
  //   "b010".U -> rdata(63, 16),
  //   "b011".U -> rdata(63, 24),
  //   "b100".U -> rdata(63, 32),
  //   "b101".U -> rdata(63, 40),
  //   "b110".U -> rdata(63, 48),
  //   "b111".U -> rdata(63, 56)
  // ))
  // val rdataPartialLoad = rdataHelper(s2_uop, rdataSel) // s2_rdataPartialLoad is not used
  io.feedbackFast.valid := io.in.valid && !io.in.bits.isLoadReplay && !s2_exception && io.lqReplayFull && io.out.bits.replayInfo.needReplay() && !io.out.bits.uop.robIdx.needFlush(io.redirect)
  io.feedbackFast.bits.hit := false.B 
  io.feedbackFast.bits.flushState := io.in.bits.ptwBack
  io.feedbackFast.bits.rsIdx := io.in.bits.rsIdx 
  io.feedbackFast.bits.sourceType := RSFeedbackType.lrqFull
  io.feedbackFast.bits.dataInvalidSqIdx := DontCare

  io.out.valid := io.in.valid && !io.feedbackFast.valid && !s2_is_hw_prefetch // hardware prefetch flow should not be writebacked 
  // write_lq_safe is needed by dup logic
  // io.write_lq_safe := !s2_tlb_miss && !s2_data_invalid
  // Inst will be canceled in store queue / lsq,
  // so we do not need to care about flush in load / store unit's out.valid
  io.out.bits := io.in.bits
  // io.out.bits.data := rdataPartialLoad
  io.out.bits.data := 0.U // data will be generated in load_s3
  // when exception occurs, set it to not miss and let it write back to rob (via int port)
  if (EnableFastForward) {
    io.out.bits.miss := s2_cache_miss &&
      !fullForward &&
      !s2_exception &&
      !s2_is_prefetch &&
      !s2_mmio
  } else {
    io.out.bits.miss := s2_cache_miss &&
      !s2_exception &&
      !s2_is_prefetch &&
      !s2_mmio
  }
  io.out.bits.uop.ctrl.fpWen := io.in.bits.uop.ctrl.fpWen && !s2_exception

  // val s2_loadDataFromDcache = new LoadDataFromDcacheBundle
  // s2_loadDataFromDcache.forwardMask := forwardMask
  // s2_loadDataFromDcache.forwardData := forwardData
  // s2_loadDataFromDcache.uop := io.out.bits.uop
  // s2_loadDataFromDcache.addrOffset := s2_paddr(2, 0)
  // // forward D or mshr
  // s2_loadDataFromDcache.forward_D := io.forward_D
  // s2_loadDataFromDcache.forwardData_D := io.forwardData_D
  // s2_loadDataFromDcache.forward_mshr := io.forward_mshr
  // s2_loadDataFromDcache.forwardData_mshr := io.forwardData_mshr
  // s2_loadDataFromDcache.forward_result_valid := io.forward_result_valid
  // io.loadDataFromDcache := RegEnable(s2_loadDataFromDcache, io.in.valid)
  io.loadDataFromDcache.respDcacheData := io.dcacheResp.bits.data_delayed
  io.loadDataFromDcache.forwardMask := RegEnable(forwardMask, io.in.valid)
  io.loadDataFromDcache.forwardData := RegEnable(forwardData, io.in.valid)
  io.loadDataFromDcache.uop := RegEnable(io.out.bits.uop, io.in.valid)
  io.loadDataFromDcache.addrOffset := RegEnable(s2_paddr(2, 0), io.in.valid)
  // forward D or mshr
  io.loadDataFromDcache.forward_D := RegEnable(io.forward_D, io.in.valid)
  io.loadDataFromDcache.forwardData_D := RegEnable(io.forwardData_D, io.in.valid)
  io.loadDataFromDcache.forward_mshr := RegEnable(io.forward_mshr, io.in.valid)
  io.loadDataFromDcache.forwardData_mshr := RegEnable(io.forwardData_mshr, io.in.valid)
  io.loadDataFromDcache.forward_result_valid := RegEnable(io.forward_result_valid, io.in.valid)

  io.s2_can_replay_from_fetch := !s2_mmio && !s2_is_prefetch && !s2_tlb_miss
  // if forward fail, replay this inst from fetch
  val debug_forwardFailReplay = s2_forward_fail && !s2_mmio && !s2_is_prefetch && !s2_tlb_miss
  // if ld-ld violation is detected, replay from this inst from fetch
  val debug_ldldVioReplay = false.B // s2_ldld_violation && !s2_mmio && !s2_is_prefetch && !s2_tlb_miss
  // io.out.bits.uop.ctrl.replayInst := false.B

  io.out.bits.mmio := s2_mmio
  io.out.bits.uop.ctrl.flushPipe := io.sentFastUop && s2_mmio // remove io.sentFastUop
  io.out.bits.uop.cf.exceptionVec := s2_exception_vec // cache error not included

  // For timing reasons, sometimes we can not let
  // io.out.bits.miss := s2_cache_miss && !s2_exception && !fullForward
  // We use io.dataForwarded instead. It means:
  // 1. Forward logic have prepared all data needed,
  //    and dcache query is no longer needed.
  // 2. ... or data cache tag error is detected, this kind of inst
  //    will not update miss queue. That is to say, if miss, that inst
  //    may not be refilled
  // Such inst will be writebacked from load queue.
  io.dataForwarded := s2_cache_miss && !s2_exception &&
    (fullForward || s2_cache_tag_error)
  // io.out.bits.forwardX will be send to lq
  io.out.bits.forwardMask := forwardMask
  // data from dcache is not included in io.out.bits.forwardData
  io.out.bits.forwardData := forwardData

  io.in.ready := io.out.ready || !io.in.valid

  // Generate replay signal caused by:
  // * st-ld violation check
  // * tlb miss
  // * dcache replay
  // * forward data invalid
  // * dcache miss
  io.out.bits.replayInfo.cause(LoadReplayCauses.waitStore) := s2_wait_store && !s2_mmio && !s2_is_prefetch
  io.out.bits.replayInfo.cause(LoadReplayCauses.tlbMiss) := s2_tlb_miss
  io.out.bits.replayInfo.cause(LoadReplayCauses.schedError) := (io.in.bits.replayInfo.cause(LoadReplayCauses.schedError) || s2_schedError) && !s2_mmio && !s2_is_prefetch
  io.out.bits.replayInfo.cause(LoadReplayCauses.dcacheMiss) := io.out.bits.miss 
  if (EnableFastForward) {
    io.out.bits.replayInfo.cause(LoadReplayCauses.dcacheReplay) := !(!s2_cache_replay || s2_is_prefetch || s2_mmio || s2_exception || fullForward)
  }else {
    io.out.bits.replayInfo.cause(LoadReplayCauses.dcacheReplay) := !(!s2_cache_replay || s2_is_prefetch || s2_mmio || s2_exception || io.dataForwarded) 
  }
  io.out.bits.replayInfo.cause(LoadReplayCauses.forwardFail) := s2_data_invalid && !s2_mmio && !s2_is_prefetch
  io.out.bits.replayInfo.cause(LoadReplayCauses.rejectEnq) := s2_rejectEnq && !s2_mmio && !s2_is_prefetch && !s2_exception
  io.out.bits.replayInfo.canForwardFullData := io.dataForwarded
  io.out.bits.replayInfo.dataInvalidSqIdx := io.dataInvalidSqIdx
  io.out.bits.replayInfo.addrInvalidSqIdx := io.addrInvalidSqIdx // io.in.bits.uop.sqIdx - io.oracleMDPQuery.resp.distance // io.addrInvalidSqIdx
  io.out.bits.replayInfo.replayCarry := io.dcacheResp.bits.replayCarry
  io.out.bits.replayInfo.missMSHRId := io.dcacheResp.bits.mshr_id
  io.out.bits.replayInfo.dataInLastBeat := io.in.bits.paddr(log2Up(refillBytes))
  io.out.bits.replayInfo.debug := io.in.bits.uop.debugInfo

  // To be removed
  val s2_need_replay_from_rs = WireInit(false.B)
  // s2_cache_replay is quite slow to generate, send it separately to LQ
  if (EnableFastForward) {
    io.s2_dcache_require_replay := s2_cache_replay && !fullForward
  } else {
    io.s2_dcache_require_replay := s2_cache_replay &&
      s2_need_replay_from_rs &&
      !io.dataForwarded &&
      !s2_is_prefetch &&
      io.out.bits.miss
  }

  XSPerfAccumulate("in_valid", io.in.valid)
  XSPerfAccumulate("in_fire", io.in.fire)
  XSPerfAccumulate("in_fire_first_issue", io.in.fire && io.in.bits.isFirstIssue)
  XSPerfAccumulate("dcache_miss", io.in.fire && s2_cache_miss)
  XSPerfAccumulate("dcache_miss_first_issue", io.in.fire && s2_cache_miss && io.in.bits.isFirstIssue)
  XSPerfAccumulate("full_forward", io.in.valid && fullForward)
  XSPerfAccumulate("dcache_miss_full_forward", io.in.valid && s2_cache_miss && fullForward)
  XSPerfAccumulate("stall_out", io.out.valid && !io.out.ready)
  XSPerfAccumulate("prefetch", io.in.fire && s2_is_prefetch)
  XSPerfAccumulate("prefetch_ignored", io.in.fire && s2_is_prefetch && s2_cache_replay) // ignore prefetch for mshr full / miss req port conflict
  XSPerfAccumulate("prefetch_miss", io.in.fire && s2_is_prefetch && s2_cache_miss) // prefetch req miss in l1 
  XSPerfAccumulate("prefetch_hit", io.in.fire && s2_is_prefetch && !s2_cache_miss) // prefetch req hit in l1 
  // prefetch a missed line in l1, and l1 accepted it
  XSPerfAccumulate("prefetch_accept", io.in.fire && s2_is_prefetch && s2_cache_miss && !s2_cache_replay) 
}

class LoadUnit(implicit p: Parameters) extends XSModule
  with HasLoadHelper
  with HasPerfEvents
  with HasDCacheParameters
  with HasCircularQueuePtrHelper
{
  val io = IO(new Bundle() {
    val loadIn = Flipped(Decoupled(new ExuInput))
    val loadOut = Decoupled(new ExuOutput)
    val rsIdx = Input(UInt())
    val redirect = Flipped(ValidIO(new Redirect))
    val isFirstIssue = Input(Bool())
    val dcache = new DCacheLoadIO
    val sbuffer = new LoadForwardQueryIO
    val lsq = new LoadToLsqIO
    val tlDchannel = Input(new DcacheToLduForwardIO)
    val forward_mshr = Flipped(new LduToMissqueueForwardIO)
    val refill = Flipped(ValidIO(new Refill))
    val fastUop = ValidIO(new MicroOp) // early wakeup signal generated in load_s1, send to RS in load_s2
    val trigger = Vec(3, new LoadUnitTriggerIO)

    val tlb = new TlbRequestIO(2)
    val pmp = Flipped(new PMPRespBundle()) // arrive same to tlb now

    // provide prefetch info
    val prefetch_train = ValidIO(new LdPrefetchTrainBundle())

    // hardware prefetch to l1 cache req
    val prefetch_req = Flipped(ValidIO(new L1PrefetchReq))

    // load to load fast path
    val fastpathOut = Output(new LoadToLoadIO)
    val fastpathIn = Input(new LoadToLoadIO)
    val loadFastMatch = Input(Bool())
    val loadFastImm = Input(UInt(12.W))

    // rs feedback
    val feedbackFast = ValidIO(new RSFeedback) // stage 2
    val feedbackSlow = ValidIO(new RSFeedback) // stage 3

    // load ecc
    val s3_delayedLoadError = Output(Bool()) // load ecc error
    // Note that io.s3_delayed_load_error and io.lsq.s3_delayed_load_error is different

    // load unit ctrl
    val csrCtrl = Flipped(new CustomCSRCtrlIO)

    val reExecuteQuery = Flipped(Vec(StorePipelineWidth, Valid(new LoadReExecuteQueryIO)))    // load replay
    val replay = Flipped(Decoupled(new LsPipelineBundle))
    val debug_ls = Output(new DebugLsInfoBundle)
    val lsTopdownInfo = Output(new LsTopdownInfo)
    val s2IsPointerChasing = Output(Bool()) // provide right pc for hw prefetch
    val lqReplayFull = Input(Bool())
  })

  val load_s0 = Module(new LoadUnit_S0)
  val load_s1 = Module(new LoadUnit_S1)
  val load_s2 = Module(new LoadUnit_S2)

  // load s0
  load_s0.io.in <> io.loadIn
  load_s0.io.dtlbReq <> io.tlb.req
  load_s0.io.dcacheReq <> io.dcache.req
  load_s0.io.rsIdx := io.rsIdx
  load_s0.io.isFirstIssue <> io.isFirstIssue
  load_s0.io.s0_kill := false.B
  load_s0.io.replay <> io.replay
  // hareware prefetch to l1
  load_s0.io.prefetch_in <> io.prefetch_req

  // we try pointerchasing if lfsrc_l2lForward_select condition is satisfied
  val s0_tryPointerChasing = load_s0.io.l2lForward_select
  val s0_pointerChasingVAddr = io.fastpathIn.data(5, 0) +& io.loadFastImm(5, 0)
  load_s0.io.fastpath.valid := io.fastpathIn.valid
  load_s0.io.fastpath.data := Cat(io.fastpathIn.data(XLEN-1, 6), s0_pointerChasingVAddr(5,0))

  val s1_data = PipelineConnect(load_s0.io.out, load_s1.io.in, true.B,
    load_s0.io.out.bits.uop.robIdx.needFlush(io.redirect) && !s0_tryPointerChasing).get

  // load s1
  // update s1_kill when any source has valid request
  load_s1.io.s1_kill := RegEnable(load_s0.io.s0_kill, false.B, io.loadIn.valid || io.replay.valid || io.fastpathIn.valid)
  io.tlb.req_kill := load_s1.io.s1_kill
  load_s1.io.dtlbResp <> io.tlb.resp
  load_s1.io.lsuPAddr <> io.dcache.s1_paddr_dup_lsu
  load_s1.io.dcachePAddr <> io.dcache.s1_paddr_dup_dcache
  load_s1.io.dcacheKill <> io.dcache.s1_kill
  load_s1.io.sbuffer <> io.sbuffer
  load_s1.io.lsq <> io.lsq.forward
  load_s1.io.dcacheBankConflict <> io.dcache.s1_bank_conflict
  load_s1.io.csrCtrl <> io.csrCtrl
  load_s1.io.reExecuteQuery := io.reExecuteQuery

  // when S0 has opportunity to try pointerchasing, make sure it truely goes to S1
  // which is S0's out is ready and dcache is ready
  val s0_doTryPointerChasing = s0_tryPointerChasing && load_s0.io.out.ready && load_s0.io.dcacheReq.ready
  val s1_tryPointerChasing = RegNext(s0_doTryPointerChasing, false.B)
  val s1_pointerChasingVAddr = RegEnable(s0_pointerChasingVAddr, s0_doTryPointerChasing)
  val cancelPointerChasing = WireInit(false.B)
  if (EnableLoadToLoadForward) {
    // Sometimes, we need to cancel the load-load forwarding.
    // These can be put at S0 if timing is bad at S1.
    // Case 0: CACHE_SET(base + offset) != CACHE_SET(base) (lowest 6-bit addition has an overflow)
    val addressMisMatch = s1_pointerChasingVAddr(6) || RegEnable(io.loadFastImm(11, 6).orR, s0_doTryPointerChasing)
    // Case 1: the address is not 64-bit aligned or the fuOpType is not LD
    val addressNotAligned = s1_pointerChasingVAddr(2, 0).orR
    val fuOpTypeIsNotLd = io.loadIn.bits.uop.ctrl.fuOpType =/= LSUOpType.ld
    // Case 2: this is not a valid load-load pair
    val notFastMatch = RegEnable(!io.loadFastMatch, s0_tryPointerChasing)
    // Case 3: this load-load uop is cancelled
    val isCancelled = !io.loadIn.valid
    when (s1_tryPointerChasing) {
      cancelPointerChasing := addressMisMatch || addressNotAligned || fuOpTypeIsNotLd || notFastMatch || isCancelled
      load_s1.io.in.bits.uop := io.loadIn.bits.uop
      load_s1.io.in.bits.rsIdx := io.rsIdx
      val spec_vaddr = s1_data.vaddr
      val vaddr = Cat(spec_vaddr(VAddrBits - 1, 6), s1_pointerChasingVAddr(5, 3), 0.U(3.W))
      load_s1.io.in.bits.vaddr := vaddr
      load_s1.io.in.bits.isFirstIssue := io.isFirstIssue
      // We need to replace vaddr(5, 3).
      val spec_paddr = io.tlb.resp.bits.paddr(0)
      load_s1.io.dtlbResp.bits.paddr.foreach(_ := Cat(spec_paddr(PAddrBits - 1, 6), s1_pointerChasingVAddr(5, 3), 0.U(3.W)))
      // recored tlb time when get the data to ensure the correctness of the latency calculation (although it should not record in here, because it does not use tlb)
      load_s1.io.in.bits.uop.debugInfo.tlbFirstReqTime := GTimer()
      load_s1.io.in.bits.uop.debugInfo.tlbRespTime := GTimer()
    }
    when (cancelPointerChasing) {
      load_s1.io.s1_kill := true.B
    }.otherwise {
      load_s0.io.s0_kill := s1_tryPointerChasing && !io.replay.fire
      when (s1_tryPointerChasing) {
        io.loadIn.ready := true.B
      }
    }

    XSPerfAccumulate("load_to_load_forward", s1_tryPointerChasing && !cancelPointerChasing)
    XSPerfAccumulate("load_to_load_forward_try", s1_tryPointerChasing)
    XSPerfAccumulate("load_to_load_forward_fail", cancelPointerChasing)
    XSPerfAccumulate("load_to_load_forward_fail_cancelled", cancelPointerChasing && isCancelled)
    XSPerfAccumulate("load_to_load_forward_fail_wakeup_mismatch", cancelPointerChasing && !isCancelled && notFastMatch)
    XSPerfAccumulate("load_to_load_forward_fail_op_not_ld",
      cancelPointerChasing && !isCancelled && !notFastMatch && fuOpTypeIsNotLd)
    XSPerfAccumulate("load_to_load_forward_fail_addr_align",
      cancelPointerChasing && !isCancelled && !notFastMatch && !fuOpTypeIsNotLd && addressNotAligned)
    XSPerfAccumulate("load_to_load_forward_fail_set_mismatch",
      cancelPointerChasing && !isCancelled && !notFastMatch && !fuOpTypeIsNotLd && !addressNotAligned && addressMisMatch)
  }
  PipelineConnect(load_s1.io.out, load_s2.io.in, true.B,
    load_s1.io.out.bits.uop.robIdx.needFlush(io.redirect) || cancelPointerChasing)

  val (forward_D, forwardData_D) = io.tlDchannel.forward(load_s1.io.out.valid && load_s1.io.out.bits.forward_tlDchannel, load_s1.io.out.bits.mshrid, load_s1.io.out.bits.paddr)

  io.forward_mshr.valid := load_s1.io.out.valid && load_s1.io.out.bits.forward_tlDchannel
  io.forward_mshr.mshrid := load_s1.io.out.bits.mshrid
  io.forward_mshr.paddr := load_s1.io.out.bits.paddr
  val (forward_result_valid, forward_mshr, forwardData_mshr) = io.forward_mshr.forward()

  XSPerfAccumulate("successfully_forward_channel_D", forward_D && forward_result_valid)
  XSPerfAccumulate("successfully_forward_mshr", forward_mshr && forward_result_valid)

  // load s2
  load_s2.io.redirect <> io.redirect
  load_s2.io.forward_D := forward_D
  load_s2.io.forwardData_D := forwardData_D
  load_s2.io.forward_result_valid := forward_result_valid
  load_s2.io.forward_mshr := forward_mshr
  load_s2.io.forwardData_mshr := forwardData_mshr
  io.s2IsPointerChasing := RegEnable(s1_tryPointerChasing && !cancelPointerChasing, load_s1.io.out.fire)
  io.prefetch_train.bits.fromLsPipelineBundle(load_s2.io.in.bits)
  // override miss bit
  io.prefetch_train.bits.miss := io.dcache.resp.bits.miss
  io.prefetch_train.bits.meta_prefetch := io.dcache.resp.bits.meta_prefetch
  io.prefetch_train.bits.meta_access := io.dcache.resp.bits.meta_access
  io.prefetch_train.valid := load_s2.io.in.fire && !load_s2.io.out.bits.mmio && !load_s2.io.in.bits.tlbMiss
  io.dcache.s2_kill := load_s2.io.dcache_kill // to kill mmio resp which are redirected
  if (env.FPGAPlatform)
    io.dcache.s2_pc := DontCare
  else
    io.dcache.s2_pc := load_s2.io.out.bits.uop.cf.pc
  load_s2.io.dcacheResp <> io.dcache.resp
  load_s2.io.pmpResp <> io.pmp
  load_s2.io.static_pm := RegNext(io.tlb.resp.bits.static_pm)
  load_s2.io.lsq.forwardData <> io.lsq.forward.forwardData
  load_s2.io.lsq.forwardMask <> io.lsq.forward.forwardMask
  load_s2.io.lsq.forwardMaskFast <> io.lsq.forward.forwardMaskFast // should not be used in load_s2
  load_s2.io.lsq.dataInvalid <> io.lsq.forward.dataInvalid
  load_s2.io.lsq.matchInvalid <> io.lsq.forward.matchInvalid
  load_s2.io.lsq.addrInvalid <> io.lsq.forward.addrInvalid
  load_s2.io.sbuffer.forwardData <> io.sbuffer.forwardData
  load_s2.io.sbuffer.forwardMask <> io.sbuffer.forwardMask
  load_s2.io.sbuffer.forwardMaskFast <> io.sbuffer.forwardMaskFast // should not be used in load_s2
  load_s2.io.sbuffer.dataInvalid <> io.sbuffer.dataInvalid // always false
  load_s2.io.sbuffer.matchInvalid <> io.sbuffer.matchInvalid
  load_s2.io.sbuffer.addrInvalid := DontCare // useless
  load_s2.io.dataInvalidSqIdx <> io.lsq.forward.dataInvalidSqIdx // provide dataInvalidSqIdx to make wakeup faster
  load_s2.io.addrInvalidSqIdx <> io.lsq.forward.addrInvalidSqIdx // provide addrInvalidSqIdx to make wakeup faster
  load_s2.io.csrCtrl <> io.csrCtrl
  load_s2.io.sentFastUop := io.fastUop.valid
  load_s2.io.reExecuteQuery := io.reExecuteQuery
  load_s2.io.loadLoadViolationQueryReq <> io.lsq.loadLoadViolationQuery.req
  load_s2.io.storeLoadViolationQueryReq <> io.lsq.storeLoadViolationQuery.req
  load_s2.io.feedbackFast <> io.feedbackFast
  load_s2.io.lqReplayFull <> io.lqReplayFull




  // pre-calcuate sqIdx mask in s0, then send it to lsq in s1 for forwarding
  val sqIdxMaskReg = RegNext(UIntToMask(load_s0.io.s0_sqIdx.value, StoreQueueSize))
  // to enable load-load, sqIdxMask must be calculated based on loadIn.uop
  // If the timing here is not OK, load-load forwarding has to be disabled.
  // Or we calculate sqIdxMask at RS??
  io.lsq.forward.sqIdxMask := sqIdxMaskReg
  if (EnableLoadToLoadForward) {
    when (s1_tryPointerChasing) {
      io.lsq.forward.sqIdxMask := UIntToMask(io.loadIn.bits.uop.sqIdx.value, StoreQueueSize)
    }
  }

  // // use s2_hit_way to select data received in s1
  // load_s2.io.dcacheResp.bits.data := Mux1H(RegNext(io.dcache.s1_hit_way), RegNext(io.dcache.s1_data))
  // assert(load_s2.io.dcacheResp.bits.data === io.dcache.resp.bits.data)

  // now io.fastUop.valid is sent to RS in load_s2
  // val forward_D_or_mshr_valid = forward_result_valid && (forward_D || forward_mshr)
  // val s2_dcache_hit = io.dcache.s2_hit || forward_D_or_mshr_valid // dcache hit dup in lsu side

  // never fast wakeup
  val forward_D_or_mshr_valid = forward_result_valid && (forward_D || forward_mshr)
  val s2_dcache_hit = io.dcache.s2_hit || forward_D_or_mshr_valid // dcache hit dup in lsu side

  io.fastUop.valid := RegNext(
      !io.dcache.s1_disable_fast_wakeup &&  // load fast wakeup should be disabled when dcache data read is not ready
      load_s1.io.in.valid && // valid load request
      !load_s1.io.s1_kill && // killed by load-load forwarding
      !load_s1.io.dtlbResp.bits.fast_miss && // not mmio or tlb miss, pf / af not included here
      !io.lsq.forward.dataInvalidFast // forward failed
    ) && 
    !RegNext(load_s1.io.out.bits.uop.robIdx.needFlush(io.redirect)) &&
    (load_s2.io.in.valid && s2_dcache_hit && !load_s2.io.out.bits.replayInfo.needReplay())
  io.fastUop.bits := RegNext(load_s1.io.out.bits.uop)

  XSDebug(load_s0.io.out.valid,
    p"S0: pc ${Hexadecimal(load_s0.io.out.bits.uop.cf.pc)}, lId ${Hexadecimal(load_s0.io.out.bits.uop.lqIdx.asUInt)}, " +
    p"vaddr ${Hexadecimal(load_s0.io.out.bits.vaddr)}, mask ${Hexadecimal(load_s0.io.out.bits.mask)}\n")
  XSDebug(load_s1.io.out.valid,
    p"S1: pc ${Hexadecimal(load_s1.io.out.bits.uop.cf.pc)}, lId ${Hexadecimal(load_s1.io.out.bits.uop.lqIdx.asUInt)}, tlb_miss ${io.tlb.resp.bits.miss}, " +
    p"paddr ${Hexadecimal(load_s1.io.out.bits.paddr)}, mmio ${load_s1.io.out.bits.mmio}\n")

  // load s2
  load_s2.io.out.ready := true.B
  val s2_loadOutValid = load_s2.io.out.valid 
  // generate duplicated load queue data wen
  val s2_loadValidVec = RegInit(0.U(6.W))
  val s2_loadLeftFire = load_s1.io.out.valid && load_s2.io.in.ready
  // val write_lq_safe = load_s2.io.write_lq_safe
  s2_loadValidVec := 0x0.U(6.W)
  when (s2_loadLeftFire && !load_s1.io.out.bits.isHWPrefetch) { s2_loadValidVec := 0x3f.U(6.W) } // TODO: refactor me
  when (load_s1.io.out.bits.uop.robIdx.needFlush(io.redirect)) { s2_loadValidVec := 0x0.U(6.W) }
  assert(RegNext((load_s2.io.in.valid === s2_loadValidVec(0)) || RegNext(load_s1.io.out.bits.isHWPrefetch)))

  // load s3
  // writeback to LSQ
  // Current dcache use MSHR
  // Load queue will be updated at s2 for both hit/miss int/fp load
  val s3_loadOutBits = RegEnable(load_s2.io.out.bits, s2_loadOutValid)
  val s3_loadOutValid = RegNext(s2_loadOutValid) && !RegNext(load_s2.io.out.bits.uop.robIdx.needFlush(io.redirect))
  io.lsq.loadIn.valid := s3_loadOutValid
  io.lsq.loadIn.bits := s3_loadOutBits

  /* <------- DANGEROUS: Don't change sequence here ! -------> */

  // make chisel happy
  val s3_loadValidVec = Reg(UInt(6.W))
  s3_loadValidVec := s2_loadValidVec
  io.lsq.loadIn.bits.lqDataWenDup := s3_loadValidVec.asBools

  // s2_dcache_require_replay signal will be RegNexted, then used in s3
  val s3_dcacheRequireReplay = RegNext(load_s2.io.s2_dcache_require_replay)
  val s3_delayedLoadError = 
    if (EnableAccurateLoadError) {
      io.dcache.resp.bits.error_delayed && RegNext(io.csrCtrl.cache_error_enable)
    } else {
      WireInit(false.B)
    }
  val s3_canReplayFromFetch = RegNext(load_s2.io.s2_can_replay_from_fetch)
  io.s3_delayedLoadError := false.B // s3_delayedLoadError
  io.lsq.loadIn.bits.dcacheRequireReplay := s3_dcacheRequireReplay


  val s3_vpMatchInvalid = RegNext(io.lsq.forward.matchInvalid || io.sbuffer.matchInvalid)
  val s3_ldld_replayFromFetch = 
    io.lsq.loadLoadViolationQuery.resp.valid &&
    io.lsq.loadLoadViolationQuery.resp.bits.replayFromFetch &&
    RegNext(io.csrCtrl.ldld_vio_check_enable)

  // write to rob and writeback bus
  val s3_replayInfo = s3_loadOutBits.replayInfo
  val s3_replayInst = s3_vpMatchInvalid || s3_ldld_replayFromFetch
  val s3_selReplayCause = PriorityEncoderOH(s3_replayInfo.cause.asUInt)
  dontTouch(s3_selReplayCause) // for debug
  val s3_forceReplay = s3_selReplayCause(LoadReplayCauses.schedError) || 
                       s3_selReplayCause(LoadReplayCauses.tlbMiss) ||
                       s3_selReplayCause(LoadReplayCauses.waitStore)

  val s3_exception = ExceptionNO.selectByFu(s3_loadOutBits.uop.cf.exceptionVec, lduCfg).asUInt.orR 
  when ((s3_exception || s3_delayedLoadError || s3_replayInst) && !s3_forceReplay) { 
    io.lsq.loadIn.bits.replayInfo.cause := 0.U.asTypeOf(s3_replayInfo.cause.cloneType)
  } .otherwise {
    io.lsq.loadIn.bits.replayInfo.cause := VecInit(s3_selReplayCause.asBools)
  }
  dontTouch(io.lsq.loadIn.bits.replayInfo.cause)



  // Int load, if hit, will be writebacked at s2
  val hitLoadOut = Wire(Valid(new ExuOutput))
  hitLoadOut.valid := s3_loadOutValid && !io.lsq.loadIn.bits.replayInfo.needReplay() && !s3_loadOutBits.mmio
  hitLoadOut.bits.uop := s3_loadOutBits.uop
  hitLoadOut.bits.uop.cf.exceptionVec(loadAccessFault) := s3_delayedLoadError && !s3_loadOutBits.tlbMiss  || 
                                                          s3_loadOutBits.uop.cf.exceptionVec(loadAccessFault) 
  hitLoadOut.bits.uop.ctrl.replayInst := s3_replayInst
  hitLoadOut.bits.data := s3_loadOutBits.data
  hitLoadOut.bits.redirectValid := false.B
  hitLoadOut.bits.redirect := DontCare
  hitLoadOut.bits.debug.isMMIO := s3_loadOutBits.mmio
  hitLoadOut.bits.debug.isPerfCnt := false.B
  hitLoadOut.bits.debug.paddr := s3_loadOutBits.paddr
  hitLoadOut.bits.debug.vaddr := s3_loadOutBits.vaddr
  hitLoadOut.bits.fflags := DontCare

  when (s3_forceReplay) {
    hitLoadOut.bits.uop.cf.exceptionVec := 0.U.asTypeOf(s3_loadOutBits.uop.cf.exceptionVec.cloneType)
  }

  /* <------- DANGEROUS: Don't change sequence here ! -------> */
  
  io.lsq.loadIn.bits.uop := hitLoadOut.bits.uop

  val s3_needRelease = s3_exception || io.lsq.loadIn.bits.replayInfo.needReplay()
  io.lsq.loadLoadViolationQuery.preReq := load_s1.io.out.valid
  io.lsq.loadLoadViolationQuery.release := s3_needRelease
  io.lsq.storeLoadViolationQuery.preReq := load_s1.io.out.valid
  io.lsq.storeLoadViolationQuery.release := s3_needRelease

  // feedback slow
  io.feedbackSlow.valid := s3_loadOutValid && !s3_loadOutBits.uop.robIdx.needFlush(io.redirect) && !s3_loadOutBits.isLoadReplay
  io.feedbackSlow.bits.hit := !io.lsq.loadIn.bits.replayInfo.needReplay() || io.lsq.loadIn.ready 
  io.feedbackSlow.bits.flushState := s3_loadOutBits.ptwBack
  io.feedbackSlow.bits.rsIdx := s3_loadOutBits.rsIdx
  io.feedbackSlow.bits.sourceType := RSFeedbackType.lrqFull
  io.feedbackSlow.bits.dataInvalidSqIdx := DontCare

  val s3_loadWbMeta = Mux(hitLoadOut.valid, hitLoadOut.bits, io.lsq.loadOut.bits)
  // data from load queue refill
  val s3_loadDataFromLQ = io.lsq.ldRawData
  val s3_rdataLQ = s3_loadDataFromLQ.mergedData()
  val s3_rdataSelLQ = LookupTree(s3_loadDataFromLQ.addrOffset, List(
    "b000".U -> s3_rdataLQ(63,  0),
    "b001".U -> s3_rdataLQ(63,  8),
    "b010".U -> s3_rdataLQ(63, 16),
    "b011".U -> s3_rdataLQ(63, 24),
    "b100".U -> s3_rdataLQ(63, 32),
    "b101".U -> s3_rdataLQ(63, 40),
    "b110".U -> s3_rdataLQ(63, 48),
    "b111".U -> s3_rdataLQ(63, 56)
  ))
  val s3_rdataPartialLoadLQ = rdataHelper(s3_loadDataFromLQ.uop, s3_rdataSelLQ)

  // data from dcache hit
  val s3_loadDataFromDcache = load_s2.io.loadDataFromDcache
  val s3_rdataDcache = s3_loadDataFromDcache.mergedData()
  val s3_rdataSelDcache = LookupTree(s3_loadDataFromDcache.addrOffset, List(
    "b000".U -> s3_rdataDcache(63,  0),
    "b001".U -> s3_rdataDcache(63,  8),
    "b010".U -> s3_rdataDcache(63, 16),
    "b011".U -> s3_rdataDcache(63, 24),
    "b100".U -> s3_rdataDcache(63, 32),
    "b101".U -> s3_rdataDcache(63, 40),
    "b110".U -> s3_rdataDcache(63, 48),
    "b111".U -> s3_rdataDcache(63, 56)
  ))
  val s3_rdataPartialLoadDcache = rdataHelper(s3_loadDataFromDcache.uop, s3_rdataSelDcache)

  // FIXME: add 1 cycle delay ?
  io.loadOut.bits := s3_loadWbMeta
  io.loadOut.bits.data := Mux(hitLoadOut.valid, s3_rdataPartialLoadDcache, s3_rdataPartialLoadLQ)
  io.loadOut.valid := hitLoadOut.valid && !hitLoadOut.bits.uop.robIdx.needFlush(io.redirect) ||
                    io.lsq.loadOut.valid && !io.lsq.loadOut.bits.uop.robIdx.needFlush(io.redirect) && !hitLoadOut.valid
  
  io.lsq.loadOut.ready := !hitLoadOut.valid

  // fast load to load forward
  io.fastpathOut.valid := hitLoadOut.valid // for debug only
  io.fastpathOut.data := s3_loadDataFromDcache.mergedData() // fastpath is for ld only

   // trigger
  val lastValidData = RegNext(RegEnable(io.loadOut.bits.data, io.loadOut.fire))
  val hitLoadAddrTriggerHitVec = Wire(Vec(3, Bool()))
  val lqLoadAddrTriggerHitVec = io.lsq.trigger.lqLoadAddrTriggerHitVec
  (0 until 3).map{i => {
    val tdata2 = RegNext(io.trigger(i).tdata2)
    val matchType = RegNext(io.trigger(i).matchType)
    val tEnable = RegNext(io.trigger(i).tEnable)

    hitLoadAddrTriggerHitVec(i) := TriggerCmp(RegNext(load_s2.io.out.bits.vaddr), tdata2, matchType, tEnable)
    io.trigger(i).addrHit := Mux(hitLoadOut.valid, hitLoadAddrTriggerHitVec(i), lqLoadAddrTriggerHitVec(i))
    io.trigger(i).lastDataHit := TriggerCmp(lastValidData, tdata2, matchType, tEnable)
  }}
  io.lsq.trigger.hitLoadAddrTriggerHitVec := hitLoadAddrTriggerHitVec

  // FIXME: please move this part to LoadQueueReplay 
  io.debug_ls := DontCare
  // io.debug_ls.s1.isBankConflict := load_s1.io.in.fire && (!load_s1.io.dcacheKill && load_s1.io.dcacheBankConflict)
  // io.debug_ls.s1.isLoadToLoadForward := load_s1.io.out.valid && s1_tryPointerChasing && !cancelPointerChasing
  // io.debug_ls.s1.isTlbFirstMiss := io.tlb.resp.valid && io.tlb.resp.bits.miss && io.tlb.resp.bits.debug.isFirstIssue
  // io.debug_ls.s1.isReplayFast := io.lsq.replayFast.valid && io.lsq.replayFast.needreplay
  // io.debug_ls.s1_robIdx := load_s1.io.in.bits.uop.robIdx.value
  // // s2
  // io.debug_ls.s2.isDcacheFirstMiss := load_s2.io.in.fire && load_s2.io.in.bits.isFirstIssue && load_s2.io.dcacheResp.bits.miss
  // io.debug_ls.s2.isForwardFail := load_s2.io.in.fire && load_s2.io.s2_forward_fail
  // io.debug_ls.s2.isReplaySlow := io.lsq.replaySlow.valid && io.lsq.replaySlow.needreplay
  // io.debug_ls.s2.isLoadReplayTLBMiss := io.lsq.replaySlow.valid && !io.lsq.replaySlow.tlb_hited
  // io.debug_ls.s2.isLoadReplayCacheMiss := io.lsq.replaySlow.valid && !io.lsq.replaySlow.cache_hited
  // io.debug_ls.replayCnt := DontCare
  // io.debug_ls.s2_robIdx := load_s2.io.in.bits.uop.robIdx.value

  io.lsTopdownInfo.s1.robIdx := load_s1.io.in.bits.uop.robIdx.value
  io.lsTopdownInfo.s1.vaddr_valid := load_s1.io.in.fire && load_s1.io.in.bits.hasROBEntry
  io.lsTopdownInfo.s1.vaddr_bits := load_s1.io.in.bits.vaddr
  io.lsTopdownInfo.s2.robIdx := load_s2.io.in.bits.uop.robIdx.value
  io.lsTopdownInfo.s2.paddr_valid := load_s2.io.in.fire && load_s2.io.in.bits.hasROBEntry && !load_s2.io.in.bits.tlbMiss
  io.lsTopdownInfo.s2.paddr_bits := load_s2.io.in.bits.paddr

  // bug lyq: some signals in perfEvents are no longer suitable for the current MemBlock design
  // hardware performance counter
  val perfEvents = Seq(
    ("load_s0_in_fire         ", load_s0.io.in.fire                                                                                                              ),
    ("load_to_load_forward    ", load_s1.io.out.valid && s1_tryPointerChasing && !cancelPointerChasing                                                           ),
    ("stall_dcache            ", load_s0.io.out.valid && load_s0.io.out.ready && !load_s0.io.dcacheReq.ready                                                     ),
    ("load_s1_in_fire         ", load_s1.io.in.fire                                                                                                              ),
    ("load_s1_tlb_miss        ", load_s1.io.in.fire && load_s1.io.dtlbResp.bits.miss                                                                             ),
    ("load_s2_in_fire         ", load_s2.io.in.fire                                                                                                              ),
    ("load_s2_dcache_miss     ", load_s2.io.in.fire && load_s2.io.dcacheResp.bits.miss                                                                           ),
  )
  generatePerfEvent()

  when(io.loadOut.fire){
    XSDebug("loadOut %x\n", io.loadOut.bits.uop.cf.pc)
  }
}<|MERGE_RESOLUTION|>--- conflicted
+++ resolved
@@ -24,11 +24,7 @@
 import xiangshan.ExceptionNO._
 import xiangshan._
 import xiangshan.backend.fu.PMPRespBundle
-<<<<<<< HEAD
-import xiangshan.backend.rob.{DebugLsInfoBundle, RobPtr}
-=======
-import xiangshan.backend.rob.{DebugLsInfoBundle, LsTopdownInfo}
->>>>>>> c7150925
+import xiangshan.backend.rob.{DebugLsInfoBundle, LsTopdownInfo, RobPtr}
 import xiangshan.cache._
 import xiangshan.cache.dcache.ReplayCarry
 import xiangshan.cache.mmu.{TlbCmd, TlbReq, TlbRequestIO, TlbResp}
@@ -121,11 +117,8 @@
   val s0_mask = Wire(UInt(8.W))
   val s0_uop = Wire(new MicroOp)
   val s0_isFirstIssue = Wire(Bool())
-<<<<<<< HEAD
-=======
   val s0_hasROBEntry = WireDefault(false.B)
   val s0_rsIdx = Wire(UInt(log2Up(IssQueSize).W))
->>>>>>> c7150925
   val s0_sqIdx = Wire(new SqPtr)
   val s0_tryFastpath = WireInit(false.B)
   val s0_replayCarry = Wire(new ReplayCarry) // way info for way predict related logic
@@ -260,25 +253,15 @@
   s0_uop := DontCare
   // load flow priority mux
   when(lfsrc_loadReplay_select) {
-<<<<<<< HEAD
     s0_vaddr := io.replay.bits.vaddr
     s0_mask := genWmask(io.replay.bits.vaddr, io.replay.bits.uop.ctrl.fuOpType(1, 0))
     s0_uop := io.replay.bits.uop
     s0_isFirstIssue := io.replay.bits.isFirstIssue
     s0_sqIdx := io.replay.bits.uop.sqIdx
+    s0_rsIdx := io.replay.bits.rsIdx
+    s0_hasROBEntry := true.B
     s0_replayCarry := io.replay.bits.replayCarry
     val replayUopIsPrefetch = WireInit(LSUOpType.isPrefetch(io.replay.bits.uop.ctrl.fuOpType))
-=======
-    s0_vaddr := io.lsqOut.bits.vaddr
-    s0_mask := io.lsqOut.bits.mask
-    s0_uop := io.lsqOut.bits.uop
-    s0_isFirstIssue := io.lsqOut.bits.isFirstIssue
-    s0_hasROBEntry := true.B
-    s0_rsIdx := io.lsqOut.bits.rsIdx
-    s0_sqIdx := io.lsqOut.bits.uop.sqIdx
-    s0_replayCarry := io.lsqOut.bits.replayCarry
-    val replayUopIsPrefetch = WireInit(LSUOpType.isPrefetch(io.lsqOut.bits.uop.ctrl.fuOpType))
->>>>>>> c7150925
     when (replayUopIsPrefetch) {
       isPrefetch := true.B
     }
@@ -299,13 +282,9 @@
     s0_vaddr := io.in.bits.src(0) + SignExt(imm12, VAddrBits)
     s0_mask := genWmask(s0_vaddr, io.in.bits.uop.ctrl.fuOpType(1,0))
     s0_uop := io.in.bits.uop
-<<<<<<< HEAD
     s0_isFirstIssue := true.B
-=======
-    s0_isFirstIssue := io.isFirstIssue
     s0_hasROBEntry := true.B
     s0_rsIdx := io.rsIdx
->>>>>>> c7150925
     s0_sqIdx := io.in.bits.uop.sqIdx
     val issueUopIsPrefetch = WireInit(LSUOpType.isPrefetch(io.in.bits.uop.ctrl.fuOpType))
     when (issueUopIsPrefetch) {
