/***************************************************************************************
* Copyright (c) 2020-2021 Institute of Computing Technology, Chinese Academy of Sciences
* Copyright (c) 2020-2021 Peng Cheng Laboratory
*
* XiangShan is licensed under Mulan PSL v2.
* You can use this software according to the terms and conditions of the Mulan PSL v2.
* You may obtain a copy of Mulan PSL v2 at:
*          http://license.coscl.org.cn/MulanPSL2
*
* THIS SOFTWARE IS PROVIDED ON AN "AS IS" BASIS, WITHOUT WARRANTIES OF ANY KIND,
* EITHER EXPRESS OR IMPLIED, INCLUDING BUT NOT LIMITED TO NON-INFRINGEMENT,
* MERCHANTABILITY OR FIT FOR A PARTICULAR PURPOSE.
*
* See the Mulan PSL v2 for more details.
***************************************************************************************/

package xiangshan.mem

import org.chipsalliance.cde.config.Parameters
import chisel3._
import chisel3.util._
import utils._
import utility._
import xiangshan.ExceptionNO._
import xiangshan._
import xiangshan.backend.Bundles.{DynInst, MemExuInput, MemExuOutput}
import xiangshan.backend.fu.PMPRespBundle
import xiangshan.backend.fu.FuConfig._
import xiangshan.backend.ctrlblock.{DebugLsInfoBundle, LsTopdownInfo}
import xiangshan.backend.rob.RobPtr
import xiangshan.backend.ctrlblock.DebugLsInfoBundle
import xiangshan.backend.fu.util.SdtrigExt

import xiangshan.cache._
import xiangshan.cache.wpu.ReplayCarry
import xiangshan.cache.mmu._
import xiangshan.mem.mdp._

class LoadToLsqReplayIO(implicit p: Parameters) extends XSBundle
  with HasDCacheParameters
  with HasTlbConst
{
  // mshr refill index
  val mshr_id         = UInt(log2Up(cfg.nMissEntries).W)
  // get full data from store queue and sbuffer
  val full_fwd        = Bool()
  // wait for data from store inst's store queue index
  val data_inv_sq_idx = new SqPtr
  // wait for address from store queue index
  val addr_inv_sq_idx = new SqPtr
  // replay carry
  val rep_carry       = new ReplayCarry(nWays)
  // data in last beat
  val last_beat       = Bool()
  // replay cause
  val cause           = Vec(LoadReplayCauses.allCauses, Bool())
  // performance debug information
  val debug           = new PerfDebugInfo
  // tlb hint
  val tlb_id          = UInt(log2Up(loadfiltersize).W)
  val tlb_full        = Bool()

  // alias
  def mem_amb       = cause(LoadReplayCauses.C_MA)
  def tlb_miss      = cause(LoadReplayCauses.C_TM)
  def fwd_fail      = cause(LoadReplayCauses.C_FF)
  def dcache_rep    = cause(LoadReplayCauses.C_DR)
  def dcache_miss   = cause(LoadReplayCauses.C_DM)
  def wpu_fail      = cause(LoadReplayCauses.C_WF)
  def bank_conflict = cause(LoadReplayCauses.C_BC)
  def rar_nack      = cause(LoadReplayCauses.C_RAR)
  def raw_nack      = cause(LoadReplayCauses.C_RAW)
  def nuke          = cause(LoadReplayCauses.C_NK)
  def need_rep      = cause.asUInt.orR
}


class LoadToLsqIO(implicit p: Parameters) extends XSBundle {
  val ldin            = DecoupledIO(new LqWriteBundle)
  val uncache         = Flipped(DecoupledIO(new MemExuOutput))
  val ld_raw_data     = Input(new LoadDataFromLQBundle)
  val forward         = new PipeLoadForwardQueryIO
  val stld_nuke_query = new LoadNukeQueryIO
  val ldld_nuke_query = new LoadNukeQueryIO
  val trigger         = Flipped(new LqTriggerIO)
}

class LoadToLoadIO(implicit p: Parameters) extends XSBundle {
  val valid      = Bool()
  val data       = UInt(XLEN.W) // load to load fast path is limited to ld (64 bit) used as vaddr src1 only
  val dly_ld_err = Bool()
}

class LoadUnitTriggerIO(implicit p: Parameters) extends XSBundle {
  val tdata2      = Input(UInt(64.W))
  val matchType   = Input(UInt(2.W))
  val tEnable     = Input(Bool()) // timing is calculated before this
  val addrHit     = Output(Bool())
}

class LoadUnit(implicit p: Parameters) extends XSModule
  with HasLoadHelper
  with HasPerfEvents
  with HasDCacheParameters
  with HasCircularQueuePtrHelper
  with HasVLSUParameters
  with SdtrigExt
{
  val io = IO(new Bundle() {
    // control
    val redirect      = Flipped(ValidIO(new Redirect))
    val csrCtrl       = Flipped(new CustomCSRCtrlIO)

    // int issue path
    val ldin          = Flipped(Decoupled(new MemExuInput))
    val ldout         = Decoupled(new MemExuOutput)

    // vec issue path
    val vecldin = Flipped(Decoupled(new VecPipeBundle))
    val vecldout = Decoupled(new VecPipelineFeedbackIO(isVStore = false))

    // misalignBuffer issue path
    val misalign_ldin = Flipped(Decoupled(new LsPipelineBundle))
    val misalign_ldout = Valid(new LqWriteBundle)

    // data path
    val tlb           = new TlbRequestIO(2)
    val pmp           = Flipped(new PMPRespBundle()) // arrive same to tlb now
    val dcache        = new DCacheLoadIO
    val sbuffer       = new LoadForwardQueryIO
    val lsq           = new LoadToLsqIO
    val tl_d_channel  = Input(new DcacheToLduForwardIO)
    val forward_mshr  = Flipped(new LduToMissqueueForwardIO)
   // val refill        = Flipped(ValidIO(new Refill))
    val l2_hint       = Input(Valid(new L2ToL1Hint))
    val tlb_hint      = Flipped(new TlbHintReq)
    // fast wakeup
    // TODO: implement vector fast wakeup
    val fast_uop = ValidIO(new DynInst) // early wakeup signal generated in load_s1, send to RS in load_s2

    // trigger
    val trigger = Vec(TriggerNum, new LoadUnitTriggerIO)

    // prefetch
    val prefetch_train            = ValidIO(new LdPrefetchTrainBundle()) // provide prefetch info to sms
    val prefetch_train_l1         = ValidIO(new LdPrefetchTrainBundle()) // provide prefetch info to stream & stride
    // speculative for gated control
    val s1_prefetch_spec = Output(Bool())
    val s2_prefetch_spec = Output(Bool())

    val prefetch_req              = Flipped(ValidIO(new L1PrefetchReq)) // hardware prefetch to l1 cache req
    val canAcceptLowConfPrefetch  = Output(Bool())
    val canAcceptHighConfPrefetch = Output(Bool())

    // ifetchPrefetch
    val ifetchPrefetch = ValidIO(new SoftIfetchPrefetchBundle)

    // load to load fast path
    val l2l_fwd_in    = Input(new LoadToLoadIO)
    val l2l_fwd_out   = Output(new LoadToLoadIO)

    val ld_fast_match    = Input(Bool())
    val ld_fast_fuOpType = Input(UInt())
    val ld_fast_imm      = Input(UInt(12.W))

    // rs feedback
    val wakeup = ValidIO(new DynInst)
    val feedback_fast = ValidIO(new RSFeedback) // stage 2
    val feedback_slow = ValidIO(new RSFeedback) // stage 3
    val ldCancel = Output(new LoadCancelIO()) // use to cancel the uops waked by this load, and cancel load

    // load ecc error
    val s3_dly_ld_err = Output(Bool()) // Note that io.s3_dly_ld_err and io.lsq.s3_dly_ld_err is different

    // schedule error query
    val stld_nuke_query = Flipped(Vec(StorePipelineWidth, Valid(new StoreNukeQueryIO)))

    // queue-based replay
    val replay       = Flipped(Decoupled(new LsPipelineBundle))
    val lq_rep_full  = Input(Bool())

    // misc
    val s2_ptr_chasing = Output(Bool()) // provide right pc for hw prefetch

    // Load fast replay path
    val fast_rep_in  = Flipped(Decoupled(new LqWriteBundle))
    val fast_rep_out = Decoupled(new LqWriteBundle)

    // to misalign buffer
    val misalign_buf = Valid(new LqWriteBundle)

    // Load RAR rollback
    val rollback = Valid(new Redirect)

    // perf
    val debug_ls         = Output(new DebugLsInfoBundle)
    val lsTopdownInfo    = Output(new LsTopdownInfo)
    val correctMissTrain = Input(Bool())
  })

  val s1_ready, s2_ready, s3_ready = WireInit(false.B)

  // Pipeline
  // --------------------------------------------------------------------------------
  // stage 0
  // --------------------------------------------------------------------------------
  // generate addr, use addr to query DCache and DTLB
  val s0_valid         = Wire(Bool())
  val s0_mmio_select   = Wire(Bool())
  val s0_kill          = Wire(Bool())
  val s0_can_go        = s1_ready
  val s0_fire          = s0_valid && s0_can_go
  val s0_mmio_fire     = s0_mmio_select && s0_can_go
  val s0_out           = Wire(new LqWriteBundle)
  val s0_tlb_valid     = Wire(Bool())
  val s0_tlb_hlv       = Wire(Bool())
  val s0_tlb_hlvx      = Wire(Bool())
  val s0_tlb_vaddr     = Wire(UInt(VAddrBits.W))
  val s0_dcache_vaddr  = Wire(UInt(VAddrBits.W))

  // flow source bundle
  class FlowSource extends Bundle {
    val vaddr         = UInt(VAddrBits.W)
    val mask          = UInt((VLEN/8).W)
    val uop           = new DynInst
    val try_l2l       = Bool()
    val has_rob_entry = Bool()
    val rep_carry     = new ReplayCarry(nWays)
    val mshrid        = UInt(log2Up(cfg.nMissEntries).W)
    val isFirstIssue  = Bool()
    val fast_rep      = Bool()
    val ld_rep        = Bool()
    val l2l_fwd       = Bool()
    val prf           = Bool()
    val prf_rd        = Bool()
    val prf_wr        = Bool()
    val prf_i         = Bool()
    val sched_idx     = UInt(log2Up(LoadQueueReplaySize+1).W)
    // Record the issue port idx of load issue queue. This signal is used by load cancel.
    val deqPortIdx    = UInt(log2Ceil(LoadPipelineWidth).W)
    val frm_mabuf     = Bool()
    // vec only
    val isvec         = Bool()
    val is128bit      = Bool()
    val uop_unit_stride_fof = Bool()
    val reg_offset    = UInt(vOffsetBits.W)
    val vecActive     = Bool() // 1: vector active element or scala mem operation, 0: vector not active element
    val is_first_ele  = Bool()
    // val flowPtr       = new VlflowPtr
    val usSecondInv   = Bool()
    val mbIndex       = UInt(vlmBindexBits.W)
    val elemIdx       = UInt(elemIdxBits.W)
    val elemIdxInsideVd = UInt(elemIdxBits.W)
    val alignedType   = UInt(alignTypeBits.W)
  }
  val s0_sel_src = Wire(new FlowSource)

  // load flow select/gen
  // src0: misalignBuffer load (io.misalign_ldin)
  // src1: super load replayed by LSQ (cache miss replay) (io.replay)
  // src2: fast load replay (io.fast_rep_in)
  // src3: mmio (io.lsq.uncache)
  // src4: load replayed by LSQ (io.replay)
  // src5: hardware prefetch from prefetchor (high confidence) (io.prefetch)
  // NOTE: Now vec/int loads are sent from same RS
  //       A vec load will be splited into multiple uops,
  //       so as long as one uop is issued,
  //       the other uops should have higher priority
  // src6: vec read from RS (io.vecldin)
  // src7: int read / software prefetch first issue from RS (io.in)
  // src8: load try pointchaising when no issued or replayed load (io.fastpath)
  // src9: hardware prefetch from prefetchor (high confidence) (io.prefetch)
  // priority: high to low
  val s0_rep_stall           = io.ldin.valid && isAfter(io.replay.bits.uop.robIdx, io.ldin.bits.uop.robIdx)
  private val SRC_NUM = 10
  private val Seq(
    mab_idx, super_rep_idx, fast_rep_idx, mmio_idx, lsq_rep_idx, 
    high_pf_idx, vec_iss_idx, int_iss_idx, l2l_fwd_idx, low_pf_idx
  ) = (0 until SRC_NUM).toSeq
  // load flow source valid
  val s0_src_valid_vec = WireInit(VecInit(Seq(
    io.misalign_ldin.valid,
    io.replay.valid && io.replay.bits.forward_tlDchannel,
    io.fast_rep_in.valid,
    io.lsq.uncache.valid,
    io.replay.valid && !io.replay.bits.forward_tlDchannel && !s0_rep_stall,
    io.prefetch_req.valid && io.prefetch_req.bits.confidence > 0.U,
    io.vecldin.valid,
    io.ldin.valid, // int flow first issue or software prefetch
    io.l2l_fwd_in.valid,
    io.prefetch_req.valid && io.prefetch_req.bits.confidence === 0.U,
  )))
  // load flow source ready
  val s0_src_ready_vec = Wire(Vec(SRC_NUM, Bool()))
  s0_src_ready_vec(0) := true.B
  for(i <- 1 until SRC_NUM){
    s0_src_ready_vec(i) := !s0_src_valid_vec.take(i).reduce(_ || _)
  }
  // load flow source select (OH)
<<<<<<< HEAD
  val s0_misalign_ld_select  = s0_misalign_ld_valid && s0_misalign_ld_ready
  val s0_super_ld_rep_select = s0_super_ld_rep_valid && s0_super_ld_rep_ready
  val s0_ld_fast_rep_select  = s0_ld_fast_rep_valid && s0_ld_fast_rep_ready
  val s0_ld_mmio_select      = s0_ld_mmio_valid && s0_ld_mmio_ready
  val s0_ld_rep_select       = s0_ld_rep_valid && s0_ld_rep_ready
  val s0_hw_prf_select       = s0_high_conf_prf_ready && s0_high_conf_prf_valid ||
                               s0_low_conf_prf_ready && s0_low_conf_prf_valid
  val s0_vec_iss_select      = s0_vec_iss_ready && s0_vec_iss_valid
  val s0_int_iss_select      = s0_int_iss_ready && s0_int_iss_valid
  val s0_l2l_fwd_select      = s0_l2l_fwd_ready && s0_l2l_fwd_valid
  dontTouch(s0_misalign_ld_select)
  dontTouch(s0_super_ld_rep_select)
  dontTouch(s0_ld_fast_rep_select)
  dontTouch(s0_ld_mmio_select)
  dontTouch(s0_ld_rep_select)
  dontTouch(s0_hw_prf_select)
  dontTouch(s0_vec_iss_select)
  dontTouch(s0_int_iss_select)
  dontTouch(s0_l2l_fwd_select)

  val s0_tlb_no_query        = s0_ld_fast_rep_select || s0_hw_prf_select || s0_ld_mmio_select || s0_sel_src.prf_i
  s0_valid := (s0_misalign_ld_valid ||
               s0_super_ld_rep_valid ||
               s0_ld_fast_rep_valid ||
               s0_ld_rep_valid ||
               s0_high_conf_prf_valid ||
               s0_vec_iss_valid ||
               s0_int_iss_valid ||
               s0_l2l_fwd_valid ||
               s0_low_conf_prf_valid) && !s0_ld_mmio_select && io.dcache.req.ready && !s0_kill

  s0_mmio_select := s0_ld_mmio_select && !s0_kill
=======
  val s0_src_select_vec = WireInit(VecInit((0 until SRC_NUM).map{i => s0_src_valid_vec(i) && s0_src_ready_vec(i)}))
  val s0_hw_prf_select = s0_src_select_vec(high_pf_idx) || s0_src_select_vec(low_pf_idx)
  dontTouch(s0_src_valid_vec)
  dontTouch(s0_src_ready_vec)
  dontTouch(s0_src_select_vec)

  s0_valid := (
    s0_src_valid_vec(mab_idx) ||
    s0_src_valid_vec(super_rep_idx) ||
    s0_src_valid_vec(fast_rep_idx) ||
    s0_src_valid_vec(lsq_rep_idx) ||
    s0_src_valid_vec(high_pf_idx) ||
    s0_src_valid_vec(vec_iss_idx) ||
    s0_src_valid_vec(int_iss_idx) ||
    s0_src_valid_vec(l2l_fwd_idx) ||
    s0_src_valid_vec(low_pf_idx)
  ) && !s0_src_select_vec(mmio_idx) && io.dcache.req.ready && !s0_kill

  s0_mmio_select := s0_src_select_vec(mmio_idx) && !s0_kill
>>>>>>> 2b221cab

   // if is hardware prefetch or fast replay, don't send valid to tlb
  s0_tlb_valid := (s0_misalign_ld_valid ||
                   s0_super_ld_rep_valid ||
                   s0_ld_rep_valid ||
                   s0_vec_iss_valid ||
                   s0_int_iss_valid ||
                   s0_l2l_fwd_valid
                  ) && io.dcache.req.ready

  // which is S0's out is ready and dcache is ready
  val s0_try_ptr_chasing      = s0_src_select_vec(l2l_fwd_idx)
  val s0_do_try_ptr_chasing   = s0_try_ptr_chasing && s0_can_go && io.dcache.req.ready
  val s0_ptr_chasing_vaddr    = io.l2l_fwd_in.data(5, 0) +& io.ld_fast_imm(5, 0)
  val s0_ptr_chasing_canceled = WireInit(false.B)
  s0_kill := s0_ptr_chasing_canceled

  // prefetch related ctrl signal
  io.canAcceptLowConfPrefetch  := s0_src_ready_vec(low_pf_idx) && io.dcache.req.ready
  io.canAcceptHighConfPrefetch := s0_src_ready_vec(high_pf_idx) && io.dcache.req.ready

  // query DTLB
  io.tlb.req.valid                   := s0_tlb_valid
  io.tlb.req.bits.cmd                := Mux(s0_sel_src.prf,
                                         Mux(s0_sel_src.prf_wr, TlbCmd.write, TlbCmd.read),
                                         TlbCmd.read
                                       )
  io.tlb.req.bits.vaddr              := s0_tlb_vaddr
  io.tlb.req.bits.hyperinst          := s0_tlb_hlv
  io.tlb.req.bits.hlvx               := s0_tlb_hlvx
  io.tlb.req.bits.size               := Mux(s0_sel_src.isvec, s0_sel_src.alignedType(2,0), LSUOpType.size(s0_sel_src.uop.fuOpType))
  io.tlb.req.bits.kill               := s0_kill || s0_tlb_no_query // if does not need to be translated, kill it
  io.tlb.req.bits.memidx.is_ld       := true.B
  io.tlb.req.bits.memidx.is_st       := false.B
  io.tlb.req.bits.memidx.idx         := s0_sel_src.uop.lqIdx.value
  io.tlb.req.bits.debug.robIdx       := s0_sel_src.uop.robIdx
  io.tlb.req.bits.no_translate       := s0_tlb_no_query  // hardware prefetch and fast replay does not need to be translated, need this signal for pmp check
  io.tlb.req.bits.debug.pc           := s0_sel_src.uop.pc
  io.tlb.req.bits.debug.isFirstIssue := s0_sel_src.isFirstIssue

  // query DCache
  io.dcache.req.valid             := s0_valid && !s0_sel_src.prf_i
  io.dcache.req.bits.cmd          := Mux(s0_sel_src.prf_rd,
                                      MemoryOpConstants.M_PFR,
                                      Mux(s0_sel_src.prf_wr, MemoryOpConstants.M_PFW, MemoryOpConstants.M_XRD)
                                    )
  io.dcache.req.bits.vaddr        := s0_dcache_vaddr
  io.dcache.req.bits.mask         := s0_sel_src.mask
  io.dcache.req.bits.data         := DontCare
  io.dcache.req.bits.isFirstIssue := s0_sel_src.isFirstIssue
  io.dcache.req.bits.instrtype    := Mux(s0_sel_src.prf, DCACHE_PREFETCH_SOURCE.U, LOAD_SOURCE.U)
  io.dcache.req.bits.debug_robIdx := s0_sel_src.uop.robIdx.value
  io.dcache.req.bits.replayCarry  := s0_sel_src.rep_carry
  io.dcache.req.bits.id           := DontCare // TODO: update cache meta
  io.dcache.req.bits.lqIdx        := s0_sel_src.uop.lqIdx
  io.dcache.pf_source             := Mux(s0_hw_prf_select, io.prefetch_req.bits.pf_source.value, L1_HW_PREFETCH_NULL)
  io.dcache.is128Req              := s0_sel_src.is128bit

  // load flow priority mux
  def fromNullSource(): FlowSource = {
    val out = WireInit(0.U.asTypeOf(new FlowSource))
    out
  }

  def fromMisAlignBufferSource(src: LsPipelineBundle): FlowSource = {
    val out = WireInit(0.U.asTypeOf(new FlowSource))
    out.vaddr         := src.vaddr
    out.mask          := src.mask
    out.uop           := src.uop
    out.try_l2l       := false.B
    out.has_rob_entry := false.B
    out.rep_carry     := src.replayCarry
    out.mshrid        := src.mshrid
    out.frm_mabuf     := true.B
    out.isFirstIssue  := false.B
    out.fast_rep      := false.B
    out.ld_rep        := false.B
    out.l2l_fwd       := false.B
    out.prf           := false.B
    out.prf_rd        := false.B
    out.prf_wr        := false.B
    out.sched_idx     := src.schedIndex
    out.isvec         := false.B
    out.is128bit      := src.is128bit
    out.vecActive     := true.B
    out
  }

  def fromFastReplaySource(src: LqWriteBundle): FlowSource = {
    val out = WireInit(0.U.asTypeOf(new FlowSource))
    out.mask          := src.mask
    out.uop           := src.uop
    out.try_l2l       := false.B
    out.has_rob_entry := src.hasROBEntry
    out.rep_carry     := src.rep_info.rep_carry
    out.mshrid        := src.rep_info.mshr_id
    out.frm_mabuf     := src.isFrmMisAlignBuf
    out.isFirstIssue  := false.B
    out.fast_rep      := true.B
    out.ld_rep        := src.isLoadReplay
    out.l2l_fwd       := false.B
    out.prf           := LSUOpType.isPrefetch(src.uop.fuOpType) && !src.isvec
    out.prf_rd        := src.uop.fuOpType === LSUOpType.prefetch_r
    out.prf_wr        := src.uop.fuOpType === LSUOpType.prefetch_w
    out.prf_i         := false.B
    out.sched_idx     := src.schedIndex
    out.isvec         := src.isvec
    out.is128bit      := src.is128bit
    out.uop_unit_stride_fof := src.uop_unit_stride_fof
    out.reg_offset    := src.reg_offset
    out.vecActive     := src.vecActive
    out.is_first_ele  := src.is_first_ele
    out.usSecondInv   := src.usSecondInv
    out.mbIndex       := src.mbIndex
    out.elemIdx       := src.elemIdx
    out.elemIdxInsideVd := src.elemIdxInsideVd
    out.alignedType   := src.alignedType
    out
  }

  // TODO: implement vector mmio
  def fromMmioSource(src: MemExuOutput) = {
    val out = WireInit(0.U.asTypeOf(new FlowSource))
    out.mask          := 0.U
    out.uop           := src.uop
    out.try_l2l       := false.B
    out.has_rob_entry := false.B
    out.rep_carry     := 0.U.asTypeOf(out.rep_carry)
    out.mshrid        := 0.U
    out.frm_mabuf     := false.B
    out.isFirstIssue  := false.B
    out.fast_rep      := false.B
    out.ld_rep        := false.B
    out.l2l_fwd       := false.B
    out.prf           := false.B
    out.prf_rd        := false.B
    out.prf_wr        := false.B
    out.prf_i         := false.B
    out.sched_idx     := 0.U
    out.vecActive     := true.B
    out
  }

  def fromNormalReplaySource(src: LsPipelineBundle): FlowSource = {
    val out = WireInit(0.U.asTypeOf(new FlowSource))
    out.mask          := Mux(src.isvec, src.mask, genVWmask(src.vaddr, src.uop.fuOpType(1, 0)))
    out.uop           := src.uop
    out.try_l2l       := false.B
    out.has_rob_entry := true.B
    out.rep_carry     := src.replayCarry
    out.mshrid        := src.mshrid
    out.frm_mabuf     := false.B
    out.isFirstIssue  := false.B
    out.fast_rep      := false.B
    out.ld_rep        := true.B
    out.l2l_fwd       := false.B
    out.prf           := LSUOpType.isPrefetch(src.uop.fuOpType) && !src.isvec
    out.prf_rd        := src.uop.fuOpType === LSUOpType.prefetch_r
    out.prf_wr        := src.uop.fuOpType === LSUOpType.prefetch_w
    out.prf_i         := false.B
    out.sched_idx     := src.schedIndex
    out.isvec         := src.isvec
    out.is128bit      := src.is128bit
    out.uop_unit_stride_fof := src.uop_unit_stride_fof
    out.reg_offset    := src.reg_offset
    out.vecActive     := src.vecActive
    out.is_first_ele  := src.is_first_ele
    out.usSecondInv   := src.usSecondInv
    out.mbIndex       := src.mbIndex
    out.elemIdx       := src.elemIdx
    out.elemIdxInsideVd := src.elemIdxInsideVd
    out.alignedType   := src.alignedType
    out
  }

  // TODO: implement vector prefetch
  def fromPrefetchSource(src: L1PrefetchReq): FlowSource = {
    val out = WireInit(0.U.asTypeOf(new FlowSource))
    out.mask          := 0.U
    out.uop           := DontCare
    out.try_l2l       := false.B
    out.has_rob_entry := false.B
    out.rep_carry     := 0.U.asTypeOf(out.rep_carry)
    out.mshrid        := 0.U
    out.frm_mabuf     := false.B
    out.isFirstIssue  := false.B
    out.fast_rep      := false.B
    out.ld_rep        := false.B
    out.l2l_fwd       := false.B
    out.prf           := true.B
    out.prf_rd        := !src.is_store
    out.prf_wr        := src.is_store
    out.prf_i         := false.B
    out.sched_idx     := 0.U
    out
  }

  def fromVecIssueSource(src: VecPipeBundle): FlowSource = {
    val out = WireInit(0.U.asTypeOf(new FlowSource))
    out.mask          := src.mask
    out.uop           := src.uop
    out.try_l2l       := false.B
    out.has_rob_entry := true.B
    // TODO: VLSU, implement replay carry
    out.rep_carry     := 0.U.asTypeOf(out.rep_carry)
    out.mshrid        := 0.U
    out.frm_mabuf     := false.B
    // TODO: VLSU, implement first issue
//    out.isFirstIssue  := src.isFirstIssue
    out.fast_rep      := false.B
    out.ld_rep        := false.B
    out.l2l_fwd       := false.B
    out.prf           := false.B
    out.prf_rd        := false.B
    out.prf_wr        := false.B
    out.prf_i         := false.B
    out.sched_idx     := 0.U
    // Vector load interface
    out.isvec               := true.B
    // vector loads only access a single element at a time, so 128-bit path is not used for now
    out.is128bit            := is128Bit(src.alignedType)
    out.uop_unit_stride_fof := src.uop_unit_stride_fof
    // out.rob_idx_valid       := src.rob_idx_valid
    // out.inner_idx           := src.inner_idx
    // out.rob_idx             := src.rob_idx
    out.reg_offset          := src.reg_offset
    // out.offset              := src.offset
    out.vecActive           := src.vecActive
    out.is_first_ele        := src.is_first_ele
    // out.flowPtr             := src.flowPtr
    out.usSecondInv         := src.usSecondInv
    out.mbIndex             := src.mBIndex
    out.elemIdx             := src.elemIdx
    out.elemIdxInsideVd     := src.elemIdxInsideVd
    out.alignedType         := src.alignedType
    out
  }

  def fromIntIssueSource(src: MemExuInput): FlowSource = {
    val out = WireInit(0.U.asTypeOf(new FlowSource))
    val addr           = io.ldin.bits.src(0) + SignExt(io.ldin.bits.uop.imm(11, 0), VAddrBits)
    out.mask          := genVWmask(addr, src.uop.fuOpType(1,0))
    out.uop           := src.uop
    out.try_l2l       := false.B
    out.has_rob_entry := true.B
    out.rep_carry     := 0.U.asTypeOf(out.rep_carry)
    out.mshrid        := 0.U
    out.frm_mabuf     := false.B
    out.isFirstIssue  := true.B
    out.fast_rep      := false.B
    out.ld_rep        := false.B
    out.l2l_fwd       := false.B
    out.prf           := LSUOpType.isPrefetch(src.uop.fuOpType)
    out.prf_rd        := src.uop.fuOpType === LSUOpType.prefetch_r
    out.prf_wr        := src.uop.fuOpType === LSUOpType.prefetch_w
    out.prf_i         := src.uop.fuOpType === LSUOpType.prefetch_i
    out.sched_idx     := 0.U
    out.vecActive     := true.B // true for scala load
    out
  }

  // TODO: implement vector l2l
  def fromLoadToLoadSource(src: LoadToLoadIO): FlowSource = {
    val out = WireInit(0.U.asTypeOf(new FlowSource))
    out.mask               := genVWmask(0.U, LSUOpType.ld)
    // When there's no valid instruction from RS and LSQ, we try the load-to-load forwarding.
    // Assume the pointer chasing is always ld.
    out.uop.fuOpType       := LSUOpType.ld
    out.try_l2l            := true.B
    // we dont care out.isFirstIssue and out.rsIdx and s0_sqIdx in S0 when trying pointchasing
    // because these signals will be updated in S1
    out.has_rob_entry      := false.B
    out.mshrid             := 0.U
    out.frm_mabuf          := false.B
    out.rep_carry          := 0.U.asTypeOf(out.rep_carry)
    out.isFirstIssue       := true.B
    out.fast_rep           := false.B
    out.ld_rep             := false.B
    out.l2l_fwd            := true.B
    out.prf                := false.B
    out.prf_rd             := false.B
    out.prf_wr             := false.B
    out.prf_i              := false.B
    out.sched_idx          := 0.U
    out
  }

  // set default
  val s0_src_selector = WireInit(s0_src_valid_vec)
  if (!EnableLoadToLoadForward) { s0_src_selector(l2l_fwd_idx) := false.B }
  val s0_src_format = Seq(
    fromMisAlignBufferSource(io.misalign_ldin.bits),
    fromNormalReplaySource(io.replay.bits),
    fromFastReplaySource(io.fast_rep_in.bits),
    fromMmioSource(io.lsq.uncache.bits),
    fromNormalReplaySource(io.replay.bits),
    fromPrefetchSource(io.prefetch_req.bits),
    fromVecIssueSource(io.vecldin.bits),
    fromIntIssueSource(io.ldin.bits),
    (if (EnableLoadToLoadForward) fromLoadToLoadSource(io.l2l_fwd_in) else fromNullSource()),
    fromPrefetchSource(io.prefetch_req.bits)
  )
  s0_sel_src := ParallelPriorityMux(s0_src_selector, s0_src_format)

<<<<<<< HEAD
  // fast replay and hardware prefetch don't need to query tlb
  val int_issue_vaddr = io.ldin.bits.src(0) + SignExt(io.ldin.bits.uop.imm(11, 0), VAddrBits)
  val int_vec_vaddr = Mux(s0_vec_iss_valid, io.vecldin.bits.vaddr, int_issue_vaddr)
  s0_tlb_vaddr := Mux(
    s0_misalign_ld_valid,
=======
  val s0_addr_selector = Seq(
    s0_src_valid_vec(mab_idx),
    s0_src_valid_vec(super_rep_idx),
    s0_src_valid_vec(fast_rep_idx),
    s0_src_valid_vec(lsq_rep_idx),
    s0_src_valid_vec(vec_iss_idx),
    s0_src_valid_vec(int_iss_idx),
    (if (EnableLoadToLoadForward) s0_src_valid_vec(l2l_fwd_idx) else false.B),
  )
  val s0_addr_format = Seq(
>>>>>>> 2b221cab
    io.misalign_ldin.bits.vaddr,
    Mux(
      s0_super_ld_rep_valid || s0_ld_rep_valid,
      io.replay.bits.vaddr,
      int_vec_vaddr
    )
  )
  s0_dcache_vaddr := Mux(
    s0_ld_fast_rep_select,
    io.fast_rep_in.bits.vaddr,
    Mux(
      s0_hw_prf_select,
      io.prefetch_req.bits.getVaddr(),
      s0_tlb_vaddr
    )
  )

  s0_tlb_hlv := Mux(
    s0_misalign_ld_valid,
    LSUOpType.isHlv(io.misalign_ldin.bits.uop.fuOpType),
    Mux(
      s0_super_ld_rep_valid || s0_ld_rep_valid,
      LSUOpType.isHlv(io.replay.bits.uop.fuOpType),
      Mux(
        s0_int_iss_valid,
        LSUOpType.isHlv(io.ldin.bits.uop.fuOpType),
        false.B
      )
    )
  )
  s0_tlb_hlvx := Mux(
    s0_misalign_ld_valid,
    LSUOpType.isHlvx(io.misalign_ldin.bits.uop.fuOpType),
    Mux(
      s0_super_ld_rep_valid || s0_ld_rep_valid,
      LSUOpType.isHlvx(io.replay.bits.uop.fuOpType),
      Mux(
        s0_int_iss_valid,
        LSUOpType.isHlvx(io.ldin.bits.uop.fuOpType),
        false.B
      )
    )
  )

  // address align check
  val s0_addr_aligned = LookupTree(Mux(s0_sel_src.isvec, s0_sel_src.alignedType(1,0), s0_sel_src.uop.fuOpType(1, 0)), List(
    "b00".U   -> true.B,                   //b
    "b01".U   -> (s0_dcache_vaddr(0)    === 0.U), //h
    "b10".U   -> (s0_dcache_vaddr(1, 0) === 0.U), //w
    "b11".U   -> (s0_dcache_vaddr(2, 0) === 0.U)  //d
  ))
  XSError(s0_sel_src.isvec && s0_dcache_vaddr(3, 0) =/= 0.U && s0_sel_src.alignedType(2), "unit-stride 128 bit element is not aligned!")

  // accept load flow if dcache ready (tlb is always ready)
  // TODO: prefetch need writeback to loadQueueFlag
  s0_out               := DontCare
  s0_out.vaddr         := s0_dcache_vaddr
  s0_out.mask          := s0_sel_src.mask
  s0_out.uop           := s0_sel_src.uop
  s0_out.isFirstIssue  := s0_sel_src.isFirstIssue
  s0_out.hasROBEntry   := s0_sel_src.has_rob_entry
  s0_out.isPrefetch    := s0_sel_src.prf
  s0_out.isHWPrefetch  := s0_hw_prf_select
  s0_out.isFastReplay  := s0_sel_src.fast_rep
  s0_out.isLoadReplay  := s0_sel_src.ld_rep
  s0_out.isFastPath    := s0_sel_src.l2l_fwd
  s0_out.mshrid        := s0_sel_src.mshrid
  s0_out.isvec           := s0_sel_src.isvec
  s0_out.is128bit        := s0_sel_src.is128bit
  s0_out.isFrmMisAlignBuf    := s0_sel_src.frm_mabuf
  s0_out.uop_unit_stride_fof := s0_sel_src.uop_unit_stride_fof
  s0_out.paddr         := Mux(s0_ld_fast_rep_valid, io.fast_rep_in.bits.paddr, io.prefetch_req.bits.paddr) // only for prefetch and fast_rep
  s0_out.tlbNoQuery    := s0_tlb_no_query
  // s0_out.rob_idx_valid   := s0_rob_idx_valid
  // s0_out.inner_idx       := s0_inner_idx
  // s0_out.rob_idx         := s0_rob_idx
  s0_out.reg_offset      := s0_sel_src.reg_offset
  // s0_out.offset          := s0_offset
  s0_out.vecActive             := s0_sel_src.vecActive
  s0_out.usSecondInv    := s0_sel_src.usSecondInv
  s0_out.is_first_ele   := s0_sel_src.is_first_ele
  s0_out.elemIdx        := s0_sel_src.elemIdx
  s0_out.elemIdxInsideVd := s0_sel_src.elemIdxInsideVd
  s0_out.alignedType    := s0_sel_src.alignedType
  s0_out.mbIndex        := s0_sel_src.mbIndex
  // s0_out.flowPtr         := s0_sel_src.flowPtr
  s0_out.uop.exceptionVec(loadAddrMisaligned) := (!s0_addr_aligned || s0_sel_src.uop.exceptionVec(loadAddrMisaligned)) && s0_sel_src.vecActive
  s0_out.forward_tlDchannel := s0_src_select_vec(super_rep_idx)
  when(io.tlb.req.valid && s0_sel_src.isFirstIssue) {
    s0_out.uop.debugInfo.tlbFirstReqTime := GTimer()
  }.otherwise{
    s0_out.uop.debugInfo.tlbFirstReqTime := s0_sel_src.uop.debugInfo.tlbFirstReqTime
  }
  s0_out.schedIndex     := s0_sel_src.sched_idx

  // load fast replay
  io.fast_rep_in.ready := (s0_can_go && io.dcache.req.ready && s0_src_ready_vec(fast_rep_idx))

  // mmio
  io.lsq.uncache.ready := s0_mmio_fire

  // load flow source ready
  // cache missed load has highest priority
  // always accept cache missed load flow from load replay queue
  io.replay.ready := (s0_can_go && io.dcache.req.ready && (s0_src_ready_vec(lsq_rep_idx) && !s0_rep_stall || s0_src_select_vec(super_rep_idx)))

  // accept load flow from rs when:
  // 1) there is no lsq-replayed load
  // 2) there is no fast replayed load
  // 3) there is no high confidence prefetch request
  io.vecldin.ready := s0_can_go && io.dcache.req.ready && s0_src_ready_vec(vec_iss_idx)
  io.ldin.ready := s0_can_go && io.dcache.req.ready && s0_src_ready_vec(int_iss_idx)
  io.misalign_ldin.ready := s0_can_go && io.dcache.req.ready && s0_src_ready_vec(mab_idx)

  // for hw prefetch load flow feedback, to be added later
  // io.prefetch_in.ready := s0_hw_prf_select

  // dcache replacement extra info
  // TODO: should prefetch load update replacement?
  io.dcache.replacementUpdated := Mux(s0_src_select_vec(lsq_rep_idx) || s0_src_select_vec(super_rep_idx), io.replay.bits.replacementUpdated, false.B)

  // load wakeup
  // TODO: vector load wakeup?
  val s0_wakeup_selector = Seq(
    s0_src_valid_vec(super_rep_idx),
    s0_src_valid_vec(fast_rep_idx),
    s0_mmio_fire,
    s0_src_valid_vec(lsq_rep_idx),
    s0_src_valid_vec(int_iss_idx)
  )
  val s0_wakeup_format = Seq(
    io.replay.bits.uop,
    io.fast_rep_in.bits.uop,
    io.lsq.uncache.bits.uop,
    io.replay.bits.uop,
    io.ldin.bits.uop,
  )
  val s0_wakeup_uop = ParallelPriorityMux(s0_wakeup_selector, s0_wakeup_format)
  io.wakeup.valid := s0_fire && !s0_sel_src.isvec && !s0_sel_src.frm_mabuf &&
                    (s0_src_valid_vec(super_rep_idx) || s0_src_valid_vec(fast_rep_idx) || s0_src_valid_vec(lsq_rep_idx) || ((s0_src_valid_vec(int_iss_idx) && !s0_sel_src.prf) && !s0_src_valid_vec(vec_iss_idx) && !s0_src_valid_vec(high_pf_idx))) || s0_mmio_fire
  io.wakeup.bits := s0_wakeup_uop

  // prefetch.i(Zicbop)
  io.ifetchPrefetch.valid := RegNext(s0_src_select_vec(int_iss_idx) && s0_sel_src.prf_i)
  io.ifetchPrefetch.bits.vaddr := RegEnable(s0_out.vaddr, 0.U, s0_src_select_vec(int_iss_idx) && s0_sel_src.prf_i)

  XSDebug(io.dcache.req.fire,
    p"[DCACHE LOAD REQ] pc ${Hexadecimal(s0_sel_src.uop.pc)}, vaddr ${Hexadecimal(s0_dcache_vaddr)}\n"
  )
  XSDebug(s0_valid,
    p"S0: pc ${Hexadecimal(s0_out.uop.pc)}, lId ${Hexadecimal(s0_out.uop.lqIdx.asUInt)}, " +
    p"vaddr ${Hexadecimal(s0_out.vaddr)}, mask ${Hexadecimal(s0_out.mask)}\n")

  // Pipeline
  // --------------------------------------------------------------------------------
  // stage 1
  // --------------------------------------------------------------------------------
  // TLB resp (send paddr to dcache)
  val s1_valid      = RegInit(false.B)
  val s1_in         = Wire(new LqWriteBundle)
  val s1_out        = Wire(new LqWriteBundle)
  val s1_kill       = Wire(Bool())
  val s1_can_go     = s2_ready
  val s1_fire       = s1_valid && !s1_kill && s1_can_go
  val s1_vecActive        = RegEnable(s0_out.vecActive, true.B, s0_fire)

  s1_ready := !s1_valid || s1_kill || s2_ready
  when (s0_fire) { s1_valid := true.B }
  .elsewhen (s1_fire) { s1_valid := false.B }
  .elsewhen (s1_kill) { s1_valid := false.B }
  s1_in   := RegEnable(s0_out, s0_fire)

  val s1_fast_rep_dly_kill = RegEnable(io.fast_rep_in.bits.lateKill, io.fast_rep_in.valid) && s1_in.isFastReplay
  val s1_fast_rep_dly_err =  RegEnable(io.fast_rep_in.bits.delayedLoadError, io.fast_rep_in.valid) && s1_in.isFastReplay
  val s1_l2l_fwd_dly_err  = RegEnable(io.l2l_fwd_in.dly_ld_err, io.l2l_fwd_in.valid) && s1_in.isFastPath
  val s1_dly_err          = s1_fast_rep_dly_err || s1_l2l_fwd_dly_err
  val s1_vaddr_hi         = Wire(UInt())
  val s1_vaddr_lo         = Wire(UInt())
  val s1_vaddr            = Wire(UInt())
  val s1_paddr_dup_lsu    = Wire(UInt())
  val s1_gpaddr_dup_lsu   = Wire(UInt())
  val s1_paddr_dup_dcache = Wire(UInt())
  val s1_exception        = ExceptionNO.selectByFu(s1_out.uop.exceptionVec, LduCfg).asUInt.orR   // af & pf exception were modified below.
  val s1_tlb_miss         = io.tlb.resp.bits.miss && io.tlb.resp.valid && s1_valid
  val s1_tlb_fast_miss    = io.tlb.resp.bits.fastMiss && io.tlb.resp.valid && s1_valid
  val s1_pbmt             = Mux(io.tlb.resp.valid, io.tlb.resp.bits.pbmt(0), 0.U(2.W))
  val s1_prf              = s1_in.isPrefetch
  val s1_hw_prf           = s1_in.isHWPrefetch
  val s1_sw_prf           = s1_prf && !s1_hw_prf
  val s1_tlb_memidx       = io.tlb.resp.bits.memidx

  s1_vaddr_hi         := s1_in.vaddr(VAddrBits - 1, 6)
  s1_vaddr_lo         := s1_in.vaddr(5, 0)
  s1_vaddr            := Cat(s1_vaddr_hi, s1_vaddr_lo)
  s1_paddr_dup_lsu    := Mux(s1_in.tlbNoQuery, s1_in.paddr, io.tlb.resp.bits.paddr(0))
  s1_paddr_dup_dcache := Mux(s1_in.tlbNoQuery, s1_in.paddr, io.tlb.resp.bits.paddr(1))
  s1_gpaddr_dup_lsu   := Mux(s1_in.isFastReplay, s1_in.paddr, io.tlb.resp.bits.gpaddr(0))

  when (s1_tlb_memidx.is_ld && io.tlb.resp.valid && !s1_tlb_miss && s1_tlb_memidx.idx === s1_in.uop.lqIdx.value) {
    // printf("load idx = %d\n", s1_tlb_memidx.idx)
    s1_out.uop.debugInfo.tlbRespTime := GTimer()
  }

  io.tlb.req_kill   := s1_kill || s1_dly_err
  io.tlb.req.bits.pmp_addr := s1_in.paddr
  io.tlb.resp.ready := true.B

  io.dcache.s1_paddr_dup_lsu    <> s1_paddr_dup_lsu
  io.dcache.s1_paddr_dup_dcache <> s1_paddr_dup_dcache
  io.dcache.s1_kill             := s1_kill || s1_dly_err || s1_tlb_miss || s1_exception
  io.dcache.s1_kill_data_read   := s1_kill || s1_dly_err || s1_tlb_fast_miss

  // store to load forwarding
  io.sbuffer.valid := s1_valid && !(s1_exception || s1_tlb_miss || s1_kill || s1_dly_err || s1_prf)
  io.sbuffer.vaddr := s1_vaddr
  io.sbuffer.paddr := s1_paddr_dup_lsu
  io.sbuffer.uop   := s1_in.uop
  io.sbuffer.sqIdx := s1_in.uop.sqIdx
  io.sbuffer.mask  := s1_in.mask
  io.sbuffer.pc    := s1_in.uop.pc // FIXME: remove it

  io.lsq.forward.valid     := s1_valid && !(s1_exception || s1_tlb_miss || s1_kill || s1_dly_err || s1_prf)
  io.lsq.forward.vaddr     := s1_vaddr
  io.lsq.forward.paddr     := s1_paddr_dup_lsu
  io.lsq.forward.uop       := s1_in.uop
  io.lsq.forward.sqIdx     := s1_in.uop.sqIdx
  io.lsq.forward.sqIdxMask := 0.U
  io.lsq.forward.mask      := s1_in.mask
  io.lsq.forward.pc        := s1_in.uop.pc // FIXME: remove it

  // st-ld violation query
    // if store unit is 128-bits memory access, need match 128-bit
  private val s1_isMatch128 = io.stld_nuke_query.map(x => (x.bits.matchLine || (s1_in.isvec && s1_in.is128bit)))
  val s1_nuke_paddr_match = VecInit((0 until StorePipelineWidth).zip(s1_isMatch128).map{case (w, s) => {Mux(s,
    s1_paddr_dup_lsu(PAddrBits-1, 4) === io.stld_nuke_query(w).bits.paddr(PAddrBits-1, 4),
    s1_paddr_dup_lsu(PAddrBits-1, 3) === io.stld_nuke_query(w).bits.paddr(PAddrBits-1, 3))}})
  val s1_nuke = VecInit((0 until StorePipelineWidth).map(w => {
                       io.stld_nuke_query(w).valid && // query valid
                       isAfter(s1_in.uop.robIdx, io.stld_nuke_query(w).bits.robIdx) && // older store
                       s1_nuke_paddr_match(w) && // paddr match
                       (s1_in.mask & io.stld_nuke_query(w).bits.mask).orR // data mask contain
                      })).asUInt.orR && !s1_tlb_miss

  s1_out                   := s1_in
  s1_out.vaddr             := s1_vaddr
  s1_out.paddr             := s1_paddr_dup_lsu
  s1_out.gpaddr            := s1_gpaddr_dup_lsu
  s1_out.tlbMiss           := s1_tlb_miss
  s1_out.ptwBack           := io.tlb.resp.bits.ptwBack
  s1_out.rep_info.debug    := s1_in.uop.debugInfo
  s1_out.rep_info.nuke     := s1_nuke && !s1_sw_prf
  s1_out.delayedLoadError  := s1_dly_err

  when (!s1_dly_err) {
    // current ori test will cause the case of ldest == 0, below will be modifeid in the future.
    // af & pf exception were modified
    // if is tlbNoQuery request, don't trigger exception from tlb resp
    s1_out.uop.exceptionVec(loadPageFault)   := io.tlb.resp.bits.excp(0).pf.ld && s1_vecActive && !s1_tlb_miss && !s1_in.tlbNoQuery
    s1_out.uop.exceptionVec(loadGuestPageFault)   := io.tlb.resp.bits.excp(0).gpf.ld && !s1_tlb_miss && !s1_in.tlbNoQuery
    s1_out.uop.exceptionVec(loadAccessFault) := io.tlb.resp.bits.excp(0).af.ld && s1_vecActive && !s1_tlb_miss && !s1_in.tlbNoQuery
  } .otherwise {
    s1_out.uop.exceptionVec(loadPageFault)      := false.B
    s1_out.uop.exceptionVec(loadGuestPageFault) := false.B
    s1_out.uop.exceptionVec(loadAddrMisaligned) := false.B
    s1_out.uop.exceptionVec(loadAccessFault)    := s1_dly_err && s1_vecActive
  }

  // pointer chasing
  val s1_try_ptr_chasing       = GatedValidRegNext(s0_do_try_ptr_chasing, false.B)
  val s1_ptr_chasing_vaddr     = RegEnable(s0_ptr_chasing_vaddr, s0_do_try_ptr_chasing)
  val s1_fu_op_type_not_ld     = WireInit(false.B)
  val s1_not_fast_match        = WireInit(false.B)
  val s1_addr_mismatch         = WireInit(false.B)
  val s1_addr_misaligned       = WireInit(false.B)
  val s1_fast_mismatch         = WireInit(false.B)
  val s1_ptr_chasing_canceled  = WireInit(false.B)
  val s1_cancel_ptr_chasing    = WireInit(false.B)

  val s1_redirect_reg = Wire(Valid(new Redirect))
  s1_redirect_reg.bits := RegEnable(io.redirect.bits, io.redirect.valid)
  s1_redirect_reg.valid := GatedValidRegNext(io.redirect.valid)

  s1_kill := s1_fast_rep_dly_kill ||
             s1_cancel_ptr_chasing ||
             s1_in.uop.robIdx.needFlush(io.redirect) ||
            (s1_in.uop.robIdx.needFlush(s1_redirect_reg) && !GatedValidRegNext(s0_try_ptr_chasing)) ||
             RegEnable(s0_kill, false.B, io.ldin.valid || io.vecldin.valid || io.replay.valid || io.l2l_fwd_in.valid || io.fast_rep_in.valid || io.misalign_ldin.valid)

  if (EnableLoadToLoadForward) {
    // Sometimes, we need to cancel the load-load forwarding.
    // These can be put at S0 if timing is bad at S1.
    // Case 0: CACHE_SET(base + offset) != CACHE_SET(base) (lowest 6-bit addition has an overflow)
    s1_addr_mismatch     := s1_ptr_chasing_vaddr(6) ||
                             RegEnable(io.ld_fast_imm(11, 6).orR, s0_do_try_ptr_chasing)
    // Case 1: the address is not 64-bit aligned or the fuOpType is not LD
    s1_addr_misaligned := s1_ptr_chasing_vaddr(2, 0).orR
    s1_fu_op_type_not_ld := io.ldin.bits.uop.fuOpType =/= LSUOpType.ld
    // Case 2: this load-load uop is cancelled
    s1_ptr_chasing_canceled := !io.ldin.valid
    // Case 3: fast mismatch
    s1_fast_mismatch := RegEnable(!io.ld_fast_match, s0_do_try_ptr_chasing)

    when (s1_try_ptr_chasing) {
      s1_cancel_ptr_chasing := s1_addr_mismatch ||
                               s1_addr_misaligned ||
                               s1_fu_op_type_not_ld ||
                               s1_ptr_chasing_canceled ||
                               s1_fast_mismatch

      s1_in.uop           := io.ldin.bits.uop
      s1_in.isFirstIssue  := io.ldin.bits.isFirstIssue
      s1_vaddr_lo         := s1_ptr_chasing_vaddr(5, 0)
      s1_paddr_dup_lsu    := Cat(io.tlb.resp.bits.paddr(0)(PAddrBits - 1, 6), s1_vaddr_lo)
      s1_paddr_dup_dcache := Cat(io.tlb.resp.bits.paddr(0)(PAddrBits - 1, 6), s1_vaddr_lo)

      // recored tlb time when get the data to ensure the correctness of the latency calculation (although it should not record in here, because it does not use tlb)
      s1_in.uop.debugInfo.tlbFirstReqTime := GTimer()
      s1_in.uop.debugInfo.tlbRespTime     := GTimer()
    }
    when (!s1_cancel_ptr_chasing) {
      s0_ptr_chasing_canceled := s1_try_ptr_chasing && !io.replay.fire && !io.fast_rep_in.fire && !(s0_src_valid_vec(high_pf_idx) && io.canAcceptHighConfPrefetch) && !io.misalign_ldin.fire
      when (s1_try_ptr_chasing) {
        io.ldin.ready := true.B
      }
    }
  }

  // pre-calcuate sqIdx mask in s0, then send it to lsq in s1 for forwarding
  val s1_sqIdx_mask = RegEnable(UIntToMask(s0_out.uop.sqIdx.value, StoreQueueSize), s0_fire)
  // to enable load-load, sqIdxMask must be calculated based on ldin.uop
  // If the timing here is not OK, load-load forwarding has to be disabled.
  // Or we calculate sqIdxMask at RS??
  io.lsq.forward.sqIdxMask := s1_sqIdx_mask
  if (EnableLoadToLoadForward) {
    when (s1_try_ptr_chasing) {
      io.lsq.forward.sqIdxMask := UIntToMask(io.ldin.bits.uop.sqIdx.value, StoreQueueSize)
    }
  }

  io.forward_mshr.valid  := s1_valid && s1_out.forward_tlDchannel
  io.forward_mshr.mshrid := s1_out.mshrid
  io.forward_mshr.paddr  := s1_out.paddr

  XSDebug(s1_valid,
    p"S1: pc ${Hexadecimal(s1_out.uop.pc)}, lId ${Hexadecimal(s1_out.uop.lqIdx.asUInt)}, tlb_miss ${io.tlb.resp.bits.miss}, " +
    p"paddr ${Hexadecimal(s1_out.paddr)}, mmio ${s1_out.mmio}\n")

  // Pipeline
  // --------------------------------------------------------------------------------
  // stage 2
  // --------------------------------------------------------------------------------
  // s2: DCache resp
  val s2_valid  = RegInit(false.B)
  val s2_in     = Wire(new LqWriteBundle)
  val s2_out    = Wire(new LqWriteBundle)
  val s2_kill   = Wire(Bool())
  val s2_can_go = s3_ready
  val s2_fire   = s2_valid && !s2_kill && s2_can_go
  val s2_vecActive = RegEnable(s1_out.vecActive, true.B, s1_fire)
  val s2_isvec  = RegEnable(s1_out.isvec, false.B, s1_fire)
  val s2_data_select  = genRdataOH(s2_out.uop)
  val s2_data_select_by_offset = genDataSelectByOffset(s2_out.paddr(2, 0))
  val s2_frm_mabuf = s2_in.isFrmMisAlignBuf
  val s2_pbmt = RegEnable(s1_pbmt, s1_fire)

  s2_kill := s2_in.uop.robIdx.needFlush(io.redirect)
  s2_ready := !s2_valid || s2_kill || s3_ready
  when (s1_fire) { s2_valid := true.B }
  .elsewhen (s2_fire) { s2_valid := false.B }
  .elsewhen (s2_kill) { s2_valid := false.B }
  s2_in := RegEnable(s1_out, s1_fire)

  val s2_pmp = WireInit(io.pmp)

  val s2_prf    = s2_in.isPrefetch
  val s2_hw_prf = s2_in.isHWPrefetch

  // exception that may cause load addr to be invalid / illegal
  // if such exception happen, that inst and its exception info
  // will be force writebacked to rob
  val s2_exception_vec = WireInit(s2_in.uop.exceptionVec)
  when (!s2_in.delayedLoadError) {
    s2_exception_vec(loadAccessFault) := (s2_in.uop.exceptionVec(loadAccessFault) ||
                                         s2_pmp.ld ||
                                         s2_isvec && s2_pmp.mmio && !s2_prf && !s2_in.tlbMiss ||
                                         (io.dcache.resp.bits.tag_error && GatedValidRegNext(io.csrCtrl.cache_error_enable))
                                         ) && s2_vecActive
  }

  // soft prefetch will not trigger any exception (but ecc error interrupt may
  // be triggered)
  when (!s2_in.delayedLoadError && (s2_prf || s2_in.tlbMiss)) {
    s2_exception_vec := 0.U.asTypeOf(s2_exception_vec.cloneType)
  }
  val s2_exception = ExceptionNO.selectByFu(s2_exception_vec, LduCfg).asUInt.orR && s2_vecActive
  val s2_mis_align = s2_valid && s2_exception_vec(loadAddrMisaligned) && GatedValidRegNext(io.csrCtrl.hd_misalign_ld_enable) && !s2_in.isvec

  val (s2_fwd_frm_d_chan, s2_fwd_data_frm_d_chan) = io.tl_d_channel.forward(s1_valid && s1_out.forward_tlDchannel, s1_out.mshrid, s1_out.paddr)
  val (s2_fwd_data_valid, s2_fwd_frm_mshr, s2_fwd_data_frm_mshr) = io.forward_mshr.forward()
  val s2_fwd_frm_d_chan_or_mshr = s2_fwd_data_valid && (s2_fwd_frm_d_chan || s2_fwd_frm_mshr)

  // writeback access fault caused by ecc error / bus error
  // * ecc data error is slow to generate, so we will not use it until load stage 3
  // * in load stage 3, an extra signal io.load_error will be used to
  val s2_actually_mmio = s2_pmp.mmio || Pbmt.isUncache(s2_pbmt)
  val s2_mmio          = !s2_prf &&
                          s2_actually_mmio &&
                         !s2_exception &&
                         !s2_in.tlbMiss

  val s2_full_fwd      = Wire(Bool())
  val s2_mem_amb       = s2_in.uop.storeSetHit &&
                         io.lsq.forward.addrInvalid

  val s2_tlb_miss      = s2_in.tlbMiss
  val s2_fwd_fail      = io.lsq.forward.dataInvalid
  val s2_dcache_miss   = io.dcache.resp.bits.miss &&
                         !s2_fwd_frm_d_chan_or_mshr &&
                         !s2_full_fwd

  val s2_mq_nack       = io.dcache.s2_mq_nack &&
                         !s2_fwd_frm_d_chan_or_mshr &&
                         !s2_full_fwd

  val s2_bank_conflict = io.dcache.s2_bank_conflict &&
                         !s2_fwd_frm_d_chan_or_mshr &&
                         !s2_full_fwd

  val s2_wpu_pred_fail = io.dcache.s2_wpu_pred_fail &&
                        !s2_fwd_frm_d_chan_or_mshr &&
                        !s2_full_fwd

  val s2_rar_nack      = io.lsq.ldld_nuke_query.req.valid &&
                         !io.lsq.ldld_nuke_query.req.ready

  val s2_raw_nack      = io.lsq.stld_nuke_query.req.valid &&
                         !io.lsq.stld_nuke_query.req.ready
  // st-ld violation query
  //  NeedFastRecovery Valid when
  //  1. Fast recovery query request Valid.
  //  2. Load instruction is younger than requestors(store instructions).
  //  3. Physical address match.
  //  4. Data contains.
  private val s2_isMatch128 = io.stld_nuke_query.map(x => (x.bits.matchLine || (s2_in.isvec && s2_in.is128bit)))
  val s2_nuke_paddr_match = VecInit((0 until StorePipelineWidth).zip(s2_isMatch128).map{case (w, s) => {Mux(s,
    s2_in.paddr(PAddrBits-1, 4) === io.stld_nuke_query(w).bits.paddr(PAddrBits-1, 4),
    s2_in.paddr(PAddrBits-1, 3) === io.stld_nuke_query(w).bits.paddr(PAddrBits-1, 3))}})
  val s2_nuke          = VecInit((0 until StorePipelineWidth).map(w => {
                          io.stld_nuke_query(w).valid && // query valid
                          isAfter(s2_in.uop.robIdx, io.stld_nuke_query(w).bits.robIdx) && // older store
                          s2_nuke_paddr_match(w) && // paddr match
                          (s2_in.mask & io.stld_nuke_query(w).bits.mask).orR // data mask contain
                        })).asUInt.orR && !s2_tlb_miss || s2_in.rep_info.nuke

  val s2_cache_handled   = io.dcache.resp.bits.handled
  val s2_cache_tag_error = GatedValidRegNext(io.csrCtrl.cache_error_enable) &&
                           io.dcache.resp.bits.tag_error

  val s2_troublem        = !s2_exception &&
                           !s2_mmio &&
                           !s2_prf &&
                           !s2_in.delayedLoadError

  io.dcache.resp.ready  := true.B
  val s2_dcache_should_resp = !(s2_in.tlbMiss || s2_exception || s2_in.delayedLoadError || s2_mmio || s2_prf)
  assert(!(s2_valid && (s2_dcache_should_resp && !io.dcache.resp.valid)), "DCache response got lost")

  // fast replay require
  val s2_dcache_fast_rep = (s2_mq_nack || !s2_dcache_miss && (s2_bank_conflict || s2_wpu_pred_fail))
  val s2_nuke_fast_rep   = !s2_mq_nack &&
                           !s2_dcache_miss &&
                           !s2_bank_conflict &&
                           !s2_wpu_pred_fail &&
                           !s2_rar_nack &&
                           !s2_raw_nack &&
                           s2_nuke

  val s2_fast_rep = !s2_mem_amb &&
                    !s2_tlb_miss &&
                    !s2_fwd_fail &&
                    (s2_dcache_fast_rep || s2_nuke_fast_rep) &&
                    s2_troublem

  // need allocate new entry
  val s2_can_query = !s2_mem_amb &&
                     !s2_tlb_miss &&
                     !s2_fwd_fail &&
                     !s2_frm_mabuf &&
                     s2_troublem

  val s2_data_fwded = s2_dcache_miss && (s2_full_fwd || s2_cache_tag_error)

  val s2_vp_match_fail = (io.lsq.forward.matchInvalid || io.sbuffer.matchInvalid) && s2_troublem
  val s2_safe_wakeup = !s2_out.rep_info.need_rep && !s2_mmio && !s2_mis_align && !s2_exception // don't need to replay and is not a mmio and misalign
  val s2_safe_writeback = s2_exception || s2_safe_wakeup || s2_vp_match_fail

  // ld-ld violation require
  io.lsq.ldld_nuke_query.req.valid           := s2_valid && s2_can_query
  io.lsq.ldld_nuke_query.req.bits.uop        := s2_in.uop
  io.lsq.ldld_nuke_query.req.bits.mask       := s2_in.mask
  io.lsq.ldld_nuke_query.req.bits.paddr      := s2_in.paddr
  io.lsq.ldld_nuke_query.req.bits.data_valid := Mux(s2_full_fwd || s2_fwd_data_valid, true.B, !s2_dcache_miss)

  // st-ld violation require
  io.lsq.stld_nuke_query.req.valid           := s2_valid && s2_can_query
  io.lsq.stld_nuke_query.req.bits.uop        := s2_in.uop
  io.lsq.stld_nuke_query.req.bits.mask       := s2_in.mask
  io.lsq.stld_nuke_query.req.bits.paddr      := s2_in.paddr
  io.lsq.stld_nuke_query.req.bits.data_valid := Mux(s2_full_fwd || s2_fwd_data_valid, true.B, !s2_dcache_miss)

  // merge forward result
  // lsq has higher priority than sbuffer
  val s2_fwd_mask = Wire(Vec((VLEN/8), Bool()))
  val s2_fwd_data = Wire(Vec((VLEN/8), UInt(8.W)))
  s2_full_fwd := ((~s2_fwd_mask.asUInt).asUInt & s2_in.mask) === 0.U && !io.lsq.forward.dataInvalid
  // generate XLEN/8 Muxs
  for (i <- 0 until VLEN / 8) {
    s2_fwd_mask(i) := io.lsq.forward.forwardMask(i) || io.sbuffer.forwardMask(i)
    s2_fwd_data(i) := Mux(io.lsq.forward.forwardMask(i), io.lsq.forward.forwardData(i), io.sbuffer.forwardData(i))
  }

  XSDebug(s2_fire, "[FWD LOAD RESP] pc %x fwd %x(%b) + %x(%b)\n",
    s2_in.uop.pc,
    io.lsq.forward.forwardData.asUInt, io.lsq.forward.forwardMask.asUInt,
    s2_in.forwardData.asUInt, s2_in.forwardMask.asUInt
  )

  //
  s2_out                     := s2_in
  s2_out.data                := 0.U // data will be generated in load s3
  s2_out.uop.fpWen           := s2_in.uop.fpWen
  s2_out.mmio                := s2_mmio
  s2_out.uop.flushPipe       := false.B
  s2_out.uop.exceptionVec    := s2_exception_vec
  s2_out.forwardMask         := s2_fwd_mask
  s2_out.forwardData         := s2_fwd_data
  s2_out.handledByMSHR       := s2_cache_handled
  s2_out.miss                := s2_dcache_miss && s2_troublem
  s2_out.feedbacked          := io.feedback_fast.valid

  // Generate replay signal caused by:
  // * st-ld violation check
  // * tlb miss
  // * dcache replay
  // * forward data invalid
  // * dcache miss
  s2_out.rep_info.mem_amb         := s2_mem_amb && s2_troublem
  s2_out.rep_info.tlb_miss        := s2_tlb_miss && s2_troublem
  s2_out.rep_info.fwd_fail        := s2_fwd_fail && s2_troublem
  s2_out.rep_info.dcache_rep      := s2_mq_nack && s2_troublem
  s2_out.rep_info.dcache_miss     := s2_dcache_miss && s2_troublem
  s2_out.rep_info.bank_conflict   := s2_bank_conflict && s2_troublem
  s2_out.rep_info.wpu_fail        := s2_wpu_pred_fail && s2_troublem
  s2_out.rep_info.rar_nack        := s2_rar_nack && s2_troublem
  s2_out.rep_info.raw_nack        := s2_raw_nack && s2_troublem
  s2_out.rep_info.nuke            := s2_nuke && s2_troublem
  s2_out.rep_info.full_fwd        := s2_data_fwded
  s2_out.rep_info.data_inv_sq_idx := io.lsq.forward.dataInvalidSqIdx
  s2_out.rep_info.addr_inv_sq_idx := io.lsq.forward.addrInvalidSqIdx
  s2_out.rep_info.rep_carry       := io.dcache.resp.bits.replayCarry
  s2_out.rep_info.mshr_id         := io.dcache.resp.bits.mshr_id
  s2_out.rep_info.last_beat       := s2_in.paddr(log2Up(refillBytes))
  s2_out.rep_info.debug           := s2_in.uop.debugInfo
  s2_out.rep_info.tlb_id          := io.tlb_hint.id
  s2_out.rep_info.tlb_full        := io.tlb_hint.full

  // if forward fail, replay this inst from fetch
  val debug_fwd_fail_rep = s2_fwd_fail && !s2_troublem && !s2_in.tlbMiss
  // if ld-ld violation is detected, replay from this inst from fetch
  val debug_ldld_nuke_rep = false.B // s2_ldld_violation && !s2_mmio && !s2_is_prefetch && !s2_in.tlbMiss

  // to be removed
  io.feedback_fast.valid                 := false.B
  io.feedback_fast.bits.hit              := false.B
  io.feedback_fast.bits.flushState       := s2_in.ptwBack
  io.feedback_fast.bits.robIdx           := s2_in.uop.robIdx
  io.feedback_fast.bits.sqIdx            := s2_in.uop.sqIdx
  io.feedback_fast.bits.lqIdx            := s2_in.uop.lqIdx
  io.feedback_fast.bits.sourceType       := RSFeedbackType.lrqFull
  io.feedback_fast.bits.dataInvalidSqIdx := DontCare

  io.ldCancel.ld1Cancel := false.B

  // fast wakeup
  val s1_fast_uop_valid = WireInit(false.B)
  s1_fast_uop_valid :=
    !io.dcache.s1_disable_fast_wakeup &&
    s1_valid &&
    !s1_kill &&
    !io.tlb.resp.bits.miss &&
    !io.lsq.forward.dataInvalidFast
  io.fast_uop.valid := GatedValidRegNext(s1_fast_uop_valid) && (s2_valid && !s2_out.rep_info.need_rep && !s2_mmio && !(s2_prf && !s2_hw_prf)) && !s2_isvec && !s2_frm_mabuf
  io.fast_uop.bits := RegEnable(s1_out.uop, s1_fast_uop_valid)

  //
  io.s2_ptr_chasing                    := RegEnable(s1_try_ptr_chasing && !s1_cancel_ptr_chasing, false.B, s1_fire)

  // RegNext prefetch train for better timing
  // ** Now, prefetch train is valid at load s3 **
  val s2_prefetch_train_valid = WireInit(false.B)
  s2_prefetch_train_valid              := s2_valid && !s2_actually_mmio && (!s2_in.tlbMiss || s2_hw_prf)
  io.prefetch_train.valid              := GatedValidRegNext(s2_prefetch_train_valid)
  io.prefetch_train.bits.fromLsPipelineBundle(s2_in, latch = true, enable = s2_prefetch_train_valid)
  io.prefetch_train.bits.miss          := RegEnable(io.dcache.resp.bits.miss, s2_prefetch_train_valid) // TODO: use trace with bank conflict?
  io.prefetch_train.bits.meta_prefetch := RegEnable(io.dcache.resp.bits.meta_prefetch, s2_prefetch_train_valid)
  io.prefetch_train.bits.meta_access   := RegEnable(io.dcache.resp.bits.meta_access, s2_prefetch_train_valid)
  io.s1_prefetch_spec := s1_fire
  io.s2_prefetch_spec := s2_prefetch_train_valid

  val s2_prefetch_train_l1_valid = WireInit(false.B)
  s2_prefetch_train_l1_valid              := s2_valid && !s2_actually_mmio
  io.prefetch_train_l1.valid              := GatedValidRegNext(s2_prefetch_train_l1_valid)
  io.prefetch_train_l1.bits.fromLsPipelineBundle(s2_in, latch = true, enable = s2_prefetch_train_l1_valid)
  io.prefetch_train_l1.bits.miss          := RegEnable(io.dcache.resp.bits.miss, s2_prefetch_train_l1_valid)
  io.prefetch_train_l1.bits.meta_prefetch := RegEnable(io.dcache.resp.bits.meta_prefetch, s2_prefetch_train_l1_valid)
  io.prefetch_train_l1.bits.meta_access   := RegEnable(io.dcache.resp.bits.meta_access, s2_prefetch_train_l1_valid)
  if (env.FPGAPlatform){
    io.dcache.s0_pc := DontCare
    io.dcache.s1_pc := DontCare
    io.dcache.s2_pc := DontCare
  }else{
    io.dcache.s0_pc := s0_out.uop.pc
    io.dcache.s1_pc := s1_out.uop.pc
    io.dcache.s2_pc := s2_out.uop.pc
  }
  io.dcache.s2_kill := s2_pmp.ld || s2_actually_mmio || s2_kill

  val s1_ld_left_fire = s1_valid && !s1_kill && s2_ready
  val s2_ld_valid_dup = RegInit(0.U(6.W))
  s2_ld_valid_dup := 0x0.U(6.W)
  when (s1_ld_left_fire && !s1_out.isHWPrefetch) { s2_ld_valid_dup := 0x3f.U(6.W) }
  when (s1_kill || s1_out.isHWPrefetch) { s2_ld_valid_dup := 0x0.U(6.W) }
  assert(RegNext((s2_valid === s2_ld_valid_dup(0)) || RegNext(s1_out.isHWPrefetch)))

  // Pipeline
  // --------------------------------------------------------------------------------
  // stage 3
  // --------------------------------------------------------------------------------
  // writeback and update load queue
  val s3_valid        = GatedValidRegNext(s2_valid && !s2_out.isHWPrefetch && !s2_out.uop.robIdx.needFlush(io.redirect))
  val s3_in           = RegEnable(s2_out, s2_fire)
  val s3_out          = Wire(Valid(new MemExuOutput))
  val s3_dcache_rep   = RegEnable(s2_dcache_fast_rep && s2_troublem, false.B, s2_fire)
  val s3_ld_valid_dup = RegEnable(s2_ld_valid_dup, s2_fire)
  val s3_fast_rep     = Wire(Bool())
  val s3_troublem     = GatedValidRegNext(s2_troublem)
  val s3_kill         = s3_in.uop.robIdx.needFlush(io.redirect)
  val s3_vecout       = Wire(new OnlyVecExuOutput)
  val s3_vecActive    = RegEnable(s2_out.vecActive, true.B, s2_fire)
  val s3_isvec        = RegEnable(s2_out.isvec, false.B, s2_fire)
  val s3_vec_alignedType = RegEnable(s2_out.alignedType, s2_fire)
  val s3_vec_mBIndex     = RegEnable(s2_out.mbIndex, s2_fire)
  val s3_frm_mabuf       = s3_in.isFrmMisAlignBuf
  val s3_mmio         = Wire(Valid(new MemExuOutput))
  val s3_data_select  = RegEnable(s2_data_select, 0.U(s2_data_select.getWidth.W), s2_fire)
  val s3_data_select_by_offset = RegEnable(s2_data_select_by_offset, 0.U.asTypeOf(s2_data_select_by_offset), s2_fire)
  val s3_dly_ld_err   =
      if (EnableAccurateLoadError) {
        io.dcache.resp.bits.error_delayed && GatedValidRegNext(io.csrCtrl.cache_error_enable) && s3_troublem
      } else {
        WireInit(false.B)
      }
  val s3_safe_wakeup  = RegEnable(s2_safe_wakeup, s2_fire)
  val s3_safe_writeback = RegEnable(s2_safe_writeback, s2_fire) || s3_dly_ld_err
  val s3_exception = RegEnable(s2_exception, s2_fire)
  val s3_mis_align = RegEnable(s2_mis_align, s2_fire)
  // TODO: Fix vector load merge buffer nack
  val s3_vec_mb_nack  = Wire(Bool())
  s3_vec_mb_nack     := false.B
  XSError(s3_valid && s3_vec_mb_nack, "Merge buffer should always accept vector loads!")

  s3_ready := !s3_valid || s3_kill || io.ldout.ready
  s3_mmio.valid := RegNextN(io.lsq.uncache.fire, 3, Some(false.B))
  s3_mmio.bits  := RegNextN(io.lsq.uncache.bits, 3)

  // forwrad last beat
  val s3_fast_rep_canceled = io.replay.valid && io.replay.bits.forward_tlDchannel || io.misalign_ldin.valid || !io.dcache.req.ready

  // s3 load fast replay
  io.fast_rep_out.valid := s3_valid && s3_fast_rep && !s3_in.uop.robIdx.needFlush(io.redirect)
  io.fast_rep_out.bits := s3_in

  io.lsq.ldin.valid := s3_valid && (!s3_fast_rep || s3_fast_rep_canceled) && !s3_in.feedbacked && !s3_frm_mabuf
  // TODO: check this --by hx
  // io.lsq.ldin.valid := s3_valid && (!s3_fast_rep || !io.fast_rep_out.ready) && !s3_in.feedbacked && !s3_in.lateKill
  io.lsq.ldin.bits := s3_in
  io.lsq.ldin.bits.miss := s3_in.miss

  // connect to misalignBuffer
  io.misalign_buf.valid := io.lsq.ldin.valid && GatedValidRegNext(io.csrCtrl.hd_misalign_ld_enable) && !io.lsq.ldin.bits.isvec
  io.misalign_buf.bits  := s3_in

  /* <------- DANGEROUS: Don't change sequence here ! -------> */
  io.lsq.ldin.bits.data_wen_dup := s3_ld_valid_dup.asBools
  io.lsq.ldin.bits.replacementUpdated := io.dcache.resp.bits.replacementUpdated
  io.lsq.ldin.bits.missDbUpdated := GatedValidRegNext(s2_fire && s2_in.hasROBEntry && !s2_in.tlbMiss && !s2_in.missDbUpdated)

  io.s3_dly_ld_err := false.B // s3_dly_ld_err && s3_valid
  io.lsq.ldin.bits.dcacheRequireReplay  := s3_dcache_rep
  io.fast_rep_out.bits.delayedLoadError := s3_dly_ld_err

  val s3_vp_match_fail = GatedValidRegNext(io.lsq.forward.matchInvalid || io.sbuffer.matchInvalid) && s3_troublem
  val s3_rep_frm_fetch = s3_vp_match_fail
  val s3_ldld_rep_inst =
      io.lsq.ldld_nuke_query.resp.valid &&
      io.lsq.ldld_nuke_query.resp.bits.rep_frm_fetch &&
      GatedValidRegNext(io.csrCtrl.ldld_vio_check_enable)
  val s3_flushPipe = s3_ldld_rep_inst

  val s3_rep_info = WireInit(s3_in.rep_info)
  val s3_sel_rep_cause = PriorityEncoderOH(s3_rep_info.cause.asUInt)

  when (s3_exception || s3_dly_ld_err || s3_rep_frm_fetch) {
    io.lsq.ldin.bits.rep_info.cause := 0.U.asTypeOf(s3_rep_info.cause.cloneType)
  } .otherwise {
    io.lsq.ldin.bits.rep_info.cause := VecInit(s3_sel_rep_cause.asBools)
  }

  // Int load, if hit, will be writebacked at s3
  s3_out.valid                := s3_valid && s3_safe_writeback
  s3_out.bits.uop             := s3_in.uop
  s3_out.bits.uop.fpWen       := s3_in.uop.fpWen && !s3_exception
  s3_out.bits.uop.exceptionVec(loadAccessFault) := (s3_dly_ld_err || s3_in.uop.exceptionVec(loadAccessFault)) && s3_vecActive
  s3_out.bits.uop.flushPipe   := false.B
  s3_out.bits.uop.replayInst  := s3_rep_frm_fetch || s3_flushPipe
  s3_out.bits.data            := s3_in.data
  s3_out.bits.debug.isMMIO    := s3_in.mmio
  s3_out.bits.debug.isPerfCnt := false.B
  s3_out.bits.debug.paddr     := s3_in.paddr
  s3_out.bits.debug.vaddr     := s3_in.vaddr

  // Vector load, writeback to merge buffer
  // TODO: Add assertion in merge buffer, merge buffer must accept vec load writeback
  s3_vecout.isvec             := s3_isvec
  s3_vecout.vecdata           := 0.U // Data will be assigned later
  s3_vecout.mask              := s3_in.mask
  // s3_vecout.rob_idx_valid     := s3_in.rob_idx_valid
  // s3_vecout.inner_idx         := s3_in.inner_idx
  // s3_vecout.rob_idx           := s3_in.rob_idx
  // s3_vecout.offset            := s3_in.offset
  s3_vecout.reg_offset        := s3_in.reg_offset
  s3_vecout.vecActive         := s3_vecActive
  s3_vecout.is_first_ele      := s3_in.is_first_ele
  // s3_vecout.uopQueuePtr       := DontCare // uopQueuePtr is already saved in flow queue
  // s3_vecout.flowPtr           := s3_in.flowPtr
  s3_vecout.elemIdx           := s3_in.elemIdx // elemIdx is already saved in flow queue // TODO:
  s3_vecout.elemIdxInsideVd   := s3_in.elemIdxInsideVd
  val s3_usSecondInv          = s3_in.usSecondInv

  io.rollback.valid := s3_valid && (s3_rep_frm_fetch || s3_flushPipe) && !s3_exception
  io.rollback.bits             := DontCare
  io.rollback.bits.isRVC       := s3_out.bits.uop.preDecodeInfo.isRVC
  io.rollback.bits.robIdx      := s3_out.bits.uop.robIdx
  io.rollback.bits.ftqIdx      := s3_out.bits.uop.ftqPtr
  io.rollback.bits.ftqOffset   := s3_out.bits.uop.ftqOffset
  io.rollback.bits.level       := Mux(s3_rep_frm_fetch, RedirectLevel.flush, RedirectLevel.flushAfter)
  io.rollback.bits.cfiUpdate.target := s3_out.bits.uop.pc
  io.rollback.bits.debug_runahead_checkpoint_id := s3_out.bits.uop.debugInfo.runahead_checkpoint_id
  /* <------- DANGEROUS: Don't change sequence here ! -------> */

  io.lsq.ldin.bits.uop := s3_out.bits.uop

  val s3_revoke = s3_exception || io.lsq.ldin.bits.rep_info.need_rep
  io.lsq.ldld_nuke_query.revoke := s3_revoke
  io.lsq.stld_nuke_query.revoke := s3_revoke

  // feedback slow
  s3_fast_rep := RegNext(s2_fast_rep)

  val s3_fb_no_waiting = !s3_in.isLoadReplay &&
                        (!(s3_fast_rep && !s3_fast_rep_canceled)) &&
                        !s3_in.feedbacked

  // feedback: scalar load will send feedback to RS
  //           vector load will send signal to VL Merge Buffer, then send feedback at granularity of uops
  io.feedback_slow.valid                 := s3_valid && s3_fb_no_waiting && !s3_isvec && !s3_frm_mabuf
  io.feedback_slow.bits.hit              := !s3_rep_info.need_rep || io.lsq.ldin.ready
  io.feedback_slow.bits.flushState       := s3_in.ptwBack
  io.feedback_slow.bits.robIdx           := s3_in.uop.robIdx
  io.feedback_slow.bits.sqIdx            := s3_in.uop.sqIdx
  io.feedback_slow.bits.lqIdx            := s3_in.uop.lqIdx
  io.feedback_slow.bits.sourceType       := RSFeedbackType.lrqFull
  io.feedback_slow.bits.dataInvalidSqIdx := DontCare

  // TODO: vector wakeup?
  io.ldCancel.ld2Cancel := s3_valid && !s3_safe_wakeup && !s3_isvec && !s3_frm_mabuf

  val s3_ld_wb_meta = Mux(s3_valid, s3_out.bits, s3_mmio.bits)

  // data from load queue refill
  val s3_ld_raw_data_frm_uncache = RegNextN(io.lsq.ld_raw_data, 3)
  val s3_merged_data_frm_uncache = s3_ld_raw_data_frm_uncache.mergedData()
  val s3_picked_data_frm_uncache = LookupTree(s3_ld_raw_data_frm_uncache.addrOffset, List(
    "b000".U -> s3_merged_data_frm_uncache(63,  0),
    "b001".U -> s3_merged_data_frm_uncache(63,  8),
    "b010".U -> s3_merged_data_frm_uncache(63, 16),
    "b011".U -> s3_merged_data_frm_uncache(63, 24),
    "b100".U -> s3_merged_data_frm_uncache(63, 32),
    "b101".U -> s3_merged_data_frm_uncache(63, 40),
    "b110".U -> s3_merged_data_frm_uncache(63, 48),
    "b111".U -> s3_merged_data_frm_uncache(63, 56)
  ))
  val s3_ld_data_frm_uncache = rdataHelper(s3_ld_raw_data_frm_uncache.uop, s3_picked_data_frm_uncache)

  // data from dcache hit
  val s3_ld_raw_data_frm_cache = Wire(new LoadDataFromDcacheBundle)
  s3_ld_raw_data_frm_cache.respDcacheData       := io.dcache.resp.bits.data
  s3_ld_raw_data_frm_cache.forward_D            := s2_fwd_frm_d_chan
  s3_ld_raw_data_frm_cache.forwardData_D        := s2_fwd_data_frm_d_chan
  s3_ld_raw_data_frm_cache.forward_mshr         := s2_fwd_frm_mshr
  s3_ld_raw_data_frm_cache.forwardData_mshr     := s2_fwd_data_frm_mshr
  s3_ld_raw_data_frm_cache.forward_result_valid := s2_fwd_data_valid

  s3_ld_raw_data_frm_cache.forwardMask          := RegEnable(s2_fwd_mask, s2_valid)
  s3_ld_raw_data_frm_cache.forwardData          := RegEnable(s2_fwd_data, s2_valid)
  s3_ld_raw_data_frm_cache.uop                  := RegEnable(s2_out.uop, s2_valid)
  s3_ld_raw_data_frm_cache.addrOffset           := RegEnable(s2_out.paddr(3, 0), s2_valid)

  val s3_merged_data_frm_tlD   = RegEnable(s3_ld_raw_data_frm_cache.mergeTLData(), s2_valid)
  val s3_merged_data_frm_cache = s3_ld_raw_data_frm_cache.mergeLsqFwdData(s3_merged_data_frm_tlD)

  // duplicate reg for ldout and vecldout
  private val LdDataDup = 3
  require(LdDataDup >= 2)
  // truncate forward data and cache data to XLEN width to writeback
  val s3_fwd_mask_clip = VecInit(List.fill(LdDataDup)(
    RegEnable(Mux(
      s2_out.paddr(3),
      (s2_fwd_mask.asUInt)(VLEN / 8 - 1, 8),
      (s2_fwd_mask.asUInt)(7, 0)
    ).asTypeOf(Vec(XLEN / 8, Bool())), s2_valid)
  ))
  val s3_fwd_data_clip = VecInit(List.fill(LdDataDup)(
    RegEnable(Mux(
      s2_out.paddr(3),
      (s2_fwd_data.asUInt)(VLEN - 1, 64),
      (s2_fwd_data.asUInt)(63, 0)
    ).asTypeOf(Vec(XLEN / 8, UInt(8.W))), s2_valid)
  ))
  val s3_merged_data_frm_tld_clip = VecInit(List.fill(LdDataDup)(
    RegEnable(Mux(
      s2_out.paddr(3),
      s3_ld_raw_data_frm_cache.mergeTLData()(VLEN - 1, 64),
      s3_ld_raw_data_frm_cache.mergeTLData()(63, 0)
    ).asTypeOf(Vec(XLEN / 8, UInt(8.W))), s2_valid)
  ))
  val s3_merged_data_frm_cache_clip = VecInit((0 until LdDataDup).map(i => {
    VecInit((0 until XLEN / 8).map(j =>
      Mux(s3_fwd_mask_clip(i)(j), s3_fwd_data_clip(i)(j), s3_merged_data_frm_tld_clip(i)(j))
    )).asUInt
  }))

  val s3_data_frm_cache = VecInit((0 until LdDataDup).map(i => {
    VecInit(Seq(
      s3_merged_data_frm_cache_clip(i)(63,    0),
      s3_merged_data_frm_cache_clip(i)(63,    8),
      s3_merged_data_frm_cache_clip(i)(63,   16),
      s3_merged_data_frm_cache_clip(i)(63,   24),
      s3_merged_data_frm_cache_clip(i)(63,   32),
      s3_merged_data_frm_cache_clip(i)(63,   40),
      s3_merged_data_frm_cache_clip(i)(63,   48),
      s3_merged_data_frm_cache_clip(i)(63,   56),
    ))
  }))
  val s3_picked_data_frm_cache = VecInit((0 until LdDataDup).map(i => {
    Mux1H(s3_data_select_by_offset, s3_data_frm_cache(i))
  }))
  val s3_ld_data_frm_cache = newRdataHelper(s3_data_select, s3_picked_data_frm_cache(0))

  // FIXME: add 1 cycle delay ?
  // io.lsq.uncache.ready := !s3_valid
  val s3_outexception = ExceptionNO.selectByFu(s3_out.bits.uop.exceptionVec, LduCfg).asUInt.orR && s3_vecActive
  io.ldout.bits        := s3_ld_wb_meta
  io.ldout.bits.data   := Mux(s3_valid, s3_ld_data_frm_cache, s3_ld_data_frm_uncache)
  io.ldout.valid       := (s3_mmio.valid ||
                          (s3_out.valid && !s3_vecout.isvec && !s3_mis_align && !s3_frm_mabuf))
  io.ldout.bits.uop.exceptionVec := ExceptionNO.selectByFu(s3_ld_wb_meta.uop.exceptionVec, LduCfg)

  // TODO: check this --hx
  // io.ldout.valid       := s3_out.valid && !s3_out.bits.uop.robIdx.needFlush(io.redirect) && !s3_vecout.isvec ||
  //   io.lsq.uncache.valid && !io.lsq.uncache.bits.uop.robIdx.needFlush(io.redirect) && !s3_out.valid && !io.lsq.uncache.bits.isVls
  //  io.ldout.bits.data   := Mux(s3_out.valid, s3_ld_data_frm_cache, s3_ld_data_frm_uncache)
  //  io.ldout.valid       := s3_out.valid && !s3_out.bits.uop.robIdx.needFlush(io.redirect) ||
  //                         s3_mmio.valid && !s3_mmio.bits.uop.robIdx.needFlush(io.redirect) && !s3_out.valid

  // s3 load fast replay
  io.fast_rep_out.valid := s3_valid && s3_fast_rep
  io.fast_rep_out.bits := s3_in
  io.fast_rep_out.bits.lateKill := s3_rep_frm_fetch

  val vecFeedback = s3_valid && s3_fb_no_waiting && s3_rep_info.need_rep && !io.lsq.ldin.ready && s3_isvec

  // vector output
  io.vecldout.bits.alignedType := s3_vec_alignedType
  // vec feedback
  io.vecldout.bits.vecFeedback := vecFeedback
  // TODO: VLSU, uncache data logic
  val vecdata = rdataVecHelper(s3_vec_alignedType(1,0), s3_picked_data_frm_cache(1))
  io.vecldout.bits.vecdata.get := Mux(s3_in.is128bit, s3_merged_data_frm_cache, vecdata)
  io.vecldout.bits.isvec := s3_vecout.isvec
  io.vecldout.bits.elemIdx := s3_vecout.elemIdx
  io.vecldout.bits.elemIdxInsideVd.get := s3_vecout.elemIdxInsideVd
  io.vecldout.bits.mask := s3_vecout.mask
  io.vecldout.bits.reg_offset.get := s3_vecout.reg_offset
  io.vecldout.bits.usSecondInv := s3_usSecondInv
  io.vecldout.bits.mBIndex := s3_vec_mBIndex
  io.vecldout.bits.hit := !s3_rep_info.need_rep || io.lsq.ldin.ready
  io.vecldout.bits.sourceType := RSFeedbackType.lrqFull
  io.vecldout.bits.flushState := DontCare
  io.vecldout.bits.exceptionVec := ExceptionNO.selectByFu(s3_out.bits.uop.exceptionVec, VlduCfg)
  io.vecldout.bits.vaddr := s3_in.vaddr
  io.vecldout.bits.mmio := DontCare

  io.vecldout.valid := s3_out.valid && !s3_out.bits.uop.robIdx.needFlush(io.redirect) && s3_vecout.isvec ||
  // TODO: check this, why !io.lsq.uncache.bits.isVls before?
    io.lsq.uncache.valid && !io.lsq.uncache.bits.uop.robIdx.needFlush(io.redirect) && !s3_out.valid && io.lsq.uncache.bits.isVls
    //io.lsq.uncache.valid && !io.lsq.uncache.bits.uop.robIdx.needFlush(io.redirect) && !s3_out.valid && !io.lsq.uncache.bits.isVls

  io.misalign_ldout.valid     := s3_valid && (!s3_fast_rep || s3_fast_rep_canceled) && s3_frm_mabuf
  io.misalign_ldout.bits      := io.lsq.ldin.bits
  io.misalign_ldout.bits.data := Mux(s3_in.is128bit, s3_merged_data_frm_cache, s3_picked_data_frm_cache(2))

  // fast load to load forward
  if (EnableLoadToLoadForward) {
    io.l2l_fwd_out.valid      := s3_valid && !s3_in.mmio && !s3_rep_info.need_rep
    io.l2l_fwd_out.data       := Mux(s3_in.vaddr(3), s3_merged_data_frm_cache(127, 64), s3_merged_data_frm_cache(63, 0))
    io.l2l_fwd_out.dly_ld_err := s3_dly_ld_err || // ecc delayed error
                                 s3_ldld_rep_inst ||
                                 s3_rep_frm_fetch
  } else {
    io.l2l_fwd_out.valid := false.B
    io.l2l_fwd_out.data := DontCare
    io.l2l_fwd_out.dly_ld_err := DontCare
  }

   // trigger
  val last_valid_data = RegNext(RegEnable(io.ldout.bits.data, io.ldout.fire))
  val hit_ld_addr_trig_hit_vec = Wire(Vec(TriggerNum, Bool()))
  val lq_ld_addr_trig_hit_vec = io.lsq.trigger.lqLoadAddrTriggerHitVec
  (0 until TriggerNum).map{i => {
    val tdata2    = GatedRegNext(io.trigger(i).tdata2)
    val matchType = RegNext(io.trigger(i).matchType)
    val tEnable   = RegNext(io.trigger(i).tEnable)

    hit_ld_addr_trig_hit_vec(i) := TriggerCmp(RegEnable(s2_out.vaddr, 0.U, s2_valid), tdata2, matchType, tEnable)
    io.trigger(i).addrHit       := Mux(s3_out.valid, hit_ld_addr_trig_hit_vec(i), lq_ld_addr_trig_hit_vec(i))
  }}
  io.lsq.trigger.hitLoadAddrTriggerHitVec := hit_ld_addr_trig_hit_vec

  // s1
  io.debug_ls.s1_robIdx := s1_in.uop.robIdx.value
  io.debug_ls.s1_isLoadToLoadForward := s1_fire && s1_try_ptr_chasing && !s1_ptr_chasing_canceled
  io.debug_ls.s1_isTlbFirstMiss := s1_fire && s1_tlb_miss && s1_in.isFirstIssue
  // s2
  io.debug_ls.s2_robIdx := s2_in.uop.robIdx.value
  io.debug_ls.s2_isBankConflict := s2_fire && (!s2_kill && s2_bank_conflict)
  io.debug_ls.s2_isDcacheFirstMiss := s2_fire && io.dcache.resp.bits.miss && s2_in.isFirstIssue
  io.debug_ls.s2_isForwardFail := s2_fire && s2_fwd_fail
  // s3
  io.debug_ls.s3_robIdx := s3_in.uop.robIdx.value
  io.debug_ls.s3_isReplayFast := s3_valid && s3_fast_rep && !s3_fast_rep_canceled
  io.debug_ls.s3_isReplayRS :=  RegNext(io.feedback_fast.valid && !io.feedback_fast.bits.hit) || (io.feedback_slow.valid && !io.feedback_slow.bits.hit)
  io.debug_ls.s3_isReplaySlow := io.lsq.ldin.valid && io.lsq.ldin.bits.rep_info.need_rep
  io.debug_ls.s3_isReplay := s3_valid && s3_rep_info.need_rep // include fast+slow+rs replay
  io.debug_ls.replayCause := s3_rep_info.cause
  io.debug_ls.replayCnt := 1.U

  // Topdown
  io.lsTopdownInfo.s1.robIdx          := s1_in.uop.robIdx.value
  io.lsTopdownInfo.s1.vaddr_valid     := s1_valid && s1_in.hasROBEntry
  io.lsTopdownInfo.s1.vaddr_bits      := s1_vaddr
  io.lsTopdownInfo.s2.robIdx          := s2_in.uop.robIdx.value
  io.lsTopdownInfo.s2.paddr_valid     := s2_fire && s2_in.hasROBEntry && !s2_in.tlbMiss
  io.lsTopdownInfo.s2.paddr_bits      := s2_in.paddr
  io.lsTopdownInfo.s2.first_real_miss := io.dcache.resp.bits.real_miss
  io.lsTopdownInfo.s2.cache_miss_en   := s2_fire && s2_in.hasROBEntry && !s2_in.tlbMiss && !s2_in.missDbUpdated

  // perf cnt
  XSPerfAccumulate("s0_in_valid",                  io.ldin.valid)
  XSPerfAccumulate("s0_in_block",                  io.ldin.valid && !io.ldin.fire)
  XSPerfAccumulate("s0_vecin_valid",               io.vecldin.valid)
  XSPerfAccumulate("s0_vecin_block",               io.vecldin.valid && !io.vecldin.fire)
  XSPerfAccumulate("s0_in_fire_first_issue",       s0_valid && s0_sel_src.isFirstIssue)
  XSPerfAccumulate("s0_lsq_replay_issue",          io.replay.fire)
  XSPerfAccumulate("s0_lsq_replay_vecissue",       io.replay.fire && io.replay.bits.isvec)
  XSPerfAccumulate("s0_ldu_fire_first_issue",      io.ldin.fire && s0_sel_src.isFirstIssue)
  XSPerfAccumulate("s0_fast_replay_issue",         io.fast_rep_in.fire)
  XSPerfAccumulate("s0_fast_replay_vecissue",      io.fast_rep_in.fire && io.fast_rep_in.bits.isvec)
  XSPerfAccumulate("s0_stall_out",                 s0_valid && !s0_can_go)
  XSPerfAccumulate("s0_stall_dcache",              s0_valid && !io.dcache.req.ready)
  XSPerfAccumulate("s0_addr_spec_success",         s0_fire && s0_dcache_vaddr(VAddrBits-1, 12) === io.ldin.bits.src(0)(VAddrBits-1, 12))
  XSPerfAccumulate("s0_addr_spec_failed",          s0_fire && s0_dcache_vaddr(VAddrBits-1, 12) =/= io.ldin.bits.src(0)(VAddrBits-1, 12))
  XSPerfAccumulate("s0_addr_spec_success_once",    s0_fire && s0_dcache_vaddr(VAddrBits-1, 12) === io.ldin.bits.src(0)(VAddrBits-1, 12) && s0_sel_src.isFirstIssue)
  XSPerfAccumulate("s0_addr_spec_failed_once",     s0_fire && s0_dcache_vaddr(VAddrBits-1, 12) =/= io.ldin.bits.src(0)(VAddrBits-1, 12) && s0_sel_src.isFirstIssue)
  XSPerfAccumulate("s0_vec_addr_vlen_aligned",     s0_fire && s0_sel_src.isvec && s0_dcache_vaddr(3, 0) === 0.U)
  XSPerfAccumulate("s0_vec_addr_vlen_unaligned",   s0_fire && s0_sel_src.isvec && s0_dcache_vaddr(3, 0) =/= 0.U)
  XSPerfAccumulate("s0_forward_tl_d_channel",      s0_out.forward_tlDchannel)
  XSPerfAccumulate("s0_hardware_prefetch_fire",    s0_fire && s0_hw_prf_select)
  XSPerfAccumulate("s0_software_prefetch_fire",    s0_fire && s0_sel_src.prf && s0_src_select_vec(int_iss_idx))
  XSPerfAccumulate("s0_hardware_prefetch_blocked", io.prefetch_req.valid && !s0_hw_prf_select)
  XSPerfAccumulate("s0_hardware_prefetch_total",   io.prefetch_req.valid)

  XSPerfAccumulate("s1_in_valid",                  s1_valid)
  XSPerfAccumulate("s1_in_fire",                   s1_fire)
  XSPerfAccumulate("s1_in_fire_first_issue",       s1_fire && s1_in.isFirstIssue)
  XSPerfAccumulate("s1_tlb_miss",                  s1_fire && s1_tlb_miss)
  XSPerfAccumulate("s1_tlb_miss_first_issue",      s1_fire && s1_tlb_miss && s1_in.isFirstIssue)
  XSPerfAccumulate("s1_stall_out",                 s1_valid && !s1_can_go)
  XSPerfAccumulate("s1_dly_err",                   s1_valid && s1_fast_rep_dly_err)

  XSPerfAccumulate("s2_in_valid",                  s2_valid)
  XSPerfAccumulate("s2_in_fire",                   s2_fire)
  XSPerfAccumulate("s2_in_fire_first_issue",       s2_fire && s2_in.isFirstIssue)
  XSPerfAccumulate("s2_dcache_miss",               s2_fire && io.dcache.resp.bits.miss)
  XSPerfAccumulate("s2_dcache_miss_first_issue",   s2_fire && io.dcache.resp.bits.miss && s2_in.isFirstIssue)
  XSPerfAccumulate("s2_dcache_real_miss_first_issue",   s2_fire && io.dcache.resp.bits.miss && s2_in.isFirstIssue)
  XSPerfAccumulate("s2_full_forward",              s2_fire && s2_full_fwd)
  XSPerfAccumulate("s2_dcache_miss_full_forward",  s2_fire && s2_dcache_miss)
  XSPerfAccumulate("s2_fwd_frm_d_can",             s2_valid && s2_fwd_frm_d_chan)
  XSPerfAccumulate("s2_fwd_frm_d_chan_or_mshr",    s2_valid && s2_fwd_frm_d_chan_or_mshr)
  XSPerfAccumulate("s2_stall_out",                 s2_fire && !s2_can_go)
  XSPerfAccumulate("s2_prefetch",                  s2_fire && s2_prf)
  XSPerfAccumulate("s2_prefetch_ignored",          s2_fire && s2_prf && io.dcache.s2_mq_nack) // ignore prefetch for mshr full / miss req port conflict
  XSPerfAccumulate("s2_prefetch_miss",             s2_fire && s2_prf && io.dcache.resp.bits.miss) // prefetch req miss in l1
  XSPerfAccumulate("s2_prefetch_hit",              s2_fire && s2_prf && !io.dcache.resp.bits.miss) // prefetch req hit in l1
  XSPerfAccumulate("s2_prefetch_accept",           s2_fire && s2_prf && io.dcache.resp.bits.miss && !io.dcache.s2_mq_nack) // prefetch a missed line in l1, and l1 accepted it
  XSPerfAccumulate("s2_forward_req",               s2_fire && s2_in.forward_tlDchannel)
  XSPerfAccumulate("s2_successfully_forward_channel_D", s2_fire && s2_fwd_frm_d_chan && s2_fwd_data_valid)
  XSPerfAccumulate("s2_successfully_forward_mshr",      s2_fire && s2_fwd_frm_mshr && s2_fwd_data_valid)

  XSPerfAccumulate("load_to_load_forward",                      s1_try_ptr_chasing && !s1_ptr_chasing_canceled)
  XSPerfAccumulate("load_to_load_forward_try",                  s1_try_ptr_chasing)
  XSPerfAccumulate("load_to_load_forward_fail",                 s1_cancel_ptr_chasing)
  XSPerfAccumulate("load_to_load_forward_fail_cancelled",       s1_cancel_ptr_chasing && s1_ptr_chasing_canceled)
  XSPerfAccumulate("load_to_load_forward_fail_wakeup_mismatch", s1_cancel_ptr_chasing && !s1_ptr_chasing_canceled && s1_not_fast_match)
  XSPerfAccumulate("load_to_load_forward_fail_op_not_ld",       s1_cancel_ptr_chasing && !s1_ptr_chasing_canceled && !s1_not_fast_match && s1_fu_op_type_not_ld)
  XSPerfAccumulate("load_to_load_forward_fail_addr_align",      s1_cancel_ptr_chasing && !s1_ptr_chasing_canceled && !s1_not_fast_match && !s1_fu_op_type_not_ld && s1_addr_misaligned)
  XSPerfAccumulate("load_to_load_forward_fail_set_mismatch",    s1_cancel_ptr_chasing && !s1_ptr_chasing_canceled && !s1_not_fast_match && !s1_fu_op_type_not_ld && !s1_addr_misaligned && s1_addr_mismatch)

  // bug lyq: some signals in perfEvents are no longer suitable for the current MemBlock design
  // hardware performance counter
  val perfEvents = Seq(
    ("load_s0_in_fire         ", s0_fire                                                        ),
    ("load_to_load_forward    ", s1_fire && s1_try_ptr_chasing && !s1_ptr_chasing_canceled      ),
    ("stall_dcache            ", s0_valid && s0_can_go && !io.dcache.req.ready                  ),
    ("load_s1_in_fire         ", s0_fire                                                        ),
    ("load_s1_tlb_miss        ", s1_fire && io.tlb.resp.bits.miss                               ),
    ("load_s2_in_fire         ", s1_fire                                                        ),
    ("load_s2_dcache_miss     ", s2_fire && io.dcache.resp.bits.miss                            ),
  )
  generatePerfEvent()

  when(io.ldout.fire){
    XSDebug("ldout %x\n", io.ldout.bits.uop.pc)
  }
  // end
}<|MERGE_RESOLUTION|>--- conflicted
+++ resolved
@@ -297,46 +297,13 @@
     s0_src_ready_vec(i) := !s0_src_valid_vec.take(i).reduce(_ || _)
   }
   // load flow source select (OH)
-<<<<<<< HEAD
-  val s0_misalign_ld_select  = s0_misalign_ld_valid && s0_misalign_ld_ready
-  val s0_super_ld_rep_select = s0_super_ld_rep_valid && s0_super_ld_rep_ready
-  val s0_ld_fast_rep_select  = s0_ld_fast_rep_valid && s0_ld_fast_rep_ready
-  val s0_ld_mmio_select      = s0_ld_mmio_valid && s0_ld_mmio_ready
-  val s0_ld_rep_select       = s0_ld_rep_valid && s0_ld_rep_ready
-  val s0_hw_prf_select       = s0_high_conf_prf_ready && s0_high_conf_prf_valid ||
-                               s0_low_conf_prf_ready && s0_low_conf_prf_valid
-  val s0_vec_iss_select      = s0_vec_iss_ready && s0_vec_iss_valid
-  val s0_int_iss_select      = s0_int_iss_ready && s0_int_iss_valid
-  val s0_l2l_fwd_select      = s0_l2l_fwd_ready && s0_l2l_fwd_valid
-  dontTouch(s0_misalign_ld_select)
-  dontTouch(s0_super_ld_rep_select)
-  dontTouch(s0_ld_fast_rep_select)
-  dontTouch(s0_ld_mmio_select)
-  dontTouch(s0_ld_rep_select)
-  dontTouch(s0_hw_prf_select)
-  dontTouch(s0_vec_iss_select)
-  dontTouch(s0_int_iss_select)
-  dontTouch(s0_l2l_fwd_select)
-
-  val s0_tlb_no_query        = s0_ld_fast_rep_select || s0_hw_prf_select || s0_ld_mmio_select || s0_sel_src.prf_i
-  s0_valid := (s0_misalign_ld_valid ||
-               s0_super_ld_rep_valid ||
-               s0_ld_fast_rep_valid ||
-               s0_ld_rep_valid ||
-               s0_high_conf_prf_valid ||
-               s0_vec_iss_valid ||
-               s0_int_iss_valid ||
-               s0_l2l_fwd_valid ||
-               s0_low_conf_prf_valid) && !s0_ld_mmio_select && io.dcache.req.ready && !s0_kill
-
-  s0_mmio_select := s0_ld_mmio_select && !s0_kill
-=======
   val s0_src_select_vec = WireInit(VecInit((0 until SRC_NUM).map{i => s0_src_valid_vec(i) && s0_src_ready_vec(i)}))
   val s0_hw_prf_select = s0_src_select_vec(high_pf_idx) || s0_src_select_vec(low_pf_idx)
   dontTouch(s0_src_valid_vec)
   dontTouch(s0_src_ready_vec)
   dontTouch(s0_src_select_vec)
 
+  val s0_tlb_no_query = s0_hw_prf_select || s0_src_select_vec(fast_rep_idx) || s0_src_select_vec(mmio_idx) || s0_sel_src.prf_i
   s0_valid := (
     s0_src_valid_vec(mab_idx) ||
     s0_src_valid_vec(super_rep_idx) ||
@@ -350,16 +317,16 @@
   ) && !s0_src_select_vec(mmio_idx) && io.dcache.req.ready && !s0_kill
 
   s0_mmio_select := s0_src_select_vec(mmio_idx) && !s0_kill
->>>>>>> 2b221cab
 
    // if is hardware prefetch or fast replay, don't send valid to tlb
-  s0_tlb_valid := (s0_misalign_ld_valid ||
-                   s0_super_ld_rep_valid ||
-                   s0_ld_rep_valid ||
-                   s0_vec_iss_valid ||
-                   s0_int_iss_valid ||
-                   s0_l2l_fwd_valid
-                  ) && io.dcache.req.ready
+  s0_tlb_valid := (
+    s0_src_valid_vec(mab_idx) ||
+    s0_src_valid_vec(super_rep_idx) ||
+    s0_src_valid_vec(lsq_rep_idx) ||
+    s0_src_valid_vec(vec_iss_idx) ||
+    s0_src_valid_vec(int_iss_idx) ||
+    s0_src_valid_vec(l2l_fwd_idx)
+  ) && io.dcache.req.ready
 
   // which is S0's out is ready and dcache is ready
   val s0_try_ptr_chasing      = s0_src_select_vec(l2l_fwd_idx)
@@ -655,33 +622,20 @@
   )
   s0_sel_src := ParallelPriorityMux(s0_src_selector, s0_src_format)
 
-<<<<<<< HEAD
   // fast replay and hardware prefetch don't need to query tlb
   val int_issue_vaddr = io.ldin.bits.src(0) + SignExt(io.ldin.bits.uop.imm(11, 0), VAddrBits)
-  val int_vec_vaddr = Mux(s0_vec_iss_valid, io.vecldin.bits.vaddr, int_issue_vaddr)
+  val int_vec_vaddr = Mux(s0_src_valid_vec(vec_iss_idx), io.vecldin.bits.vaddr, int_issue_vaddr)
   s0_tlb_vaddr := Mux(
-    s0_misalign_ld_valid,
-=======
-  val s0_addr_selector = Seq(
     s0_src_valid_vec(mab_idx),
-    s0_src_valid_vec(super_rep_idx),
-    s0_src_valid_vec(fast_rep_idx),
-    s0_src_valid_vec(lsq_rep_idx),
-    s0_src_valid_vec(vec_iss_idx),
-    s0_src_valid_vec(int_iss_idx),
-    (if (EnableLoadToLoadForward) s0_src_valid_vec(l2l_fwd_idx) else false.B),
-  )
-  val s0_addr_format = Seq(
->>>>>>> 2b221cab
     io.misalign_ldin.bits.vaddr,
     Mux(
-      s0_super_ld_rep_valid || s0_ld_rep_valid,
+      s0_src_valid_vec(super_rep_idx) || s0_src_valid_vec(lsq_rep_idx),
       io.replay.bits.vaddr,
       int_vec_vaddr
     )
   )
   s0_dcache_vaddr := Mux(
-    s0_ld_fast_rep_select,
+    s0_src_select_vec(fast_rep_idx),
     io.fast_rep_in.bits.vaddr,
     Mux(
       s0_hw_prf_select,
@@ -691,26 +645,26 @@
   )
 
   s0_tlb_hlv := Mux(
-    s0_misalign_ld_valid,
+    s0_src_valid_vec(mab_idx),
     LSUOpType.isHlv(io.misalign_ldin.bits.uop.fuOpType),
     Mux(
-      s0_super_ld_rep_valid || s0_ld_rep_valid,
+      s0_src_valid_vec(super_rep_idx) || s0_src_valid_vec(lsq_rep_idx),
       LSUOpType.isHlv(io.replay.bits.uop.fuOpType),
       Mux(
-        s0_int_iss_valid,
+        s0_src_valid_vec(int_iss_idx),
         LSUOpType.isHlv(io.ldin.bits.uop.fuOpType),
         false.B
       )
     )
   )
   s0_tlb_hlvx := Mux(
-    s0_misalign_ld_valid,
+    s0_src_valid_vec(mab_idx),
     LSUOpType.isHlvx(io.misalign_ldin.bits.uop.fuOpType),
     Mux(
-      s0_super_ld_rep_valid || s0_ld_rep_valid,
+      s0_src_valid_vec(super_rep_idx) || s0_src_valid_vec(lsq_rep_idx),
       LSUOpType.isHlvx(io.replay.bits.uop.fuOpType),
       Mux(
-        s0_int_iss_valid,
+        s0_src_valid_vec(int_iss_idx),
         LSUOpType.isHlvx(io.ldin.bits.uop.fuOpType),
         false.B
       )
@@ -744,7 +698,7 @@
   s0_out.is128bit        := s0_sel_src.is128bit
   s0_out.isFrmMisAlignBuf    := s0_sel_src.frm_mabuf
   s0_out.uop_unit_stride_fof := s0_sel_src.uop_unit_stride_fof
-  s0_out.paddr         := Mux(s0_ld_fast_rep_valid, io.fast_rep_in.bits.paddr, io.prefetch_req.bits.paddr) // only for prefetch and fast_rep
+  s0_out.paddr         := Mux(s0_src_valid_vec(fast_rep_idx), io.fast_rep_in.bits.paddr, io.prefetch_req.bits.paddr) // only for prefetch and fast_rep
   s0_out.tlbNoQuery    := s0_tlb_no_query
   // s0_out.rob_idx_valid   := s0_rob_idx_valid
   // s0_out.inner_idx       := s0_inner_idx
