--- conflicted
+++ resolved
@@ -270,18 +270,6 @@
   // assign default value
   s0_uop := DontCare
   // load flow priority mux
-<<<<<<< HEAD
-  when(lfsrc_loadReplay_select) {
-    s0_vaddr := io.lsqOut.bits.vaddr
-    s0_mask := io.lsqOut.bits.mask
-    s0_uop := io.lsqOut.bits.uop
-    s0_isFirstIssue := io.lsqOut.bits.isFirstIssue
-    s0_hasROBEntry := true.B
-    s0_rsIdx := io.lsqOut.bits.rsIdx
-    s0_sqIdx := io.lsqOut.bits.uop.sqIdx
-    s0_replayCarry := io.lsqOut.bits.replayCarry
-    val replayUopIsPrefetch = WireInit(LSUOpType.isPrefetch(io.lsqOut.bits.uop.ctrl.fuOpType))
-=======
   when (lfsrc_loadFastReplay_select) {
     s0_vaddr := io.fastReplay.bits.vaddr 
     s0_mask := io.fastReplay.bits.mask 
@@ -308,7 +296,6 @@
     s0_isLoadReplay := true.B
     s0_sleepIndex := io.replay.bits.sleepIndex
     val replayUopIsPrefetch = WireInit(LSUOpType.isPrefetch(io.replay.bits.uop.ctrl.fuOpType))
->>>>>>> 8a610956
     when (replayUopIsPrefetch) {
       isPrefetch := true.B
     }
@@ -331,11 +318,7 @@
     s0_vaddr := io.in.bits.src(0) + SignExt(imm12, VAddrBits)
     s0_mask := genWmask(s0_vaddr, io.in.bits.uop.ctrl.fuOpType(1,0))
     s0_uop := io.in.bits.uop
-<<<<<<< HEAD
-    s0_isFirstIssue := io.isFirstIssue
-=======
     s0_isFirstIssue := true.B
->>>>>>> 8a610956
     s0_hasROBEntry := true.B
     s0_rsIdx := io.rsIdx
     s0_sqIdx := io.in.bits.uop.sqIdx
@@ -1314,26 +1297,6 @@
   }}
   io.lsq.trigger.hitLoadAddrTriggerHitVec := hitLoadAddrTriggerHitVec
 
-<<<<<<< HEAD
-  // s1
-  io.debug_ls.s1.isBankConflict := load_s1.io.in.fire && (!load_s1.io.dcacheKill && load_s1.io.dcacheBankConflict)
-  io.debug_ls.s1.isLoadToLoadForward := load_s1.io.out.valid && s1_tryPointerChasing && !cancelPointerChasing
-  io.debug_ls.s1.isTlbFirstMiss := io.tlb.resp.valid && io.tlb.resp.bits.miss && io.tlb.resp.bits.debug.isFirstIssue
-  io.debug_ls.s1.isReplayFast := io.lsq.replayFast.valid && io.lsq.replayFast.needreplay
-  io.debug_ls.s1.vaddr_valid := load_s1.io.in.fire && load_s1.io.in.bits.hasROBEntry
-  io.debug_ls.s1.vaddr_bits := load_s1.io.in.bits.vaddr
-  io.debug_ls.s1_robIdx := load_s1.io.in.bits.uop.robIdx.value
-  // s2
-  io.debug_ls.s2.isDcacheFirstMiss := load_s2.io.in.fire && load_s2.io.in.bits.isFirstIssue && load_s2.io.dcacheResp.bits.miss
-  io.debug_ls.s2.isForwardFail := load_s2.io.in.fire && load_s2.io.s2_forward_fail
-  io.debug_ls.s2.isReplaySlow := io.lsq.replaySlow.valid && io.lsq.replaySlow.needreplay
-  io.debug_ls.s2.isLoadReplayTLBMiss := io.lsq.replaySlow.valid && !io.lsq.replaySlow.tlb_hited
-  io.debug_ls.s2.isLoadReplayCacheMiss := io.lsq.replaySlow.valid && !io.lsq.replaySlow.cache_hited
-  io.debug_ls.s2.paddr_valid := load_s2.io.in.fire && load_s2.io.in.bits.hasROBEntry && !load_s2.io.in.bits.tlbMiss
-  io.debug_ls.s2.paddr_bits := load_s2.io.in.bits.paddr
-  io.debug_ls.replayCnt := DontCare
-  io.debug_ls.s2_robIdx := load_s2.io.in.bits.uop.robIdx.value
-=======
   // FIXME: please move this part to LoadQueueReplay 
   io.debug_ls := DontCare
   // io.debug_ls.s1.isBankConflict := load_s1.io.in.fire && (!load_s1.io.dcacheKill && load_s1.io.dcacheBankConflict)
@@ -1356,7 +1319,6 @@
   io.lsTopdownInfo.s2.robIdx := load_s2.io.in.bits.uop.robIdx.value
   io.lsTopdownInfo.s2.paddr_valid := load_s2.io.in.fire && load_s2.io.in.bits.hasROBEntry && !load_s2.io.in.bits.tlbMiss
   io.lsTopdownInfo.s2.paddr_bits := load_s2.io.in.bits.paddr
->>>>>>> 8a610956
 
   // bug lyq: some signals in perfEvents are no longer suitable for the current MemBlock design
   // hardware performance counter
