--- conflicted
+++ resolved
@@ -40,11 +40,7 @@
   // wait for address from store queue index
   val addr_inv_sq_idx = new SqPtr
   // replay carry
-<<<<<<< HEAD
-  val replayCarry = new ReplayCarry(nWays)
-=======
-  val rep_carry       = new ReplayCarry
->>>>>>> 45a77344
+  val rep_carry       = new ReplayCarry(nWays)
   // data in last beat
   val last_beat       = Bool()
   // replay cause
@@ -159,82 +155,6 @@
     val debug_ls      = Output(new DebugLsInfoBundle)
     val lsTopdownInfo = Output(new LsTopdownInfo)
   })
-<<<<<<< HEAD
-  require(LoadPipelineWidth == exuParameters.LduCnt)
-
-  val s0_vaddr = Wire(UInt(VAddrBits.W))
-  val s0_mask = Wire(UInt(8.W))
-  val s0_uop = Wire(new MicroOp)
-  val s0_isFirstIssue = Wire(Bool())
-  val s0_hasROBEntry = WireDefault(false.B)
-  val s0_rsIdx = Wire(UInt(log2Up(IssQueSize).W))
-  val s0_sqIdx = Wire(new SqPtr)
-  val s0_tryFastpath = WireInit(false.B)
-  val s0_replayCarry = Wire(new ReplayCarry(nWays)) // way info for way predict related logic
-  val s0_isLoadReplay = WireInit(false.B)
-  val s0_sleepIndex = Wire(UInt())
-  s0_replayCarry := ReplayCarry.init(nWays)
-  s0_sleepIndex := DontCare
-  s0_rsIdx := DontCare
-  io.s0_sqIdx := s0_sqIdx
-
-  val s0_replayShouldWait = io.in.valid && isAfter(io.replay.bits.uop.robIdx, io.in.bits.uop.robIdx)
-  // load flow select/gen
-  //
-  // src0: load replayed by LSQ (io.replay)
-  // src1: hardware prefetch from prefetchor (high confidence) (io.prefetch)
-  // src2: int read / software prefetch first issue from RS (io.in)
-  // src3: vec read first issue from RS (TODO)
-  // src4: load try pointchaising when no issued or replayed load (io.fastpath)
-  // src5: hardware prefetch from prefetchor (low confidence) (io.prefetch)
-
-  // load flow source valid
-  val lfsrc0_loadFastReplay_valid = io.fastReplay.valid
-  val lfsrc1_loadReplay_valid = io.replay.valid && !s0_replayShouldWait 
-  val lfsrc2_highconfhwPrefetch_valid = io.prefetch_in.valid && io.prefetch_in.bits.confidence > 0.U
-  val lfsrc3_intloadFirstIssue_valid = io.in.valid // int flow first issue or software prefetch
-  val lfsrc4_vecloadFirstIssue_valid = WireInit(false.B) // TODO
-  val lfsrc5_l2lForward_valid = io.fastpath.valid
-  val lfsrc6_lowconfhwPrefetch_valid = io.prefetch_in.valid && io.prefetch_in.bits.confidence === 0.U
-  dontTouch(lfsrc0_loadFastReplay_valid)
-  dontTouch(lfsrc1_loadReplay_valid)
-  dontTouch(lfsrc2_highconfhwPrefetch_valid)
-  dontTouch(lfsrc3_intloadFirstIssue_valid)
-  dontTouch(lfsrc4_vecloadFirstIssue_valid)
-  dontTouch(lfsrc5_l2lForward_valid)
-  dontTouch(lfsrc6_lowconfhwPrefetch_valid)
-  
-  // load flow source ready
-  val lfsrc_loadFastReplay_ready = WireInit(true.B)
-  val lfsrc_loadReplay_ready = !lfsrc0_loadFastReplay_valid
-  val lfsrc_highconfhwPrefetch_ready = !lfsrc0_loadFastReplay_valid &&
-    !lfsrc1_loadReplay_valid 
-  val lfsrc_intloadFirstIssue_ready = !lfsrc0_loadFastReplay_valid &&
-    !lfsrc1_loadReplay_valid &&
-    !lfsrc2_highconfhwPrefetch_valid
-  val lfsrc_vecloadFirstIssue_ready = !lfsrc0_loadFastReplay_valid &&
-    !lfsrc1_loadReplay_valid &&
-    !lfsrc2_highconfhwPrefetch_valid &&
-    !lfsrc3_intloadFirstIssue_valid
-  val lfsrc_l2lForward_ready = !lfsrc0_loadFastReplay_valid &&
-    !lfsrc1_loadReplay_valid &&
-    !lfsrc2_highconfhwPrefetch_valid &&
-    !lfsrc3_intloadFirstIssue_valid &&
-    !lfsrc4_vecloadFirstIssue_valid
-  val lfsrc_lowconfhwPrefetch_ready = !lfsrc0_loadFastReplay_valid &&
-    !lfsrc1_loadReplay_valid && 
-    !lfsrc2_highconfhwPrefetch_valid &&
-    !lfsrc3_intloadFirstIssue_valid &&
-    !lfsrc4_vecloadFirstIssue_valid &&
-    !lfsrc5_l2lForward_valid
-  dontTouch(lfsrc_loadFastReplay_ready)
-  dontTouch(lfsrc_loadReplay_ready)
-  dontTouch(lfsrc_highconfhwPrefetch_ready)
-  dontTouch(lfsrc_intloadFirstIssue_ready)
-  dontTouch(lfsrc_vecloadFirstIssue_ready)
-  dontTouch(lfsrc_l2lForward_ready)
-  dontTouch(lfsrc_lowconfhwPrefetch_ready)
-=======
 
   val s1_ready, s2_ready, s3_ready = WireInit(false.B)
 
@@ -253,7 +173,7 @@
   val s0_sqIdx         = Wire(new SqPtr)
   val s0_mshrid        = Wire(UInt())
   val s0_try_l2l       = Wire(Bool())
-  val s0_rep_carry     = Wire(new ReplayCarry)
+  val s0_rep_carry     = Wire(new ReplayCarry(nWays))
   val s0_isFirstIssue  = Wire(Bool())
   val s0_fast_rep      = Wire(Bool())
   val s0_ld_rep        = Wire(Bool())
@@ -333,7 +253,6 @@
   dontTouch(s0_vec_iss_ready)
   dontTouch(s0_l2l_fwd_ready)
   dontTouch(s0_low_conf_prf_ready)
->>>>>>> 45a77344
 
   // load flow source select (OH)
   val s0_super_ld_rep_select = s0_super_ld_rep_valid && s0_super_ld_rep_ready
@@ -376,25 +295,6 @@
   val s0_hw_prf = s0_hw_prf_select
 
   // query DTLB
-<<<<<<< HEAD
-  io.dtlbReq.valid := s0_valid
-  // hw prefetch addr does not need to be translated, give tlb paddr
-  io.dtlbReq.bits.vaddr := Mux(lfsrc_hwprefetch_select, io.prefetch_in.bits.paddr, s0_vaddr)
-  io.dtlbReq.bits.cmd := Mux(isPrefetch,
-    Mux(isPrefetchWrite, TlbCmd.write, TlbCmd.read),
-    TlbCmd.read
-  )
-  io.dtlbReq.bits.size := LSUOpType.size(s0_uop.ctrl.fuOpType)
-  io.dtlbReq.bits.kill := DontCare
-  io.dtlbReq.bits.memidx.is_ld := true.B
-  io.dtlbReq.bits.memidx.is_st := false.B
-  io.dtlbReq.bits.memidx.idx := s0_uop.lqIdx.value
-  io.dtlbReq.bits.debug.robIdx := s0_uop.robIdx
-  // hw prefetch addr does not need to be translated
-  io.dtlbReq.bits.no_translate := lfsrc_hwprefetch_select
-  io.dtlbReq.bits.debug.pc := s0_uop.cf.pc
-  io.dtlbReq.bits.debug.isFirstIssue := s0_isFirstIssue
-=======
   io.tlb.req.valid                   := s0_valid
   io.tlb.req.bits.cmd                := Mux(s0_prf,
                                          Mux(s0_prf_wr, TlbCmd.write, TlbCmd.read),
@@ -410,7 +310,6 @@
   io.tlb.req.bits.no_translate       := s0_hw_prf_select  // hw b.reqetch addr does not need to be translated
   io.tlb.req.bits.debug.pc           := s0_uop.cf.pc
   io.tlb.req.bits.debug.isFirstIssue := s0_isFirstIssue
->>>>>>> 45a77344
 
   // query DCache
   io.dcache.req.valid             := s0_valid
@@ -574,67 +473,6 @@
 
   // set default
   s0_uop := DontCare
-<<<<<<< HEAD
-  // load flow priority mux
-  when (lfsrc_loadFastReplay_select) {
-    s0_vaddr := io.fastReplay.bits.vaddr 
-    s0_mask := io.fastReplay.bits.mask 
-    s0_uop := io.fastReplay.bits.uop
-    s0_isFirstIssue := false.B
-    s0_sqIdx := io.fastReplay.bits.uop.sqIdx
-    s0_replayCarry := io.fastReplay.bits.replayInfo.replayCarry
-    s0_rsIdx := io.fastReplay.bits.rsIdx
-    s0_isLoadReplay := io.fastReplay.bits.isLoadReplay
-    s0_sleepIndex := io.fastReplay.bits.sleepIndex
-    val replayUopIsPrefetch = WireInit(LSUOpType.isPrefetch(io.fastReplay.bits.uop.ctrl.fuOpType))
-    when (replayUopIsPrefetch) {
-      isPrefetch := true.B
-    }    
-  } .elsewhen(lfsrc_loadReplay_select) {
-    s0_vaddr := io.replay.bits.vaddr
-    s0_mask := genWmask(io.replay.bits.vaddr, io.replay.bits.uop.ctrl.fuOpType(1, 0))
-    s0_uop := io.replay.bits.uop
-    s0_isFirstIssue := io.replay.bits.isFirstIssue
-    s0_hasROBEntry := true.B
-    s0_sqIdx := io.replay.bits.uop.sqIdx
-    s0_rsIdx := io.replay.bits.rsIdx
-    s0_replayCarry := io.replay.bits.replayCarry
-    s0_isLoadReplay := true.B
-    s0_sleepIndex := io.replay.bits.sleepIndex
-    val replayUopIsPrefetch = WireInit(LSUOpType.isPrefetch(io.replay.bits.uop.ctrl.fuOpType))
-    when (replayUopIsPrefetch) {
-      isPrefetch := true.B
-    }
-  }.elsewhen(lfsrc_hwprefetch_select) {
-    // vaddr based index for dcache
-    s0_vaddr := io.prefetch_in.bits.getVaddr()
-    s0_mask := 0.U
-    s0_uop := DontCare
-    s0_isFirstIssue := false.B
-    s0_rsIdx := DontCare
-    s0_sqIdx := DontCare
-    s0_replayCarry := DontCare
-    s0_isLoadReplay := DontCare
-    // ctrl signal
-    isPrefetch := true.B
-    isPrefetchRead := !io.prefetch_in.bits.is_store
-    isPrefetchWrite := io.prefetch_in.bits.is_store
-  }.elsewhen(lfsrc_intloadFirstIssue_select) {
-    val imm12 = io.in.bits.uop.ctrl.imm(11, 0)
-    s0_vaddr := io.in.bits.src(0) + SignExt(imm12, VAddrBits)
-    s0_mask := genWmask(s0_vaddr, io.in.bits.uop.ctrl.fuOpType(1,0))
-    s0_uop := io.in.bits.uop
-    s0_isFirstIssue := true.B
-    s0_hasROBEntry := true.B
-    s0_rsIdx := io.rsIdx
-    s0_sqIdx := io.in.bits.uop.sqIdx
-    s0_isLoadReplay := false.B
-    val issueUopIsPrefetch = WireInit(LSUOpType.isPrefetch(io.in.bits.uop.ctrl.fuOpType))
-    when (issueUopIsPrefetch) {
-      isPrefetch := true.B
-    }
-  }.otherwise {
-=======
   when (s0_super_ld_rep_select)      { fromNormalReplaySource(io.replay.bits)     }
   .elsewhen (s0_ld_fast_rep_select)  { fromFastReplaySource(io.fast_rep_in.bits)  }
   .elsewhen (s0_ld_rep_select)       { fromNormalReplaySource(io.replay.bits)     }
@@ -642,7 +480,6 @@
   .elsewhen (s0_int_iss_select)      { fromIntIssueSource(io.ldin.bits)           }
   .elsewhen (s0_vec_iss_select)      { fromVecIssueSource()                       }
   .otherwise {
->>>>>>> 45a77344
     if (EnableLoadToLoadForward) {
       fromLoadToLoadSource(io.l2l_fwd_in)
     } else {
@@ -706,65 +543,6 @@
   XSDebug(io.dcache.req.fire,
     p"[DCACHE LOAD REQ] pc ${Hexadecimal(s0_uop.cf.pc)}, vaddr ${Hexadecimal(s0_vaddr)}\n"
   )
-<<<<<<< HEAD
-  XSPerfAccumulate("in_valid", io.in.valid)
-  XSPerfAccumulate("in_fire", io.in.fire)
-  XSPerfAccumulate("in_fire_first_issue", s0_valid && s0_isFirstIssue)
-  XSPerfAccumulate("lsq_fire_first_issue", io.replay.fire)
-  XSPerfAccumulate("ldu_fire_first_issue", io.in.fire && io.isFirstIssue)
-  XSPerfAccumulate("fast_replay_issue", io.fastReplay.fire)
-  XSPerfAccumulate("stall_out", io.out.valid && !io.out.ready && io.dcacheReq.ready)
-  XSPerfAccumulate("stall_dcache", io.out.valid && io.out.ready && !io.dcacheReq.ready)
-  XSPerfAccumulate("addr_spec_success", io.out.fire && s0_vaddr(VAddrBits-1, 12) === io.in.bits.src(0)(VAddrBits-1, 12))
-  XSPerfAccumulate("addr_spec_failed", io.out.fire && s0_vaddr(VAddrBits-1, 12) =/= io.in.bits.src(0)(VAddrBits-1, 12))
-  XSPerfAccumulate("addr_spec_success_once", io.out.fire && s0_vaddr(VAddrBits-1, 12) === io.in.bits.src(0)(VAddrBits-1, 12) && io.isFirstIssue)
-  XSPerfAccumulate("addr_spec_failed_once", io.out.fire && s0_vaddr(VAddrBits-1, 12) =/= io.in.bits.src(0)(VAddrBits-1, 12) && io.isFirstIssue)
-  XSPerfAccumulate("forward_tlDchannel", io.out.bits.forward_tlDchannel)
-  XSPerfAccumulate("hardware_prefetch_fire", io.out.fire && lfsrc_hwprefetch_select)
-  XSPerfAccumulate("software_prefetch_fire", io.out.fire && isPrefetch && lfsrc_intloadFirstIssue_select)
-  XSPerfAccumulate("hardware_prefetch_blocked", io.prefetch_in.valid && !lfsrc_hwprefetch_select)
-  XSPerfAccumulate("hardware_prefetch_total", io.prefetch_in.valid)
-  XSPerfAccumulate("loadsrc_loadReplay_select", lfsrc_loadReplay_select)
-  XSPerfAccumulate("loadsrc_hwprefetch_select", lfsrc_hwprefetch_select)
-  XSPerfAccumulate("loadsrc_intloadFirstIssue_select", lfsrc_intloadFirstIssue_select)
-  XSPerfAccumulate("loadsrc_vecloadFirstIssue_select", lfsrc_vecloadFirstIssue_select)
-  XSPerfAccumulate("loadsrc_l2lForward_select", lfsrc_l2lForward_select)
-}
-
-// Load Pipeline Stage 1
-// TLB resp (send paddr to dcache)
-class LoadUnit_S1(implicit p: Parameters) extends XSModule with HasCircularQueuePtrHelper {
-  val io = IO(new Bundle() {
-    val in = Flipped(Decoupled(new LqWriteBundle))
-    val s1_kill = Input(Bool())
-    val out = Decoupled(new LqWriteBundle)
-    val dtlbResp = Flipped(DecoupledIO(new TlbResp(2)))
-    val lsuPAddr = Output(UInt(PAddrBits.W))
-    val dcachePAddr = Output(UInt(PAddrBits.W))
-    val dcacheKill = Output(Bool())
-    val fullForwardFast = Output(Bool())
-    val sbuffer = new LoadForwardQueryIO
-    val lsq = new PipeLoadForwardQueryIO
-    val reExecuteQuery = Flipped(Vec(StorePipelineWidth, Valid(new LoadReExecuteQueryIO)))
-    val csrCtrl = Flipped(new CustomCSRCtrlIO)
-  })
-
-  val s1_uop = io.in.bits.uop
-  val s1_paddr_dup_lsu = io.dtlbResp.bits.paddr(0)
-  val s1_paddr_dup_dcache = io.dtlbResp.bits.paddr(1)
-  // af & pf exception were modified below.
-  val s1_exception = ExceptionNO.selectByFu(io.out.bits.uop.cf.exceptionVec, lduCfg).asUInt.orR
-  val s1_tlb_miss = io.dtlbResp.bits.miss
-  val s1_mask = io.in.bits.mask
-  val s1_is_prefetch = io.in.bits.isPrefetch
-  val s1_is_hw_prefetch = io.in.bits.isHWPrefetch
-  val s1_is_sw_prefetch = s1_is_prefetch && !s1_is_hw_prefetch
-
-  io.out.bits := io.in.bits // forwardXX field will be updated in s1
-
-  val s1_tlb_memidx = io.dtlbResp.bits.memidx
-  when(s1_tlb_memidx.is_ld && io.dtlbResp.valid && !s1_tlb_miss && s1_tlb_memidx.idx === io.out.bits.uop.lqIdx.value) {
-=======
   XSDebug(s0_valid,
     p"S0: pc ${Hexadecimal(s0_out.uop.cf.pc)}, lId ${Hexadecimal(s0_out.uop.lqIdx.asUInt)}, " +
     p"vaddr ${Hexadecimal(s0_out.vaddr)}, mask ${Hexadecimal(s0_out.mask)}\n")
@@ -812,7 +590,6 @@
   s1_paddr_dup_dcache := io.tlb.resp.bits.paddr(1)
 
   when (s1_tlb_memidx.is_ld && io.tlb.resp.valid && !s1_tlb_miss && s1_tlb_memidx.idx === s1_in.uop.lqIdx.value) {
->>>>>>> 45a77344
     // printf("load idx = %d\n", s1_tlb_memidx.idx)
     s1_out.uop.debugInfo.tlbRespTime := GTimer()
   }
@@ -1142,114 +919,16 @@
   io.prefetch_train.bits.fromLsPipelineBundle(s2_in)
   io.prefetch_train.bits.miss          := io.dcache.resp.bits.miss
   io.prefetch_train.bits.meta_prefetch := io.dcache.resp.bits.meta_prefetch
-<<<<<<< HEAD
-  io.prefetch_train.bits.meta_access := io.dcache.resp.bits.meta_access
-  io.prefetch_train.valid := load_s2.io.in.fire && !load_s2.io.out.bits.mmio && !load_s2.io.in.bits.tlbMiss
-  io.dcache.s2_kill := load_s2.io.dcache_kill // to kill mmio resp which are redirected
+  io.prefetch_train.bits.meta_access   := io.dcache.resp.bits.meta_access
   if (env.FPGAPlatform){
     io.dcache.s0_pc := DontCare
     io.dcache.s1_pc := DontCare
     io.dcache.s2_pc := DontCare
   }else{
-    io.dcache.s0_pc := load_s0.io.out.bits.uop.cf.pc
-    io.dcache.s1_pc := load_s1.io.out.bits.uop.cf.pc
-    io.dcache.s2_pc := load_s2.io.out.bits.uop.cf.pc
-  }
-  load_s2.io.dcacheResp <> io.dcache.resp
-  load_s2.io.pmpResp <> io.pmp
-  load_s2.io.static_pm := RegNext(io.tlb.resp.bits.static_pm)
-  load_s2.io.lsq.forwardData <> io.lsq.forward.forwardData
-  load_s2.io.lsq.forwardMask <> io.lsq.forward.forwardMask
-  load_s2.io.lsq.forwardMaskFast <> io.lsq.forward.forwardMaskFast // should not be used in load_s2
-  load_s2.io.lsq.dataInvalid <> io.lsq.forward.dataInvalid
-  load_s2.io.lsq.matchInvalid <> io.lsq.forward.matchInvalid
-  load_s2.io.lsq.addrInvalid <> io.lsq.forward.addrInvalid
-  load_s2.io.sbuffer.forwardData <> io.sbuffer.forwardData
-  load_s2.io.sbuffer.forwardMask <> io.sbuffer.forwardMask
-  load_s2.io.sbuffer.forwardMaskFast <> io.sbuffer.forwardMaskFast // should not be used in load_s2
-  load_s2.io.sbuffer.dataInvalid <> io.sbuffer.dataInvalid // always false
-  load_s2.io.sbuffer.matchInvalid <> io.sbuffer.matchInvalid
-  load_s2.io.sbuffer.addrInvalid := DontCare // useless
-  load_s2.io.dataInvalidSqIdx <> io.lsq.forward.dataInvalidSqIdx // provide dataInvalidSqIdx to make wakeup faster
-  load_s2.io.addrInvalidSqIdx <> io.lsq.forward.addrInvalidSqIdx // provide addrInvalidSqIdx to make wakeup faster
-  load_s2.io.csrCtrl <> io.csrCtrl
-  load_s2.io.sentFastUop := io.fastUop.valid
-  load_s2.io.reExecuteQuery := io.reExecuteQuery
-  load_s2.io.loadLoadViolationQueryReq <> io.lsq.loadLoadViolationQuery.req
-  load_s2.io.storeLoadViolationQueryReq <> io.lsq.storeLoadViolationQuery.req
-  load_s2.io.feedbackFast <> io.feedbackFast
-  load_s2.io.lqReplayFull <> io.lqReplayFull
-  load_s2.io.l2Hint <> io.l2Hint
-
-  // pre-calcuate sqIdx mask in s0, then send it to lsq in s1 for forwarding
-  val sqIdxMaskReg = RegNext(UIntToMask(load_s0.io.s0_sqIdx.value, StoreQueueSize))
-  // to enable load-load, sqIdxMask must be calculated based on loadIn.uop
-  // If the timing here is not OK, load-load forwarding has to be disabled.
-  // Or we calculate sqIdxMask at RS??
-  io.lsq.forward.sqIdxMask := sqIdxMaskReg
-  if (EnableLoadToLoadForward) {
-    when (s1_tryPointerChasing) {
-      io.lsq.forward.sqIdxMask := UIntToMask(io.loadIn.bits.uop.sqIdx.value, StoreQueueSize)
-    }
-  }
-
-  // // use s2_hit_way to select data received in s1
-  // load_s2.io.dcacheResp.bits.data := Mux1H(RegNext(io.dcache.s1_hit_way), RegNext(io.dcache.s1_data))
-  // assert(load_s2.io.dcacheResp.bits.data === io.dcache.resp.bits.data)
-
-  // now io.fastUop.valid is sent to RS in load_s2
-  // val forward_D_or_mshr_valid = forward_result_valid && (forward_D || forward_mshr)
-  // val s2_dcache_hit = io.dcache.s2_hit || forward_D_or_mshr_valid // dcache hit dup in lsu side
-
-  // never fast wakeup
-  val forward_D_or_mshr_valid = forward_result_valid && (forward_D || forward_mshr)
-  val s2_dcache_hit = io.dcache.s2_hit || forward_D_or_mshr_valid // dcache hit dup in lsu side
-
-  io.fastUop.valid := RegNext(
-      !io.dcache.s1_disable_fast_wakeup &&  // load fast wakeup should be disabled when dcache data read is not ready
-      load_s1.io.in.valid && // valid load request
-      !load_s1.io.s1_kill && // killed by load-load forwarding
-      !load_s1.io.dtlbResp.bits.fast_miss && // not mmio or tlb miss, pf / af not included here
-      !io.lsq.forward.dataInvalidFast // forward failed
-    ) && 
-    !RegNext(load_s1.io.out.bits.uop.robIdx.needFlush(io.redirect)) &&
-    (load_s2.io.in.valid && s2_dcache_hit && !load_s2.io.out.bits.replayInfo.needReplay())
-  io.fastUop.bits := RegNext(load_s1.io.out.bits.uop)
-
-  XSDebug(load_s0.io.out.valid,
-    p"S0: pc ${Hexadecimal(load_s0.io.out.bits.uop.cf.pc)}, lId ${Hexadecimal(load_s0.io.out.bits.uop.lqIdx.asUInt)}, " +
-    p"vaddr ${Hexadecimal(load_s0.io.out.bits.vaddr)}, mask ${Hexadecimal(load_s0.io.out.bits.mask)}\n")
-  XSDebug(load_s1.io.out.valid,
-    p"S1: pc ${Hexadecimal(load_s1.io.out.bits.uop.cf.pc)}, lId ${Hexadecimal(load_s1.io.out.bits.uop.lqIdx.asUInt)}, tlb_miss ${io.tlb.resp.bits.miss}, " +
-    p"paddr ${Hexadecimal(load_s1.io.out.bits.paddr)}, mmio ${load_s1.io.out.bits.mmio}\n")
-
-  // load s2
-  load_s2.io.out.ready := true.B
-  val s2_loadOutValid = load_s2.io.out.valid 
-  // generate duplicated load queue data wen
-  val s2_loadValidVec = RegInit(0.U(6.W))
-  val s2_loadLeftFire = load_s1.io.out.valid && load_s2.io.in.ready
-  // val write_lq_safe = load_s2.io.write_lq_safe
-  s2_loadValidVec := 0x0.U(6.W)
-  when (s2_loadLeftFire && !load_s1.io.out.bits.isHWPrefetch) { s2_loadValidVec := 0x3f.U(6.W) } // TODO: refactor me
-  when (load_s1.io.out.bits.uop.robIdx.needFlush(io.redirect)) { s2_loadValidVec := 0x0.U(6.W) }
-  assert(RegNext((load_s2.io.in.valid === s2_loadValidVec(0)) || RegNext(load_s1.io.out.bits.isHWPrefetch)))
-
-  // load s3
-  // writeback to LSQ
-  // Current dcache use MSHR
-  // Load queue will be updated at s2 for both hit/miss int/fp load
-  val s3_loadOutBits = RegEnable(load_s2.io.out.bits, s2_loadOutValid)
-  val s3_loadOutValid = RegNext(s2_loadOutValid) && !RegNext(load_s2.io.out.bits.uop.robIdx.needFlush(io.redirect))
-  val s3_fast_replay = WireInit(false.B)
-  io.lsq.loadIn.valid := s3_loadOutValid && (!s3_fast_replay || !io.fastReplayOut.ready)
-  io.lsq.loadIn.bits := s3_loadOutBits
-=======
-  io.prefetch_train.bits.meta_access   := io.dcache.resp.bits.meta_access
-  if (env.FPGAPlatform)
-    io.dcache.s2_pc := DontCare
-  else
+    io.dcache.s0_pc := s0_out.uop.cf.pc
+    io.dcache.s1_pc := s1_out.uop.cf.pc
     io.dcache.s2_pc := s2_out.uop.cf.pc
+  }
   io.dcache.s2_kill := s2_pmp.ld || s2_pmp.mmio || s2_kill
 
   val s1_ld_left_fire = s1_valid && !s1_kill && !s1_fast_rep_kill && s2_ready
@@ -1272,7 +951,6 @@
   val s3_fast_rep     = Wire(Bool())
   val s3_kill         = s3_in.uop.robIdx.needFlush(io.redirect)
   s3_ready := !s3_valid || s3_kill || io.ldout.ready
->>>>>>> 45a77344
 
   // s3 load fast replay
   io.fast_rep_out.valid := s3_valid && s3_fast_rep && !s3_in.uop.robIdx.needFlush(io.redirect)
