--- conflicted
+++ resolved
@@ -178,12 +178,7 @@
   val s0_mask          = Wire(UInt((VLEN/8).W))
   val s0_uop           = Wire(new DynInst)
   val s0_has_rob_entry = Wire(Bool())
-<<<<<<< HEAD
   val s0_rsIdx         = Wire(UInt(log2Up(MemIQSizeMax).W))
-  val s0_sqIdx         = Wire(new SqPtr)
-=======
-  val s0_rsIdx         = Wire(UInt(log2Up(IssQueSize).W))
->>>>>>> 7f37d55f
   val s0_mshrid        = Wire(UInt())
   val s0_try_l2l       = Wire(Bool())
   val s0_rep_carry     = Wire(new ReplayCarry(nWays))
@@ -432,16 +427,9 @@
     s0_uop           := src.uop
     s0_try_l2l       := false.B
     s0_has_rob_entry := true.B
-<<<<<<< HEAD
-    s0_sqIdx         := src.uop.sqIdx
     s0_rsIdx         := src.iqIdx
-    s0_rep_carry     := DontCare
-    s0_mshrid        := DontCare
-=======
-    s0_rsIdx         := io.rsIdx
     s0_rep_carry     := 0.U.asTypeOf(s0_rep_carry.cloneType)
     s0_mshrid        := 0.U
->>>>>>> 7f37d55f
     s0_isFirstIssue  := true.B
     s0_fast_rep      := false.B
     s0_ld_rep        := false.B
@@ -478,15 +466,9 @@
     s0_mask               := genVWmask(s0_vaddr, io.ld_fast_fuOpType(1, 0))
     // When there's no valid instruction from RS and LSQ, we try the load-to-load forwarding.
     // Assume the pointer chasing is always ld.
-<<<<<<< HEAD
-    s0_uop.fuOpType       := LSUOpType.ld
-    s0_try_l2l            := s0_l2l_fwd_select
+    s0_uop.fuOpType       := io.ld_fast_fuOpType
+    s0_try_l2l            := true.B
     // we dont care s0_isFirstIssue and s0_rsIdx and s0_sqIdx and s0_deqPortIdx in S0 when trying pointchasing
-=======
-    s0_uop.ctrl.fuOpType  := io.ld_fast_fuOpType
-    s0_try_l2l            := true.B
-    // we dont care s0_isFirstIssue and s0_rsIdx and s0_sqIdx in S0 when trying pointchasing
->>>>>>> 7f37d55f
     // because these signals will be updated in S1
     s0_has_rob_entry      := false.B
     s0_rsIdx              := 0.U
@@ -676,13 +658,8 @@
     s1_out.uop.exceptionVec(loadPageFault)   := io.tlb.resp.bits.excp(0).pf.ld
     s1_out.uop.exceptionVec(loadAccessFault) := io.tlb.resp.bits.excp(0).af.ld
   } .otherwise {
-<<<<<<< HEAD
     s1_out.uop.exceptionVec(loadAddrMisaligned) := false.B
-    s1_out.uop.exceptionVec(loadAccessFault)    := s1_fast_rep_kill
-=======
-    s1_out.uop.cf.exceptionVec(loadAddrMisaligned) := false.B
-    s1_out.uop.cf.exceptionVec(loadAccessFault)    := s1_late_kill
->>>>>>> 7f37d55f
+    s1_out.uop.exceptionVec(loadAccessFault)    := s1_late_kill
   }
 
   // pointer chasing
@@ -705,43 +682,26 @@
     // These can be put at S0 if timing is bad at S1.
     // Case 0: CACHE_SET(base + offset) != CACHE_SET(base) (lowest 6-bit addition has an overflow)
     s1_addr_mismatch      := s1_ptr_chasing_vaddr(6) || RegEnable(io.ld_fast_imm(11, 6).orR, s0_do_try_ptr_chasing)
-<<<<<<< HEAD
-    // Case 1: the address is not 64-bit aligned or the fuOpType is not LD
-    s1_addr_misaligned    := s1_ptr_chasing_vaddr(2, 0).orR
-    s1_fu_op_type_not_ld  := io.ldin.bits.uop.fuOpType =/= LSUOpType.ld
-    // Case 2: this is not a valid load-load pair
-    s1_not_fast_match := RegEnable(!io.ld_fast_match, s0_try_ptr_chasing)
-    // Case 3: this load-load uop is cancelled
-=======
     // Case 1: the address is misaligned, kill s1
-    s1_addr_misaligned    := LookupTree(s1_in.uop.ctrl.fuOpType(1, 0), List(
+    s1_addr_misaligned    := LookupTree(s1_in.uop.fuOpType(1, 0), List(
                              "b00".U   -> false.B,                   //b
                              "b01".U   -> (s1_vaddr(0)    =/= 0.U), //h
                              "b10".U   -> (s1_vaddr(1, 0) =/= 0.U), //w
                              "b11".U   -> (s1_vaddr(2, 0) =/= 0.U)  //d
                           ))
     // Case 2: this load-load uop is cancelled
->>>>>>> 7f37d55f
     s1_ptr_chasing_canceled := !io.ldin.valid
 
     when (s1_try_ptr_chasing) {
       s1_cancel_ptr_chasing := s1_addr_mismatch || s1_addr_misaligned || s1_ptr_chasing_canceled
 
       s1_in.uop           := io.ldin.bits.uop
-<<<<<<< HEAD
       s1_in.rsIdx         := io.ldin.bits.iqIdx
       s1_in.isFirstIssue  := io.ldin.bits.isFirstIssue
       s1_in.deqPortIdx    := io.ldin.bits.deqPortIdx
-      s1_vaddr_lo         := Cat(s1_ptr_chasing_vaddr(5, 3), 0.U(3.W))
-      s1_paddr_dup_lsu    := Cat(io.tlb.resp.bits.paddr(0)(PAddrBits - 1, 6), s1_ptr_chasing_vaddr(5, 3), 0.U(3.W))
-      s1_paddr_dup_dcache := Cat(io.tlb.resp.bits.paddr(0)(PAddrBits - 1, 6), s1_ptr_chasing_vaddr(5, 3), 0.U(3.W))
-=======
-      s1_in.rsIdx         := io.rsIdx
-      s1_in.isFirstIssue  := io.isFirstIssue
       s1_vaddr_lo         := s1_ptr_chasing_vaddr(5, 0)
       s1_paddr_dup_lsu    := Cat(io.tlb.resp.bits.paddr(0)(PAddrBits - 1, 6), s1_vaddr_lo)
       s1_paddr_dup_dcache := Cat(io.tlb.resp.bits.paddr(0)(PAddrBits - 1, 6), s1_vaddr_lo)
->>>>>>> 7f37d55f
 
       // recored tlb time when get the data to ensure the correctness of the latency calculation (although it should not record in here, because it does not use tlb)
       s1_in.uop.debugInfo.tlbFirstReqTime := GTimer()
@@ -819,28 +779,6 @@
   // writeback access fault caused by ecc error / bus error
   // * ecc data error is slow to generate, so we will not use it until load stage 3
   // * in load stage 3, an extra signal io.load_error will be used to
-<<<<<<< HEAD
-  val s2_actually_mmio   = s2_pmp.mmio
-  val s2_mmio            = !s2_prf && s2_actually_mmio && !s2_exception && !s2_in.tlbMiss
-  val s2_full_fwd        = Wire(Bool())
-  val s2_cache_miss      = io.dcache.resp.bits.miss && !s2_fwd_frm_d_chan_or_mshr
-  val s2_mq_nack         = io.dcache.s2_mq_nack
-  val s2_bank_conflict   = io.dcache.s2_bank_conflict && !io.dcache.resp.bits.miss && !s2_full_fwd
-  val s2_wpu_pred_fail   = io.dcache.s2_wpu_pred_fail
-  val s2_cache_rep       = s2_bank_conflict || s2_wpu_pred_fail
-  val s2_cache_handled   = io.dcache.resp.bits.handled
-  val s2_cache_tag_error = RegNext(io.csrCtrl.cache_error_enable) && io.dcache.resp.bits.tag_error
-  val s2_fwd_fail        = io.lsq.forward.matchInvalid || io.sbuffer.matchInvalid
-  val s2_mem_amb         = s2_in.uop.storeSetHit && io.lsq.forward.addrInvalid && !s2_mmio && !s2_prf
-  val s2_data_inv        = io.lsq.forward.dataInvalid && !s2_exception
-  val s2_dcache_kill     = s2_pmp.ld || s2_pmp.mmio
-  val s2_troublem        = !s2_exception && !s2_mmio && !s2_prf && !s2_in.lateKill
-
-  io.dcache.resp.ready := true.B
-  val s2_dcache_should_resp = !(s2_in.tlbMiss || s2_exception || s2_mmio || s2_prf)
-  assert(!(s2_valid && (s2_dcache_should_resp && !io.dcache.resp.valid)), "DCache response got lost")
-
-=======
   val s2_actually_mmio = s2_pmp.mmio
   val s2_mmio          = !s2_prf &&
                           s2_actually_mmio &&
@@ -848,7 +786,7 @@
                          !s2_in.tlbMiss
 
   val s2_full_fwd      = Wire(Bool())
-  val s2_mem_amb       = s2_in.uop.cf.storeSetHit &&
+  val s2_mem_amb       = s2_in.uop.storeSetHit &&
                          io.lsq.forward.addrInvalid
 
   val s2_tlb_miss      = s2_in.tlbMiss
@@ -874,7 +812,6 @@
 
   val s2_raw_nack      = io.lsq.stld_nuke_query.req.valid &&
                          !io.lsq.stld_nuke_query.req.ready
->>>>>>> 7f37d55f
   // st-ld violation query
   //  NeedFastRecovery Valid when
   //  1. Fast recovery query request Valid.
@@ -963,13 +900,8 @@
   s2_out.data                := 0.U // data will be generated in load s3
   s2_out.uop.fpWen           := s2_in.uop.fpWen && !s2_exception
   s2_out.mmio                := s2_mmio
-<<<<<<< HEAD
-  s2_out.uop.flushPipe       := false.B // io.fast_uop.valid && s2_mmio
+  s2_out.uop.flushPipe       := false.B
   s2_out.uop.exceptionVec    := s2_exception_vec
-=======
-  s2_out.uop.ctrl.flushPipe  := false.B
-  s2_out.uop.cf.exceptionVec := s2_exception_vec
->>>>>>> 7f37d55f
   s2_out.forwardMask         := s2_fwd_mask
   s2_out.forwardData         := s2_fwd_data
   s2_out.handledByMSHR       := s2_cache_handled
@@ -1075,13 +1007,8 @@
   // writeback and update load queue
   val s3_valid        = RegNext(s2_valid && !s2_out.isHWPrefetch && !s2_out.uop.robIdx.needFlush(io.redirect))
   val s3_in           = RegEnable(s2_out, s2_fire)
-<<<<<<< HEAD
   val s3_out          = Wire(Valid(new MemExuOutput))
-  val s3_cache_rep    = RegEnable(s2_cache_rep && s2_troublem, s2_fire)
-=======
-  val s3_out          = Wire(Valid(new ExuOutput))
   val s3_dcache_rep   = RegEnable(s2_dcache_fast_rep && s2_troublem, false.B, s2_fire)
->>>>>>> 7f37d55f
   val s3_ld_valid_dup = RegEnable(s2_ld_valid_dup, s2_fire)
   val s3_fast_rep     = Wire(Bool())
   val s3_troublem     = RegNext(s2_troublem)
@@ -1195,6 +1122,7 @@
   io.ldCancel.ld2Cancel.bits := s3_in.deqPortIdx
 
   val s3_ld_wb_meta = Mux(s3_out.valid, s3_out.bits, io.lsq.uncache.bits)
+
   // data from load queue refill
   val s3_ld_raw_data_frm_uncache = io.lsq.ld_raw_data
   val s3_merged_data_frm_uncache = s3_ld_raw_data_frm_uncache.mergedData()
