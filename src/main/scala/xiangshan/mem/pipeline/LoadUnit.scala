--- conflicted
+++ resolved
@@ -124,21 +124,12 @@
   val s0_rsIdx = Wire(UInt(log2Up(IssQueSize).W))
   val s0_sqIdx = Wire(new SqPtr)
   val s0_tryFastpath = WireInit(false.B)
-<<<<<<< HEAD
   val s0_replayCarry = Wire(new ReplayCarry(nWays)) // way info for way predict related logic
-
-  // default value
-  s0_replayCarry := ReplayCarry.init(nWays)
-=======
-  val s0_replayCarry = Wire(new ReplayCarry) // way info for way predict related logic
   val s0_isLoadReplay = WireInit(false.B)
   val s0_sleepIndex = Wire(UInt())
-  // default value
-  s0_replayCarry.valid := false.B
-  s0_replayCarry.real_way_en := 0.U
+  s0_replayCarry := ReplayCarry.init(nWays)
   s0_sleepIndex := DontCare
   s0_rsIdx := DontCare
->>>>>>> d2b20d1a
   io.s0_sqIdx := s0_sqIdx
 
   val s0_replayShouldWait = io.in.valid && isAfter(io.replay.bits.uop.robIdx, io.in.bits.uop.robIdx)
@@ -152,38 +143,6 @@
   // src5: hardware prefetch from prefetchor (low confidence) (io.prefetch)
 
   // load flow source valid
-<<<<<<< HEAD
-  val lfsrc0_loadReplay_valid = io.replay.valid && !s0_replayShouldWait 
-  val lfsrc1_highconfhwPrefetch_valid = io.prefetch_in.valid && io.prefetch_in.bits.confidence > 0.U
-  val lfsrc2_intloadFirstIssue_valid = io.in.valid // int flow first issue or software prefetch
-  val lfsrc3_vecloadFirstIssue_valid = WireInit(false.B) // TODO
-  val lfsrc4_l2lForward_valid = io.fastpath.valid
-  val lfsrc5_lowconfhwPrefetch_valid = io.prefetch_in.valid && io.prefetch_in.bits.confidence === 0.U
-  dontTouch(lfsrc0_loadReplay_valid)
-  dontTouch(lfsrc1_highconfhwPrefetch_valid)
-  dontTouch(lfsrc2_intloadFirstIssue_valid)
-  dontTouch(lfsrc3_vecloadFirstIssue_valid)
-  dontTouch(lfsrc4_l2lForward_valid)
-  dontTouch(lfsrc5_lowconfhwPrefetch_valid)
-
-  // load flow source ready
-  val lfsrc_loadReplay_ready = WireInit(true.B)
-  val lfsrc_highconfhwPrefetch_ready = !lfsrc0_loadReplay_valid
-  val lfsrc_intloadFirstIssue_ready = !lfsrc0_loadReplay_valid &&
-    !lfsrc1_highconfhwPrefetch_valid
-  val lfsrc_vecloadFirstIssue_ready = !lfsrc0_loadReplay_valid &&
-    !lfsrc1_highconfhwPrefetch_valid &&
-    !lfsrc2_intloadFirstIssue_valid
-  val lfsrc_l2lForward_ready = !lfsrc0_loadReplay_valid &&
-    !lfsrc1_highconfhwPrefetch_valid &&
-    !lfsrc2_intloadFirstIssue_valid &&
-    !lfsrc3_vecloadFirstIssue_valid
-  val lfsrc_lowconfhwPrefetch_ready = !lfsrc0_loadReplay_valid &&
-    !lfsrc1_highconfhwPrefetch_valid &&
-    !lfsrc2_intloadFirstIssue_valid &&
-    !lfsrc3_vecloadFirstIssue_valid &&
-    !lfsrc4_l2lForward_valid
-=======
   val lfsrc0_loadFastReplay_valid = io.fastReplay.valid
   val lfsrc1_loadReplay_valid = io.replay.valid && !s0_replayShouldWait 
   val lfsrc2_highconfhwPrefetch_valid = io.prefetch_in.valid && io.prefetch_in.bits.confidence > 0.U
@@ -223,7 +182,6 @@
     !lfsrc4_vecloadFirstIssue_valid &&
     !lfsrc5_l2lForward_valid
   dontTouch(lfsrc_loadFastReplay_ready)
->>>>>>> d2b20d1a
   dontTouch(lfsrc_loadReplay_ready)
   dontTouch(lfsrc_highconfhwPrefetch_ready)
   dontTouch(lfsrc_intloadFirstIssue_ready)
@@ -232,15 +190,6 @@
   dontTouch(lfsrc_lowconfhwPrefetch_ready)
 
   // load flow source select (OH)
-<<<<<<< HEAD
-  val lfsrc_loadReplay_select = lfsrc0_loadReplay_valid && lfsrc_loadReplay_ready
-  val lfsrc_hwprefetch_select = lfsrc_highconfhwPrefetch_ready && lfsrc1_highconfhwPrefetch_valid ||
-    lfsrc_lowconfhwPrefetch_ready && lfsrc5_lowconfhwPrefetch_valid
-  val lfsrc_intloadFirstIssue_select = lfsrc_intloadFirstIssue_ready && lfsrc2_intloadFirstIssue_valid
-  val lfsrc_vecloadFirstIssue_select = lfsrc_vecloadFirstIssue_ready && lfsrc3_vecloadFirstIssue_valid
-  val lfsrc_l2lForward_select = lfsrc_l2lForward_ready && lfsrc4_l2lForward_valid
-  assert(!lfsrc_vecloadFirstIssue_select) // TODO: to be added
-=======
   val lfsrc_loadFastReplay_select = lfsrc0_loadFastReplay_valid && lfsrc_loadFastReplay_ready
   val lfsrc_loadReplay_select = lfsrc1_loadReplay_valid && lfsrc_loadReplay_ready
   val lfsrc_hwprefetch_select = lfsrc_highconfhwPrefetch_ready && lfsrc2_highconfhwPrefetch_valid || 
@@ -250,7 +199,6 @@
   val lfsrc_l2lForward_select = lfsrc_l2lForward_ready && lfsrc5_l2lForward_valid
   assert(!lfsrc_vecloadFirstIssue_select) // to be added
   dontTouch(lfsrc_loadFastReplay_select)
->>>>>>> d2b20d1a
   dontTouch(lfsrc_loadReplay_select)
   dontTouch(lfsrc_hwprefetch_select)
   dontTouch(lfsrc_intloadFirstIssue_select)
