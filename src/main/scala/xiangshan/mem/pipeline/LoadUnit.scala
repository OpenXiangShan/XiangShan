/***************************************************************************************
* Copyright (c) 2020-2021 Institute of Computing Technology, Chinese Academy of Sciences
* Copyright (c) 2020-2021 Peng Cheng Laboratory
*
* XiangShan is licensed under Mulan PSL v2.
* You can use this software according to the terms and conditions of the Mulan PSL v2.
* You may obtain a copy of Mulan PSL v2 at:
*          http://license.coscl.org.cn/MulanPSL2
*
* THIS SOFTWARE IS PROVIDED ON AN "AS IS" BASIS, WITHOUT WARRANTIES OF ANY KIND,
* EITHER EXPRESS OR IMPLIED, INCLUDING BUT NOT LIMITED TO NON-INFRINGEMENT,
* MERCHANTABILITY OR FIT FOR A PARTICULAR PURPOSE.
*
* See the Mulan PSL v2 for more details.
***************************************************************************************/

package xiangshan.mem

import chipsalliance.rocketchip.config.Parameters
import chisel3._
import chisel3.util._
import utils._
import utility._
import xiangshan.ExceptionNO._
import xiangshan._
import xiangshan.backend.fu.PMPRespBundle
import xiangshan.backend.rob.{DebugLsInfoBundle, LsTopdownInfo, RobPtr}
import xiangshan.cache._
import xiangshan.cache.dcache.ReplayCarry
import xiangshan.cache.mmu.{TlbCmd, TlbReq, TlbRequestIO, TlbResp}
import xiangshan.mem.mdp._

class LoadToLsqReplayIO(implicit p: Parameters) extends XSBundle with HasDCacheParameters {
  // mshr refill index
  val mshr_id         = UInt(log2Up(cfg.nMissEntries).W)
  // get full data from store queue and sbuffer
  val full_fwd        = Bool()
  // wait for data from store inst's store queue index
  val data_inv_sq_idx = new SqPtr
  // wait for address from store queue index
  val addr_inv_sq_idx = new SqPtr
  // replay carry
  val rep_carry       = new ReplayCarry
  // data in last beat
  val last_beat       = Bool()
  // replay cause
  val cause           = Vec(LoadReplayCauses.allCauses, Bool())
  // performance debug information
<<<<<<< HEAD
  val debug = new PerfDebugInfo

  //
  def tlbMiss       = cause(LoadReplayCauses.tlbMiss)
  def waitStore     = cause(LoadReplayCauses.waitStore)
  def schedError    = cause(LoadReplayCauses.schedError)
  def rarReject     = cause(LoadReplayCauses.rarReject)
  def rawReject     = cause(LoadReplayCauses.rawReject)
  def dcacheMiss    = cause(LoadReplayCauses.dcacheMiss)
  def bankConflict  = cause(LoadReplayCauses.bankConflict)
  def dcacheReplay  = cause(LoadReplayCauses.dcacheReplay)
  def forwardFail   = cause(LoadReplayCauses.forwardFail)

  def forceReplay() = rarReject || rawReject || schedError || waitStore || tlbMiss
  def needReplay()  = cause.asUInt.orR
=======
  val debug           = new PerfDebugInfo

  // alias
  def tlb_miss      = cause(LoadReplayCauses.C_TM)
  def nuke          = cause(LoadReplayCauses.C_NK)
  def mem_amb       = cause(LoadReplayCauses.C_MA)
  def fwd_fail      = cause(LoadReplayCauses.C_FF)
  def dcache_miss   = cause(LoadReplayCauses.C_DM)
  def bank_conflict = cause(LoadReplayCauses.C_BC)
  def dcache_rep    = cause(LoadReplayCauses.C_DR)
  def rar_nack      = cause(LoadReplayCauses.C_RAR)
  def raw_nack      = cause(LoadReplayCauses.C_RAW)
  def need_rep      = cause.asUInt.orR 
>>>>>>> 14a67055
}


class LoadToLsqIO(implicit p: Parameters) extends XSBundle {
  val ldin            = DecoupledIO(new LqWriteBundle)
  val uncache         = Flipped(DecoupledIO(new ExuOutput))
  val ld_raw_data     = Input(new LoadDataFromLQBundle)
  val forward         = new PipeLoadForwardQueryIO
  val stld_nuke_query = new LoadNukeQueryIO
  val ldld_nuke_query = new LoadNukeQueryIO
  val trigger         = Flipped(new LqTriggerIO)
}

class LoadToLoadIO(implicit p: Parameters) extends XSBundle {
  val valid      = Bool()
  val data       = UInt(XLEN.W) // load to load fast path is limited to ld (64 bit) used as vaddr src1 only
  val dly_ld_err = Bool()
}

class LoadUnitTriggerIO(implicit p: Parameters) extends XSBundle {
  val tdata2      = Input(UInt(64.W))
  val matchType   = Input(UInt(2.W))
  val tEnable     = Input(Bool()) // timing is calculated before this
  val addrHit     = Output(Bool())
  val lastDataHit = Output(Bool())
}

class LoadUnit(implicit p: Parameters) extends XSModule
  with HasLoadHelper
  with HasPerfEvents
  with HasDCacheParameters
  with HasCircularQueuePtrHelper
{
  val io = IO(new Bundle() {
    // control
    val redirect      = Flipped(ValidIO(new Redirect))
    val csrCtrl       = Flipped(new CustomCSRCtrlIO)

    // int issue path
    val ldin          = Flipped(Decoupled(new ExuInput))
    val ldout         = Decoupled(new ExuOutput)
    val rsIdx         = Input(UInt())
    val isFirstIssue  = Input(Bool())

    // data path
    val tlb           = new TlbRequestIO(2)
    val pmp           = Flipped(new PMPRespBundle()) // arrive same to tlb now
    val dcache        = new DCacheLoadIO
    val sbuffer       = new LoadForwardQueryIO
    val lsq           = new LoadToLsqIO
    val tl_d_channel  = Input(new DcacheToLduForwardIO)
    val forward_mshr  = Flipped(new LduToMissqueueForwardIO)
    val refill        = Flipped(ValidIO(new Refill))
    val l2_hint       = Input(Valid(new L2ToL1Hint))    

    // fast wakeup
    val fast_uop = ValidIO(new MicroOp) // early wakeup signal generated in load_s1, send to RS in load_s2

    // trigger
    val trigger = Vec(3, new LoadUnitTriggerIO)

    // prefetch
    val prefetch_train = ValidIO(new LdPrefetchTrainBundle())  // provide prefetch info
    val prefetch_req   = Flipped(ValidIO(new L1PrefetchReq))  // hardware prefetch to l1 cache req

    // load to load fast path
    val l2l_fwd_in    = Input(new LoadToLoadIO)
    val l2l_fwd_out   = Output(new LoadToLoadIO)
    val ld_fast_match = Input(Bool())
    val ld_fast_imm   = Input(UInt(12.W))

    // rs feedback
    val feedback_fast = ValidIO(new RSFeedback) // stage 2
    val feedback_slow = ValidIO(new RSFeedback) // stage 3

    // load ecc error
    val s3_dly_ld_err = Output(Bool()) // Note that io.s3_dly_ld_err and io.lsq.s3_dly_ld_err is different

    // schedule error query
    val stld_nuke_query = Flipped(Vec(StorePipelineWidth, Valid(new StoreNukeQueryIO)))

    // queue-based replay
    val replay       = Flipped(Decoupled(new LsPipelineBundle))
    val lq_rep_full  = Input(Bool())

    // misc
    val s2_ptr_chasing = Output(Bool()) // provide right pc for hw prefetch

    // Load fast replay path
    val fast_rep_in  = Flipped(Decoupled(new LqWriteBundle))
    val fast_rep_out = Decoupled(new LqWriteBundle)

    // perf
    val debug_ls      = Output(new DebugLsInfoBundle)
    val lsTopdownInfo = Output(new LsTopdownInfo)
  })
<<<<<<< HEAD
  require(LoadPipelineWidth == exuParameters.LduCnt)

  val s0_vaddr = Wire(UInt(VAddrBits.W))
  val s0_mask = Wire(UInt((VLEN/8).W))
  val s0_uop = Wire(new MicroOp)
  val s0_isFirstIssue = Wire(Bool())
  val s0_hasROBEntry = WireDefault(false.B)
  val s0_rsIdx = Wire(UInt(log2Up(IssQueSize).W))
  val s0_sqIdx = Wire(new SqPtr)
  val s0_tryFastpath = WireInit(false.B)
  val s0_replayCarry = Wire(new ReplayCarry) // way info for way predict related logic
  val s0_isLoadReplay = WireInit(false.B)
  val s0_sleepIndex = Wire(UInt())
  val s0_mshrid = Wire(UInt())
  // default value
  s0_replayCarry.valid := false.B
  s0_replayCarry.real_way_en := 0.U
  s0_mshrid := DontCare
  s0_sleepIndex := DontCare
  s0_rsIdx := DontCare
  io.s0_sqIdx := s0_sqIdx

  val s0_replayShouldWait = io.in.valid && isAfter(io.replay.bits.uop.robIdx, io.in.bits.uop.robIdx)
=======

  val s1_ready, s2_ready, s3_ready = WireInit(false.B)

  // Pipeline
  // --------------------------------------------------------------------------------
  // stage 0
  // --------------------------------------------------------------------------------
  // generate addr, use addr to query DCache and DTLB
  val s0_valid         = Wire(Bool())
  val s0_kill          = Wire(Bool())
  val s0_vaddr         = Wire(UInt(VAddrBits.W))
  val s0_mask          = Wire(UInt(8.W))
  val s0_uop           = Wire(new MicroOp)
  val s0_has_rob_entry = Wire(Bool())
  val s0_rsIdx         = Wire(UInt(log2Up(IssQueSize).W))
  val s0_sqIdx         = Wire(new SqPtr)
  val s0_mshrid        = Wire(UInt())
  val s0_try_l2l       = Wire(Bool())
  val s0_rep_carry     = Wire(new ReplayCarry)
  val s0_isFirstIssue  = Wire(Bool())
  val s0_fast_rep      = Wire(Bool())
  val s0_ld_rep        = Wire(Bool())
  val s0_l2l_fwd       = Wire(Bool()) 
  val s0_sched_idx     = Wire(UInt())
  val s0_can_go        = s1_ready
  val s0_fire          = s0_valid && s0_can_go
  val s0_out           = Wire(new LqWriteBundle)

>>>>>>> 14a67055
  // load flow select/gen
  // src0: load replayed by LSQ (io.replay)
  // src1: hardware prefetch from prefetchor (high confidence) (io.prefetch)
  // src2: int read / software prefetch first issue from RS (io.in)
  // src3: vec read first issue from RS (TODO)
  // src4: load try pointchaising when no issued or replayed load (io.fastpath)
  // src5: hardware prefetch from prefetchor (high confidence) (io.prefetch)
<<<<<<< HEAD

  // load flow source valid
  val lfsrc0_loadFastReplay_valid = io.fastReplay.valid
  val lfsrc1_loadReplay_valid = io.replay.valid && !s0_replayShouldWait
  val lfsrc2_highconfhwPrefetch_valid = io.prefetch_in.valid && io.prefetch_in.bits.confidence > 0.U
  val lfsrc3_intloadFirstIssue_valid = io.in.valid // int flow first issue or software prefetch
  val lfsrc4_vecloadFirstIssue_valid = WireInit(false.B) // TODO
  val lfsrc5_l2lForward_valid = io.fastpath.valid
  val lfsrc6_lowconfhwPrefetch_valid = io.prefetch_in.valid && io.prefetch_in.bits.confidence === 0.U
  dontTouch(lfsrc0_loadFastReplay_valid)
  dontTouch(lfsrc1_loadReplay_valid)
  dontTouch(lfsrc2_highconfhwPrefetch_valid)
  dontTouch(lfsrc3_intloadFirstIssue_valid)
  dontTouch(lfsrc4_vecloadFirstIssue_valid)
  dontTouch(lfsrc5_l2lForward_valid)
  dontTouch(lfsrc6_lowconfhwPrefetch_valid)

  // load flow source ready
  val lfsrc_loadFastReplay_ready = WireInit(true.B)
  val lfsrc_loadReplay_ready = !lfsrc0_loadFastReplay_valid
  val lfsrc_highconfhwPrefetch_ready = !lfsrc0_loadFastReplay_valid &&
    !lfsrc1_loadReplay_valid
  val lfsrc_intloadFirstIssue_ready = !lfsrc0_loadFastReplay_valid &&
    !lfsrc1_loadReplay_valid &&
    !lfsrc2_highconfhwPrefetch_valid
  val lfsrc_vecloadFirstIssue_ready = !lfsrc0_loadFastReplay_valid &&
    !lfsrc1_loadReplay_valid &&
    !lfsrc2_highconfhwPrefetch_valid &&
    !lfsrc3_intloadFirstIssue_valid
  val lfsrc_l2lForward_ready = !lfsrc0_loadFastReplay_valid &&
    !lfsrc1_loadReplay_valid &&
    !lfsrc2_highconfhwPrefetch_valid &&
    !lfsrc3_intloadFirstIssue_valid &&
    !lfsrc4_vecloadFirstIssue_valid
  val lfsrc_lowconfhwPrefetch_ready = !lfsrc0_loadFastReplay_valid &&
    !lfsrc1_loadReplay_valid &&
    !lfsrc2_highconfhwPrefetch_valid &&
    !lfsrc3_intloadFirstIssue_valid &&
    !lfsrc4_vecloadFirstIssue_valid &&
    !lfsrc5_l2lForward_valid
  dontTouch(lfsrc_loadFastReplay_ready)
  dontTouch(lfsrc_loadReplay_ready)
  dontTouch(lfsrc_highconfhwPrefetch_ready)
  dontTouch(lfsrc_intloadFirstIssue_ready)
  dontTouch(lfsrc_vecloadFirstIssue_ready)
  dontTouch(lfsrc_l2lForward_ready)
  dontTouch(lfsrc_lowconfhwPrefetch_ready)

  // load flow source select (OH)
  val lfsrc_loadFastReplay_select = lfsrc0_loadFastReplay_valid && lfsrc_loadFastReplay_ready
  val lfsrc_loadReplay_select = lfsrc1_loadReplay_valid && lfsrc_loadReplay_ready
  val lfsrc_hwprefetch_select = lfsrc_highconfhwPrefetch_ready && lfsrc2_highconfhwPrefetch_valid ||
    lfsrc_lowconfhwPrefetch_ready && lfsrc6_lowconfhwPrefetch_valid
  val lfsrc_intloadFirstIssue_select = lfsrc_intloadFirstIssue_ready && lfsrc3_intloadFirstIssue_valid
  val lfsrc_vecloadFirstIssue_select = lfsrc_vecloadFirstIssue_ready && lfsrc4_vecloadFirstIssue_valid
  val lfsrc_l2lForward_select = lfsrc_l2lForward_ready && lfsrc5_l2lForward_valid
  assert(!lfsrc_vecloadFirstIssue_select) // to be added
  dontTouch(lfsrc_loadFastReplay_select)
  dontTouch(lfsrc_loadReplay_select)
  dontTouch(lfsrc_hwprefetch_select)
  dontTouch(lfsrc_intloadFirstIssue_select)
  dontTouch(lfsrc_vecloadFirstIssue_select)
  dontTouch(lfsrc_l2lForward_select)

  io.l2lForward_select := lfsrc_l2lForward_select

  // s0_valid == ture iff there is a valid load flow in load_s0
  val s0_valid = lfsrc0_loadFastReplay_valid ||
    lfsrc1_loadReplay_valid ||
    lfsrc2_highconfhwPrefetch_valid ||
    lfsrc3_intloadFirstIssue_valid ||
    lfsrc4_vecloadFirstIssue_valid ||
    lfsrc5_l2lForward_valid ||
    lfsrc6_lowconfhwPrefetch_valid

  // prefetch related ctrl signal
  val isPrefetch = WireInit(false.B)
  val isPrefetchRead = WireInit(s0_uop.ctrl.fuOpType === LSUOpType.prefetch_r)
  val isPrefetchWrite = WireInit(s0_uop.ctrl.fuOpType === LSUOpType.prefetch_w)
  val isHWPrefetch = lfsrc_hwprefetch_select

  // query DTLB
  io.dtlbReq.valid := s0_valid
  // hw prefetch addr does not need to be translated, give tlb paddr
  io.dtlbReq.bits.vaddr := Mux(lfsrc_hwprefetch_select, io.prefetch_in.bits.paddr, s0_vaddr)
  io.dtlbReq.bits.cmd := Mux(isPrefetch,
    Mux(isPrefetchWrite, TlbCmd.write, TlbCmd.read),
    TlbCmd.read
  )
  io.dtlbReq.bits.size := LSUOpType.size(s0_uop.ctrl.fuOpType)
  io.dtlbReq.bits.kill := DontCare
  io.dtlbReq.bits.memidx.is_ld := true.B
  io.dtlbReq.bits.memidx.is_st := false.B
  io.dtlbReq.bits.memidx.idx := s0_uop.lqIdx.value
  io.dtlbReq.bits.debug.robIdx := s0_uop.robIdx
  // hw prefetch addr does not need to be translated
  io.dtlbReq.bits.no_translate := lfsrc_hwprefetch_select
  io.dtlbReq.bits.debug.pc := s0_uop.cf.pc
  io.dtlbReq.bits.debug.isFirstIssue := s0_isFirstIssue
=======
  // priority: high to low
  val s0_rep_stall           = io.ldin.valid && isAfter(io.replay.bits.uop.robIdx, io.ldin.bits.uop.robIdx)
  val s0_ld_fast_rep_valid   = io.fast_rep_in.valid
  val s0_ld_rep_valid        = io.replay.valid && !s0_rep_stall 
  val s0_high_conf_prf_valid = io.prefetch_req.valid && io.prefetch_req.bits.confidence > 0.U
  val s0_int_iss_valid       = io.ldin.valid // int flow first issue or software prefetch
  val s0_vec_iss_valid       = WireInit(false.B) // TODO
  val s0_l2l_fwd_valid       = io.l2l_fwd_in.valid
  val s0_low_conf_prf_valid  = io.prefetch_req.valid && io.prefetch_req.bits.confidence === 0.U
  dontTouch(s0_ld_fast_rep_valid)
  dontTouch(s0_ld_rep_valid)
  dontTouch(s0_high_conf_prf_valid)
  dontTouch(s0_int_iss_valid)
  dontTouch(s0_vec_iss_valid)
  dontTouch(s0_l2l_fwd_valid)
  dontTouch(s0_low_conf_prf_valid)
  
  // load flow source ready
  val s0_ld_fast_rep_ready   = WireInit(true.B)
  val s0_ld_rep_ready        = !s0_ld_fast_rep_valid
  val s0_high_conf_prf_ready = !s0_ld_fast_rep_valid &&
                               !s0_ld_rep_valid 

  val s0_int_iss_ready       = !s0_ld_fast_rep_valid &&
                               !s0_ld_rep_valid &&
                               !s0_high_conf_prf_valid

  val s0_vec_iss_ready       = !s0_ld_fast_rep_valid &&
                               !s0_ld_rep_valid &&
                               !s0_high_conf_prf_valid &&
                               !s0_int_iss_valid

  val s0_l2l_fwd_ready       = !s0_ld_fast_rep_valid &&
                               !s0_ld_rep_valid &&
                               !s0_high_conf_prf_valid &&
                               !s0_int_iss_valid &&
                               !s0_vec_iss_valid

  val s0_low_conf_prf_ready  = !s0_ld_fast_rep_valid &&
                               !s0_ld_rep_valid && 
                               !s0_high_conf_prf_valid &&
                               !s0_int_iss_valid &&
                               !s0_vec_iss_valid &&
                               !s0_l2l_fwd_valid
  dontTouch(s0_ld_fast_rep_ready)
  dontTouch(s0_ld_rep_ready)
  dontTouch(s0_high_conf_prf_ready)
  dontTouch(s0_int_iss_ready)
  dontTouch(s0_vec_iss_ready)
  dontTouch(s0_l2l_fwd_ready)
  dontTouch(s0_low_conf_prf_ready)
    
  // load flow source select (OH)
  val s0_ld_fast_rep_select = s0_ld_fast_rep_valid && s0_ld_fast_rep_ready
  val s0_ld_rep_select      = s0_ld_rep_valid && s0_ld_rep_ready
  val s0_hw_prf_select      = s0_high_conf_prf_ready && s0_high_conf_prf_valid || 
                              s0_low_conf_prf_ready && s0_low_conf_prf_valid
  val s0_int_iss_select     = s0_int_iss_ready && s0_int_iss_valid
  val s0_vec_iss_select     = s0_vec_iss_ready && s0_vec_iss_valid
  val s0_l2l_fwd_select     = s0_l2l_fwd_ready && s0_l2l_fwd_valid
  assert(!s0_vec_iss_select) // to be added
  dontTouch(s0_ld_fast_rep_select)
  dontTouch(s0_ld_rep_select)
  dontTouch(s0_hw_prf_select)
  dontTouch(s0_int_iss_select)
  dontTouch(s0_vec_iss_select)
  dontTouch(s0_l2l_fwd_select)

  s0_valid := (s0_ld_fast_rep_valid ||
               s0_ld_rep_valid ||
               s0_high_conf_prf_valid ||
               s0_int_iss_valid ||
               s0_vec_iss_valid ||
               s0_l2l_fwd_valid ||
               s0_low_conf_prf_valid) && io.dcache.req.ready && !s0_kill

  // which is S0's out is ready and dcache is ready
  val s0_try_ptr_chasing      = s0_l2l_fwd_select
  val s0_do_try_ptr_chasing   = s0_try_ptr_chasing && s0_can_go && io.dcache.req.ready
  val s0_ptr_chasing_vaddr    = io.l2l_fwd_in.data(5, 0) +& io.ld_fast_imm(5, 0)
  val s0_ptr_chasing_canceled = WireInit(false.B)
  s0_kill := s0_ptr_chasing_canceled || (s0_out.uop.robIdx.needFlush(io.redirect) && !s0_try_ptr_chasing)

  // prefetch related ctrl signal
  val s0_prf    = Wire(Bool())
  val s0_prf_rd = Wire(Bool())
  val s0_prf_wr = Wire(Bool())
  val s0_hw_prf = s0_hw_prf_select

  // query DTLB 
  io.tlb.req.valid                   := s0_valid 
  io.tlb.req.bits.cmd                := Mux(s0_prf,
                                         Mux(s0_prf_wr, TlbCmd.write, TlbCmd.read),
                                         TlbCmd.read
                                       )
  io.tlb.req.bits.vaddr              := Mux(s0_hw_prf_select, io.prefetch_req.bits.paddr, s0_vaddr)
  io.tlb.req.bits.size               := LSUOpType.size(s0_uop.ctrl.fuOpType)
  io.tlb.req.bits.kill               := s0_kill
  io.tlb.req.bits.memidx.is_ld       := true.B
  io.tlb.req.bits.memidx.is_st       := false.B
  io.tlb.req.bits.memidx.idx         := s0_uop.lqIdx.value
  io.tlb.req.bits.debug.robIdx       := s0_uop.robIdx
  io.tlb.req.bits.no_translate       := s0_hw_prf_select  // hw b.reqetch addr does not need to be translated
  io.tlb.req.bits.debug.pc           := s0_uop.cf.pc
  io.tlb.req.bits.debug.isFirstIssue := s0_isFirstIssue
>>>>>>> 14a67055

  // query DCache
  io.dcache.req.valid             := s0_valid
  io.dcache.req.bits.cmd          := Mux(s0_prf_rd, 
                                      MemoryOpConstants.M_PFR, 
                                      Mux(s0_prf_wr, MemoryOpConstants.M_PFW, MemoryOpConstants.M_XRD)
                                    )
  io.dcache.req.bits.vaddr        := s0_vaddr
  io.dcache.req.bits.mask         := s0_mask
  io.dcache.req.bits.data         := DontCare
  io.dcache.req.bits.isFirstIssue := s0_isFirstIssue
  io.dcache.req.bits.instrtype    := Mux(s0_prf, DCACHE_PREFETCH_SOURCE.U, LOAD_SOURCE.U)
  io.dcache.req.bits.debug_robIdx := s0_uop.robIdx.value
  io.dcache.req.bits.replayCarry  := s0_rep_carry
  io.dcache.req.bits.id           := DontCare // TODO: update cache meta

  // load flow priority mux
  def fromNullSource() = {
    s0_vaddr         := 0.U
    s0_mask          := 0.U
    s0_uop           := 0.U.asTypeOf(new MicroOp)
    s0_try_l2l       := false.B
    s0_has_rob_entry := false.B
    s0_sqIdx         := 0.U.asTypeOf(new SqPtr)
    s0_rsIdx         := 0.U
    s0_rep_carry     := 0.U.asTypeOf(s0_rep_carry.cloneType)
    s0_mshrid        := 0.U
    s0_isFirstIssue  := false.B
    s0_fast_rep      := false.B
    s0_ld_rep        := false.B
    s0_l2l_fwd       := false.B
    s0_prf           := false.B
    s0_prf_rd        := false.B
    s0_prf_wr        := false.B
    s0_sched_idx     := 0.U
  }

  def fromFastReplaySource(src: LqWriteBundle) = {
    s0_vaddr         := src.vaddr
    s0_mask          := src.mask 
    s0_uop           := src.uop
    s0_try_l2l       := false.B
    s0_has_rob_entry := src.hasROBEntry
    s0_sqIdx         := src.uop.sqIdx 
    s0_rep_carry     := src.rep_info.rep_carry
    s0_mshrid        := src.rep_info.mshr_id
    s0_rsIdx         := src.rsIdx 
    s0_isFirstIssue  := false.B 
    s0_fast_rep      := true.B
    s0_ld_rep        := src.isLoadReplay
    s0_l2l_fwd       := false.B
    s0_prf           := LSUOpType.isPrefetch(src.uop.ctrl.fuOpType) 
    s0_prf_rd        := src.uop.ctrl.fuOpType === LSUOpType.prefetch_r
    s0_prf_wr        := src.uop.ctrl.fuOpType === LSUOpType.prefetch_w
    s0_sched_idx     := src.schedIndex
  }

  def fromNormalReplaySource(src: LsPipelineBundle) = {
    s0_vaddr         := src.vaddr
    s0_mask          := genWmask(src.vaddr, src.uop.ctrl.fuOpType(1, 0))
    s0_uop           := src.uop
    s0_try_l2l       := false.B
    s0_has_rob_entry := true.B
    s0_sqIdx         := src.uop.sqIdx
    s0_rsIdx         := src.rsIdx
    s0_rep_carry     := src.replayCarry
    s0_mshrid        := src.mshrid
    s0_isFirstIssue  := src.isFirstIssue
    s0_fast_rep      := false.B
    s0_ld_rep        := true.B
    s0_l2l_fwd       := false.B
    s0_prf           := LSUOpType.isPrefetch(src.uop.ctrl.fuOpType)
    s0_prf_rd        := src.uop.ctrl.fuOpType === LSUOpType.prefetch_r
    s0_prf_wr        := src.uop.ctrl.fuOpType === LSUOpType.prefetch_w
    s0_sched_idx     := src.schedIndex
  }

  def fromPrefetchSource(src: L1PrefetchReq) = {
    s0_vaddr         := src.getVaddr()
    s0_mask          := 0.U
    s0_uop           := DontCare
    s0_try_l2l       := false.B
    s0_has_rob_entry := false.B
    s0_sqIdx         := DontCare
    s0_rsIdx         := DontCare
    s0_rep_carry     := DontCare
    s0_mshrid        := DontCare
    s0_isFirstIssue  := false.B
    s0_fast_rep      := false.B
    s0_ld_rep        := false.B
    s0_l2l_fwd       := false.B
    s0_prf           := true.B
    s0_prf_rd        := !src.is_store
    s0_prf_wr        := src.is_store    
    s0_sched_idx     := 0.U
  }

  def fromIntIssueSource(src: ExuInput) = {
    s0_vaddr         := src.src(0) + SignExt(src.uop.ctrl.imm(11, 0), VAddrBits)
    s0_mask          := genWmask(s0_vaddr, src.uop.ctrl.fuOpType(1,0))
    s0_uop           := src.uop
    s0_try_l2l       := false.B
    s0_has_rob_entry := true.B
    s0_sqIdx         := src.uop.sqIdx
    s0_rsIdx         := io.rsIdx
    s0_rep_carry     := DontCare
    s0_mshrid        := DontCare
    s0_isFirstIssue  := true.B
    s0_fast_rep      := false.B
    s0_ld_rep        := false.B
    s0_l2l_fwd       := false.B
    s0_prf           := LSUOpType.isPrefetch(src.uop.ctrl.fuOpType)
    s0_prf_rd        := src.uop.ctrl.fuOpType === LSUOpType.prefetch_r
    s0_prf_wr        := src.uop.ctrl.fuOpType === LSUOpType.prefetch_w
    s0_sched_idx     := 0.U
  }

  def fromVecIssueSource() = {
    s0_vaddr         := 0.U
    s0_mask          := 0.U
    s0_uop           := 0.U.asTypeOf(new MicroOp)
    s0_try_l2l       := false.B
    s0_has_rob_entry := false.B
    s0_sqIdx         := 0.U.asTypeOf(new SqPtr)
    s0_rsIdx         := 0.U
    s0_rep_carry     := 0.U.asTypeOf(s0_rep_carry.cloneType)
    s0_mshrid        := 0.U
    s0_isFirstIssue  := false.B
    s0_fast_rep      := false.B
    s0_ld_rep        := false.B
    s0_l2l_fwd       := false.B
    s0_prf           := false.B
    s0_prf_rd        := false.B
    s0_prf_wr        := false.B
    s0_sched_idx     := 0.U
  }

  def fromLoadToLoadSource(src: LoadToLoadIO) = {
    s0_vaddr              := Cat(io.l2l_fwd_in.data(XLEN-1, 6), s0_ptr_chasing_vaddr(5,0))
    s0_mask               := genWmask(0.U, LSUOpType.ld)
    // When there's no valid instruction from RS and LSQ, we try the load-to-load forwarding.
    // Assume the pointer chasing is always ld.
    s0_uop.ctrl.fuOpType  := LSUOpType.ld
    s0_try_l2l            := s0_l2l_fwd_select
    // we dont care s0_isFirstIssue and s0_rsIdx and s0_sqIdx in S0 when trying pointchasing
    // because these signals will be updated in S1
    s0_has_rob_entry      := false.B
    s0_sqIdx              := DontCare
    s0_rsIdx              := DontCare
    s0_mshrid             := DontCare
    s0_rep_carry          := DontCare
    s0_isFirstIssue       := true.B
    s0_fast_rep           := false.B
    s0_ld_rep             := false.B
    s0_l2l_fwd            := true.B
    s0_prf                := false.B
    s0_prf_rd             := false.B 
    s0_prf_wr             := false.B
    s0_sched_idx          := 0.U
  }

  // set default
  s0_uop := DontCare
<<<<<<< HEAD
  // load flow priority mux
  when (lfsrc_loadFastReplay_select) {
    s0_vaddr := io.fastReplay.bits.vaddr
    s0_mask := io.fastReplay.bits.mask
    s0_uop := io.fastReplay.bits.uop
    s0_isFirstIssue := false.B
    s0_sqIdx := io.fastReplay.bits.uop.sqIdx
    s0_replayCarry := io.fastReplay.bits.replayInfo.replayCarry
    s0_mshrid := io.fastReplay.bits.replayInfo.missMSHRId
    s0_rsIdx := io.fastReplay.bits.rsIdx
    s0_isLoadReplay := io.fastReplay.bits.isLoadReplay
    s0_sleepIndex := io.fastReplay.bits.sleepIndex
    val replayUopIsPrefetch = WireInit(LSUOpType.isPrefetch(io.fastReplay.bits.uop.ctrl.fuOpType))
    when (replayUopIsPrefetch) {
      isPrefetch := true.B
    }
  } .elsewhen(lfsrc_loadReplay_select) {
    s0_vaddr := io.replay.bits.vaddr
    s0_mask := genVWmask(io.replay.bits.vaddr, io.replay.bits.uop.ctrl.fuOpType(1, 0))
    s0_uop := io.replay.bits.uop
    s0_isFirstIssue := io.replay.bits.isFirstIssue
    s0_hasROBEntry := true.B
    s0_sqIdx := io.replay.bits.uop.sqIdx
    s0_rsIdx := io.replay.bits.rsIdx
    s0_replayCarry := io.replay.bits.replayCarry
    s0_mshrid := io.replay.bits.mshrid
    s0_isLoadReplay := true.B
    s0_sleepIndex := io.replay.bits.sleepIndex
    val replayUopIsPrefetch = WireInit(LSUOpType.isPrefetch(io.replay.bits.uop.ctrl.fuOpType))
    when (replayUopIsPrefetch) {
      isPrefetch := true.B
    }
  }.elsewhen(lfsrc_hwprefetch_select) {
    // vaddr based index for dcache
    s0_vaddr := io.prefetch_in.bits.getVaddr()
    s0_mask := 0.U
    s0_uop := DontCare
    s0_isFirstIssue := false.B
    s0_rsIdx := DontCare
    s0_sqIdx := DontCare
    s0_replayCarry := DontCare
    s0_mshrid := DontCare
    s0_isLoadReplay := DontCare
    // ctrl signal
    isPrefetch := true.B
    isPrefetchRead := !io.prefetch_in.bits.is_store
    isPrefetchWrite := io.prefetch_in.bits.is_store
  }.elsewhen(lfsrc_intloadFirstIssue_select) {
    val imm12 = io.in.bits.uop.ctrl.imm(11, 0)
    s0_vaddr := io.in.bits.src(0) + SignExt(imm12, VAddrBits)
    s0_mask := genVWmask(s0_vaddr, io.in.bits.uop.ctrl.fuOpType(1,0))
    s0_uop := io.in.bits.uop
    s0_isFirstIssue := true.B
    s0_hasROBEntry := true.B
    s0_rsIdx := io.rsIdx
    s0_sqIdx := io.in.bits.uop.sqIdx
    s0_isLoadReplay := false.B
    s0_mshrid := DontCare
    val issueUopIsPrefetch = WireInit(LSUOpType.isPrefetch(io.in.bits.uop.ctrl.fuOpType))
    when (issueUopIsPrefetch) {
      isPrefetch := true.B
    }
  }.otherwise {
    if (EnableLoadToLoadForward) {
      s0_tryFastpath := lfsrc_l2lForward_select
      // When there's no valid instruction from RS and LSQ, we try the load-to-load forwarding.
      s0_vaddr := io.fastpath.data
      // Assume the pointer chasing is always ld.
      s0_uop.ctrl.fuOpType := LSUOpType.ld
      s0_mask := genVWmask(Cat(io.fastpath.data(3), 0.U(3.W)), LSUOpType.ld)
      // we dont care s0_isFirstIssue and s0_rsIdx and s0_sqIdx in S0 when trying pointchasing
      // because these signals will be updated in S1
      s0_isFirstIssue := true.B
      s0_rsIdx := DontCare
      s0_sqIdx := DontCare
      s0_isLoadReplay := DontCare
      s0_mshrid := DontCare
=======
  when (s0_ld_fast_rep_select)  { fromFastReplaySource(io.fast_rep_in.bits)  } 
  .elsewhen (s0_ld_rep_select)  { fromNormalReplaySource(io.replay.bits) } 
  .elsewhen (s0_hw_prf_select)  { fromPrefetchSource(io.prefetch_req.bits)   } 
  .elsewhen (s0_int_iss_select) { fromIntIssueSource(io.ldin.bits)           } 
  .elsewhen (s0_vec_iss_select) { fromVecIssueSource()                       } 
  .otherwise {
    if (EnableLoadToLoadForward) {
      fromLoadToLoadSource(io.l2l_fwd_in)
    } else {
      fromNullSource()
>>>>>>> 14a67055
    }
  }

  // address align check
  val s0_addr_aligned = LookupTree(s0_uop.ctrl.fuOpType(1, 0), List(
    "b00".U   -> true.B,                   //b
    "b01".U   -> (s0_vaddr(0)    === 0.U), //h
    "b10".U   -> (s0_vaddr(1, 0) === 0.U), //w
    "b11".U   -> (s0_vaddr(2, 0) === 0.U)  //d
  )) 

  // accept load flow if dcache ready (tlb is always ready)
  // TODO: prefetch need writeback to loadQueueFlag
  s0_out               := DontCare
  s0_out.rsIdx         := s0_rsIdx
  s0_out.vaddr         := s0_vaddr
  s0_out.mask          := s0_mask
  s0_out.uop           := s0_uop
  s0_out.isFirstIssue  := s0_isFirstIssue
  s0_out.hasROBEntry   := s0_has_rob_entry
  s0_out.isPrefetch    := s0_prf
  s0_out.isHWPrefetch  := s0_hw_prf
  s0_out.isFastReplay  := s0_fast_rep
  s0_out.isLoadReplay  := s0_ld_rep
  s0_out.isFastPath    := s0_l2l_fwd
  s0_out.mshrid        := s0_mshrid
  s0_out.uop.cf.exceptionVec(loadAddrMisaligned) := !s0_addr_aligned
  s0_out.forward_tlDchannel := io.replay.valid && io.replay.bits.forward_tlDchannel
  when(io.tlb.req.valid && s0_isFirstIssue) {
    s0_out.uop.debugInfo.tlbFirstReqTime := GTimer()
  }.otherwise{
    s0_out.uop.debugInfo.tlbFirstReqTime := s0_uop.debugInfo.tlbFirstReqTime
  }
  s0_out.schedIndex     := s0_sched_idx

  // load fast replay
  io.fast_rep_in.ready := (s0_can_go && io.dcache.req.ready && s0_ld_fast_rep_ready)

  // load flow source ready
  // always accept load flow from load replay queue
  // io.replay has highest priority
  io.replay.ready := (s0_can_go && io.dcache.req.ready && s0_ld_rep_ready && !s0_rep_stall)

  // accept load flow from rs when:
  // 1) there is no lsq-replayed load
  // 2) there is no high confidence prefetch request
  io.ldin.ready := (s0_can_go && io.dcache.req.ready && s0_int_iss_ready)

  // for hw prefetch load flow feedback, to be added later
  // io.prefetch_in.ready := s0_hw_prf_select

  // dcache replacement extra info
  // TODO: should prefetch load update replacement?
  io.dcache.replacementUpdated := Mux(s0_ld_rep_select, io.replay.bits.replacementUpdated, false.B)

  XSDebug(io.dcache.req.fire,
    p"[DCACHE LOAD REQ] pc ${Hexadecimal(s0_uop.cf.pc)}, vaddr ${Hexadecimal(s0_vaddr)}\n"
  )
<<<<<<< HEAD
  XSPerfAccumulate("in_valid", io.in.valid)
  XSPerfAccumulate("in_fire", io.in.fire)
  XSPerfAccumulate("in_fire_first_issue", s0_valid && s0_isFirstIssue)
  XSPerfAccumulate("lsq_fire_first_issue", io.replay.fire)
  XSPerfAccumulate("ldu_fire_first_issue", io.in.fire && io.isFirstIssue)
  XSPerfAccumulate("fast_replay_issue", io.fastReplay.fire)
  XSPerfAccumulate("stall_out", io.out.valid && !io.out.ready && io.dcacheReq.ready)
  XSPerfAccumulate("stall_dcache", io.out.valid && io.out.ready && !io.dcacheReq.ready)
  XSPerfAccumulate("addr_spec_success", io.out.fire && s0_vaddr(VAddrBits-1, 12) === io.in.bits.src(0)(VAddrBits-1, 12))
  XSPerfAccumulate("addr_spec_failed", io.out.fire && s0_vaddr(VAddrBits-1, 12) =/= io.in.bits.src(0)(VAddrBits-1, 12))
  XSPerfAccumulate("addr_spec_success_once", io.out.fire && s0_vaddr(VAddrBits-1, 12) === io.in.bits.src(0)(VAddrBits-1, 12) && io.isFirstIssue)
  XSPerfAccumulate("addr_spec_failed_once", io.out.fire && s0_vaddr(VAddrBits-1, 12) =/= io.in.bits.src(0)(VAddrBits-1, 12) && io.isFirstIssue)
  XSPerfAccumulate("forward_tlDchannel", io.out.bits.forward_tlDchannel)
  XSPerfAccumulate("hardware_prefetch_fire", io.out.fire && lfsrc_hwprefetch_select)
  XSPerfAccumulate("software_prefetch_fire", io.out.fire && isPrefetch && lfsrc_intloadFirstIssue_select)
  XSPerfAccumulate("hardware_prefetch_blocked", io.prefetch_in.valid && !lfsrc_hwprefetch_select)
  XSPerfAccumulate("hardware_prefetch_total", io.prefetch_in.valid)
}

// Load Pipeline Stage 1
// TLB resp (send paddr to dcache)
class LoadUnit_S1(implicit p: Parameters) extends XSModule with HasCircularQueuePtrHelper with HasDCacheParameters{
  val io = IO(new Bundle() {
    val in = Flipped(Decoupled(new LqWriteBundle))
    val s1_kill = Input(Bool())
    val out = Decoupled(new LqWriteBundle)
    val dtlbResp = Flipped(DecoupledIO(new TlbResp(2)))
    val lsuPAddr = Output(UInt(PAddrBits.W))
    val dcachePAddr = Output(UInt(PAddrBits.W))
    val dcacheKill = Output(Bool())
    val fullForwardFast = Output(Bool())
    val sbuffer = new LoadForwardQueryIO
    val lsq = new PipeLoadForwardQueryIO
    val reExecuteQuery = Flipped(Vec(StorePipelineWidth, Valid(new LoadReExecuteQueryIO)))
    val csrCtrl = Flipped(new CustomCSRCtrlIO)
  })

  val s1_uop = io.in.bits.uop
  val s1_paddr_dup_lsu = io.dtlbResp.bits.paddr(0)
  val s1_paddr_dup_dcache = io.dtlbResp.bits.paddr(1)
  // af & pf exception were modified below.
  val s1_exception = ExceptionNO.selectByFu(io.out.bits.uop.cf.exceptionVec, lduCfg).asUInt.orR
  val s1_tlb_miss = io.dtlbResp.bits.miss
  val s1_mask = io.in.bits.mask
  val s1_is_prefetch = io.in.bits.isPrefetch
  val s1_is_hw_prefetch = io.in.bits.isHWPrefetch
  val s1_is_sw_prefetch = s1_is_prefetch && !s1_is_hw_prefetch

  io.out.bits := io.in.bits // forwardXX field will be updated in s1

  val s1_tlb_memidx = io.dtlbResp.bits.memidx
  when(s1_tlb_memidx.is_ld && io.dtlbResp.valid && !s1_tlb_miss && s1_tlb_memidx.idx === io.out.bits.uop.lqIdx.value) {
=======
  XSDebug(s0_valid,
    p"S0: pc ${Hexadecimal(s0_out.uop.cf.pc)}, lId ${Hexadecimal(s0_out.uop.lqIdx.asUInt)}, " +
    p"vaddr ${Hexadecimal(s0_out.vaddr)}, mask ${Hexadecimal(s0_out.mask)}\n")

  // Pipeline
  // --------------------------------------------------------------------------------
  // stage 1
  // --------------------------------------------------------------------------------
  // TLB resp (send paddr to dcache) 
  val s1_valid      = RegInit(false.B)
  val s1_in         = Wire(new LqWriteBundle) 
  val s1_out        = Wire(new LqWriteBundle)
  val s1_kill       = Wire(Bool())
  val s1_can_go     = s2_ready 
  val s1_fire       = s1_valid && !s1_kill && s1_can_go

  s1_ready := !s1_valid || s1_kill || s2_ready 
  when (s0_fire) { s1_valid := true.B } 
  .elsewhen (s1_fire) { s1_valid := false.B }
  .elsewhen (s1_kill) { s1_valid := false.B }
  s1_in   := RegEnable(s0_out, s0_fire)

  val s1_fast_rep_kill = RegEnable(io.fast_rep_in.bits.delayedLoadError, s0_fire) && s1_in.isFastReplay
  val s1_l2l_fwd_kill  = RegEnable(io.l2l_fwd_in.dly_ld_err, s0_fire) && s1_in.isFastPath
  s1_kill := s1_l2l_fwd_kill || 
             s1_in.uop.robIdx.needFlush(io.redirect) || 
             RegEnable(s0_kill, false.B, io.ldin.valid || io.replay.valid || io.l2l_fwd_in.valid || io.fast_rep_in.valid)

  val s1_vaddr_hi         = Wire(UInt())
  val s1_vaddr_lo         = Wire(UInt())
  val s1_vaddr            = Wire(UInt())
  val s1_paddr_dup_lsu    = Wire(UInt()) 
  val s1_paddr_dup_dcache = Wire(UInt())
  val s1_exception        = ExceptionNO.selectByFu(s1_out.uop.cf.exceptionVec, lduCfg).asUInt.orR   // af & pf exception were modified below.
  val s1_tlb_miss         = io.tlb.resp.bits.miss 
  val s1_prf              = s1_in.isPrefetch
  val s1_hw_prf           = s1_in.isHWPrefetch
  val s1_sw_prf           = s1_prf && !s1_hw_prf
  val s1_tlb_memidx       = io.tlb.resp.bits.memidx

  s1_vaddr_hi         := s1_in.vaddr(VAddrBits - 1, 6)
  s1_vaddr_lo         := s1_in.vaddr(5, 0)
  s1_vaddr            := Cat(s1_vaddr_hi, s1_vaddr_lo)
  s1_paddr_dup_lsu    := io.tlb.resp.bits.paddr(0)
  s1_paddr_dup_dcache := io.tlb.resp.bits.paddr(1)

  when (s1_tlb_memidx.is_ld && io.tlb.resp.valid && !s1_tlb_miss && s1_tlb_memidx.idx === s1_in.uop.lqIdx.value) {
>>>>>>> 14a67055
    // printf("load idx = %d\n", s1_tlb_memidx.idx)
    s1_out.uop.debugInfo.tlbRespTime := GTimer()    
  }

  io.tlb.req_kill := s1_kill || s1_fast_rep_kill
  io.tlb.resp.ready := true.B 

  io.dcache.s1_paddr_dup_lsu    <> s1_paddr_dup_lsu
  io.dcache.s1_paddr_dup_dcache <> s1_paddr_dup_dcache
  io.dcache.s1_kill             := s1_kill || s1_fast_rep_kill || s1_tlb_miss || s1_exception

  // store to load forwarding
  io.sbuffer.valid := s1_valid && !(s1_exception || s1_tlb_miss || s1_kill || s1_fast_rep_kill || s1_prf)
  io.sbuffer.vaddr := s1_vaddr
  io.sbuffer.paddr := s1_paddr_dup_lsu
  io.sbuffer.uop   := s1_in.uop
  io.sbuffer.sqIdx := s1_in.uop.sqIdx
  io.sbuffer.mask  := s1_in.mask 
  io.sbuffer.pc    := s1_in.uop.cf.pc // FIXME: remove it

  io.lsq.forward.valid     := s1_valid && !(s1_exception || s1_tlb_miss || s1_kill || s1_fast_rep_kill || s1_prf)
  io.lsq.forward.vaddr     := s1_vaddr
  io.lsq.forward.paddr     := s1_paddr_dup_lsu
  io.lsq.forward.uop       := s1_in.uop
  io.lsq.forward.sqIdx     := s1_in.uop.sqIdx 
  io.lsq.forward.sqIdxMask := DontCare
  io.lsq.forward.mask      := s1_in.mask
  io.lsq.forward.pc        := s1_in.uop.cf.pc // FIXME: remove it

  // st-ld violation query
<<<<<<< HEAD
  val s1_schedError =  VecInit((0 until StorePipelineWidth).map(w => io.reExecuteQuery(w).valid &&
                          isAfter(io.in.bits.uop.robIdx, io.reExecuteQuery(w).bits.robIdx) &&
                          (s1_paddr_dup_lsu(PAddrBits-1, DCacheVWordBytes) === io.reExecuteQuery(w).bits.paddr(PAddrBits-1, DCacheVWordBytes)) &&
                          (s1_mask & io.reExecuteQuery(w).bits.mask).orR)).asUInt.orR && !s1_tlb_miss
=======
  val s1_nuke = VecInit((0 until StorePipelineWidth).map(w => {
                       io.stld_nuke_query(w).valid && // query valid
                       isAfter(s1_in.uop.robIdx, io.stld_nuke_query(w).bits.robIdx) && // older store
                       (s1_paddr_dup_lsu(PAddrBits-1, 3) === io.stld_nuke_query(w).bits.paddr(PAddrBits-1, 3)) && // paddr match
                       (s1_in.mask & io.stld_nuke_query(w).bits.mask).orR // data mask contain
                      })).asUInt.orR && !s1_tlb_miss
  // Generate forwardMaskFast to wake up insts earlier 
  val s1_fwd_mask_fast = ((~(io.lsq.forward.forwardMaskFast.asUInt | io.sbuffer.forwardMaskFast.asUInt)).asUInt & s1_in.mask) === 0.U

  s1_out                  := s1_in
  s1_out.vaddr            := s1_vaddr
  s1_out.paddr            := s1_paddr_dup_lsu
  s1_out.tlbMiss          := s1_tlb_miss
  s1_out.ptwBack          := io.tlb.resp.bits.ptwBack
  s1_out.rsIdx            := s1_in.rsIdx
  s1_out.rep_info.debug   := s1_in.uop.debugInfo
  s1_out.rep_info.nuke    := s1_nuke && !s1_sw_prf
  s1_out.lateKill         := s1_fast_rep_kill
  s1_out.delayedLoadError := s1_l2l_fwd_kill || s1_fast_rep_kill

  when (!s1_fast_rep_kill) {
    // current ori test will cause the case of ldest == 0, below will be modifeid in the future.
    // af & pf exception were modified
    s1_out.uop.cf.exceptionVec(loadPageFault)   := io.tlb.resp.bits.excp(0).pf.ld
    s1_out.uop.cf.exceptionVec(loadAccessFault) := io.tlb.resp.bits.excp(0).af.ld
  } .otherwise {
    s1_out.uop.cf.exceptionVec(loadAddrMisaligned) := false.B
    s1_out.uop.cf.exceptionVec(loadAccessFault)    := s1_fast_rep_kill
  }
>>>>>>> 14a67055

  // pointer chasing
  val s1_try_ptr_chasing       = RegNext(s0_do_try_ptr_chasing, false.B)
  val s1_ptr_chasing_vaddr     = RegEnable(s0_ptr_chasing_vaddr, s0_do_try_ptr_chasing)
  val s1_fu_op_type_not_ld     = WireInit(false.B)
  val s1_not_fast_match        = WireInit(false.B)
  val s1_addr_mismatch         = WireInit(false.B)
  val s1_addr_misaligned       = WireInit(false.B)
  val s1_ptr_chasing_canceled  = WireInit(false.B)
  val s1_cancel_ptr_chasing    = WireInit(false.B)

  if (EnableLoadToLoadForward) {
    // Sometimes, we need to cancel the load-load forwarding.
    // These can be put at S0 if timing is bad at S1.
    // Case 0: CACHE_SET(base + offset) != CACHE_SET(base) (lowest 6-bit addition has an overflow)
    s1_addr_mismatch      := s1_ptr_chasing_vaddr(6) || RegEnable(io.ld_fast_imm(11, 6).orR, s0_do_try_ptr_chasing)
    // Case 1: the address is not 64-bit aligned or the fuOpType is not LD
    s1_addr_misaligned    := s1_ptr_chasing_vaddr(2, 0).orR
    s1_fu_op_type_not_ld  := io.ldin.bits.uop.ctrl.fuOpType =/= LSUOpType.ld
    // Case 2: this is not a valid load-load pair
    s1_not_fast_match := RegEnable(!io.ld_fast_match, s0_try_ptr_chasing)
    // Case 3: this load-load uop is cancelled
    s1_ptr_chasing_canceled := !io.ldin.valid

    when (s1_try_ptr_chasing) {
      s1_cancel_ptr_chasing := s1_addr_mismatch || s1_addr_misaligned || s1_fu_op_type_not_ld || s1_not_fast_match || s1_ptr_chasing_canceled

<<<<<<< HEAD
// Load Pipeline Stage 2
// DCache resp
class LoadUnit_S2(implicit p: Parameters) extends XSModule
  with HasLoadHelper
  with HasCircularQueuePtrHelper
  with HasDCacheParameters
{
  val io = IO(new Bundle() {
    val redirect = Flipped(Valid(new Redirect))
    val in = Flipped(Decoupled(new LqWriteBundle))
    val out = Decoupled(new LqWriteBundle)
    val dcacheResp = Flipped(DecoupledIO(new DCacheWordResp))
    val dcacheBankConflict = Input(Bool())
    val pmpResp = Flipped(new PMPRespBundle())
    val lsq = new LoadForwardQueryIO
    val dataInvalidSqIdx = Input(new SqPtr)
    val addrInvalidSqIdx = Input(new SqPtr)
    val sbuffer = new LoadForwardQueryIO
    val dataForwarded = Output(Bool())
    val fullForward = Output(Bool())
    val dcache_kill = Output(Bool())
    val loadLoadViolationQueryReq = DecoupledIO(new LoadViolationQueryReq)
    val storeLoadViolationQueryReq = DecoupledIO(new LoadViolationQueryReq)
    val csrCtrl = Flipped(new CustomCSRCtrlIO)
    val static_pm = Input(Valid(Bool())) // valid for static, bits for mmio
    val loadDataFromDcache = Output(new LoadDataFromDcacheBundle)
    val reExecuteQuery = Flipped(Vec(StorePipelineWidth, Valid(new LoadReExecuteQueryIO)))
    // forward tilelink D channel
    val forward_D = Input(Bool())
    val forwardData_D = Input(Vec(VLEN/8, UInt(8.W)))
    val sentFastUop = Input(Bool())
    // forward mshr data
    val forward_mshr = Input(Bool())
    val forwardData_mshr = Input(Vec(VLEN/8, UInt(8.W)))

    // indicate whether forward tilelink D channel or mshr data is valid
    val forward_result_valid = Input(Bool())

    val feedbackFast = ValidIO(new RSFeedback)
    val lqReplayFull = Input(Bool())

    val s2_forward_fail = Output(Bool())
    val s2_can_replay_from_fetch = Output(Bool()) // dirty code
    val s2_dcache_require_replay = Output(Bool()) // dirty code
    val s2_dcache_require_fast_replay = Output(Bool()) // dirty code
    val l2Hint = Input(Valid(new L2ToL1Hint))
  })
=======
      s1_in.uop           := io.ldin.bits.uop
      s1_in.rsIdx         := io.rsIdx
      s1_in.isFirstIssue  := io.isFirstIssue
      s1_vaddr_lo         := Cat(s1_ptr_chasing_vaddr(5, 3), 0.U(3.W))
      s1_paddr_dup_lsu    := Cat(io.tlb.resp.bits.paddr(0)(PAddrBits - 1, 6), s1_ptr_chasing_vaddr(5, 3), 0.U(3.W))
      s1_paddr_dup_dcache := Cat(io.tlb.resp.bits.paddr(0)(PAddrBits - 1, 6), s1_ptr_chasing_vaddr(5, 3), 0.U(3.W))
>>>>>>> 14a67055

      // recored tlb time when get the data to ensure the correctness of the latency calculation (although it should not record in here, because it does not use tlb)
      s1_in.uop.debugInfo.tlbFirstReqTime := GTimer()
      s1_in.uop.debugInfo.tlbRespTime     := GTimer()
    }
    when (s1_cancel_ptr_chasing) {
      s1_kill := true.B
    }.otherwise {
      s0_ptr_chasing_canceled := s1_try_ptr_chasing && !io.replay.fire && !io.fast_rep_in.fire 
      when (s1_try_ptr_chasing) {
        io.ldin.ready := true.B
      }
    }
  }

  // pre-calcuate sqIdx mask in s0, then send it to lsq in s1 for forwarding
  val s1_sqIdx_mask = RegNext(UIntToMask(s0_out.uop.sqIdx.value, StoreQueueSize))
  // to enable load-load, sqIdxMask must be calculated based on ldin.uop
  // If the timing here is not OK, load-load forwarding has to be disabled.
  // Or we calculate sqIdxMask at RS??
  io.lsq.forward.sqIdxMask := s1_sqIdx_mask
  if (EnableLoadToLoadForward) {
    when (s1_try_ptr_chasing) {
      io.lsq.forward.sqIdxMask := UIntToMask(io.ldin.bits.uop.sqIdx.value, StoreQueueSize)
    }
  }

  io.forward_mshr.valid  := s1_valid && s1_out.forward_tlDchannel
  io.forward_mshr.mshrid := s1_out.mshrid
  io.forward_mshr.paddr  := s1_out.paddr

  XSDebug(s1_valid,
    p"S1: pc ${Hexadecimal(s1_out.uop.cf.pc)}, lId ${Hexadecimal(s1_out.uop.lqIdx.asUInt)}, tlb_miss ${io.tlb.resp.bits.miss}, " +
    p"paddr ${Hexadecimal(s1_out.paddr)}, mmio ${s1_out.mmio}\n")

  // Pipeline
  // --------------------------------------------------------------------------------
  // stage 2
  // --------------------------------------------------------------------------------
  // s2: DCache resp
  val s2_valid  = RegInit(false.B)
  val s2_kill   = Wire(Bool())
  val s2_can_go = s3_ready 
  val s2_fire   = s2_valid && !s2_kill && s2_can_go
  val s2_in     = Wire(new LqWriteBundle) 
  val s2_out    = Wire(new LqWriteBundle)

  s2_kill := s2_in.uop.robIdx.needFlush(io.redirect)
  s2_ready := !s2_valid || s2_kill || s3_ready 
  when (s1_fire) { s2_valid := true.B } 
  .elsewhen (s2_fire) { s2_valid := false.B }
  .elsewhen (s2_kill) { s2_valid := false.B }
  s2_in := RegEnable(s1_out, s1_fire)

  val s2_pmp = WireInit(io.pmp)
  val s2_static_pm = RegNext(io.tlb.resp.bits.static_pm)
  when (s2_static_pm.valid) {
    s2_pmp.ld    := false.B 
    s2_pmp.st    := false.B 
    s2_pmp.instr := false.B 
    s2_pmp.mmio  := s2_static_pm.bits
  }
  val s2_prf    = s2_in.isPrefetch
  val s2_hw_prf = s2_in.isHWPrefetch

  // exception that may cause load addr to be invalid / illegal
  // if such exception happen, that inst and its exception info
  // will be force writebacked to rob
  val s2_exception_vec = WireInit(s2_in.uop.cf.exceptionVec)
  when (!s2_in.lateKill) {
    s2_exception_vec(loadAccessFault) := s2_in.uop.cf.exceptionVec(loadAccessFault) || s2_pmp.ld
    // soft prefetch will not trigger any exception (but ecc error interrupt may be triggered)
    when (s2_prf || s2_in.tlbMiss) {
      s2_exception_vec := 0.U.asTypeOf(s2_exception_vec.cloneType)  
    }
  }
  val s2_exception = ExceptionNO.selectByFu(s2_exception_vec, lduCfg).asUInt.orR

  val (s2_fwd_frm_d_chan, s2_fwd_data_frm_d_chan) = io.tl_d_channel.forward(s1_valid && s1_out.forward_tlDchannel, s1_out.mshrid, s1_out.paddr)
  val (s2_fwd_data_valid, s2_fwd_frm_mshr, s2_fwd_data_frm_mshr) = io.forward_mshr.forward()
  val s2_fwd_frm_d_chan_or_mshr = s2_fwd_data_valid && (s2_fwd_frm_d_chan || s2_fwd_frm_mshr)
  val s2_cache_hit = io.dcache.s2_hit || s2_fwd_frm_d_chan_or_mshr

  // writeback access fault caused by ecc error / bus error
  // * ecc data error is slow to generate, so we will not use it until load stage 3
  // * in load stage 3, an extra signal io.load_error will be used to
<<<<<<< HEAD

  // now cache ecc error will raise an access fault
  // at the same time, error info (including error paddr) will be write to
  // an customized CSR "CACHE_ERROR"
  // if (EnableAccurateLoadError) {
  //   io.s3_delayed_load_error := io.dcacheResp.bits.error_delayed &&
  //     io.csrCtrl.cache_error_enable &&
  //     RegNext(io.out.valid)
  // } else {
  //   io.s3_delayed_load_error := false.B
  // }

  val actually_mmio = pmp.mmio
  val s2_uop = io.in.bits.uop
  val s2_mask = io.in.bits.mask
  val s2_paddr = io.in.bits.paddr
  val s2_tlb_miss = io.in.bits.tlbMiss
  val s2_mmio = !s2_is_prefetch && actually_mmio && !s2_exception && !s2_tlb_miss
  val s2_cache_miss = io.dcacheResp.bits.miss && !forward_D_or_mshr_valid
  val s2_cache_replay = io.dcacheResp.bits.replay && !forward_D_or_mshr_valid
  val s2_cache_handled = io.dcacheResp.bits.handled
  val s2_cache_tag_error = RegNext(io.csrCtrl.cache_error_enable) && io.dcacheResp.bits.tag_error
  val s2_forward_fail = io.lsq.matchInvalid || io.sbuffer.matchInvalid
  val s2_wait_store = io.in.bits.uop.cf.storeSetHit &&
                      io.lsq.addrInvalid &&
                      !s2_mmio &&
                      !s2_is_prefetch
  val s2_data_invalid = io.lsq.dataInvalid && !s2_exception
  val s2_fullForward = WireInit(false.B)
  val s2_bank_conflict = io.dcacheBankConflict && !forward_D_or_mshr_valid

  io.s2_forward_fail := s2_forward_fail
  io.dcache_kill := pmp.ld || pmp.mmio // move pmp resp kill to outside
  io.dcacheResp.ready := true.B
  val dcacheShouldResp = !(s2_tlb_miss || s2_exception || s2_mmio || s2_is_prefetch)
  assert(!(io.in.valid && (dcacheShouldResp && !io.dcacheResp.valid)), "DCache response got lost")
=======
  val s2_actually_mmio   = s2_pmp.mmio
  val s2_mmio            = !s2_prf && s2_actually_mmio && !s2_exception && !s2_in.tlbMiss
  val s2_full_fwd        = Wire(Bool())
  val s2_cache_miss      = io.dcache.resp.bits.miss && !s2_fwd_frm_d_chan_or_mshr
  val s2_mq_nack         = io.dcache.s2_mq_nack 
  val s2_bank_conflict   = io.dcache.s2_bank_conflict && !io.dcache.resp.bits.miss && !s2_full_fwd
  val s2_wpu_pred_fail   = io.dcache.s2_wpu_pred_fail
  val s2_cache_rep       = s2_bank_conflict || s2_wpu_pred_fail
  val s2_cache_handled   = io.dcache.resp.bits.handled
  val s2_cache_tag_error = RegNext(io.csrCtrl.cache_error_enable) && io.dcache.resp.bits.tag_error
  val s2_fwd_fail        = io.lsq.forward.matchInvalid || io.sbuffer.matchInvalid
  val s2_mem_amb         = s2_in.uop.cf.storeSetHit && io.lsq.forward.addrInvalid && !s2_mmio && !s2_prf 
  val s2_data_inv        = io.lsq.forward.dataInvalid && !s2_exception
  val s2_dcache_kill     = s2_pmp.ld || s2_pmp.mmio
  val s2_troublem        = !s2_exception && !s2_mmio && !s2_prf && !s2_in.lateKill

  io.dcache.resp.ready := true.B
  val s2_dcache_should_resp = !(s2_in.tlbMiss || s2_exception || s2_mmio || s2_prf)
  assert(!(s2_valid && (s2_dcache_should_resp && !io.dcache.resp.valid)), "DCache response got lost")
>>>>>>> 14a67055

  // st-ld violation query
  //  NeedFastRecovery Valid when
  //  1. Fast recovery query request Valid.
  //  2. Load instruction is younger than requestors(store instructions).
  //  3. Physical address match.
  //  4. Data contains.
<<<<<<< HEAD
  val s2_schedError = VecInit((0 until StorePipelineWidth).map(w => io.reExecuteQuery(w).valid &&
                              isAfter(io.in.bits.uop.robIdx, io.reExecuteQuery(w).bits.robIdx) &&
                              (s2_paddr(PAddrBits-1, DCacheVWordBytes) === io.reExecuteQuery(w).bits.paddr(PAddrBits-1, DCacheVWordBytes)) &&
                              (s2_mask & io.reExecuteQuery(w).bits.mask).orR)).asUInt.orR &&
                              !s2_tlb_miss

  val s2_fast_replay = ((s2_schedError || io.in.bits.replayInfo.cause(LoadReplayCauses.schedError)) ||
                       (!s2_wait_store &&
                       !s2_tlb_miss &&
                       s2_cache_replay) ||
                      (io.out.bits.miss && io.l2Hint.valid && (io.out.bits.replayInfo.missMSHRId === io.l2Hint.bits.sourceId)) ||
                      s2_bank_conflict) &&
                       !s2_exception &&
                       !s2_mmio &&
                       !s2_is_prefetch
  // need allocate new entry
  val s2_allocValid = !s2_tlb_miss &&
                      !s2_is_prefetch &&
                      !s2_exception &&
                      !s2_mmio  &&
                      !s2_wait_store &&
                      !s2_fast_replay &&
                      !io.in.bits.replayInfo.cause(LoadReplayCauses.schedError)
=======
  val s2_nuke = VecInit((0 until StorePipelineWidth).map(w => {
                        io.stld_nuke_query(w).valid && // query valid
                        isAfter(s2_in.uop.robIdx, io.stld_nuke_query(w).bits.robIdx) && // older store
                        (s2_in.paddr(PAddrBits-1,3) === io.stld_nuke_query(w).bits.paddr(PAddrBits-1, 3)) && // paddr match
                        (s2_in.mask & io.stld_nuke_query(w).bits.mask).orR // data mask contain
                      })).asUInt.orR || s2_in.rep_info.nuke

  // fast replay require
  val s2_fast_rep = (s2_nuke || (!s2_mem_amb && !s2_in.tlbMiss && s2_cache_rep)) && s2_troublem

  // need allocate new entry
  val s2_can_query = !s2_in.tlbMiss &&
                     !s2_mem_amb && 
                     !s2_fast_rep &&
                     !s2_in.rep_info.mem_amb &&
                     s2_troublem
>>>>>>> 14a67055

  val s2_data_fwded = s2_cache_miss && (s2_full_fwd || s2_cache_tag_error)

  // ld-ld violation require
  io.lsq.ldld_nuke_query.req.valid           := s2_valid && s2_can_query
  io.lsq.ldld_nuke_query.req.bits.uop        := s2_in.uop
  io.lsq.ldld_nuke_query.req.bits.mask       := s2_in.mask
  io.lsq.ldld_nuke_query.req.bits.paddr      := s2_in.paddr
  io.lsq.ldld_nuke_query.req.bits.data_valid := Mux(s2_full_fwd, true.B, !s2_cache_miss) && !s2_cache_rep
  
  // st-ld violation require
  io.lsq.stld_nuke_query.req.valid           := s2_valid && s2_can_query
  io.lsq.stld_nuke_query.req.bits.uop        := s2_in.uop
  io.lsq.stld_nuke_query.req.bits.mask       := s2_in.mask
  io.lsq.stld_nuke_query.req.bits.paddr      := s2_in.paddr
  io.lsq.stld_nuke_query.req.bits.data_valid := Mux(s2_full_fwd, true.B, !s2_cache_miss) && !s2_cache_rep

  val s2_rar_nack = io.lsq.ldld_nuke_query.req.valid && !io.lsq.ldld_nuke_query.req.ready
  val s2_raw_nack = io.lsq.stld_nuke_query.req.valid && !io.lsq.stld_nuke_query.req.ready

  // merge forward result
  // lsq has higher priority than sbuffer
<<<<<<< HEAD
  val forwardMask = Wire(Vec((VLEN/8), Bool()))
  val forwardData = Wire(Vec((VLEN/8), UInt(8.W)))

  val fullForward = ((~forwardMask.asUInt).asUInt & s2_mask) === 0.U && !io.lsq.dataInvalid
  io.lsq := DontCare
  io.sbuffer := DontCare
  io.fullForward := fullForward
  s2_fullForward := fullForward

  // generate VLEN/8 Muxs
  for (i <- 0 until VLEN / 8) {
    forwardMask(i) := io.lsq.forwardMask(i) || io.sbuffer.forwardMask(i)
    forwardData(i) := Mux(io.lsq.forwardMask(i), io.lsq.forwardData(i), io.sbuffer.forwardData(i))
=======
  val s2_fwd_mask = Wire(Vec(8, Bool()))
  val s2_fwd_data = Wire(Vec(8, UInt(8.W)))
  s2_full_fwd := ((~s2_fwd_mask.asUInt).asUInt & s2_in.mask) === 0.U && !io.lsq.forward.dataInvalid
  // generate XLEN/8 Muxs
  for (i <- 0 until XLEN / 8) {
    s2_fwd_mask(i) := io.lsq.forward.forwardMask(i) || io.sbuffer.forwardMask(i)
    s2_fwd_data(i) := Mux(io.lsq.forward.forwardMask(i), io.lsq.forward.forwardData(i), io.sbuffer.forwardData(i))
>>>>>>> 14a67055
  }

  XSDebug(s2_fire, "[FWD LOAD RESP] pc %x fwd %x(%b) + %x(%b)\n",
    s2_in.uop.cf.pc,
    io.lsq.forward.forwardData.asUInt, io.lsq.forward.forwardMask.asUInt,
    s2_in.forwardData.asUInt, s2_in.forwardMask.asUInt
  )

<<<<<<< HEAD
  //
  io.s2_dcache_require_fast_replay := s2_fast_replay

  // data merge
  // val rdataVec = VecInit((0 until XLEN / 8).map(j =>
  //   Mux(forwardMask(j), forwardData(j), io.dcacheResp.bits.data(8*(j+1)-1, 8*j))
  // )) // s2_rdataVec will be write to load queue
  // val rdata = rdataVec.asUInt
  // val rdataSel = LookupTree(s2_paddr(2, 0), List(
  //   "b000".U -> rdata(63, 0),
  //   "b001".U -> rdata(63, 8),
  //   "b010".U -> rdata(63, 16),
  //   "b011".U -> rdata(63, 24),
  //   "b100".U -> rdata(63, 32),
  //   "b101".U -> rdata(63, 40),
  //   "b110".U -> rdata(63, 48),
  //   "b111".U -> rdata(63, 56)
  // ))
  // val rdataPartialLoad = rdataHelper(s2_uop, rdataSel) // s2_rdataPartialLoad is not used
  io.feedbackFast.valid := io.in.valid && !io.in.bits.isLoadReplay && !s2_exception && io.lqReplayFull && io.out.bits.replayInfo.needReplay() && !io.out.bits.uop.robIdx.needFlush(io.redirect)
  io.feedbackFast.bits.hit := false.B
  io.feedbackFast.bits.flushState := io.in.bits.ptwBack
  io.feedbackFast.bits.rsIdx := io.in.bits.rsIdx
  io.feedbackFast.bits.sourceType := RSFeedbackType.lrqFull
  io.feedbackFast.bits.dataInvalidSqIdx := DontCare

  io.out.valid := io.in.valid && !io.feedbackFast.valid && !s2_is_hw_prefetch // hardware prefetch flow should not be writebacked
  // write_lq_safe is needed by dup logic
  // io.write_lq_safe := !s2_tlb_miss && !s2_data_invalid
  // Inst will be canceled in store queue / lsq,
  // so we do not need to care about flush in load / store unit's out.valid
  io.out.bits := io.in.bits
  // io.out.bits.data := rdataPartialLoad
  io.out.bits.data := 0.U // data will be generated in load_s3
  // when exception occurs, set it to not miss and let it write back to rob (via int port)
  if (EnableFastForward) {
    io.out.bits.miss := s2_cache_miss &&
      !s2_exception &&
      !fullForward &&
      !s2_is_prefetch &&
      !s2_mmio
  } else {
    io.out.bits.miss := s2_cache_miss &&
      !s2_exception &&
      !s2_is_prefetch &&
      !s2_mmio
  }
  io.out.bits.uop.ctrl.fpWen := io.in.bits.uop.ctrl.fpWen && !s2_exception

  // val s2_loadDataFromDcache = new LoadDataFromDcacheBundle
  // s2_loadDataFromDcache.forwardMask := forwardMask
  // s2_loadDataFromDcache.forwardData := forwardData
  // s2_loadDataFromDcache.uop := io.out.bits.uop
  // s2_loadDataFromDcache.addrOffset := s2_paddr(2, 0)
  // // forward D or mshr
  // s2_loadDataFromDcache.forward_D := io.forward_D
  // s2_loadDataFromDcache.forwardData_D := io.forwardData_D
  // s2_loadDataFromDcache.forward_mshr := io.forward_mshr
  // s2_loadDataFromDcache.forwardData_mshr := io.forwardData_mshr
  // s2_loadDataFromDcache.forward_result_valid := io.forward_result_valid
  // io.loadDataFromDcache := RegEnable(s2_loadDataFromDcache, io.in.valid)
  io.loadDataFromDcache.respDcacheData := io.dcacheResp.bits.data_delayed
  io.loadDataFromDcache.forwardMask := RegEnable(forwardMask, io.in.valid)
  io.loadDataFromDcache.forwardData := RegEnable(forwardData, io.in.valid)
  io.loadDataFromDcache.uop := RegEnable(io.out.bits.uop, io.in.valid)
  io.loadDataFromDcache.addrOffset := RegEnable(s2_paddr(3, 0), io.in.valid)
  // forward D or mshr
  io.loadDataFromDcache.forward_D := RegEnable(io.forward_D, io.in.valid)
  io.loadDataFromDcache.forwardData_D := RegEnable(io.forwardData_D, io.in.valid)
  io.loadDataFromDcache.forward_mshr := RegEnable(io.forward_mshr, io.in.valid)
  io.loadDataFromDcache.forwardData_mshr := RegEnable(io.forwardData_mshr, io.in.valid)
  io.loadDataFromDcache.forward_result_valid := RegEnable(io.forward_result_valid, io.in.valid)

  io.s2_can_replay_from_fetch := !s2_mmio && !s2_is_prefetch && !s2_tlb_miss
  // if forward fail, replay this inst from fetch
  val debug_forwardFailReplay = s2_forward_fail && !s2_mmio && !s2_is_prefetch && !s2_tlb_miss
  // if ld-ld violation is detected, replay from this inst from fetch
  val debug_ldldVioReplay = false.B // s2_ldld_violation && !s2_mmio && !s2_is_prefetch && !s2_tlb_miss
  // io.out.bits.uop.ctrl.replayInst := false.B

  io.out.bits.mmio := s2_mmio
  io.out.bits.uop.ctrl.flushPipe := io.sentFastUop && s2_mmio // remove io.sentFastUop
  io.out.bits.uop.cf.exceptionVec := s2_exception_vec // cache error not included

  // For timing reasons, sometimes we can not let
  // io.out.bits.miss := s2_cache_miss && !s2_exception && !fullForward
  // We use io.dataForwarded instead. It means:
  // 1. Forward logic have prepared all data needed,
  //    and dcache query is no longer needed.
  // 2. ... or data cache tag error is detected, this kind of inst
  //    will not update miss queue. That is to say, if miss, that inst
  //    may not be refilled
  // Such inst will be writebacked from load queue.
  io.dataForwarded := s2_cache_miss && !s2_exception &&
    (fullForward || RegNext(io.csrCtrl.cache_error_enable) && s2_cache_tag_error)
  // io.out.bits.forwardX will be send to lq
  io.out.bits.forwardMask := forwardMask
  // data from dcache is not included in io.out.bits.forwardData
  io.out.bits.forwardData := forwardData
  io.out.bits.handledByMSHR := s2_cache_handled

  io.in.ready := io.out.ready || !io.in.valid
=======
  // 
  s2_out                     := s2_in
  s2_out.data                := 0.U // data will be generated in load s3
  s2_out.uop.ctrl.fpWen      := s2_in.uop.ctrl.fpWen && !s2_exception
  s2_out.mmio                := s2_mmio
  s2_out.uop.ctrl.flushPipe  := false.B // io.fast_uop.valid && s2_mmio
  s2_out.uop.cf.exceptionVec := s2_exception_vec
  s2_out.forwardMask         := s2_fwd_mask
  s2_out.forwardData         := s2_fwd_data
  s2_out.handledByMSHR       := s2_cache_handled
  s2_out.miss                := s2_cache_miss && !s2_full_fwd && s2_troublem
  s2_out.feedbacked          := io.feedback_fast.valid
>>>>>>> 14a67055

  // Generate replay signal caused by:
  // * st-ld violation check
  // * tlb miss
  // * dcache replay
  // * forward data invalid
  // * dcache miss
<<<<<<< HEAD
  io.out.bits.replayInfo.cause(LoadReplayCauses.waitStore) := s2_wait_store && !s2_mmio && !s2_is_prefetch
  io.out.bits.replayInfo.cause(LoadReplayCauses.tlbMiss) := s2_tlb_miss
  io.out.bits.replayInfo.cause(LoadReplayCauses.schedError) := (io.in.bits.replayInfo.cause(LoadReplayCauses.schedError) || s2_schedError) && !s2_mmio && !s2_is_prefetch
  io.out.bits.replayInfo.cause(LoadReplayCauses.bankConflict) := s2_bank_conflict && !s2_mmio && !s2_is_prefetch
  io.out.bits.replayInfo.cause(LoadReplayCauses.dcacheMiss) := io.out.bits.miss
  if (EnableFastForward) {
    io.out.bits.replayInfo.cause(LoadReplayCauses.dcacheReplay) := s2_cache_replay && !s2_is_prefetch && !s2_mmio && !s2_exception && !fullForward
  }else {
    io.out.bits.replayInfo.cause(LoadReplayCauses.dcacheReplay) := s2_cache_replay && !s2_is_prefetch && !s2_mmio && !s2_exception && !io.dataForwarded
  }
  io.out.bits.replayInfo.cause(LoadReplayCauses.forwardFail) := s2_data_invalid && !s2_mmio && !s2_is_prefetch
  io.out.bits.replayInfo.cause(LoadReplayCauses.rarReject) := s2_rarReject && !s2_mmio && !s2_is_prefetch && !s2_exception
  io.out.bits.replayInfo.cause(LoadReplayCauses.rawReject) := s2_rawReject && !s2_mmio && !s2_is_prefetch && !s2_exception
  io.out.bits.replayInfo.canForwardFullData := io.dataForwarded
  io.out.bits.replayInfo.dataInvalidSqIdx := io.dataInvalidSqIdx
  io.out.bits.replayInfo.addrInvalidSqIdx := io.addrInvalidSqIdx // io.in.bits.uop.sqIdx - io.oracleMDPQuery.resp.distance // io.addrInvalidSqIdx
  io.out.bits.replayInfo.replayCarry := io.dcacheResp.bits.replayCarry
  io.out.bits.replayInfo.missMSHRId := io.dcacheResp.bits.mshr_id
  io.out.bits.replayInfo.dataInLastBeat := io.in.bits.paddr(log2Up(refillBytes))
  io.out.bits.replayInfo.debug := io.in.bits.uop.debugInfo

  // To be removed
  val s2_need_replay_from_rs = WireInit(false.B)
  // s2_cache_replay is quite slow to generate, send it separately to LQ
  if (EnableFastForward) {
    io.s2_dcache_require_replay := s2_cache_replay && !fullForward
  } else {
    io.s2_dcache_require_replay := s2_cache_replay &&
      s2_need_replay_from_rs &&
      !io.dataForwarded &&
      !s2_is_prefetch &&
      io.out.bits.miss
  }

  XSPerfAccumulate("in_valid", io.in.valid)
  XSPerfAccumulate("in_fire", io.in.fire)
  XSPerfAccumulate("in_fire_first_issue", io.in.fire && io.in.bits.isFirstIssue)
  XSPerfAccumulate("dcache_miss", io.in.fire && s2_cache_miss)
  XSPerfAccumulate("dcache_miss_first_issue", io.in.fire && s2_cache_miss && io.in.bits.isFirstIssue)
  XSPerfAccumulate("full_forward", io.in.valid && fullForward)
  XSPerfAccumulate("dcache_miss_full_forward", io.in.valid && s2_cache_miss && fullForward)
  XSPerfAccumulate("stall_out", io.out.valid && !io.out.ready)
  XSPerfAccumulate("prefetch", io.in.fire && s2_is_prefetch)
  XSPerfAccumulate("prefetch_ignored", io.in.fire && s2_is_prefetch && s2_cache_replay) // ignore prefetch for mshr full / miss req port conflict
  XSPerfAccumulate("prefetch_miss", io.in.fire && s2_is_prefetch && s2_cache_miss) // prefetch req miss in l1
  XSPerfAccumulate("prefetch_hit", io.in.fire && s2_is_prefetch && !s2_cache_miss) // prefetch req hit in l1
  // prefetch a missed line in l1, and l1 accepted it
  XSPerfAccumulate("prefetch_accept", io.in.fire && s2_is_prefetch && s2_cache_miss && !s2_cache_replay)
}

class LoadUnit(implicit p: Parameters) extends XSModule
  with HasLoadHelper
  with HasPerfEvents
  with HasDCacheParameters
  with HasCircularQueuePtrHelper
{
  val io = IO(new Bundle() {
    val loadIn = Flipped(Decoupled(new ExuInput))
    val loadOut = Decoupled(new ExuOutput)
    val rsIdx = Input(UInt())
    val redirect = Flipped(ValidIO(new Redirect))
    val isFirstIssue = Input(Bool())
    val dcache = new DCacheLoadIO
    val sbuffer = new LoadForwardQueryIO
    val lsq = new LoadToLsqIO
    val tlDchannel = Input(new DcacheToLduForwardIO)
    val forward_mshr = Flipped(new LduToMissqueueForwardIO)
    val refill = Flipped(ValidIO(new Refill))
    val fastUop = ValidIO(new MicroOp) // early wakeup signal generated in load_s1, send to RS in load_s2
    val trigger = Vec(3, new LoadUnitTriggerIO)

    val tlb = new TlbRequestIO(2)
    val pmp = Flipped(new PMPRespBundle()) // arrive same to tlb now

    // provide prefetch info
    val prefetch_train = ValidIO(new LdPrefetchTrainBundle())

    // hardware prefetch to l1 cache req
    val prefetch_req = Flipped(ValidIO(new L1PrefetchReq))

    // load to load fast path
    val fastpathOut = Output(new LoadToLoadIO)
    val fastpathIn = Input(new LoadToLoadIO)
    val loadFastMatch = Input(Bool())
    val loadFastImm = Input(UInt(12.W))

    // rs feedback
    val feedbackFast = ValidIO(new RSFeedback) // stage 2
    val feedbackSlow = ValidIO(new RSFeedback) // stage 3
=======
  s2_out.rep_info.tlb_miss        := s2_in.tlbMiss
  s2_out.rep_info.mem_amb         := s2_mem_amb && s2_troublem
  s2_out.rep_info.nuke            := s2_nuke && s2_troublem
  s2_out.rep_info.fwd_fail        := s2_data_inv && s2_troublem
  s2_out.rep_info.dcache_rep      := s2_cache_rep && s2_troublem
  s2_out.rep_info.dcache_miss     := s2_out.miss
  s2_out.rep_info.bank_conflict   := s2_bank_conflict && s2_troublem
  s2_out.rep_info.rar_nack        := s2_rar_nack && s2_troublem
  s2_out.rep_info.raw_nack        := s2_raw_nack && s2_troublem
  s2_out.rep_info.full_fwd        := s2_data_fwded
  s2_out.rep_info.data_inv_sq_idx := io.lsq.forward.dataInvalidSqIdx
  s2_out.rep_info.addr_inv_sq_idx := io.lsq.forward.addrInvalidSqIdx 
  s2_out.rep_info.rep_carry       := io.dcache.resp.bits.replayCarry
  s2_out.rep_info.mshr_id         := io.dcache.resp.bits.mshr_id
  s2_out.rep_info.last_beat       := s2_in.paddr(log2Up(refillBytes))
  s2_out.rep_info.debug           := s2_in.uop.debugInfo
>>>>>>> 14a67055

  // if forward fail, replay this inst from fetch
  val debug_fwd_fail_rep = s2_fwd_fail && !s2_mmio && !s2_prf && !s2_in.tlbMiss
  // if ld-ld violation is detected, replay from this inst from fetch
  val debug_ldld_nuke_rep = false.B // s2_ldld_violation && !s2_mmio && !s2_is_prefetch && !s2_in.tlbMiss
  // io.out.bits.uop.ctrl.replayInst := false.B

  // to be removed
  io.feedback_fast.valid                 := s2_valid && !s2_in.isLoadReplay && !s2_exception && io.lq_rep_full && s2_out.rep_info.need_rep && !s2_out.uop.robIdx.needFlush(io.redirect)
  io.feedback_fast.bits.hit              := false.B 
  io.feedback_fast.bits.flushState       := s2_in.ptwBack
  io.feedback_fast.bits.rsIdx            := s2_in.rsIdx 
  io.feedback_fast.bits.sourceType       := RSFeedbackType.lrqFull
  io.feedback_fast.bits.dataInvalidSqIdx := DontCare

  // fast wakeup
  io.fast_uop.valid := RegNext(
    !io.dcache.s1_disable_fast_wakeup && 
    s1_valid &&
    !s1_kill &&
    !s1_fast_rep_kill &&
    !io.tlb.resp.bits.fast_miss && 
    !io.lsq.forward.dataInvalidFast
  ) && (s2_valid && !io.feedback_fast.valid && !s2_out.rep_info.need_rep && !s2_mmio)
  io.fast_uop.bits := RegNext(s1_out.uop)

  // 
  io.s2_ptr_chasing                    := RegEnable(s1_try_ptr_chasing && !s1_cancel_ptr_chasing, s1_fire)
  io.prefetch_train.valid              := s2_valid && !s2_in.mmio && !s2_in.tlbMiss
  io.prefetch_train.bits.fromLsPipelineBundle(s2_in)
  io.prefetch_train.bits.miss          := io.dcache.resp.bits.miss 
  io.prefetch_train.bits.meta_prefetch := io.dcache.resp.bits.meta_prefetch
  io.prefetch_train.bits.meta_access   := io.dcache.resp.bits.meta_access
  if (env.FPGAPlatform)
    io.dcache.s2_pc := DontCare
  else
<<<<<<< HEAD
    io.dcache.s2_pc := load_s2.io.out.bits.uop.cf.pc
  load_s2.io.dcacheResp <> io.dcache.resp
  load_s2.io.pmpResp <> io.pmp
  load_s2.io.static_pm := RegNext(io.tlb.resp.bits.static_pm)
  load_s2.io.lsq.forwardData <> io.lsq.forward.forwardData
  load_s2.io.lsq.forwardMask <> io.lsq.forward.forwardMask
  load_s2.io.lsq.forwardMaskFast <> io.lsq.forward.forwardMaskFast // should not be used in load_s2
  load_s2.io.lsq.dataInvalid <> io.lsq.forward.dataInvalid
  load_s2.io.lsq.matchInvalid <> io.lsq.forward.matchInvalid
  load_s2.io.lsq.addrInvalid <> io.lsq.forward.addrInvalid
  load_s2.io.sbuffer.forwardData <> io.sbuffer.forwardData
  load_s2.io.sbuffer.forwardMask <> io.sbuffer.forwardMask
  load_s2.io.sbuffer.forwardMaskFast <> io.sbuffer.forwardMaskFast // should not be used in load_s2
  load_s2.io.sbuffer.dataInvalid <> io.sbuffer.dataInvalid // always false
  load_s2.io.sbuffer.matchInvalid <> io.sbuffer.matchInvalid
  load_s2.io.sbuffer.addrInvalid := DontCare // useless
  load_s2.io.dataInvalidSqIdx <> io.lsq.forward.dataInvalidSqIdx // provide dataInvalidSqIdx to make wakeup faster
  load_s2.io.addrInvalidSqIdx <> io.lsq.forward.addrInvalidSqIdx // provide addrInvalidSqIdx to make wakeup faster
  load_s2.io.csrCtrl <> io.csrCtrl
  load_s2.io.sentFastUop := io.fastUop.valid
  load_s2.io.reExecuteQuery := io.reExecuteQuery
  load_s2.io.loadLoadViolationQueryReq <> io.lsq.loadLoadViolationQuery.req
  load_s2.io.storeLoadViolationQueryReq <> io.lsq.storeLoadViolationQuery.req
  load_s2.io.feedbackFast <> io.feedbackFast
  load_s2.io.lqReplayFull <> io.lqReplayFull
  load_s2.io.l2Hint <> io.l2Hint

  // pre-calcuate sqIdx mask in s0, then send it to lsq in s1 for forwarding
  val sqIdxMaskReg = RegNext(UIntToMask(load_s0.io.s0_sqIdx.value, StoreQueueSize))
  // to enable load-load, sqIdxMask must be calculated based on loadIn.uop
  // If the timing here is not OK, load-load forwarding has to be disabled.
  // Or we calculate sqIdxMask at RS??
  io.lsq.forward.sqIdxMask := sqIdxMaskReg
  if (EnableLoadToLoadForward) {
    when (s1_tryPointerChasing) {
      io.lsq.forward.sqIdxMask := UIntToMask(io.loadIn.bits.uop.sqIdx.value, StoreQueueSize)
    }
  }

  // // use s2_hit_way to select data received in s1
  // load_s2.io.dcacheResp.bits.data := Mux1H(RegNext(io.dcache.s1_hit_way), RegNext(io.dcache.s1_data))
  // assert(load_s2.io.dcacheResp.bits.data === io.dcache.resp.bits.data)

  // now io.fastUop.valid is sent to RS in load_s2
  // val forward_D_or_mshr_valid = forward_result_valid && (forward_D || forward_mshr)
  // val s2_dcache_hit = io.dcache.s2_hit || forward_D_or_mshr_valid // dcache hit dup in lsu side

  // never fast wakeup
  val forward_D_or_mshr_valid = forward_result_valid && (forward_D || forward_mshr)
  val s2_dcache_hit = io.dcache.s2_hit || forward_D_or_mshr_valid // dcache hit dup in lsu side

  io.fastUop.valid := RegNext(
      !io.dcache.s1_disable_fast_wakeup &&  // load fast wakeup should be disabled when dcache data read is not ready
      load_s1.io.in.valid && // valid load request
      !load_s1.io.s1_kill && // killed by load-load forwarding
      !load_s1.io.dtlbResp.bits.fast_miss && // not mmio or tlb miss, pf / af not included here
      !io.lsq.forward.dataInvalidFast // forward failed
    ) &&
    !RegNext(load_s1.io.out.bits.uop.robIdx.needFlush(io.redirect)) &&
    (load_s2.io.in.valid && s2_dcache_hit && !load_s2.io.out.bits.replayInfo.needReplay())
  io.fastUop.bits := RegNext(load_s1.io.out.bits.uop)

  XSDebug(load_s0.io.out.valid,
    p"S0: pc ${Hexadecimal(load_s0.io.out.bits.uop.cf.pc)}, lId ${Hexadecimal(load_s0.io.out.bits.uop.lqIdx.asUInt)}, " +
    p"vaddr ${Hexadecimal(load_s0.io.out.bits.vaddr)}, mask ${Hexadecimal(load_s0.io.out.bits.mask)}\n")
  XSDebug(load_s1.io.out.valid,
    p"S1: pc ${Hexadecimal(load_s1.io.out.bits.uop.cf.pc)}, lId ${Hexadecimal(load_s1.io.out.bits.uop.lqIdx.asUInt)}, tlb_miss ${io.tlb.resp.bits.miss}, " +
    p"paddr ${Hexadecimal(load_s1.io.out.bits.paddr)}, mmio ${load_s1.io.out.bits.mmio}\n")

  // load s2
  load_s2.io.out.ready := true.B
  val s2_loadOutValid = load_s2.io.out.valid
  // generate duplicated load queue data wen
  val s2_loadValidVec = RegInit(0.U(6.W))
  val s2_loadLeftFire = load_s1.io.out.valid && load_s2.io.in.ready
  // val write_lq_safe = load_s2.io.write_lq_safe
  s2_loadValidVec := 0x0.U(6.W)
  when (s2_loadLeftFire && !load_s1.io.out.bits.isHWPrefetch) { s2_loadValidVec := 0x3f.U(6.W) } // TODO: refactor me
  when (load_s1.io.out.bits.uop.robIdx.needFlush(io.redirect)) { s2_loadValidVec := 0x0.U(6.W) }
  assert(RegNext((load_s2.io.in.valid === s2_loadValidVec(0)) || RegNext(load_s1.io.out.bits.isHWPrefetch)))

  // load s3
  // writeback to LSQ
  // Current dcache use MSHR
  // Load queue will be updated at s2 for both hit/miss int/fp load
  val s3_loadOutBits = RegEnable(load_s2.io.out.bits, s2_loadOutValid)
  val s3_loadOutValid = RegNext(s2_loadOutValid) && !RegNext(load_s2.io.out.bits.uop.robIdx.needFlush(io.redirect))
  val s3_fast_replay = WireInit(false.B)
  io.lsq.loadIn.valid := s3_loadOutValid && (!s3_fast_replay || !io.fastReplayOut.ready)
  io.lsq.loadIn.bits := s3_loadOutBits
=======
    io.dcache.s2_pc := s2_out.uop.cf.pc
  io.dcache.s2_kill := s2_pmp.ld || s2_pmp.mmio || s2_kill

  val s1_ld_left_fire = s1_valid && !s1_kill && !s1_fast_rep_kill && s2_ready
  val s2_ld_valid_dup = RegInit(0.U(6.W))
  s2_ld_valid_dup := 0x0.U(6.W)
  when (s1_ld_left_fire && !s1_out.isHWPrefetch) { s2_ld_valid_dup := 0x3f.U(6.W) }
  when (s1_kill || s1_fast_rep_kill) { s2_ld_valid_dup := 0x0.U(6.W) }
  assert(RegNext((s2_valid === s2_ld_valid_dup(0)) || RegNext(s1_out.isHWPrefetch)))

  // Pipeline
  // --------------------------------------------------------------------------------
  // stage 3
  // --------------------------------------------------------------------------------
  // writeback and update load queue
  val s3_valid        = RegNext(s2_valid) && !RegNext(s2_out.uop.robIdx.needFlush(io.redirect))
  val s3_in           = RegEnable(s2_out, s2_fire)
  val s3_out          = Wire(Valid(new ExuOutput))
  val s3_cache_rep    = RegEnable(s2_cache_rep && s2_troublem, s2_fire)
  val s3_ld_valid_dup = RegEnable(s2_ld_valid_dup, s2_fire)
  val s3_fast_rep     = Wire(Bool())
  val s3_kill         = s3_in.uop.robIdx.needFlush(io.redirect)
  s3_ready := !s3_valid || s3_kill || io.ldout.ready
>>>>>>> 14a67055

  // s3 load fast replay
  io.fast_rep_out.valid := s3_valid && s3_fast_rep && !s3_in.uop.robIdx.needFlush(io.redirect)
  io.fast_rep_out.bits := s3_in

  io.lsq.ldin.valid := s3_valid && (!s3_fast_rep || !io.fast_rep_out.ready) && !s3_in.feedbacked && !s3_in.lateKill
  io.lsq.ldin.bits := s3_in

  /* <------- DANGEROUS: Don't change sequence here ! -------> */
  io.lsq.ldin.bits.data_wen_dup := s3_ld_valid_dup.asBools
  io.lsq.ldin.bits.replacementUpdated := io.dcache.resp.bits.replacementUpdated

<<<<<<< HEAD
  // make chisel happy
  val s3_loadValidVec = Reg(UInt(6.W))
  s3_loadValidVec := s2_loadValidVec
  io.lsq.loadIn.bits.lqDataWenDup := s3_loadValidVec.asBools

  io.lsq.loadIn.bits.replacementUpdated := io.dcache.resp.bits.replacementUpdated

  // s2_dcache_require_replay signal will be RegNexted, then used in s3
  val s3_dcacheRequireReplay = RegNext(load_s2.io.s2_dcache_require_replay)
  val s3_delayedLoadError =
=======
  val s3_dly_ld_err =  
>>>>>>> 14a67055
    if (EnableAccurateLoadError) {
      (s3_in.delayedLoadError || io.dcache.resp.bits.error_delayed) && RegNext(io.csrCtrl.cache_error_enable)
    } else {
      WireInit(false.B)
    }
<<<<<<< HEAD
  val s3_canReplayFromFetch = RegNext(load_s2.io.s2_can_replay_from_fetch)
  io.s3_delayedLoadError := false.B // s3_delayedLoadError
  io.lsq.loadIn.bits.dcacheRequireReplay := s3_dcacheRequireReplay


  val s3_vpMatchInvalid = RegNext(io.lsq.forward.matchInvalid || io.sbuffer.matchInvalid)
  val s3_ldld_replayFromFetch =
    io.lsq.loadLoadViolationQuery.resp.valid &&
    io.lsq.loadLoadViolationQuery.resp.bits.replayFromFetch &&
    RegNext(io.csrCtrl.ldld_vio_check_enable)

  // write to rob and writeback bus
  val s3_replayInfo = s3_loadOutBits.replayInfo
  val s3_replayInst = s3_vpMatchInvalid || s3_ldld_replayFromFetch
  val s3_selReplayCause = PriorityEncoderOH(s3_replayInfo.cause.asUInt)
  dontTouch(s3_selReplayCause) // for debug
  val s3_forceReplay = s3_selReplayCause(LoadReplayCauses.schedError) ||
                       s3_selReplayCause(LoadReplayCauses.tlbMiss) ||
                       s3_selReplayCause(LoadReplayCauses.waitStore)

  val s3_exception = ExceptionNO.selectByFu(s3_loadOutBits.uop.cf.exceptionVec, lduCfg).asUInt.orR
  when ((s3_exception || s3_delayedLoadError || s3_replayInst) && !s3_forceReplay) {
    io.lsq.loadIn.bits.replayInfo.cause := 0.U.asTypeOf(s3_replayInfo.cause.cloneType)
=======
  io.s3_dly_ld_err := false.B // s3_dly_ld_err && s3_valid
  io.fast_rep_out.bits.delayedLoadError := s3_dly_ld_err
  io.lsq.ldin.bits.dcacheRequireReplay  := s3_cache_rep

  val s3_vp_match_fail = RegNext(io.lsq.forward.matchInvalid || io.sbuffer.matchInvalid)
  val s3_ldld_rep_inst =  
      io.lsq.ldld_nuke_query.resp.valid && 
      io.lsq.ldld_nuke_query.resp.bits.rep_frm_fetch && 
      RegNext(io.csrCtrl.ldld_vio_check_enable)

  val s3_rep_info = s3_in.rep_info
  val s3_rep_frm_fetch = s3_vp_match_fail || s3_ldld_rep_inst
  val s3_sel_rep_cause = PriorityEncoderOH(s3_rep_info.cause.asUInt)
  val s3_force_rep = s3_sel_rep_cause(LoadReplayCauses.C_MA) || 
                     s3_sel_rep_cause(LoadReplayCauses.C_TM) ||
                     s3_sel_rep_cause(LoadReplayCauses.C_NK)

  val s3_exception = ExceptionNO.selectByFu(s3_in.uop.cf.exceptionVec, lduCfg).asUInt.orR
  when ((s3_exception || s3_dly_ld_err || s3_rep_frm_fetch) && !s3_force_rep) { 
    io.lsq.ldin.bits.rep_info.cause := 0.U.asTypeOf(s3_rep_info.cause.cloneType)
>>>>>>> 14a67055
  } .otherwise {
    io.lsq.ldin.bits.rep_info.cause := VecInit(s3_sel_rep_cause.asBools)
  }

  // Int load, if hit, will be writebacked at s2
<<<<<<< HEAD
  val hitLoadOut = Wire(Valid(new ExuOutput))
  hitLoadOut.valid := s3_loadOutValid && !io.lsq.loadIn.bits.replayInfo.needReplay() && !s3_loadOutBits.mmio
  hitLoadOut.bits.uop := s3_loadOutBits.uop
  hitLoadOut.bits.uop.cf.exceptionVec(loadAccessFault) := s3_delayedLoadError && !s3_loadOutBits.tlbMiss  ||
                                                          s3_loadOutBits.uop.cf.exceptionVec(loadAccessFault)
  hitLoadOut.bits.uop.ctrl.replayInst := s3_replayInst
  hitLoadOut.bits.data := s3_loadOutBits.data
  hitLoadOut.bits.redirectValid := false.B
  hitLoadOut.bits.redirect := DontCare
  hitLoadOut.bits.debug.isMMIO := s3_loadOutBits.mmio
  hitLoadOut.bits.debug.isPerfCnt := false.B
  hitLoadOut.bits.debug.paddr := s3_loadOutBits.paddr
  hitLoadOut.bits.debug.vaddr := s3_loadOutBits.vaddr
  hitLoadOut.bits.fflags := DontCare

  when (s3_forceReplay) {
    hitLoadOut.bits.uop.cf.exceptionVec := 0.U.asTypeOf(s3_loadOutBits.uop.cf.exceptionVec.cloneType)
  }

  /* <------- DANGEROUS: Don't change sequence here ! -------> */

  io.lsq.loadIn.bits.uop := hitLoadOut.bits.uop
=======
  s3_out.valid                := s3_valid && !io.lsq.ldin.bits.rep_info.need_rep && !s3_in.mmio && !s3_in.lateKill
  s3_out.bits.uop             := s3_in.uop
  s3_out.bits.uop.cf.exceptionVec(loadAccessFault) := s3_dly_ld_err  || s3_in.uop.cf.exceptionVec(loadAccessFault) 
  s3_out.bits.uop.ctrl.replayInst := s3_rep_frm_fetch
  s3_out.bits.data            := s3_in.data
  s3_out.bits.redirectValid   := false.B
  s3_out.bits.redirect        := DontCare
  s3_out.bits.debug.isMMIO    := s3_in.mmio
  s3_out.bits.debug.isPerfCnt := false.B
  s3_out.bits.debug.paddr     := s3_in.paddr
  s3_out.bits.debug.vaddr     := s3_in.vaddr
  s3_out.bits.fflags          := DontCare

  when (s3_force_rep) {
    s3_out.bits.uop.cf.exceptionVec := 0.U.asTypeOf(s3_in.uop.cf.exceptionVec.cloneType)
  }

  /* <------- DANGEROUS: Don't change sequence here ! -------> */
  
  io.lsq.ldin.bits.uop := s3_out.bits.uop
>>>>>>> 14a67055

  val s3_revoke = s3_exception || io.lsq.ldin.bits.rep_info.need_rep
  io.lsq.ldld_nuke_query.revoke := s3_revoke
  io.lsq.stld_nuke_query.revoke := s3_revoke

  // feedback slow
<<<<<<< HEAD
  s3_fast_replay := (RegNext(load_s2.io.s2_dcache_require_fast_replay) ||
                    (s3_loadOutBits.replayInfo.cause(LoadReplayCauses.dcacheMiss) && io.l2Hint.valid && io.l2Hint.bits.sourceId === s3_loadOutBits.replayInfo.missMSHRId)) &&
=======
  s3_fast_rep := (RegNext(s2_fast_rep) || 
                    (s3_in.rep_info.dcache_miss && io.l2_hint.valid && io.l2_hint.bits.sourceId === s3_in.rep_info.mshr_id)) && 
                    !s3_in.feedbacked &&
                    !s3_in.lateKill &&
                    !s3_rep_frm_fetch &&
>>>>>>> 14a67055
                    !s3_exception
  val s3_fb_no_waiting = !s3_in.isLoadReplay && !(s3_fast_rep && io.fast_rep_out.ready) && !s3_in.feedbacked

  //
<<<<<<< HEAD
  io.feedbackSlow.valid := s3_loadOutValid && !s3_loadOutBits.uop.robIdx.needFlush(io.redirect) && s3_need_feedback
  io.feedbackSlow.bits.hit := !io.lsq.loadIn.bits.replayInfo.needReplay() || io.lsq.loadIn.ready
  io.feedbackSlow.bits.flushState := s3_loadOutBits.ptwBack
  io.feedbackSlow.bits.rsIdx := s3_loadOutBits.rsIdx
  io.feedbackSlow.bits.sourceType := RSFeedbackType.lrqFull
  io.feedbackSlow.bits.dataInvalidSqIdx := DontCare

  val s3_loadWbMeta = Mux(hitLoadOut.valid, hitLoadOut.bits, io.lsq.loadOut.bits)
=======
  io.feedback_slow.valid                 := s3_valid && !s3_in.uop.robIdx.needFlush(io.redirect) && s3_fb_no_waiting
  io.feedback_slow.bits.hit              := !io.lsq.ldin.bits.rep_info.need_rep || io.lsq.ldin.ready
  io.feedback_slow.bits.flushState       := s3_in.ptwBack
  io.feedback_slow.bits.rsIdx            := s3_in.rsIdx
  io.feedback_slow.bits.sourceType       := RSFeedbackType.lrqFull
  io.feedback_slow.bits.dataInvalidSqIdx := DontCare

  val s3_ld_wb_meta = Mux(s3_out.valid, s3_out.bits, io.lsq.uncache.bits)

>>>>>>> 14a67055
  // data from load queue refill
  val s3_ld_raw_data_frm_uncache = io.lsq.ld_raw_data
  val s3_merged_data_frm_uncache = s3_ld_raw_data_frm_uncache.mergedData()
  val s3_picked_data_frm_uncache = LookupTree(s3_ld_raw_data_frm_uncache.addrOffset, List(
    "b000".U -> s3_merged_data_frm_uncache(63,  0),
    "b001".U -> s3_merged_data_frm_uncache(63,  8),
    "b010".U -> s3_merged_data_frm_uncache(63, 16),
    "b011".U -> s3_merged_data_frm_uncache(63, 24),
    "b100".U -> s3_merged_data_frm_uncache(63, 32),
    "b101".U -> s3_merged_data_frm_uncache(63, 40),
    "b110".U -> s3_merged_data_frm_uncache(63, 48),
    "b111".U -> s3_merged_data_frm_uncache(63, 56)
  ))
  val s3_ld_data_frm_uncache = rdataHelper(s3_ld_raw_data_frm_uncache.uop, s3_picked_data_frm_uncache)

  // data from dcache hit
<<<<<<< HEAD
  val s3_loadDataFromDcache = load_s2.io.loadDataFromDcache
  val s3_rdataDcache = s3_loadDataFromDcache.mergedData()
  val s3_rdataSelDcache = LookupTree(s3_loadDataFromDcache.addrOffset, List(
    "b0000".U -> s3_rdataDcache(63, 0),
    "b0001".U -> s3_rdataDcache(63, 8),
    "b0010".U -> s3_rdataDcache(63, 16),
    "b0011".U -> s3_rdataDcache(63, 24),
    "b0100".U -> s3_rdataDcache(63, 32),
    "b0101".U -> s3_rdataDcache(63, 40),
    "b0110".U -> s3_rdataDcache(63, 48),
    "b0111".U -> s3_rdataDcache(63, 56),
    "b1000".U -> s3_rdataDcache(127, 64),
    "b1001".U -> s3_rdataDcache(127, 72),
    "b1010".U -> s3_rdataDcache(127, 80),
    "b1011".U -> s3_rdataDcache(127, 88),
    "b1100".U -> s3_rdataDcache(127, 96),
    "b1101".U -> s3_rdataDcache(127, 104),
    "b1110".U -> s3_rdataDcache(127, 112),
    "b1111".U -> s3_rdataDcache(127, 120)
=======
  val s3_ld_raw_data_frm_cache = Wire(new LoadDataFromDcacheBundle)
  s3_ld_raw_data_frm_cache.respDcacheData       := io.dcache.resp.bits.data_delayed
  s3_ld_raw_data_frm_cache.forwardMask          := RegEnable(s2_fwd_mask, s2_valid)
  s3_ld_raw_data_frm_cache.forwardData          := RegEnable(s2_fwd_data, s2_valid)
  s3_ld_raw_data_frm_cache.uop                  := RegEnable(s2_out.uop, s2_valid)
  s3_ld_raw_data_frm_cache.addrOffset           := RegEnable(s2_out.paddr(2, 0), s2_valid)
  s3_ld_raw_data_frm_cache.forward_D            := RegEnable(s2_fwd_frm_d_chan, s2_valid)
  s3_ld_raw_data_frm_cache.forwardData_D        := RegEnable(s2_fwd_data_frm_d_chan, s2_valid)
  s3_ld_raw_data_frm_cache.forward_mshr         := RegEnable(s2_fwd_frm_mshr, s2_valid)
  s3_ld_raw_data_frm_cache.forwardData_mshr     := RegEnable(s2_fwd_data_frm_mshr, s2_valid)
  s3_ld_raw_data_frm_cache.forward_result_valid := RegEnable(s2_fwd_data_valid, s2_valid)

  val s3_merged_data_frm_cache = s3_ld_raw_data_frm_cache.mergedData()
  val s3_picked_data_frm_cache = LookupTree(s3_ld_raw_data_frm_cache.addrOffset, List(
    "b000".U -> s3_merged_data_frm_cache(63,  0),
    "b001".U -> s3_merged_data_frm_cache(63,  8),
    "b010".U -> s3_merged_data_frm_cache(63, 16),
    "b011".U -> s3_merged_data_frm_cache(63, 24),
    "b100".U -> s3_merged_data_frm_cache(63, 32),
    "b101".U -> s3_merged_data_frm_cache(63, 40),
    "b110".U -> s3_merged_data_frm_cache(63, 48),
    "b111".U -> s3_merged_data_frm_cache(63, 56)
>>>>>>> 14a67055
  ))
  val s3_ld_data_frm_cache = rdataHelper(s3_ld_raw_data_frm_cache.uop, s3_picked_data_frm_cache)

  // FIXME: add 1 cycle delay ?
<<<<<<< HEAD
  io.loadOut.bits := s3_loadWbMeta
  io.loadOut.bits.data := Mux(hitLoadOut.valid, s3_rdataPartialLoadDcache, s3_rdataPartialLoadLQ)
  io.loadOut.valid := hitLoadOut.valid && !hitLoadOut.bits.uop.robIdx.needFlush(io.redirect) ||
                    io.lsq.loadOut.valid && !io.lsq.loadOut.bits.uop.robIdx.needFlush(io.redirect) && !hitLoadOut.valid

  io.lsq.loadOut.ready := !hitLoadOut.valid

  // fast load to load forward
  io.fastpathOut.valid := hitLoadOut.valid // for debug only
  io.fastpathOut.data := Mux(s3_loadDataFromDcache.addrOffset(3), s3_loadDataFromDcache.mergedData() >> 64, s3_loadDataFromDcache.mergedData()) // fastpath is for ld only
=======
  io.lsq.uncache.ready := !s3_out.valid
  io.ldout.bits        := s3_ld_wb_meta
  io.ldout.bits.data   := Mux(s3_out.valid, s3_ld_data_frm_cache, s3_ld_data_frm_uncache)
  io.ldout.valid       := s3_out.valid && !s3_out.bits.uop.robIdx.needFlush(io.redirect) ||
                         io.lsq.uncache.valid && !io.lsq.uncache.bits.uop.robIdx.needFlush(io.redirect) && !s3_out.valid
  

  // fast load to load forward
  io.l2l_fwd_out.valid      := s3_out.valid && !s3_in.lateKill // for debug only
  io.l2l_fwd_out.data       := s3_merged_data_frm_cache // load to load is for ld only
  io.l2l_fwd_out.dly_ld_err := s3_dly_ld_err // ecc delayed error
>>>>>>> 14a67055

   // trigger
  val last_valid_data = RegNext(RegEnable(io.ldout.bits.data, io.ldout.fire))
  val hit_ld_addr_trig_hit_vec = Wire(Vec(3, Bool()))
  val lq_ld_addr_trig_hit_vec = io.lsq.trigger.lqLoadAddrTriggerHitVec
  (0 until 3).map{i => {
    val tdata2    = RegNext(io.trigger(i).tdata2)
    val matchType = RegNext(io.trigger(i).matchType)
    val tEnable   = RegNext(io.trigger(i).tEnable)

    hit_ld_addr_trig_hit_vec(i) := TriggerCmp(RegNext(s2_out.vaddr), tdata2, matchType, tEnable)
    io.trigger(i).addrHit       := Mux(s3_out.valid, hit_ld_addr_trig_hit_vec(i), lq_ld_addr_trig_hit_vec(i))
    io.trigger(i).lastDataHit   := TriggerCmp(last_valid_data, tdata2, matchType, tEnable)
  }}
  io.lsq.trigger.hitLoadAddrTriggerHitVec := hit_ld_addr_trig_hit_vec

  // FIXME: please move this part to LoadQueueReplay
  io.debug_ls := DontCare

  // Topdown
  io.lsTopdownInfo.s1.robIdx      := s1_in.uop.robIdx.value
  io.lsTopdownInfo.s1.vaddr_valid := s1_valid && s1_in.hasROBEntry
  io.lsTopdownInfo.s1.vaddr_bits  := s1_vaddr
  io.lsTopdownInfo.s2.robIdx      := s2_in.uop.robIdx.value
  io.lsTopdownInfo.s2.paddr_valid := s2_fire && s2_in.hasROBEntry && !s2_in.tlbMiss
  io.lsTopdownInfo.s2.paddr_bits  := s2_in.paddr  

  // perf cnt
  XSPerfAccumulate("in_valid",                  io.ldin.valid)
  XSPerfAccumulate("in_block",                  io.ldin.valid && !io.ldin.fire)
  XSPerfAccumulate("in_fire_first_issue",       s0_valid && s0_isFirstIssue)
  XSPerfAccumulate("lsq_fire_first_issue",      io.replay.fire)
  XSPerfAccumulate("ldu_fire_first_issue",      io.ldin.fire && s0_isFirstIssue)
  XSPerfAccumulate("fast_replay_issue",         io.fast_rep_in.fire)
  XSPerfAccumulate("s0_stall_out",              s0_valid && !s0_can_go)
  XSPerfAccumulate("s0_stall_dcache",           s0_valid && !io.dcache.req.ready)
  XSPerfAccumulate("addr_spec_success",         s0_fire && s0_vaddr(VAddrBits-1, 12) === io.ldin.bits.src(0)(VAddrBits-1, 12))
  XSPerfAccumulate("addr_spec_failed",          s0_fire && s0_vaddr(VAddrBits-1, 12) =/= io.ldin.bits.src(0)(VAddrBits-1, 12))
  XSPerfAccumulate("addr_spec_success_once",    s0_fire && s0_vaddr(VAddrBits-1, 12) === io.ldin.bits.src(0)(VAddrBits-1, 12) && s0_isFirstIssue)
  XSPerfAccumulate("addr_spec_failed_once",     s0_fire && s0_vaddr(VAddrBits-1, 12) =/= io.ldin.bits.src(0)(VAddrBits-1, 12) && s0_isFirstIssue)
  XSPerfAccumulate("forward_tl_d_channel",      s0_out.forward_tlDchannel)
  XSPerfAccumulate("hardware_prefetch_fire",    s0_fire && s0_hw_prf_select)
  XSPerfAccumulate("software_prefetch_fire",    s0_fire && s0_prf && s0_int_iss_select)
  XSPerfAccumulate("hardware_prefetch_blocked", io.prefetch_req.valid && !s0_hw_prf_select)
  XSPerfAccumulate("hardware_prefetch_total",   io.prefetch_req.valid)

  XSPerfAccumulate("in_valid",                  s1_valid)
  XSPerfAccumulate("in_fire",                   s1_fire)
  XSPerfAccumulate("in_fire_first_issue",       s1_fire && s1_in.isFirstIssue)
  XSPerfAccumulate("tlb_miss",                  s1_fire && s1_tlb_miss)
  XSPerfAccumulate("tlb_miss_first_issue",      s1_fire && s1_tlb_miss && s1_in.isFirstIssue)
  XSPerfAccumulate("s1_stall_out",              s1_valid && !s1_can_go)

  XSPerfAccumulate("in_valid",                  s2_valid)
  XSPerfAccumulate("in_fire",                   s2_fire)
  XSPerfAccumulate("in_fire_first_issue",       s2_fire && s2_in.isFirstIssue)
  XSPerfAccumulate("dcache_miss",               s2_fire && s2_cache_miss)
  XSPerfAccumulate("dcache_miss_first_issue",   s2_fire && s2_cache_miss && s2_in.isFirstIssue)
  XSPerfAccumulate("full_forward",              s2_fire && s2_full_fwd)
  XSPerfAccumulate("dcache_miss_full_forward",  s2_fire && s2_cache_miss && s2_full_fwd)
  XSPerfAccumulate("s2_stall_out",              s2_fire && !s2_can_go)
  XSPerfAccumulate("prefetch",                  s2_fire && s2_prf)
  XSPerfAccumulate("prefetch_ignored",          s2_fire && s2_prf && s2_cache_rep) // ignore prefetch for mshr full / miss req port conflict
  XSPerfAccumulate("prefetch_miss",             s2_fire && s2_prf && s2_cache_miss) // prefetch req miss in l1 
  XSPerfAccumulate("prefetch_hit",              s2_fire && s2_prf && !s2_cache_miss) // prefetch req hit in l1 
  XSPerfAccumulate("prefetch_accept",           s2_fire && s2_prf && s2_cache_miss && !s2_cache_rep) // prefetch a missed line in l1, and l1 accepted it
  XSPerfAccumulate("successfully_forward_channel_D", s2_fwd_frm_d_chan && s2_fwd_data_valid)
  XSPerfAccumulate("successfully_forward_mshr",      s2_fwd_frm_mshr && s2_fwd_data_valid)

  XSPerfAccumulate("load_to_load_forward",                      s1_try_ptr_chasing && !s1_ptr_chasing_canceled)
  XSPerfAccumulate("load_to_load_forward_try",                  s1_try_ptr_chasing)
  XSPerfAccumulate("load_to_load_forward_fail",                 s1_cancel_ptr_chasing)
  XSPerfAccumulate("load_to_load_forward_fail_cancelled",       s1_cancel_ptr_chasing && s1_ptr_chasing_canceled)
  XSPerfAccumulate("load_to_load_forward_fail_wakeup_mismatch", s1_cancel_ptr_chasing && !s1_ptr_chasing_canceled && s1_not_fast_match)
  XSPerfAccumulate("load_to_load_forward_fail_op_not_ld",       s1_cancel_ptr_chasing && !s1_ptr_chasing_canceled && !s1_not_fast_match && s1_fu_op_type_not_ld)
  XSPerfAccumulate("load_to_load_forward_fail_addr_align",      s1_cancel_ptr_chasing && !s1_ptr_chasing_canceled && !s1_not_fast_match && !s1_fu_op_type_not_ld && s1_addr_misaligned)
  XSPerfAccumulate("load_to_load_forward_fail_set_mismatch",    s1_cancel_ptr_chasing && !s1_ptr_chasing_canceled && !s1_not_fast_match && !s1_fu_op_type_not_ld && !s1_addr_misaligned && s1_addr_mismatch)

  // bug lyq: some signals in perfEvents are no longer suitable for the current MemBlock design
  // hardware performance counter
  val perfEvents = Seq(
    ("load_s0_in_fire         ", s0_fire                                                        ),
    ("load_to_load_forward    ", s1_fire && s1_try_ptr_chasing && !s1_ptr_chasing_canceled      ),
    ("stall_dcache            ", s0_valid && s0_can_go && !io.dcache.req.ready                  ),
    ("load_s1_in_fire         ", s0_fire                                                        ),
    ("load_s1_tlb_miss        ", s1_fire && io.tlb.resp.bits.miss                               ),
    ("load_s2_in_fire         ", s1_fire                                                        ),
    ("load_s2_dcache_miss     ", s2_fire && io.dcache.resp.bits.miss                            ),
  )
  generatePerfEvent()

  when(io.ldout.fire){
    XSDebug("ldout %x\n", io.ldout.bits.uop.cf.pc)
  }
  // end
}<|MERGE_RESOLUTION|>--- conflicted
+++ resolved
@@ -46,23 +46,6 @@
   // replay cause
   val cause           = Vec(LoadReplayCauses.allCauses, Bool())
   // performance debug information
-<<<<<<< HEAD
-  val debug = new PerfDebugInfo
-
-  //
-  def tlbMiss       = cause(LoadReplayCauses.tlbMiss)
-  def waitStore     = cause(LoadReplayCauses.waitStore)
-  def schedError    = cause(LoadReplayCauses.schedError)
-  def rarReject     = cause(LoadReplayCauses.rarReject)
-  def rawReject     = cause(LoadReplayCauses.rawReject)
-  def dcacheMiss    = cause(LoadReplayCauses.dcacheMiss)
-  def bankConflict  = cause(LoadReplayCauses.bankConflict)
-  def dcacheReplay  = cause(LoadReplayCauses.dcacheReplay)
-  def forwardFail   = cause(LoadReplayCauses.forwardFail)
-
-  def forceReplay() = rarReject || rawReject || schedError || waitStore || tlbMiss
-  def needReplay()  = cause.asUInt.orR
-=======
   val debug           = new PerfDebugInfo
 
   // alias
@@ -75,8 +58,7 @@
   def dcache_rep    = cause(LoadReplayCauses.C_DR)
   def rar_nack      = cause(LoadReplayCauses.C_RAR)
   def raw_nack      = cause(LoadReplayCauses.C_RAW)
-  def need_rep      = cause.asUInt.orR 
->>>>>>> 14a67055
+  def need_rep      = cause.asUInt.orR
 }
 
 
@@ -130,7 +112,7 @@
     val tl_d_channel  = Input(new DcacheToLduForwardIO)
     val forward_mshr  = Flipped(new LduToMissqueueForwardIO)
     val refill        = Flipped(ValidIO(new Refill))
-    val l2_hint       = Input(Valid(new L2ToL1Hint))    
+    val l2_hint       = Input(Valid(new L2ToL1Hint))
 
     // fast wakeup
     val fast_uop = ValidIO(new MicroOp) // early wakeup signal generated in load_s1, send to RS in load_s2
@@ -173,31 +155,6 @@
     val debug_ls      = Output(new DebugLsInfoBundle)
     val lsTopdownInfo = Output(new LsTopdownInfo)
   })
-<<<<<<< HEAD
-  require(LoadPipelineWidth == exuParameters.LduCnt)
-
-  val s0_vaddr = Wire(UInt(VAddrBits.W))
-  val s0_mask = Wire(UInt((VLEN/8).W))
-  val s0_uop = Wire(new MicroOp)
-  val s0_isFirstIssue = Wire(Bool())
-  val s0_hasROBEntry = WireDefault(false.B)
-  val s0_rsIdx = Wire(UInt(log2Up(IssQueSize).W))
-  val s0_sqIdx = Wire(new SqPtr)
-  val s0_tryFastpath = WireInit(false.B)
-  val s0_replayCarry = Wire(new ReplayCarry) // way info for way predict related logic
-  val s0_isLoadReplay = WireInit(false.B)
-  val s0_sleepIndex = Wire(UInt())
-  val s0_mshrid = Wire(UInt())
-  // default value
-  s0_replayCarry.valid := false.B
-  s0_replayCarry.real_way_en := 0.U
-  s0_mshrid := DontCare
-  s0_sleepIndex := DontCare
-  s0_rsIdx := DontCare
-  io.s0_sqIdx := s0_sqIdx
-
-  val s0_replayShouldWait = io.in.valid && isAfter(io.replay.bits.uop.robIdx, io.in.bits.uop.robIdx)
-=======
 
   val s1_ready, s2_ready, s3_ready = WireInit(false.B)
 
@@ -209,7 +166,7 @@
   val s0_valid         = Wire(Bool())
   val s0_kill          = Wire(Bool())
   val s0_vaddr         = Wire(UInt(VAddrBits.W))
-  val s0_mask          = Wire(UInt(8.W))
+  val s0_mask          = Wire(UInt((VLEN/8).W))
   val s0_uop           = Wire(new MicroOp)
   val s0_has_rob_entry = Wire(Bool())
   val s0_rsIdx         = Wire(UInt(log2Up(IssQueSize).W))
@@ -220,13 +177,12 @@
   val s0_isFirstIssue  = Wire(Bool())
   val s0_fast_rep      = Wire(Bool())
   val s0_ld_rep        = Wire(Bool())
-  val s0_l2l_fwd       = Wire(Bool()) 
+  val s0_l2l_fwd       = Wire(Bool())
   val s0_sched_idx     = Wire(UInt())
   val s0_can_go        = s1_ready
   val s0_fire          = s0_valid && s0_can_go
   val s0_out           = Wire(new LqWriteBundle)
 
->>>>>>> 14a67055
   // load flow select/gen
   // src0: load replayed by LSQ (io.replay)
   // src1: hardware prefetch from prefetchor (high confidence) (io.prefetch)
@@ -234,111 +190,10 @@
   // src3: vec read first issue from RS (TODO)
   // src4: load try pointchaising when no issued or replayed load (io.fastpath)
   // src5: hardware prefetch from prefetchor (high confidence) (io.prefetch)
-<<<<<<< HEAD
-
-  // load flow source valid
-  val lfsrc0_loadFastReplay_valid = io.fastReplay.valid
-  val lfsrc1_loadReplay_valid = io.replay.valid && !s0_replayShouldWait
-  val lfsrc2_highconfhwPrefetch_valid = io.prefetch_in.valid && io.prefetch_in.bits.confidence > 0.U
-  val lfsrc3_intloadFirstIssue_valid = io.in.valid // int flow first issue or software prefetch
-  val lfsrc4_vecloadFirstIssue_valid = WireInit(false.B) // TODO
-  val lfsrc5_l2lForward_valid = io.fastpath.valid
-  val lfsrc6_lowconfhwPrefetch_valid = io.prefetch_in.valid && io.prefetch_in.bits.confidence === 0.U
-  dontTouch(lfsrc0_loadFastReplay_valid)
-  dontTouch(lfsrc1_loadReplay_valid)
-  dontTouch(lfsrc2_highconfhwPrefetch_valid)
-  dontTouch(lfsrc3_intloadFirstIssue_valid)
-  dontTouch(lfsrc4_vecloadFirstIssue_valid)
-  dontTouch(lfsrc5_l2lForward_valid)
-  dontTouch(lfsrc6_lowconfhwPrefetch_valid)
-
-  // load flow source ready
-  val lfsrc_loadFastReplay_ready = WireInit(true.B)
-  val lfsrc_loadReplay_ready = !lfsrc0_loadFastReplay_valid
-  val lfsrc_highconfhwPrefetch_ready = !lfsrc0_loadFastReplay_valid &&
-    !lfsrc1_loadReplay_valid
-  val lfsrc_intloadFirstIssue_ready = !lfsrc0_loadFastReplay_valid &&
-    !lfsrc1_loadReplay_valid &&
-    !lfsrc2_highconfhwPrefetch_valid
-  val lfsrc_vecloadFirstIssue_ready = !lfsrc0_loadFastReplay_valid &&
-    !lfsrc1_loadReplay_valid &&
-    !lfsrc2_highconfhwPrefetch_valid &&
-    !lfsrc3_intloadFirstIssue_valid
-  val lfsrc_l2lForward_ready = !lfsrc0_loadFastReplay_valid &&
-    !lfsrc1_loadReplay_valid &&
-    !lfsrc2_highconfhwPrefetch_valid &&
-    !lfsrc3_intloadFirstIssue_valid &&
-    !lfsrc4_vecloadFirstIssue_valid
-  val lfsrc_lowconfhwPrefetch_ready = !lfsrc0_loadFastReplay_valid &&
-    !lfsrc1_loadReplay_valid &&
-    !lfsrc2_highconfhwPrefetch_valid &&
-    !lfsrc3_intloadFirstIssue_valid &&
-    !lfsrc4_vecloadFirstIssue_valid &&
-    !lfsrc5_l2lForward_valid
-  dontTouch(lfsrc_loadFastReplay_ready)
-  dontTouch(lfsrc_loadReplay_ready)
-  dontTouch(lfsrc_highconfhwPrefetch_ready)
-  dontTouch(lfsrc_intloadFirstIssue_ready)
-  dontTouch(lfsrc_vecloadFirstIssue_ready)
-  dontTouch(lfsrc_l2lForward_ready)
-  dontTouch(lfsrc_lowconfhwPrefetch_ready)
-
-  // load flow source select (OH)
-  val lfsrc_loadFastReplay_select = lfsrc0_loadFastReplay_valid && lfsrc_loadFastReplay_ready
-  val lfsrc_loadReplay_select = lfsrc1_loadReplay_valid && lfsrc_loadReplay_ready
-  val lfsrc_hwprefetch_select = lfsrc_highconfhwPrefetch_ready && lfsrc2_highconfhwPrefetch_valid ||
-    lfsrc_lowconfhwPrefetch_ready && lfsrc6_lowconfhwPrefetch_valid
-  val lfsrc_intloadFirstIssue_select = lfsrc_intloadFirstIssue_ready && lfsrc3_intloadFirstIssue_valid
-  val lfsrc_vecloadFirstIssue_select = lfsrc_vecloadFirstIssue_ready && lfsrc4_vecloadFirstIssue_valid
-  val lfsrc_l2lForward_select = lfsrc_l2lForward_ready && lfsrc5_l2lForward_valid
-  assert(!lfsrc_vecloadFirstIssue_select) // to be added
-  dontTouch(lfsrc_loadFastReplay_select)
-  dontTouch(lfsrc_loadReplay_select)
-  dontTouch(lfsrc_hwprefetch_select)
-  dontTouch(lfsrc_intloadFirstIssue_select)
-  dontTouch(lfsrc_vecloadFirstIssue_select)
-  dontTouch(lfsrc_l2lForward_select)
-
-  io.l2lForward_select := lfsrc_l2lForward_select
-
-  // s0_valid == ture iff there is a valid load flow in load_s0
-  val s0_valid = lfsrc0_loadFastReplay_valid ||
-    lfsrc1_loadReplay_valid ||
-    lfsrc2_highconfhwPrefetch_valid ||
-    lfsrc3_intloadFirstIssue_valid ||
-    lfsrc4_vecloadFirstIssue_valid ||
-    lfsrc5_l2lForward_valid ||
-    lfsrc6_lowconfhwPrefetch_valid
-
-  // prefetch related ctrl signal
-  val isPrefetch = WireInit(false.B)
-  val isPrefetchRead = WireInit(s0_uop.ctrl.fuOpType === LSUOpType.prefetch_r)
-  val isPrefetchWrite = WireInit(s0_uop.ctrl.fuOpType === LSUOpType.prefetch_w)
-  val isHWPrefetch = lfsrc_hwprefetch_select
-
-  // query DTLB
-  io.dtlbReq.valid := s0_valid
-  // hw prefetch addr does not need to be translated, give tlb paddr
-  io.dtlbReq.bits.vaddr := Mux(lfsrc_hwprefetch_select, io.prefetch_in.bits.paddr, s0_vaddr)
-  io.dtlbReq.bits.cmd := Mux(isPrefetch,
-    Mux(isPrefetchWrite, TlbCmd.write, TlbCmd.read),
-    TlbCmd.read
-  )
-  io.dtlbReq.bits.size := LSUOpType.size(s0_uop.ctrl.fuOpType)
-  io.dtlbReq.bits.kill := DontCare
-  io.dtlbReq.bits.memidx.is_ld := true.B
-  io.dtlbReq.bits.memidx.is_st := false.B
-  io.dtlbReq.bits.memidx.idx := s0_uop.lqIdx.value
-  io.dtlbReq.bits.debug.robIdx := s0_uop.robIdx
-  // hw prefetch addr does not need to be translated
-  io.dtlbReq.bits.no_translate := lfsrc_hwprefetch_select
-  io.dtlbReq.bits.debug.pc := s0_uop.cf.pc
-  io.dtlbReq.bits.debug.isFirstIssue := s0_isFirstIssue
-=======
   // priority: high to low
   val s0_rep_stall           = io.ldin.valid && isAfter(io.replay.bits.uop.robIdx, io.ldin.bits.uop.robIdx)
   val s0_ld_fast_rep_valid   = io.fast_rep_in.valid
-  val s0_ld_rep_valid        = io.replay.valid && !s0_rep_stall 
+  val s0_ld_rep_valid        = io.replay.valid && !s0_rep_stall
   val s0_high_conf_prf_valid = io.prefetch_req.valid && io.prefetch_req.bits.confidence > 0.U
   val s0_int_iss_valid       = io.ldin.valid // int flow first issue or software prefetch
   val s0_vec_iss_valid       = WireInit(false.B) // TODO
@@ -351,12 +206,12 @@
   dontTouch(s0_vec_iss_valid)
   dontTouch(s0_l2l_fwd_valid)
   dontTouch(s0_low_conf_prf_valid)
-  
+
   // load flow source ready
   val s0_ld_fast_rep_ready   = WireInit(true.B)
   val s0_ld_rep_ready        = !s0_ld_fast_rep_valid
   val s0_high_conf_prf_ready = !s0_ld_fast_rep_valid &&
-                               !s0_ld_rep_valid 
+                               !s0_ld_rep_valid
 
   val s0_int_iss_ready       = !s0_ld_fast_rep_valid &&
                                !s0_ld_rep_valid &&
@@ -374,7 +229,7 @@
                                !s0_vec_iss_valid
 
   val s0_low_conf_prf_ready  = !s0_ld_fast_rep_valid &&
-                               !s0_ld_rep_valid && 
+                               !s0_ld_rep_valid &&
                                !s0_high_conf_prf_valid &&
                                !s0_int_iss_valid &&
                                !s0_vec_iss_valid &&
@@ -386,11 +241,11 @@
   dontTouch(s0_vec_iss_ready)
   dontTouch(s0_l2l_fwd_ready)
   dontTouch(s0_low_conf_prf_ready)
-    
+
   // load flow source select (OH)
   val s0_ld_fast_rep_select = s0_ld_fast_rep_valid && s0_ld_fast_rep_ready
   val s0_ld_rep_select      = s0_ld_rep_valid && s0_ld_rep_ready
-  val s0_hw_prf_select      = s0_high_conf_prf_ready && s0_high_conf_prf_valid || 
+  val s0_hw_prf_select      = s0_high_conf_prf_ready && s0_high_conf_prf_valid ||
                               s0_low_conf_prf_ready && s0_low_conf_prf_valid
   val s0_int_iss_select     = s0_int_iss_ready && s0_int_iss_valid
   val s0_vec_iss_select     = s0_vec_iss_ready && s0_vec_iss_valid
@@ -424,8 +279,8 @@
   val s0_prf_wr = Wire(Bool())
   val s0_hw_prf = s0_hw_prf_select
 
-  // query DTLB 
-  io.tlb.req.valid                   := s0_valid 
+  // query DTLB
+  io.tlb.req.valid                   := s0_valid
   io.tlb.req.bits.cmd                := Mux(s0_prf,
                                          Mux(s0_prf_wr, TlbCmd.write, TlbCmd.read),
                                          TlbCmd.read
@@ -440,12 +295,11 @@
   io.tlb.req.bits.no_translate       := s0_hw_prf_select  // hw b.reqetch addr does not need to be translated
   io.tlb.req.bits.debug.pc           := s0_uop.cf.pc
   io.tlb.req.bits.debug.isFirstIssue := s0_isFirstIssue
->>>>>>> 14a67055
 
   // query DCache
   io.dcache.req.valid             := s0_valid
-  io.dcache.req.bits.cmd          := Mux(s0_prf_rd, 
-                                      MemoryOpConstants.M_PFR, 
+  io.dcache.req.bits.cmd          := Mux(s0_prf_rd,
+                                      MemoryOpConstants.M_PFR,
                                       Mux(s0_prf_wr, MemoryOpConstants.M_PFW, MemoryOpConstants.M_XRD)
                                     )
   io.dcache.req.bits.vaddr        := s0_vaddr
@@ -480,19 +334,19 @@
 
   def fromFastReplaySource(src: LqWriteBundle) = {
     s0_vaddr         := src.vaddr
-    s0_mask          := src.mask 
+    s0_mask          := src.mask
     s0_uop           := src.uop
     s0_try_l2l       := false.B
     s0_has_rob_entry := src.hasROBEntry
-    s0_sqIdx         := src.uop.sqIdx 
+    s0_sqIdx         := src.uop.sqIdx
     s0_rep_carry     := src.rep_info.rep_carry
     s0_mshrid        := src.rep_info.mshr_id
-    s0_rsIdx         := src.rsIdx 
-    s0_isFirstIssue  := false.B 
+    s0_rsIdx         := src.rsIdx
+    s0_isFirstIssue  := false.B
     s0_fast_rep      := true.B
     s0_ld_rep        := src.isLoadReplay
     s0_l2l_fwd       := false.B
-    s0_prf           := LSUOpType.isPrefetch(src.uop.ctrl.fuOpType) 
+    s0_prf           := LSUOpType.isPrefetch(src.uop.ctrl.fuOpType)
     s0_prf_rd        := src.uop.ctrl.fuOpType === LSUOpType.prefetch_r
     s0_prf_wr        := src.uop.ctrl.fuOpType === LSUOpType.prefetch_w
     s0_sched_idx     := src.schedIndex
@@ -500,7 +354,7 @@
 
   def fromNormalReplaySource(src: LsPipelineBundle) = {
     s0_vaddr         := src.vaddr
-    s0_mask          := genWmask(src.vaddr, src.uop.ctrl.fuOpType(1, 0))
+    s0_mask          := genVWmask(src.vaddr, src.uop.ctrl.fuOpType(1, 0))
     s0_uop           := src.uop
     s0_try_l2l       := false.B
     s0_has_rob_entry := true.B
@@ -534,13 +388,13 @@
     s0_l2l_fwd       := false.B
     s0_prf           := true.B
     s0_prf_rd        := !src.is_store
-    s0_prf_wr        := src.is_store    
+    s0_prf_wr        := src.is_store
     s0_sched_idx     := 0.U
   }
 
   def fromIntIssueSource(src: ExuInput) = {
     s0_vaddr         := src.src(0) + SignExt(src.uop.ctrl.imm(11, 0), VAddrBits)
-    s0_mask          := genWmask(s0_vaddr, src.uop.ctrl.fuOpType(1,0))
+    s0_mask          := genVWmask(s0_vaddr, src.uop.ctrl.fuOpType(1,0))
     s0_uop           := src.uop
     s0_try_l2l       := false.B
     s0_has_rob_entry := true.B
@@ -580,7 +434,7 @@
 
   def fromLoadToLoadSource(src: LoadToLoadIO) = {
     s0_vaddr              := Cat(io.l2l_fwd_in.data(XLEN-1, 6), s0_ptr_chasing_vaddr(5,0))
-    s0_mask               := genWmask(0.U, LSUOpType.ld)
+    s0_mask               := genVWmask(Cat(s0_ptr_chasing_vaddr(3), 0.U(3.W)), LSUOpType.ld)
     // When there's no valid instruction from RS and LSQ, we try the load-to-load forwarding.
     // Assume the pointer chasing is always ld.
     s0_uop.ctrl.fuOpType  := LSUOpType.ld
@@ -597,103 +451,23 @@
     s0_ld_rep             := false.B
     s0_l2l_fwd            := true.B
     s0_prf                := false.B
-    s0_prf_rd             := false.B 
+    s0_prf_rd             := false.B
     s0_prf_wr             := false.B
     s0_sched_idx          := 0.U
   }
 
   // set default
   s0_uop := DontCare
-<<<<<<< HEAD
-  // load flow priority mux
-  when (lfsrc_loadFastReplay_select) {
-    s0_vaddr := io.fastReplay.bits.vaddr
-    s0_mask := io.fastReplay.bits.mask
-    s0_uop := io.fastReplay.bits.uop
-    s0_isFirstIssue := false.B
-    s0_sqIdx := io.fastReplay.bits.uop.sqIdx
-    s0_replayCarry := io.fastReplay.bits.replayInfo.replayCarry
-    s0_mshrid := io.fastReplay.bits.replayInfo.missMSHRId
-    s0_rsIdx := io.fastReplay.bits.rsIdx
-    s0_isLoadReplay := io.fastReplay.bits.isLoadReplay
-    s0_sleepIndex := io.fastReplay.bits.sleepIndex
-    val replayUopIsPrefetch = WireInit(LSUOpType.isPrefetch(io.fastReplay.bits.uop.ctrl.fuOpType))
-    when (replayUopIsPrefetch) {
-      isPrefetch := true.B
-    }
-  } .elsewhen(lfsrc_loadReplay_select) {
-    s0_vaddr := io.replay.bits.vaddr
-    s0_mask := genVWmask(io.replay.bits.vaddr, io.replay.bits.uop.ctrl.fuOpType(1, 0))
-    s0_uop := io.replay.bits.uop
-    s0_isFirstIssue := io.replay.bits.isFirstIssue
-    s0_hasROBEntry := true.B
-    s0_sqIdx := io.replay.bits.uop.sqIdx
-    s0_rsIdx := io.replay.bits.rsIdx
-    s0_replayCarry := io.replay.bits.replayCarry
-    s0_mshrid := io.replay.bits.mshrid
-    s0_isLoadReplay := true.B
-    s0_sleepIndex := io.replay.bits.sleepIndex
-    val replayUopIsPrefetch = WireInit(LSUOpType.isPrefetch(io.replay.bits.uop.ctrl.fuOpType))
-    when (replayUopIsPrefetch) {
-      isPrefetch := true.B
-    }
-  }.elsewhen(lfsrc_hwprefetch_select) {
-    // vaddr based index for dcache
-    s0_vaddr := io.prefetch_in.bits.getVaddr()
-    s0_mask := 0.U
-    s0_uop := DontCare
-    s0_isFirstIssue := false.B
-    s0_rsIdx := DontCare
-    s0_sqIdx := DontCare
-    s0_replayCarry := DontCare
-    s0_mshrid := DontCare
-    s0_isLoadReplay := DontCare
-    // ctrl signal
-    isPrefetch := true.B
-    isPrefetchRead := !io.prefetch_in.bits.is_store
-    isPrefetchWrite := io.prefetch_in.bits.is_store
-  }.elsewhen(lfsrc_intloadFirstIssue_select) {
-    val imm12 = io.in.bits.uop.ctrl.imm(11, 0)
-    s0_vaddr := io.in.bits.src(0) + SignExt(imm12, VAddrBits)
-    s0_mask := genVWmask(s0_vaddr, io.in.bits.uop.ctrl.fuOpType(1,0))
-    s0_uop := io.in.bits.uop
-    s0_isFirstIssue := true.B
-    s0_hasROBEntry := true.B
-    s0_rsIdx := io.rsIdx
-    s0_sqIdx := io.in.bits.uop.sqIdx
-    s0_isLoadReplay := false.B
-    s0_mshrid := DontCare
-    val issueUopIsPrefetch = WireInit(LSUOpType.isPrefetch(io.in.bits.uop.ctrl.fuOpType))
-    when (issueUopIsPrefetch) {
-      isPrefetch := true.B
-    }
-  }.otherwise {
-    if (EnableLoadToLoadForward) {
-      s0_tryFastpath := lfsrc_l2lForward_select
-      // When there's no valid instruction from RS and LSQ, we try the load-to-load forwarding.
-      s0_vaddr := io.fastpath.data
-      // Assume the pointer chasing is always ld.
-      s0_uop.ctrl.fuOpType := LSUOpType.ld
-      s0_mask := genVWmask(Cat(io.fastpath.data(3), 0.U(3.W)), LSUOpType.ld)
-      // we dont care s0_isFirstIssue and s0_rsIdx and s0_sqIdx in S0 when trying pointchasing
-      // because these signals will be updated in S1
-      s0_isFirstIssue := true.B
-      s0_rsIdx := DontCare
-      s0_sqIdx := DontCare
-      s0_isLoadReplay := DontCare
-      s0_mshrid := DontCare
-=======
-  when (s0_ld_fast_rep_select)  { fromFastReplaySource(io.fast_rep_in.bits)  } 
-  .elsewhen (s0_ld_rep_select)  { fromNormalReplaySource(io.replay.bits) } 
-  .elsewhen (s0_hw_prf_select)  { fromPrefetchSource(io.prefetch_req.bits)   } 
-  .elsewhen (s0_int_iss_select) { fromIntIssueSource(io.ldin.bits)           } 
-  .elsewhen (s0_vec_iss_select) { fromVecIssueSource()                       } 
+  when (s0_ld_fast_rep_select)  { fromFastReplaySource(io.fast_rep_in.bits)  }
+  .elsewhen (s0_ld_rep_select)  { fromNormalReplaySource(io.replay.bits) }
+  .elsewhen (s0_hw_prf_select)  { fromPrefetchSource(io.prefetch_req.bits)   }
+  .elsewhen (s0_int_iss_select) { fromIntIssueSource(io.ldin.bits)           }
+  .elsewhen (s0_vec_iss_select) { fromVecIssueSource()                       }
   .otherwise {
     if (EnableLoadToLoadForward) {
       fromLoadToLoadSource(io.l2l_fwd_in)
     } else {
       fromNullSource()
->>>>>>> 14a67055
     }
   }
 
@@ -703,7 +477,7 @@
     "b01".U   -> (s0_vaddr(0)    === 0.U), //h
     "b10".U   -> (s0_vaddr(1, 0) === 0.U), //w
     "b11".U   -> (s0_vaddr(2, 0) === 0.U)  //d
-  )) 
+  ))
 
   // accept load flow if dcache ready (tlb is always ready)
   // TODO: prefetch need writeback to loadQueueFlag
@@ -752,60 +526,6 @@
   XSDebug(io.dcache.req.fire,
     p"[DCACHE LOAD REQ] pc ${Hexadecimal(s0_uop.cf.pc)}, vaddr ${Hexadecimal(s0_vaddr)}\n"
   )
-<<<<<<< HEAD
-  XSPerfAccumulate("in_valid", io.in.valid)
-  XSPerfAccumulate("in_fire", io.in.fire)
-  XSPerfAccumulate("in_fire_first_issue", s0_valid && s0_isFirstIssue)
-  XSPerfAccumulate("lsq_fire_first_issue", io.replay.fire)
-  XSPerfAccumulate("ldu_fire_first_issue", io.in.fire && io.isFirstIssue)
-  XSPerfAccumulate("fast_replay_issue", io.fastReplay.fire)
-  XSPerfAccumulate("stall_out", io.out.valid && !io.out.ready && io.dcacheReq.ready)
-  XSPerfAccumulate("stall_dcache", io.out.valid && io.out.ready && !io.dcacheReq.ready)
-  XSPerfAccumulate("addr_spec_success", io.out.fire && s0_vaddr(VAddrBits-1, 12) === io.in.bits.src(0)(VAddrBits-1, 12))
-  XSPerfAccumulate("addr_spec_failed", io.out.fire && s0_vaddr(VAddrBits-1, 12) =/= io.in.bits.src(0)(VAddrBits-1, 12))
-  XSPerfAccumulate("addr_spec_success_once", io.out.fire && s0_vaddr(VAddrBits-1, 12) === io.in.bits.src(0)(VAddrBits-1, 12) && io.isFirstIssue)
-  XSPerfAccumulate("addr_spec_failed_once", io.out.fire && s0_vaddr(VAddrBits-1, 12) =/= io.in.bits.src(0)(VAddrBits-1, 12) && io.isFirstIssue)
-  XSPerfAccumulate("forward_tlDchannel", io.out.bits.forward_tlDchannel)
-  XSPerfAccumulate("hardware_prefetch_fire", io.out.fire && lfsrc_hwprefetch_select)
-  XSPerfAccumulate("software_prefetch_fire", io.out.fire && isPrefetch && lfsrc_intloadFirstIssue_select)
-  XSPerfAccumulate("hardware_prefetch_blocked", io.prefetch_in.valid && !lfsrc_hwprefetch_select)
-  XSPerfAccumulate("hardware_prefetch_total", io.prefetch_in.valid)
-}
-
-// Load Pipeline Stage 1
-// TLB resp (send paddr to dcache)
-class LoadUnit_S1(implicit p: Parameters) extends XSModule with HasCircularQueuePtrHelper with HasDCacheParameters{
-  val io = IO(new Bundle() {
-    val in = Flipped(Decoupled(new LqWriteBundle))
-    val s1_kill = Input(Bool())
-    val out = Decoupled(new LqWriteBundle)
-    val dtlbResp = Flipped(DecoupledIO(new TlbResp(2)))
-    val lsuPAddr = Output(UInt(PAddrBits.W))
-    val dcachePAddr = Output(UInt(PAddrBits.W))
-    val dcacheKill = Output(Bool())
-    val fullForwardFast = Output(Bool())
-    val sbuffer = new LoadForwardQueryIO
-    val lsq = new PipeLoadForwardQueryIO
-    val reExecuteQuery = Flipped(Vec(StorePipelineWidth, Valid(new LoadReExecuteQueryIO)))
-    val csrCtrl = Flipped(new CustomCSRCtrlIO)
-  })
-
-  val s1_uop = io.in.bits.uop
-  val s1_paddr_dup_lsu = io.dtlbResp.bits.paddr(0)
-  val s1_paddr_dup_dcache = io.dtlbResp.bits.paddr(1)
-  // af & pf exception were modified below.
-  val s1_exception = ExceptionNO.selectByFu(io.out.bits.uop.cf.exceptionVec, lduCfg).asUInt.orR
-  val s1_tlb_miss = io.dtlbResp.bits.miss
-  val s1_mask = io.in.bits.mask
-  val s1_is_prefetch = io.in.bits.isPrefetch
-  val s1_is_hw_prefetch = io.in.bits.isHWPrefetch
-  val s1_is_sw_prefetch = s1_is_prefetch && !s1_is_hw_prefetch
-
-  io.out.bits := io.in.bits // forwardXX field will be updated in s1
-
-  val s1_tlb_memidx = io.dtlbResp.bits.memidx
-  when(s1_tlb_memidx.is_ld && io.dtlbResp.valid && !s1_tlb_miss && s1_tlb_memidx.idx === io.out.bits.uop.lqIdx.value) {
-=======
   XSDebug(s0_valid,
     p"S0: pc ${Hexadecimal(s0_out.uop.cf.pc)}, lId ${Hexadecimal(s0_out.uop.lqIdx.asUInt)}, " +
     p"vaddr ${Hexadecimal(s0_out.vaddr)}, mask ${Hexadecimal(s0_out.mask)}\n")
@@ -814,33 +534,33 @@
   // --------------------------------------------------------------------------------
   // stage 1
   // --------------------------------------------------------------------------------
-  // TLB resp (send paddr to dcache) 
+  // TLB resp (send paddr to dcache)
   val s1_valid      = RegInit(false.B)
-  val s1_in         = Wire(new LqWriteBundle) 
+  val s1_in         = Wire(new LqWriteBundle)
   val s1_out        = Wire(new LqWriteBundle)
   val s1_kill       = Wire(Bool())
-  val s1_can_go     = s2_ready 
+  val s1_can_go     = s2_ready
   val s1_fire       = s1_valid && !s1_kill && s1_can_go
 
-  s1_ready := !s1_valid || s1_kill || s2_ready 
-  when (s0_fire) { s1_valid := true.B } 
+  s1_ready := !s1_valid || s1_kill || s2_ready
+  when (s0_fire) { s1_valid := true.B }
   .elsewhen (s1_fire) { s1_valid := false.B }
   .elsewhen (s1_kill) { s1_valid := false.B }
   s1_in   := RegEnable(s0_out, s0_fire)
 
   val s1_fast_rep_kill = RegEnable(io.fast_rep_in.bits.delayedLoadError, s0_fire) && s1_in.isFastReplay
   val s1_l2l_fwd_kill  = RegEnable(io.l2l_fwd_in.dly_ld_err, s0_fire) && s1_in.isFastPath
-  s1_kill := s1_l2l_fwd_kill || 
-             s1_in.uop.robIdx.needFlush(io.redirect) || 
+  s1_kill := s1_l2l_fwd_kill ||
+             s1_in.uop.robIdx.needFlush(io.redirect) ||
              RegEnable(s0_kill, false.B, io.ldin.valid || io.replay.valid || io.l2l_fwd_in.valid || io.fast_rep_in.valid)
 
   val s1_vaddr_hi         = Wire(UInt())
   val s1_vaddr_lo         = Wire(UInt())
   val s1_vaddr            = Wire(UInt())
-  val s1_paddr_dup_lsu    = Wire(UInt()) 
+  val s1_paddr_dup_lsu    = Wire(UInt())
   val s1_paddr_dup_dcache = Wire(UInt())
   val s1_exception        = ExceptionNO.selectByFu(s1_out.uop.cf.exceptionVec, lduCfg).asUInt.orR   // af & pf exception were modified below.
-  val s1_tlb_miss         = io.tlb.resp.bits.miss 
+  val s1_tlb_miss         = io.tlb.resp.bits.miss
   val s1_prf              = s1_in.isPrefetch
   val s1_hw_prf           = s1_in.isHWPrefetch
   val s1_sw_prf           = s1_prf && !s1_hw_prf
@@ -853,13 +573,12 @@
   s1_paddr_dup_dcache := io.tlb.resp.bits.paddr(1)
 
   when (s1_tlb_memidx.is_ld && io.tlb.resp.valid && !s1_tlb_miss && s1_tlb_memidx.idx === s1_in.uop.lqIdx.value) {
->>>>>>> 14a67055
     // printf("load idx = %d\n", s1_tlb_memidx.idx)
-    s1_out.uop.debugInfo.tlbRespTime := GTimer()    
+    s1_out.uop.debugInfo.tlbRespTime := GTimer()
   }
 
   io.tlb.req_kill := s1_kill || s1_fast_rep_kill
-  io.tlb.resp.ready := true.B 
+  io.tlb.resp.ready := true.B
 
   io.dcache.s1_paddr_dup_lsu    <> s1_paddr_dup_lsu
   io.dcache.s1_paddr_dup_dcache <> s1_paddr_dup_dcache
@@ -871,32 +590,26 @@
   io.sbuffer.paddr := s1_paddr_dup_lsu
   io.sbuffer.uop   := s1_in.uop
   io.sbuffer.sqIdx := s1_in.uop.sqIdx
-  io.sbuffer.mask  := s1_in.mask 
+  io.sbuffer.mask  := s1_in.mask
   io.sbuffer.pc    := s1_in.uop.cf.pc // FIXME: remove it
 
   io.lsq.forward.valid     := s1_valid && !(s1_exception || s1_tlb_miss || s1_kill || s1_fast_rep_kill || s1_prf)
   io.lsq.forward.vaddr     := s1_vaddr
   io.lsq.forward.paddr     := s1_paddr_dup_lsu
   io.lsq.forward.uop       := s1_in.uop
-  io.lsq.forward.sqIdx     := s1_in.uop.sqIdx 
+  io.lsq.forward.sqIdx     := s1_in.uop.sqIdx
   io.lsq.forward.sqIdxMask := DontCare
   io.lsq.forward.mask      := s1_in.mask
   io.lsq.forward.pc        := s1_in.uop.cf.pc // FIXME: remove it
 
   // st-ld violation query
-<<<<<<< HEAD
-  val s1_schedError =  VecInit((0 until StorePipelineWidth).map(w => io.reExecuteQuery(w).valid &&
-                          isAfter(io.in.bits.uop.robIdx, io.reExecuteQuery(w).bits.robIdx) &&
-                          (s1_paddr_dup_lsu(PAddrBits-1, DCacheVWordBytes) === io.reExecuteQuery(w).bits.paddr(PAddrBits-1, DCacheVWordBytes)) &&
-                          (s1_mask & io.reExecuteQuery(w).bits.mask).orR)).asUInt.orR && !s1_tlb_miss
-=======
   val s1_nuke = VecInit((0 until StorePipelineWidth).map(w => {
                        io.stld_nuke_query(w).valid && // query valid
                        isAfter(s1_in.uop.robIdx, io.stld_nuke_query(w).bits.robIdx) && // older store
-                       (s1_paddr_dup_lsu(PAddrBits-1, 3) === io.stld_nuke_query(w).bits.paddr(PAddrBits-1, 3)) && // paddr match
+                       (s1_paddr_dup_lsu(PAddrBits-1, DCacheVWordBytes) === io.stld_nuke_query(w).bits.paddr(PAddrBits-1, DCacheVWordBytes)) && // paddr match
                        (s1_in.mask & io.stld_nuke_query(w).bits.mask).orR // data mask contain
                       })).asUInt.orR && !s1_tlb_miss
-  // Generate forwardMaskFast to wake up insts earlier 
+  // Generate forwardMaskFast to wake up insts earlier
   val s1_fwd_mask_fast = ((~(io.lsq.forward.forwardMaskFast.asUInt | io.sbuffer.forwardMaskFast.asUInt)).asUInt & s1_in.mask) === 0.U
 
   s1_out                  := s1_in
@@ -919,7 +632,6 @@
     s1_out.uop.cf.exceptionVec(loadAddrMisaligned) := false.B
     s1_out.uop.cf.exceptionVec(loadAccessFault)    := s1_fast_rep_kill
   }
->>>>>>> 14a67055
 
   // pointer chasing
   val s1_try_ptr_chasing       = RegNext(s0_do_try_ptr_chasing, false.B)
@@ -947,62 +659,12 @@
     when (s1_try_ptr_chasing) {
       s1_cancel_ptr_chasing := s1_addr_mismatch || s1_addr_misaligned || s1_fu_op_type_not_ld || s1_not_fast_match || s1_ptr_chasing_canceled
 
-<<<<<<< HEAD
-// Load Pipeline Stage 2
-// DCache resp
-class LoadUnit_S2(implicit p: Parameters) extends XSModule
-  with HasLoadHelper
-  with HasCircularQueuePtrHelper
-  with HasDCacheParameters
-{
-  val io = IO(new Bundle() {
-    val redirect = Flipped(Valid(new Redirect))
-    val in = Flipped(Decoupled(new LqWriteBundle))
-    val out = Decoupled(new LqWriteBundle)
-    val dcacheResp = Flipped(DecoupledIO(new DCacheWordResp))
-    val dcacheBankConflict = Input(Bool())
-    val pmpResp = Flipped(new PMPRespBundle())
-    val lsq = new LoadForwardQueryIO
-    val dataInvalidSqIdx = Input(new SqPtr)
-    val addrInvalidSqIdx = Input(new SqPtr)
-    val sbuffer = new LoadForwardQueryIO
-    val dataForwarded = Output(Bool())
-    val fullForward = Output(Bool())
-    val dcache_kill = Output(Bool())
-    val loadLoadViolationQueryReq = DecoupledIO(new LoadViolationQueryReq)
-    val storeLoadViolationQueryReq = DecoupledIO(new LoadViolationQueryReq)
-    val csrCtrl = Flipped(new CustomCSRCtrlIO)
-    val static_pm = Input(Valid(Bool())) // valid for static, bits for mmio
-    val loadDataFromDcache = Output(new LoadDataFromDcacheBundle)
-    val reExecuteQuery = Flipped(Vec(StorePipelineWidth, Valid(new LoadReExecuteQueryIO)))
-    // forward tilelink D channel
-    val forward_D = Input(Bool())
-    val forwardData_D = Input(Vec(VLEN/8, UInt(8.W)))
-    val sentFastUop = Input(Bool())
-    // forward mshr data
-    val forward_mshr = Input(Bool())
-    val forwardData_mshr = Input(Vec(VLEN/8, UInt(8.W)))
-
-    // indicate whether forward tilelink D channel or mshr data is valid
-    val forward_result_valid = Input(Bool())
-
-    val feedbackFast = ValidIO(new RSFeedback)
-    val lqReplayFull = Input(Bool())
-
-    val s2_forward_fail = Output(Bool())
-    val s2_can_replay_from_fetch = Output(Bool()) // dirty code
-    val s2_dcache_require_replay = Output(Bool()) // dirty code
-    val s2_dcache_require_fast_replay = Output(Bool()) // dirty code
-    val l2Hint = Input(Valid(new L2ToL1Hint))
-  })
-=======
       s1_in.uop           := io.ldin.bits.uop
       s1_in.rsIdx         := io.rsIdx
       s1_in.isFirstIssue  := io.isFirstIssue
       s1_vaddr_lo         := Cat(s1_ptr_chasing_vaddr(5, 3), 0.U(3.W))
       s1_paddr_dup_lsu    := Cat(io.tlb.resp.bits.paddr(0)(PAddrBits - 1, 6), s1_ptr_chasing_vaddr(5, 3), 0.U(3.W))
       s1_paddr_dup_dcache := Cat(io.tlb.resp.bits.paddr(0)(PAddrBits - 1, 6), s1_ptr_chasing_vaddr(5, 3), 0.U(3.W))
->>>>>>> 14a67055
 
       // recored tlb time when get the data to ensure the correctness of the latency calculation (although it should not record in here, because it does not use tlb)
       s1_in.uop.debugInfo.tlbFirstReqTime := GTimer()
@@ -1011,7 +673,7 @@
     when (s1_cancel_ptr_chasing) {
       s1_kill := true.B
     }.otherwise {
-      s0_ptr_chasing_canceled := s1_try_ptr_chasing && !io.replay.fire && !io.fast_rep_in.fire 
+      s0_ptr_chasing_canceled := s1_try_ptr_chasing && !io.replay.fire && !io.fast_rep_in.fire
       when (s1_try_ptr_chasing) {
         io.ldin.ready := true.B
       }
@@ -1045,14 +707,14 @@
   // s2: DCache resp
   val s2_valid  = RegInit(false.B)
   val s2_kill   = Wire(Bool())
-  val s2_can_go = s3_ready 
+  val s2_can_go = s3_ready
   val s2_fire   = s2_valid && !s2_kill && s2_can_go
-  val s2_in     = Wire(new LqWriteBundle) 
+  val s2_in     = Wire(new LqWriteBundle)
   val s2_out    = Wire(new LqWriteBundle)
 
   s2_kill := s2_in.uop.robIdx.needFlush(io.redirect)
-  s2_ready := !s2_valid || s2_kill || s3_ready 
-  when (s1_fire) { s2_valid := true.B } 
+  s2_ready := !s2_valid || s2_kill || s3_ready
+  when (s1_fire) { s2_valid := true.B }
   .elsewhen (s2_fire) { s2_valid := false.B }
   .elsewhen (s2_kill) { s2_valid := false.B }
   s2_in := RegEnable(s1_out, s1_fire)
@@ -1060,9 +722,9 @@
   val s2_pmp = WireInit(io.pmp)
   val s2_static_pm = RegNext(io.tlb.resp.bits.static_pm)
   when (s2_static_pm.valid) {
-    s2_pmp.ld    := false.B 
-    s2_pmp.st    := false.B 
-    s2_pmp.instr := false.B 
+    s2_pmp.ld    := false.B
+    s2_pmp.st    := false.B
+    s2_pmp.instr := false.B
     s2_pmp.mmio  := s2_static_pm.bits
   }
   val s2_prf    = s2_in.isPrefetch
@@ -1076,7 +738,7 @@
     s2_exception_vec(loadAccessFault) := s2_in.uop.cf.exceptionVec(loadAccessFault) || s2_pmp.ld
     // soft prefetch will not trigger any exception (but ecc error interrupt may be triggered)
     when (s2_prf || s2_in.tlbMiss) {
-      s2_exception_vec := 0.U.asTypeOf(s2_exception_vec.cloneType)  
+      s2_exception_vec := 0.U.asTypeOf(s2_exception_vec.cloneType)
     }
   }
   val s2_exception = ExceptionNO.selectByFu(s2_exception_vec, lduCfg).asUInt.orR
@@ -1089,56 +751,18 @@
   // writeback access fault caused by ecc error / bus error
   // * ecc data error is slow to generate, so we will not use it until load stage 3
   // * in load stage 3, an extra signal io.load_error will be used to
-<<<<<<< HEAD
-
-  // now cache ecc error will raise an access fault
-  // at the same time, error info (including error paddr) will be write to
-  // an customized CSR "CACHE_ERROR"
-  // if (EnableAccurateLoadError) {
-  //   io.s3_delayed_load_error := io.dcacheResp.bits.error_delayed &&
-  //     io.csrCtrl.cache_error_enable &&
-  //     RegNext(io.out.valid)
-  // } else {
-  //   io.s3_delayed_load_error := false.B
-  // }
-
-  val actually_mmio = pmp.mmio
-  val s2_uop = io.in.bits.uop
-  val s2_mask = io.in.bits.mask
-  val s2_paddr = io.in.bits.paddr
-  val s2_tlb_miss = io.in.bits.tlbMiss
-  val s2_mmio = !s2_is_prefetch && actually_mmio && !s2_exception && !s2_tlb_miss
-  val s2_cache_miss = io.dcacheResp.bits.miss && !forward_D_or_mshr_valid
-  val s2_cache_replay = io.dcacheResp.bits.replay && !forward_D_or_mshr_valid
-  val s2_cache_handled = io.dcacheResp.bits.handled
-  val s2_cache_tag_error = RegNext(io.csrCtrl.cache_error_enable) && io.dcacheResp.bits.tag_error
-  val s2_forward_fail = io.lsq.matchInvalid || io.sbuffer.matchInvalid
-  val s2_wait_store = io.in.bits.uop.cf.storeSetHit &&
-                      io.lsq.addrInvalid &&
-                      !s2_mmio &&
-                      !s2_is_prefetch
-  val s2_data_invalid = io.lsq.dataInvalid && !s2_exception
-  val s2_fullForward = WireInit(false.B)
-  val s2_bank_conflict = io.dcacheBankConflict && !forward_D_or_mshr_valid
-
-  io.s2_forward_fail := s2_forward_fail
-  io.dcache_kill := pmp.ld || pmp.mmio // move pmp resp kill to outside
-  io.dcacheResp.ready := true.B
-  val dcacheShouldResp = !(s2_tlb_miss || s2_exception || s2_mmio || s2_is_prefetch)
-  assert(!(io.in.valid && (dcacheShouldResp && !io.dcacheResp.valid)), "DCache response got lost")
-=======
   val s2_actually_mmio   = s2_pmp.mmio
   val s2_mmio            = !s2_prf && s2_actually_mmio && !s2_exception && !s2_in.tlbMiss
   val s2_full_fwd        = Wire(Bool())
   val s2_cache_miss      = io.dcache.resp.bits.miss && !s2_fwd_frm_d_chan_or_mshr
-  val s2_mq_nack         = io.dcache.s2_mq_nack 
+  val s2_mq_nack         = io.dcache.s2_mq_nack
   val s2_bank_conflict   = io.dcache.s2_bank_conflict && !io.dcache.resp.bits.miss && !s2_full_fwd
   val s2_wpu_pred_fail   = io.dcache.s2_wpu_pred_fail
   val s2_cache_rep       = s2_bank_conflict || s2_wpu_pred_fail
   val s2_cache_handled   = io.dcache.resp.bits.handled
   val s2_cache_tag_error = RegNext(io.csrCtrl.cache_error_enable) && io.dcache.resp.bits.tag_error
   val s2_fwd_fail        = io.lsq.forward.matchInvalid || io.sbuffer.matchInvalid
-  val s2_mem_amb         = s2_in.uop.cf.storeSetHit && io.lsq.forward.addrInvalid && !s2_mmio && !s2_prf 
+  val s2_mem_amb         = s2_in.uop.cf.storeSetHit && io.lsq.forward.addrInvalid && !s2_mmio && !s2_prf
   val s2_data_inv        = io.lsq.forward.dataInvalid && !s2_exception
   val s2_dcache_kill     = s2_pmp.ld || s2_pmp.mmio
   val s2_troublem        = !s2_exception && !s2_mmio && !s2_prf && !s2_in.lateKill
@@ -1146,7 +770,6 @@
   io.dcache.resp.ready := true.B
   val s2_dcache_should_resp = !(s2_in.tlbMiss || s2_exception || s2_mmio || s2_prf)
   assert(!(s2_valid && (s2_dcache_should_resp && !io.dcache.resp.valid)), "DCache response got lost")
->>>>>>> 14a67055
 
   // st-ld violation query
   //  NeedFastRecovery Valid when
@@ -1154,35 +777,10 @@
   //  2. Load instruction is younger than requestors(store instructions).
   //  3. Physical address match.
   //  4. Data contains.
-<<<<<<< HEAD
-  val s2_schedError = VecInit((0 until StorePipelineWidth).map(w => io.reExecuteQuery(w).valid &&
-                              isAfter(io.in.bits.uop.robIdx, io.reExecuteQuery(w).bits.robIdx) &&
-                              (s2_paddr(PAddrBits-1, DCacheVWordBytes) === io.reExecuteQuery(w).bits.paddr(PAddrBits-1, DCacheVWordBytes)) &&
-                              (s2_mask & io.reExecuteQuery(w).bits.mask).orR)).asUInt.orR &&
-                              !s2_tlb_miss
-
-  val s2_fast_replay = ((s2_schedError || io.in.bits.replayInfo.cause(LoadReplayCauses.schedError)) ||
-                       (!s2_wait_store &&
-                       !s2_tlb_miss &&
-                       s2_cache_replay) ||
-                      (io.out.bits.miss && io.l2Hint.valid && (io.out.bits.replayInfo.missMSHRId === io.l2Hint.bits.sourceId)) ||
-                      s2_bank_conflict) &&
-                       !s2_exception &&
-                       !s2_mmio &&
-                       !s2_is_prefetch
-  // need allocate new entry
-  val s2_allocValid = !s2_tlb_miss &&
-                      !s2_is_prefetch &&
-                      !s2_exception &&
-                      !s2_mmio  &&
-                      !s2_wait_store &&
-                      !s2_fast_replay &&
-                      !io.in.bits.replayInfo.cause(LoadReplayCauses.schedError)
-=======
   val s2_nuke = VecInit((0 until StorePipelineWidth).map(w => {
                         io.stld_nuke_query(w).valid && // query valid
                         isAfter(s2_in.uop.robIdx, io.stld_nuke_query(w).bits.robIdx) && // older store
-                        (s2_in.paddr(PAddrBits-1,3) === io.stld_nuke_query(w).bits.paddr(PAddrBits-1, 3)) && // paddr match
+                        (s2_in.paddr(PAddrBits-1, DCacheVWordBytes) === io.stld_nuke_query(w).bits.paddr(PAddrBits-1, DCacheVWordBytes)) && // paddr match
                         (s2_in.mask & io.stld_nuke_query(w).bits.mask).orR // data mask contain
                       })).asUInt.orR || s2_in.rep_info.nuke
 
@@ -1191,11 +789,10 @@
 
   // need allocate new entry
   val s2_can_query = !s2_in.tlbMiss &&
-                     !s2_mem_amb && 
+                     !s2_mem_amb &&
                      !s2_fast_rep &&
                      !s2_in.rep_info.mem_amb &&
                      s2_troublem
->>>>>>> 14a67055
 
   val s2_data_fwded = s2_cache_miss && (s2_full_fwd || s2_cache_tag_error)
 
@@ -1205,7 +802,7 @@
   io.lsq.ldld_nuke_query.req.bits.mask       := s2_in.mask
   io.lsq.ldld_nuke_query.req.bits.paddr      := s2_in.paddr
   io.lsq.ldld_nuke_query.req.bits.data_valid := Mux(s2_full_fwd, true.B, !s2_cache_miss) && !s2_cache_rep
-  
+
   // st-ld violation require
   io.lsq.stld_nuke_query.req.valid           := s2_valid && s2_can_query
   io.lsq.stld_nuke_query.req.bits.uop        := s2_in.uop
@@ -1218,29 +815,13 @@
 
   // merge forward result
   // lsq has higher priority than sbuffer
-<<<<<<< HEAD
-  val forwardMask = Wire(Vec((VLEN/8), Bool()))
-  val forwardData = Wire(Vec((VLEN/8), UInt(8.W)))
-
-  val fullForward = ((~forwardMask.asUInt).asUInt & s2_mask) === 0.U && !io.lsq.dataInvalid
-  io.lsq := DontCare
-  io.sbuffer := DontCare
-  io.fullForward := fullForward
-  s2_fullForward := fullForward
-
-  // generate VLEN/8 Muxs
-  for (i <- 0 until VLEN / 8) {
-    forwardMask(i) := io.lsq.forwardMask(i) || io.sbuffer.forwardMask(i)
-    forwardData(i) := Mux(io.lsq.forwardMask(i), io.lsq.forwardData(i), io.sbuffer.forwardData(i))
-=======
-  val s2_fwd_mask = Wire(Vec(8, Bool()))
-  val s2_fwd_data = Wire(Vec(8, UInt(8.W)))
+  val s2_fwd_mask = Wire(Vec((VLEN/8), Bool()))
+  val s2_fwd_data = Wire(Vec((VLEN/8), UInt(8.W)))
   s2_full_fwd := ((~s2_fwd_mask.asUInt).asUInt & s2_in.mask) === 0.U && !io.lsq.forward.dataInvalid
   // generate XLEN/8 Muxs
-  for (i <- 0 until XLEN / 8) {
+  for (i <- 0 until VLEN / 8) {
     s2_fwd_mask(i) := io.lsq.forward.forwardMask(i) || io.sbuffer.forwardMask(i)
     s2_fwd_data(i) := Mux(io.lsq.forward.forwardMask(i), io.lsq.forward.forwardData(i), io.sbuffer.forwardData(i))
->>>>>>> 14a67055
   }
 
   XSDebug(s2_fire, "[FWD LOAD RESP] pc %x fwd %x(%b) + %x(%b)\n",
@@ -1249,111 +830,7 @@
     s2_in.forwardData.asUInt, s2_in.forwardMask.asUInt
   )
 
-<<<<<<< HEAD
   //
-  io.s2_dcache_require_fast_replay := s2_fast_replay
-
-  // data merge
-  // val rdataVec = VecInit((0 until XLEN / 8).map(j =>
-  //   Mux(forwardMask(j), forwardData(j), io.dcacheResp.bits.data(8*(j+1)-1, 8*j))
-  // )) // s2_rdataVec will be write to load queue
-  // val rdata = rdataVec.asUInt
-  // val rdataSel = LookupTree(s2_paddr(2, 0), List(
-  //   "b000".U -> rdata(63, 0),
-  //   "b001".U -> rdata(63, 8),
-  //   "b010".U -> rdata(63, 16),
-  //   "b011".U -> rdata(63, 24),
-  //   "b100".U -> rdata(63, 32),
-  //   "b101".U -> rdata(63, 40),
-  //   "b110".U -> rdata(63, 48),
-  //   "b111".U -> rdata(63, 56)
-  // ))
-  // val rdataPartialLoad = rdataHelper(s2_uop, rdataSel) // s2_rdataPartialLoad is not used
-  io.feedbackFast.valid := io.in.valid && !io.in.bits.isLoadReplay && !s2_exception && io.lqReplayFull && io.out.bits.replayInfo.needReplay() && !io.out.bits.uop.robIdx.needFlush(io.redirect)
-  io.feedbackFast.bits.hit := false.B
-  io.feedbackFast.bits.flushState := io.in.bits.ptwBack
-  io.feedbackFast.bits.rsIdx := io.in.bits.rsIdx
-  io.feedbackFast.bits.sourceType := RSFeedbackType.lrqFull
-  io.feedbackFast.bits.dataInvalidSqIdx := DontCare
-
-  io.out.valid := io.in.valid && !io.feedbackFast.valid && !s2_is_hw_prefetch // hardware prefetch flow should not be writebacked
-  // write_lq_safe is needed by dup logic
-  // io.write_lq_safe := !s2_tlb_miss && !s2_data_invalid
-  // Inst will be canceled in store queue / lsq,
-  // so we do not need to care about flush in load / store unit's out.valid
-  io.out.bits := io.in.bits
-  // io.out.bits.data := rdataPartialLoad
-  io.out.bits.data := 0.U // data will be generated in load_s3
-  // when exception occurs, set it to not miss and let it write back to rob (via int port)
-  if (EnableFastForward) {
-    io.out.bits.miss := s2_cache_miss &&
-      !s2_exception &&
-      !fullForward &&
-      !s2_is_prefetch &&
-      !s2_mmio
-  } else {
-    io.out.bits.miss := s2_cache_miss &&
-      !s2_exception &&
-      !s2_is_prefetch &&
-      !s2_mmio
-  }
-  io.out.bits.uop.ctrl.fpWen := io.in.bits.uop.ctrl.fpWen && !s2_exception
-
-  // val s2_loadDataFromDcache = new LoadDataFromDcacheBundle
-  // s2_loadDataFromDcache.forwardMask := forwardMask
-  // s2_loadDataFromDcache.forwardData := forwardData
-  // s2_loadDataFromDcache.uop := io.out.bits.uop
-  // s2_loadDataFromDcache.addrOffset := s2_paddr(2, 0)
-  // // forward D or mshr
-  // s2_loadDataFromDcache.forward_D := io.forward_D
-  // s2_loadDataFromDcache.forwardData_D := io.forwardData_D
-  // s2_loadDataFromDcache.forward_mshr := io.forward_mshr
-  // s2_loadDataFromDcache.forwardData_mshr := io.forwardData_mshr
-  // s2_loadDataFromDcache.forward_result_valid := io.forward_result_valid
-  // io.loadDataFromDcache := RegEnable(s2_loadDataFromDcache, io.in.valid)
-  io.loadDataFromDcache.respDcacheData := io.dcacheResp.bits.data_delayed
-  io.loadDataFromDcache.forwardMask := RegEnable(forwardMask, io.in.valid)
-  io.loadDataFromDcache.forwardData := RegEnable(forwardData, io.in.valid)
-  io.loadDataFromDcache.uop := RegEnable(io.out.bits.uop, io.in.valid)
-  io.loadDataFromDcache.addrOffset := RegEnable(s2_paddr(3, 0), io.in.valid)
-  // forward D or mshr
-  io.loadDataFromDcache.forward_D := RegEnable(io.forward_D, io.in.valid)
-  io.loadDataFromDcache.forwardData_D := RegEnable(io.forwardData_D, io.in.valid)
-  io.loadDataFromDcache.forward_mshr := RegEnable(io.forward_mshr, io.in.valid)
-  io.loadDataFromDcache.forwardData_mshr := RegEnable(io.forwardData_mshr, io.in.valid)
-  io.loadDataFromDcache.forward_result_valid := RegEnable(io.forward_result_valid, io.in.valid)
-
-  io.s2_can_replay_from_fetch := !s2_mmio && !s2_is_prefetch && !s2_tlb_miss
-  // if forward fail, replay this inst from fetch
-  val debug_forwardFailReplay = s2_forward_fail && !s2_mmio && !s2_is_prefetch && !s2_tlb_miss
-  // if ld-ld violation is detected, replay from this inst from fetch
-  val debug_ldldVioReplay = false.B // s2_ldld_violation && !s2_mmio && !s2_is_prefetch && !s2_tlb_miss
-  // io.out.bits.uop.ctrl.replayInst := false.B
-
-  io.out.bits.mmio := s2_mmio
-  io.out.bits.uop.ctrl.flushPipe := io.sentFastUop && s2_mmio // remove io.sentFastUop
-  io.out.bits.uop.cf.exceptionVec := s2_exception_vec // cache error not included
-
-  // For timing reasons, sometimes we can not let
-  // io.out.bits.miss := s2_cache_miss && !s2_exception && !fullForward
-  // We use io.dataForwarded instead. It means:
-  // 1. Forward logic have prepared all data needed,
-  //    and dcache query is no longer needed.
-  // 2. ... or data cache tag error is detected, this kind of inst
-  //    will not update miss queue. That is to say, if miss, that inst
-  //    may not be refilled
-  // Such inst will be writebacked from load queue.
-  io.dataForwarded := s2_cache_miss && !s2_exception &&
-    (fullForward || RegNext(io.csrCtrl.cache_error_enable) && s2_cache_tag_error)
-  // io.out.bits.forwardX will be send to lq
-  io.out.bits.forwardMask := forwardMask
-  // data from dcache is not included in io.out.bits.forwardData
-  io.out.bits.forwardData := forwardData
-  io.out.bits.handledByMSHR := s2_cache_handled
-
-  io.in.ready := io.out.ready || !io.in.valid
-=======
-  // 
   s2_out                     := s2_in
   s2_out.data                := 0.U // data will be generated in load s3
   s2_out.uop.ctrl.fpWen      := s2_in.uop.ctrl.fpWen && !s2_exception
@@ -1365,7 +842,6 @@
   s2_out.handledByMSHR       := s2_cache_handled
   s2_out.miss                := s2_cache_miss && !s2_full_fwd && s2_troublem
   s2_out.feedbacked          := io.feedback_fast.valid
->>>>>>> 14a67055
 
   // Generate replay signal caused by:
   // * st-ld violation check
@@ -1373,97 +849,6 @@
   // * dcache replay
   // * forward data invalid
   // * dcache miss
-<<<<<<< HEAD
-  io.out.bits.replayInfo.cause(LoadReplayCauses.waitStore) := s2_wait_store && !s2_mmio && !s2_is_prefetch
-  io.out.bits.replayInfo.cause(LoadReplayCauses.tlbMiss) := s2_tlb_miss
-  io.out.bits.replayInfo.cause(LoadReplayCauses.schedError) := (io.in.bits.replayInfo.cause(LoadReplayCauses.schedError) || s2_schedError) && !s2_mmio && !s2_is_prefetch
-  io.out.bits.replayInfo.cause(LoadReplayCauses.bankConflict) := s2_bank_conflict && !s2_mmio && !s2_is_prefetch
-  io.out.bits.replayInfo.cause(LoadReplayCauses.dcacheMiss) := io.out.bits.miss
-  if (EnableFastForward) {
-    io.out.bits.replayInfo.cause(LoadReplayCauses.dcacheReplay) := s2_cache_replay && !s2_is_prefetch && !s2_mmio && !s2_exception && !fullForward
-  }else {
-    io.out.bits.replayInfo.cause(LoadReplayCauses.dcacheReplay) := s2_cache_replay && !s2_is_prefetch && !s2_mmio && !s2_exception && !io.dataForwarded
-  }
-  io.out.bits.replayInfo.cause(LoadReplayCauses.forwardFail) := s2_data_invalid && !s2_mmio && !s2_is_prefetch
-  io.out.bits.replayInfo.cause(LoadReplayCauses.rarReject) := s2_rarReject && !s2_mmio && !s2_is_prefetch && !s2_exception
-  io.out.bits.replayInfo.cause(LoadReplayCauses.rawReject) := s2_rawReject && !s2_mmio && !s2_is_prefetch && !s2_exception
-  io.out.bits.replayInfo.canForwardFullData := io.dataForwarded
-  io.out.bits.replayInfo.dataInvalidSqIdx := io.dataInvalidSqIdx
-  io.out.bits.replayInfo.addrInvalidSqIdx := io.addrInvalidSqIdx // io.in.bits.uop.sqIdx - io.oracleMDPQuery.resp.distance // io.addrInvalidSqIdx
-  io.out.bits.replayInfo.replayCarry := io.dcacheResp.bits.replayCarry
-  io.out.bits.replayInfo.missMSHRId := io.dcacheResp.bits.mshr_id
-  io.out.bits.replayInfo.dataInLastBeat := io.in.bits.paddr(log2Up(refillBytes))
-  io.out.bits.replayInfo.debug := io.in.bits.uop.debugInfo
-
-  // To be removed
-  val s2_need_replay_from_rs = WireInit(false.B)
-  // s2_cache_replay is quite slow to generate, send it separately to LQ
-  if (EnableFastForward) {
-    io.s2_dcache_require_replay := s2_cache_replay && !fullForward
-  } else {
-    io.s2_dcache_require_replay := s2_cache_replay &&
-      s2_need_replay_from_rs &&
-      !io.dataForwarded &&
-      !s2_is_prefetch &&
-      io.out.bits.miss
-  }
-
-  XSPerfAccumulate("in_valid", io.in.valid)
-  XSPerfAccumulate("in_fire", io.in.fire)
-  XSPerfAccumulate("in_fire_first_issue", io.in.fire && io.in.bits.isFirstIssue)
-  XSPerfAccumulate("dcache_miss", io.in.fire && s2_cache_miss)
-  XSPerfAccumulate("dcache_miss_first_issue", io.in.fire && s2_cache_miss && io.in.bits.isFirstIssue)
-  XSPerfAccumulate("full_forward", io.in.valid && fullForward)
-  XSPerfAccumulate("dcache_miss_full_forward", io.in.valid && s2_cache_miss && fullForward)
-  XSPerfAccumulate("stall_out", io.out.valid && !io.out.ready)
-  XSPerfAccumulate("prefetch", io.in.fire && s2_is_prefetch)
-  XSPerfAccumulate("prefetch_ignored", io.in.fire && s2_is_prefetch && s2_cache_replay) // ignore prefetch for mshr full / miss req port conflict
-  XSPerfAccumulate("prefetch_miss", io.in.fire && s2_is_prefetch && s2_cache_miss) // prefetch req miss in l1
-  XSPerfAccumulate("prefetch_hit", io.in.fire && s2_is_prefetch && !s2_cache_miss) // prefetch req hit in l1
-  // prefetch a missed line in l1, and l1 accepted it
-  XSPerfAccumulate("prefetch_accept", io.in.fire && s2_is_prefetch && s2_cache_miss && !s2_cache_replay)
-}
-
-class LoadUnit(implicit p: Parameters) extends XSModule
-  with HasLoadHelper
-  with HasPerfEvents
-  with HasDCacheParameters
-  with HasCircularQueuePtrHelper
-{
-  val io = IO(new Bundle() {
-    val loadIn = Flipped(Decoupled(new ExuInput))
-    val loadOut = Decoupled(new ExuOutput)
-    val rsIdx = Input(UInt())
-    val redirect = Flipped(ValidIO(new Redirect))
-    val isFirstIssue = Input(Bool())
-    val dcache = new DCacheLoadIO
-    val sbuffer = new LoadForwardQueryIO
-    val lsq = new LoadToLsqIO
-    val tlDchannel = Input(new DcacheToLduForwardIO)
-    val forward_mshr = Flipped(new LduToMissqueueForwardIO)
-    val refill = Flipped(ValidIO(new Refill))
-    val fastUop = ValidIO(new MicroOp) // early wakeup signal generated in load_s1, send to RS in load_s2
-    val trigger = Vec(3, new LoadUnitTriggerIO)
-
-    val tlb = new TlbRequestIO(2)
-    val pmp = Flipped(new PMPRespBundle()) // arrive same to tlb now
-
-    // provide prefetch info
-    val prefetch_train = ValidIO(new LdPrefetchTrainBundle())
-
-    // hardware prefetch to l1 cache req
-    val prefetch_req = Flipped(ValidIO(new L1PrefetchReq))
-
-    // load to load fast path
-    val fastpathOut = Output(new LoadToLoadIO)
-    val fastpathIn = Input(new LoadToLoadIO)
-    val loadFastMatch = Input(Bool())
-    val loadFastImm = Input(UInt(12.W))
-
-    // rs feedback
-    val feedbackFast = ValidIO(new RSFeedback) // stage 2
-    val feedbackSlow = ValidIO(new RSFeedback) // stage 3
-=======
   s2_out.rep_info.tlb_miss        := s2_in.tlbMiss
   s2_out.rep_info.mem_amb         := s2_mem_amb && s2_troublem
   s2_out.rep_info.nuke            := s2_nuke && s2_troublem
@@ -1475,12 +860,11 @@
   s2_out.rep_info.raw_nack        := s2_raw_nack && s2_troublem
   s2_out.rep_info.full_fwd        := s2_data_fwded
   s2_out.rep_info.data_inv_sq_idx := io.lsq.forward.dataInvalidSqIdx
-  s2_out.rep_info.addr_inv_sq_idx := io.lsq.forward.addrInvalidSqIdx 
+  s2_out.rep_info.addr_inv_sq_idx := io.lsq.forward.addrInvalidSqIdx
   s2_out.rep_info.rep_carry       := io.dcache.resp.bits.replayCarry
   s2_out.rep_info.mshr_id         := io.dcache.resp.bits.mshr_id
   s2_out.rep_info.last_beat       := s2_in.paddr(log2Up(refillBytes))
   s2_out.rep_info.debug           := s2_in.uop.debugInfo
->>>>>>> 14a67055
 
   // if forward fail, replay this inst from fetch
   val debug_fwd_fail_rep = s2_fwd_fail && !s2_mmio && !s2_prf && !s2_in.tlbMiss
@@ -1490,125 +874,33 @@
 
   // to be removed
   io.feedback_fast.valid                 := s2_valid && !s2_in.isLoadReplay && !s2_exception && io.lq_rep_full && s2_out.rep_info.need_rep && !s2_out.uop.robIdx.needFlush(io.redirect)
-  io.feedback_fast.bits.hit              := false.B 
+  io.feedback_fast.bits.hit              := false.B
   io.feedback_fast.bits.flushState       := s2_in.ptwBack
-  io.feedback_fast.bits.rsIdx            := s2_in.rsIdx 
+  io.feedback_fast.bits.rsIdx            := s2_in.rsIdx
   io.feedback_fast.bits.sourceType       := RSFeedbackType.lrqFull
   io.feedback_fast.bits.dataInvalidSqIdx := DontCare
 
   // fast wakeup
   io.fast_uop.valid := RegNext(
-    !io.dcache.s1_disable_fast_wakeup && 
+    !io.dcache.s1_disable_fast_wakeup &&
     s1_valid &&
     !s1_kill &&
     !s1_fast_rep_kill &&
-    !io.tlb.resp.bits.fast_miss && 
+    !io.tlb.resp.bits.fast_miss &&
     !io.lsq.forward.dataInvalidFast
   ) && (s2_valid && !io.feedback_fast.valid && !s2_out.rep_info.need_rep && !s2_mmio)
   io.fast_uop.bits := RegNext(s1_out.uop)
 
-  // 
+  //
   io.s2_ptr_chasing                    := RegEnable(s1_try_ptr_chasing && !s1_cancel_ptr_chasing, s1_fire)
   io.prefetch_train.valid              := s2_valid && !s2_in.mmio && !s2_in.tlbMiss
   io.prefetch_train.bits.fromLsPipelineBundle(s2_in)
-  io.prefetch_train.bits.miss          := io.dcache.resp.bits.miss 
+  io.prefetch_train.bits.miss          := io.dcache.resp.bits.miss
   io.prefetch_train.bits.meta_prefetch := io.dcache.resp.bits.meta_prefetch
   io.prefetch_train.bits.meta_access   := io.dcache.resp.bits.meta_access
   if (env.FPGAPlatform)
     io.dcache.s2_pc := DontCare
   else
-<<<<<<< HEAD
-    io.dcache.s2_pc := load_s2.io.out.bits.uop.cf.pc
-  load_s2.io.dcacheResp <> io.dcache.resp
-  load_s2.io.pmpResp <> io.pmp
-  load_s2.io.static_pm := RegNext(io.tlb.resp.bits.static_pm)
-  load_s2.io.lsq.forwardData <> io.lsq.forward.forwardData
-  load_s2.io.lsq.forwardMask <> io.lsq.forward.forwardMask
-  load_s2.io.lsq.forwardMaskFast <> io.lsq.forward.forwardMaskFast // should not be used in load_s2
-  load_s2.io.lsq.dataInvalid <> io.lsq.forward.dataInvalid
-  load_s2.io.lsq.matchInvalid <> io.lsq.forward.matchInvalid
-  load_s2.io.lsq.addrInvalid <> io.lsq.forward.addrInvalid
-  load_s2.io.sbuffer.forwardData <> io.sbuffer.forwardData
-  load_s2.io.sbuffer.forwardMask <> io.sbuffer.forwardMask
-  load_s2.io.sbuffer.forwardMaskFast <> io.sbuffer.forwardMaskFast // should not be used in load_s2
-  load_s2.io.sbuffer.dataInvalid <> io.sbuffer.dataInvalid // always false
-  load_s2.io.sbuffer.matchInvalid <> io.sbuffer.matchInvalid
-  load_s2.io.sbuffer.addrInvalid := DontCare // useless
-  load_s2.io.dataInvalidSqIdx <> io.lsq.forward.dataInvalidSqIdx // provide dataInvalidSqIdx to make wakeup faster
-  load_s2.io.addrInvalidSqIdx <> io.lsq.forward.addrInvalidSqIdx // provide addrInvalidSqIdx to make wakeup faster
-  load_s2.io.csrCtrl <> io.csrCtrl
-  load_s2.io.sentFastUop := io.fastUop.valid
-  load_s2.io.reExecuteQuery := io.reExecuteQuery
-  load_s2.io.loadLoadViolationQueryReq <> io.lsq.loadLoadViolationQuery.req
-  load_s2.io.storeLoadViolationQueryReq <> io.lsq.storeLoadViolationQuery.req
-  load_s2.io.feedbackFast <> io.feedbackFast
-  load_s2.io.lqReplayFull <> io.lqReplayFull
-  load_s2.io.l2Hint <> io.l2Hint
-
-  // pre-calcuate sqIdx mask in s0, then send it to lsq in s1 for forwarding
-  val sqIdxMaskReg = RegNext(UIntToMask(load_s0.io.s0_sqIdx.value, StoreQueueSize))
-  // to enable load-load, sqIdxMask must be calculated based on loadIn.uop
-  // If the timing here is not OK, load-load forwarding has to be disabled.
-  // Or we calculate sqIdxMask at RS??
-  io.lsq.forward.sqIdxMask := sqIdxMaskReg
-  if (EnableLoadToLoadForward) {
-    when (s1_tryPointerChasing) {
-      io.lsq.forward.sqIdxMask := UIntToMask(io.loadIn.bits.uop.sqIdx.value, StoreQueueSize)
-    }
-  }
-
-  // // use s2_hit_way to select data received in s1
-  // load_s2.io.dcacheResp.bits.data := Mux1H(RegNext(io.dcache.s1_hit_way), RegNext(io.dcache.s1_data))
-  // assert(load_s2.io.dcacheResp.bits.data === io.dcache.resp.bits.data)
-
-  // now io.fastUop.valid is sent to RS in load_s2
-  // val forward_D_or_mshr_valid = forward_result_valid && (forward_D || forward_mshr)
-  // val s2_dcache_hit = io.dcache.s2_hit || forward_D_or_mshr_valid // dcache hit dup in lsu side
-
-  // never fast wakeup
-  val forward_D_or_mshr_valid = forward_result_valid && (forward_D || forward_mshr)
-  val s2_dcache_hit = io.dcache.s2_hit || forward_D_or_mshr_valid // dcache hit dup in lsu side
-
-  io.fastUop.valid := RegNext(
-      !io.dcache.s1_disable_fast_wakeup &&  // load fast wakeup should be disabled when dcache data read is not ready
-      load_s1.io.in.valid && // valid load request
-      !load_s1.io.s1_kill && // killed by load-load forwarding
-      !load_s1.io.dtlbResp.bits.fast_miss && // not mmio or tlb miss, pf / af not included here
-      !io.lsq.forward.dataInvalidFast // forward failed
-    ) &&
-    !RegNext(load_s1.io.out.bits.uop.robIdx.needFlush(io.redirect)) &&
-    (load_s2.io.in.valid && s2_dcache_hit && !load_s2.io.out.bits.replayInfo.needReplay())
-  io.fastUop.bits := RegNext(load_s1.io.out.bits.uop)
-
-  XSDebug(load_s0.io.out.valid,
-    p"S0: pc ${Hexadecimal(load_s0.io.out.bits.uop.cf.pc)}, lId ${Hexadecimal(load_s0.io.out.bits.uop.lqIdx.asUInt)}, " +
-    p"vaddr ${Hexadecimal(load_s0.io.out.bits.vaddr)}, mask ${Hexadecimal(load_s0.io.out.bits.mask)}\n")
-  XSDebug(load_s1.io.out.valid,
-    p"S1: pc ${Hexadecimal(load_s1.io.out.bits.uop.cf.pc)}, lId ${Hexadecimal(load_s1.io.out.bits.uop.lqIdx.asUInt)}, tlb_miss ${io.tlb.resp.bits.miss}, " +
-    p"paddr ${Hexadecimal(load_s1.io.out.bits.paddr)}, mmio ${load_s1.io.out.bits.mmio}\n")
-
-  // load s2
-  load_s2.io.out.ready := true.B
-  val s2_loadOutValid = load_s2.io.out.valid
-  // generate duplicated load queue data wen
-  val s2_loadValidVec = RegInit(0.U(6.W))
-  val s2_loadLeftFire = load_s1.io.out.valid && load_s2.io.in.ready
-  // val write_lq_safe = load_s2.io.write_lq_safe
-  s2_loadValidVec := 0x0.U(6.W)
-  when (s2_loadLeftFire && !load_s1.io.out.bits.isHWPrefetch) { s2_loadValidVec := 0x3f.U(6.W) } // TODO: refactor me
-  when (load_s1.io.out.bits.uop.robIdx.needFlush(io.redirect)) { s2_loadValidVec := 0x0.U(6.W) }
-  assert(RegNext((load_s2.io.in.valid === s2_loadValidVec(0)) || RegNext(load_s1.io.out.bits.isHWPrefetch)))
-
-  // load s3
-  // writeback to LSQ
-  // Current dcache use MSHR
-  // Load queue will be updated at s2 for both hit/miss int/fp load
-  val s3_loadOutBits = RegEnable(load_s2.io.out.bits, s2_loadOutValid)
-  val s3_loadOutValid = RegNext(s2_loadOutValid) && !RegNext(load_s2.io.out.bits.uop.robIdx.needFlush(io.redirect))
-  val s3_fast_replay = WireInit(false.B)
-  io.lsq.loadIn.valid := s3_loadOutValid && (!s3_fast_replay || !io.fastReplayOut.ready)
-  io.lsq.loadIn.bits := s3_loadOutBits
-=======
     io.dcache.s2_pc := s2_out.uop.cf.pc
   io.dcache.s2_kill := s2_pmp.ld || s2_pmp.mmio || s2_kill
 
@@ -1632,7 +924,6 @@
   val s3_fast_rep     = Wire(Bool())
   val s3_kill         = s3_in.uop.robIdx.needFlush(io.redirect)
   s3_ready := !s3_valid || s3_kill || io.ldout.ready
->>>>>>> 14a67055
 
   // s3 load fast replay
   io.fast_rep_out.valid := s3_valid && s3_fast_rep && !s3_in.uop.robIdx.needFlush(io.redirect)
@@ -1645,103 +936,40 @@
   io.lsq.ldin.bits.data_wen_dup := s3_ld_valid_dup.asBools
   io.lsq.ldin.bits.replacementUpdated := io.dcache.resp.bits.replacementUpdated
 
-<<<<<<< HEAD
-  // make chisel happy
-  val s3_loadValidVec = Reg(UInt(6.W))
-  s3_loadValidVec := s2_loadValidVec
-  io.lsq.loadIn.bits.lqDataWenDup := s3_loadValidVec.asBools
-
-  io.lsq.loadIn.bits.replacementUpdated := io.dcache.resp.bits.replacementUpdated
-
-  // s2_dcache_require_replay signal will be RegNexted, then used in s3
-  val s3_dcacheRequireReplay = RegNext(load_s2.io.s2_dcache_require_replay)
-  val s3_delayedLoadError =
-=======
-  val s3_dly_ld_err =  
->>>>>>> 14a67055
+  val s3_dly_ld_err =
     if (EnableAccurateLoadError) {
       (s3_in.delayedLoadError || io.dcache.resp.bits.error_delayed) && RegNext(io.csrCtrl.cache_error_enable)
     } else {
       WireInit(false.B)
     }
-<<<<<<< HEAD
-  val s3_canReplayFromFetch = RegNext(load_s2.io.s2_can_replay_from_fetch)
-  io.s3_delayedLoadError := false.B // s3_delayedLoadError
-  io.lsq.loadIn.bits.dcacheRequireReplay := s3_dcacheRequireReplay
-
-
-  val s3_vpMatchInvalid = RegNext(io.lsq.forward.matchInvalid || io.sbuffer.matchInvalid)
-  val s3_ldld_replayFromFetch =
-    io.lsq.loadLoadViolationQuery.resp.valid &&
-    io.lsq.loadLoadViolationQuery.resp.bits.replayFromFetch &&
-    RegNext(io.csrCtrl.ldld_vio_check_enable)
-
-  // write to rob and writeback bus
-  val s3_replayInfo = s3_loadOutBits.replayInfo
-  val s3_replayInst = s3_vpMatchInvalid || s3_ldld_replayFromFetch
-  val s3_selReplayCause = PriorityEncoderOH(s3_replayInfo.cause.asUInt)
-  dontTouch(s3_selReplayCause) // for debug
-  val s3_forceReplay = s3_selReplayCause(LoadReplayCauses.schedError) ||
-                       s3_selReplayCause(LoadReplayCauses.tlbMiss) ||
-                       s3_selReplayCause(LoadReplayCauses.waitStore)
-
-  val s3_exception = ExceptionNO.selectByFu(s3_loadOutBits.uop.cf.exceptionVec, lduCfg).asUInt.orR
-  when ((s3_exception || s3_delayedLoadError || s3_replayInst) && !s3_forceReplay) {
-    io.lsq.loadIn.bits.replayInfo.cause := 0.U.asTypeOf(s3_replayInfo.cause.cloneType)
-=======
   io.s3_dly_ld_err := false.B // s3_dly_ld_err && s3_valid
   io.fast_rep_out.bits.delayedLoadError := s3_dly_ld_err
   io.lsq.ldin.bits.dcacheRequireReplay  := s3_cache_rep
 
   val s3_vp_match_fail = RegNext(io.lsq.forward.matchInvalid || io.sbuffer.matchInvalid)
-  val s3_ldld_rep_inst =  
-      io.lsq.ldld_nuke_query.resp.valid && 
-      io.lsq.ldld_nuke_query.resp.bits.rep_frm_fetch && 
+  val s3_ldld_rep_inst =
+      io.lsq.ldld_nuke_query.resp.valid &&
+      io.lsq.ldld_nuke_query.resp.bits.rep_frm_fetch &&
       RegNext(io.csrCtrl.ldld_vio_check_enable)
 
   val s3_rep_info = s3_in.rep_info
   val s3_rep_frm_fetch = s3_vp_match_fail || s3_ldld_rep_inst
   val s3_sel_rep_cause = PriorityEncoderOH(s3_rep_info.cause.asUInt)
-  val s3_force_rep = s3_sel_rep_cause(LoadReplayCauses.C_MA) || 
+  val s3_force_rep = s3_sel_rep_cause(LoadReplayCauses.C_MA) ||
                      s3_sel_rep_cause(LoadReplayCauses.C_TM) ||
                      s3_sel_rep_cause(LoadReplayCauses.C_NK)
 
   val s3_exception = ExceptionNO.selectByFu(s3_in.uop.cf.exceptionVec, lduCfg).asUInt.orR
-  when ((s3_exception || s3_dly_ld_err || s3_rep_frm_fetch) && !s3_force_rep) { 
+  when ((s3_exception || s3_dly_ld_err || s3_rep_frm_fetch) && !s3_force_rep) {
     io.lsq.ldin.bits.rep_info.cause := 0.U.asTypeOf(s3_rep_info.cause.cloneType)
->>>>>>> 14a67055
   } .otherwise {
     io.lsq.ldin.bits.rep_info.cause := VecInit(s3_sel_rep_cause.asBools)
   }
 
   // Int load, if hit, will be writebacked at s2
-<<<<<<< HEAD
-  val hitLoadOut = Wire(Valid(new ExuOutput))
-  hitLoadOut.valid := s3_loadOutValid && !io.lsq.loadIn.bits.replayInfo.needReplay() && !s3_loadOutBits.mmio
-  hitLoadOut.bits.uop := s3_loadOutBits.uop
-  hitLoadOut.bits.uop.cf.exceptionVec(loadAccessFault) := s3_delayedLoadError && !s3_loadOutBits.tlbMiss  ||
-                                                          s3_loadOutBits.uop.cf.exceptionVec(loadAccessFault)
-  hitLoadOut.bits.uop.ctrl.replayInst := s3_replayInst
-  hitLoadOut.bits.data := s3_loadOutBits.data
-  hitLoadOut.bits.redirectValid := false.B
-  hitLoadOut.bits.redirect := DontCare
-  hitLoadOut.bits.debug.isMMIO := s3_loadOutBits.mmio
-  hitLoadOut.bits.debug.isPerfCnt := false.B
-  hitLoadOut.bits.debug.paddr := s3_loadOutBits.paddr
-  hitLoadOut.bits.debug.vaddr := s3_loadOutBits.vaddr
-  hitLoadOut.bits.fflags := DontCare
-
-  when (s3_forceReplay) {
-    hitLoadOut.bits.uop.cf.exceptionVec := 0.U.asTypeOf(s3_loadOutBits.uop.cf.exceptionVec.cloneType)
-  }
-
-  /* <------- DANGEROUS: Don't change sequence here ! -------> */
-
-  io.lsq.loadIn.bits.uop := hitLoadOut.bits.uop
-=======
   s3_out.valid                := s3_valid && !io.lsq.ldin.bits.rep_info.need_rep && !s3_in.mmio && !s3_in.lateKill
   s3_out.bits.uop             := s3_in.uop
-  s3_out.bits.uop.cf.exceptionVec(loadAccessFault) := s3_dly_ld_err  || s3_in.uop.cf.exceptionVec(loadAccessFault) 
+  s3_out.bits.uop.cf.exceptionVec(loadAccessFault) := s3_dly_ld_err  || s3_in.uop.cf.exceptionVec(loadAccessFault)
   s3_out.bits.uop.ctrl.replayInst := s3_rep_frm_fetch
   s3_out.bits.data            := s3_in.data
   s3_out.bits.redirectValid   := false.B
@@ -1757,39 +985,23 @@
   }
 
   /* <------- DANGEROUS: Don't change sequence here ! -------> */
-  
+
   io.lsq.ldin.bits.uop := s3_out.bits.uop
->>>>>>> 14a67055
 
   val s3_revoke = s3_exception || io.lsq.ldin.bits.rep_info.need_rep
   io.lsq.ldld_nuke_query.revoke := s3_revoke
   io.lsq.stld_nuke_query.revoke := s3_revoke
 
   // feedback slow
-<<<<<<< HEAD
-  s3_fast_replay := (RegNext(load_s2.io.s2_dcache_require_fast_replay) ||
-                    (s3_loadOutBits.replayInfo.cause(LoadReplayCauses.dcacheMiss) && io.l2Hint.valid && io.l2Hint.bits.sourceId === s3_loadOutBits.replayInfo.missMSHRId)) &&
-=======
-  s3_fast_rep := (RegNext(s2_fast_rep) || 
-                    (s3_in.rep_info.dcache_miss && io.l2_hint.valid && io.l2_hint.bits.sourceId === s3_in.rep_info.mshr_id)) && 
+  s3_fast_rep := (RegNext(s2_fast_rep) ||
+                    (s3_in.rep_info.dcache_miss && io.l2_hint.valid && io.l2_hint.bits.sourceId === s3_in.rep_info.mshr_id)) &&
                     !s3_in.feedbacked &&
                     !s3_in.lateKill &&
                     !s3_rep_frm_fetch &&
->>>>>>> 14a67055
                     !s3_exception
   val s3_fb_no_waiting = !s3_in.isLoadReplay && !(s3_fast_rep && io.fast_rep_out.ready) && !s3_in.feedbacked
 
   //
-<<<<<<< HEAD
-  io.feedbackSlow.valid := s3_loadOutValid && !s3_loadOutBits.uop.robIdx.needFlush(io.redirect) && s3_need_feedback
-  io.feedbackSlow.bits.hit := !io.lsq.loadIn.bits.replayInfo.needReplay() || io.lsq.loadIn.ready
-  io.feedbackSlow.bits.flushState := s3_loadOutBits.ptwBack
-  io.feedbackSlow.bits.rsIdx := s3_loadOutBits.rsIdx
-  io.feedbackSlow.bits.sourceType := RSFeedbackType.lrqFull
-  io.feedbackSlow.bits.dataInvalidSqIdx := DontCare
-
-  val s3_loadWbMeta = Mux(hitLoadOut.valid, hitLoadOut.bits, io.lsq.loadOut.bits)
-=======
   io.feedback_slow.valid                 := s3_valid && !s3_in.uop.robIdx.needFlush(io.redirect) && s3_fb_no_waiting
   io.feedback_slow.bits.hit              := !io.lsq.ldin.bits.rep_info.need_rep || io.lsq.ldin.ready
   io.feedback_slow.bits.flushState       := s3_in.ptwBack
@@ -1799,7 +1011,6 @@
 
   val s3_ld_wb_meta = Mux(s3_out.valid, s3_out.bits, io.lsq.uncache.bits)
 
->>>>>>> 14a67055
   // data from load queue refill
   val s3_ld_raw_data_frm_uncache = io.lsq.ld_raw_data
   val s3_merged_data_frm_uncache = s3_ld_raw_data_frm_uncache.mergedData()
@@ -1816,33 +1027,12 @@
   val s3_ld_data_frm_uncache = rdataHelper(s3_ld_raw_data_frm_uncache.uop, s3_picked_data_frm_uncache)
 
   // data from dcache hit
-<<<<<<< HEAD
-  val s3_loadDataFromDcache = load_s2.io.loadDataFromDcache
-  val s3_rdataDcache = s3_loadDataFromDcache.mergedData()
-  val s3_rdataSelDcache = LookupTree(s3_loadDataFromDcache.addrOffset, List(
-    "b0000".U -> s3_rdataDcache(63, 0),
-    "b0001".U -> s3_rdataDcache(63, 8),
-    "b0010".U -> s3_rdataDcache(63, 16),
-    "b0011".U -> s3_rdataDcache(63, 24),
-    "b0100".U -> s3_rdataDcache(63, 32),
-    "b0101".U -> s3_rdataDcache(63, 40),
-    "b0110".U -> s3_rdataDcache(63, 48),
-    "b0111".U -> s3_rdataDcache(63, 56),
-    "b1000".U -> s3_rdataDcache(127, 64),
-    "b1001".U -> s3_rdataDcache(127, 72),
-    "b1010".U -> s3_rdataDcache(127, 80),
-    "b1011".U -> s3_rdataDcache(127, 88),
-    "b1100".U -> s3_rdataDcache(127, 96),
-    "b1101".U -> s3_rdataDcache(127, 104),
-    "b1110".U -> s3_rdataDcache(127, 112),
-    "b1111".U -> s3_rdataDcache(127, 120)
-=======
   val s3_ld_raw_data_frm_cache = Wire(new LoadDataFromDcacheBundle)
   s3_ld_raw_data_frm_cache.respDcacheData       := io.dcache.resp.bits.data_delayed
   s3_ld_raw_data_frm_cache.forwardMask          := RegEnable(s2_fwd_mask, s2_valid)
   s3_ld_raw_data_frm_cache.forwardData          := RegEnable(s2_fwd_data, s2_valid)
   s3_ld_raw_data_frm_cache.uop                  := RegEnable(s2_out.uop, s2_valid)
-  s3_ld_raw_data_frm_cache.addrOffset           := RegEnable(s2_out.paddr(2, 0), s2_valid)
+  s3_ld_raw_data_frm_cache.addrOffset           := RegEnable(s2_out.paddr(3, 0), s2_valid)
   s3_ld_raw_data_frm_cache.forward_D            := RegEnable(s2_fwd_frm_d_chan, s2_valid)
   s3_ld_raw_data_frm_cache.forwardData_D        := RegEnable(s2_fwd_data_frm_d_chan, s2_valid)
   s3_ld_raw_data_frm_cache.forward_mshr         := RegEnable(s2_fwd_frm_mshr, s2_valid)
@@ -1851,43 +1041,37 @@
 
   val s3_merged_data_frm_cache = s3_ld_raw_data_frm_cache.mergedData()
   val s3_picked_data_frm_cache = LookupTree(s3_ld_raw_data_frm_cache.addrOffset, List(
-    "b000".U -> s3_merged_data_frm_cache(63,  0),
-    "b001".U -> s3_merged_data_frm_cache(63,  8),
-    "b010".U -> s3_merged_data_frm_cache(63, 16),
-    "b011".U -> s3_merged_data_frm_cache(63, 24),
-    "b100".U -> s3_merged_data_frm_cache(63, 32),
-    "b101".U -> s3_merged_data_frm_cache(63, 40),
-    "b110".U -> s3_merged_data_frm_cache(63, 48),
-    "b111".U -> s3_merged_data_frm_cache(63, 56)
->>>>>>> 14a67055
+    "b0000".U -> s3_merged_data_frm_cache(63,    0),
+    "b0001".U -> s3_merged_data_frm_cache(63,    8),
+    "b0010".U -> s3_merged_data_frm_cache(63,   16),
+    "b0011".U -> s3_merged_data_frm_cache(63,   24),
+    "b0100".U -> s3_merged_data_frm_cache(63,   32),
+    "b0101".U -> s3_merged_data_frm_cache(63,   40),
+    "b0110".U -> s3_merged_data_frm_cache(63,   48),
+    "b0111".U -> s3_merged_data_frm_cache(63,   56),
+    "b1000".U -> s3_merged_data_frm_cache(127,  64),
+    "b1001".U -> s3_merged_data_frm_cache(127,  72),
+    "b1010".U -> s3_merged_data_frm_cache(127,  80),
+    "b1011".U -> s3_merged_data_frm_cache(127,  88),
+    "b1100".U -> s3_merged_data_frm_cache(127,  96),
+    "b1101".U -> s3_merged_data_frm_cache(127, 104),
+    "b1110".U -> s3_merged_data_frm_cache(127, 112),
+    "b1111".U -> s3_merged_data_frm_cache(127, 120)
   ))
   val s3_ld_data_frm_cache = rdataHelper(s3_ld_raw_data_frm_cache.uop, s3_picked_data_frm_cache)
 
   // FIXME: add 1 cycle delay ?
-<<<<<<< HEAD
-  io.loadOut.bits := s3_loadWbMeta
-  io.loadOut.bits.data := Mux(hitLoadOut.valid, s3_rdataPartialLoadDcache, s3_rdataPartialLoadLQ)
-  io.loadOut.valid := hitLoadOut.valid && !hitLoadOut.bits.uop.robIdx.needFlush(io.redirect) ||
-                    io.lsq.loadOut.valid && !io.lsq.loadOut.bits.uop.robIdx.needFlush(io.redirect) && !hitLoadOut.valid
-
-  io.lsq.loadOut.ready := !hitLoadOut.valid
-
-  // fast load to load forward
-  io.fastpathOut.valid := hitLoadOut.valid // for debug only
-  io.fastpathOut.data := Mux(s3_loadDataFromDcache.addrOffset(3), s3_loadDataFromDcache.mergedData() >> 64, s3_loadDataFromDcache.mergedData()) // fastpath is for ld only
-=======
   io.lsq.uncache.ready := !s3_out.valid
   io.ldout.bits        := s3_ld_wb_meta
   io.ldout.bits.data   := Mux(s3_out.valid, s3_ld_data_frm_cache, s3_ld_data_frm_uncache)
   io.ldout.valid       := s3_out.valid && !s3_out.bits.uop.robIdx.needFlush(io.redirect) ||
                          io.lsq.uncache.valid && !io.lsq.uncache.bits.uop.robIdx.needFlush(io.redirect) && !s3_out.valid
-  
+
 
   // fast load to load forward
   io.l2l_fwd_out.valid      := s3_out.valid && !s3_in.lateKill // for debug only
-  io.l2l_fwd_out.data       := s3_merged_data_frm_cache // load to load is for ld only
+  io.l2l_fwd_out.data       := Mux(s3_ld_raw_data_frm_cache.addrOffset(3), s3_merged_data_frm_cache(127, 64), s3_merged_data_frm_cache(63, 0)) // load to load is for ld only
   io.l2l_fwd_out.dly_ld_err := s3_dly_ld_err // ecc delayed error
->>>>>>> 14a67055
 
    // trigger
   val last_valid_data = RegNext(RegEnable(io.ldout.bits.data, io.ldout.fire))
@@ -1913,7 +1097,7 @@
   io.lsTopdownInfo.s1.vaddr_bits  := s1_vaddr
   io.lsTopdownInfo.s2.robIdx      := s2_in.uop.robIdx.value
   io.lsTopdownInfo.s2.paddr_valid := s2_fire && s2_in.hasROBEntry && !s2_in.tlbMiss
-  io.lsTopdownInfo.s2.paddr_bits  := s2_in.paddr  
+  io.lsTopdownInfo.s2.paddr_bits  := s2_in.paddr
 
   // perf cnt
   XSPerfAccumulate("in_valid",                  io.ldin.valid)
@@ -1951,8 +1135,8 @@
   XSPerfAccumulate("s2_stall_out",              s2_fire && !s2_can_go)
   XSPerfAccumulate("prefetch",                  s2_fire && s2_prf)
   XSPerfAccumulate("prefetch_ignored",          s2_fire && s2_prf && s2_cache_rep) // ignore prefetch for mshr full / miss req port conflict
-  XSPerfAccumulate("prefetch_miss",             s2_fire && s2_prf && s2_cache_miss) // prefetch req miss in l1 
-  XSPerfAccumulate("prefetch_hit",              s2_fire && s2_prf && !s2_cache_miss) // prefetch req hit in l1 
+  XSPerfAccumulate("prefetch_miss",             s2_fire && s2_prf && s2_cache_miss) // prefetch req miss in l1
+  XSPerfAccumulate("prefetch_hit",              s2_fire && s2_prf && !s2_cache_miss) // prefetch req hit in l1
   XSPerfAccumulate("prefetch_accept",           s2_fire && s2_prf && s2_cache_miss && !s2_cache_rep) // prefetch a missed line in l1, and l1 accepted it
   XSPerfAccumulate("successfully_forward_channel_D", s2_fwd_frm_d_chan && s2_fwd_data_valid)
   XSPerfAccumulate("successfully_forward_mshr",      s2_fwd_frm_mshr && s2_fwd_data_valid)
