--- conflicted
+++ resolved
@@ -860,13 +860,8 @@
   s1_kill := s1_fast_rep_dly_kill ||
              s1_cancel_ptr_chasing ||
              s1_in.uop.robIdx.needFlush(io.redirect) ||
-<<<<<<< HEAD
-            (s1_in.uop.robIdx.needFlush(s1_redirect_reg) && !GatedValidRegNext(s0_try_ptr_chasing)) ||
-             RegEnable(s0_kill, false.B, io.ldin.valid || io.replay.valid || io.l2l_fwd_in.valid || io.fast_rep_in.valid || io.vecldin.valid)
-=======
             (s1_in.uop.robIdx.needFlush(RegNext(io.redirect)) && !RegNext(s0_try_ptr_chasing)) ||
              RegEnable(s0_kill, false.B, io.ldin.valid || io.vecldin.valid || io.replay.valid || io.l2l_fwd_in.valid || io.fast_rep_in.valid)
->>>>>>> 2b16f0c2
 
   if (EnableLoadToLoadForward) {
     // Sometimes, we need to cancel the load-load forwarding.
