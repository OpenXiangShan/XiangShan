/***************************************************************************************
* Copyright (c) 2020-2021 Institute of Computing Technology, Chinese Academy of Sciences
* Copyright (c) 2020-2021 Peng Cheng Laboratory
*
* XiangShan is licensed under Mulan PSL v2.
* You can use this software according to the terms and conditions of the Mulan PSL v2.
* You may obtain a copy of Mulan PSL v2 at:
*          http://license.coscl.org.cn/MulanPSL2
*
* THIS SOFTWARE IS PROVIDED ON AN "AS IS" BASIS, WITHOUT WARRANTIES OF ANY KIND,
* EITHER EXPRESS OR IMPLIED, INCLUDING BUT NOT LIMITED TO NON-INFRINGEMENT,
* MERCHANTABILITY OR FIT FOR A PARTICULAR PURPOSE.
*
* See the Mulan PSL v2 for more details.
***************************************************************************************/

package xiangshan.mem

import chipsalliance.rocketchip.config.Parameters
import chisel3._
import chisel3.util._
import utils._
import xiangshan._
import xiangshan.backend.decode.ImmUnion
import xiangshan.cache._
import xiangshan.cache.mmu.{TlbPtwIO, TlbReq, TlbResp, TlbCmd, TlbRequestIO, TLB}

class LoadToLsqIO(implicit p: Parameters) extends XSBundle {
  val loadIn = ValidIO(new LsPipelineBundle)
  val ldout = Flipped(DecoupledIO(new ExuOutput))
  val loadDataForwarded = Output(Bool())
  val needReplayFromRS = Output(Bool())
  val forward = new PipeLoadForwardQueryIO
}

class LoadToLoadIO(implicit p: Parameters) extends XSBundle {
  // load to load fast path is limited to ld (64 bit) used as vaddr src1 only
  val data = UInt(XLEN.W)
  val valid = Bool()
}

// Load Pipeline Stage 0
// Generate addr, use addr to query DCache and DTLB
class LoadUnit_S0(implicit p: Parameters) extends XSModule with HasDCacheParameters{
  val io = IO(new Bundle() {
    val in = Flipped(Decoupled(new ExuInput))
    val out = Decoupled(new LsPipelineBundle)
    val fastpath = Input(Vec(LoadPipelineWidth, new LoadToLoadIO))
    val dtlbReq = DecoupledIO(new TlbReq)
    val dcacheReq = DecoupledIO(new DCacheWordReq)
    val rsIdx = Input(UInt(log2Up(IssQueSize).W))
    val isFirstIssue = Input(Bool())
    val loadFastMatch = Input(UInt(exuParameters.LduCnt.W))
  })
  require(LoadPipelineWidth == exuParameters.LduCnt)

  val s0_uop = io.in.bits.uop
  val imm12 = WireInit(s0_uop.ctrl.imm(11,0))

  // slow vaddr from non-load insts
  val slowpath_vaddr = io.in.bits.src(0) + SignExt(s0_uop.ctrl.imm(11,0), VAddrBits)
  val slowpath_mask = genWmask(slowpath_vaddr, s0_uop.ctrl.fuOpType(1,0))

  // fast vaddr from load insts
  val fastpath_vaddrs = WireInit(VecInit(List.tabulate(LoadPipelineWidth)(i => {
     io.fastpath(i).data + SignExt(s0_uop.ctrl.imm(11,0), VAddrBits)
  })))
  val fastpath_masks = WireInit(VecInit(List.tabulate(LoadPipelineWidth)(i => {
     genWmask(fastpath_vaddrs(i), s0_uop.ctrl.fuOpType(1,0))
  })))
  val fastpath_vaddr = Mux1H(io.loadFastMatch, fastpath_vaddrs)
  val fastpath_mask  = Mux1H(io.loadFastMatch, fastpath_masks)

  // select vaddr from 2 alus
  val s0_vaddr = Mux(io.loadFastMatch.orR, fastpath_vaddr, slowpath_vaddr)
  val s0_mask  = Mux(io.loadFastMatch.orR, fastpath_mask, slowpath_mask)
  XSPerfAccumulate("load_to_load_forward", io.loadFastMatch.orR && io.in.fire())

  val isSoftPrefetch = Wire(Bool()) 
  isSoftPrefetch := s0_uop.ctrl.isORI //it's a ORI but it exists in ldu, which means it's a softprefecth
  val isSoftPrefetchRead = Wire(Bool())
  val isSoftPrefetchWrite = Wire(Bool())
  isSoftPrefetchRead := s0_uop.ctrl.isSoftPrefetchRead
  isSoftPrefetchWrite := s0_uop.ctrl.isSoftPrefetchWrite

  // query DTLB
  io.dtlbReq.valid := io.in.valid
  io.dtlbReq.bits.vaddr := s0_vaddr
  io.dtlbReq.bits.cmd := TlbCmd.read
  io.dtlbReq.bits.robIdx := s0_uop.robIdx
  io.dtlbReq.bits.debug.pc := s0_uop.cf.pc
  io.dtlbReq.bits.debug.isFirstIssue := io.isFirstIssue

  // query DCache
  io.dcacheReq.valid := io.in.valid
  when (isSoftPrefetchRead) {
    io.dcacheReq.bits.cmd  := MemoryOpConstants.M_PFR
  }.elsewhen (isSoftPrefetchWrite) {
    io.dcacheReq.bits.cmd  := MemoryOpConstants.M_PFW
  }.otherwise {
    io.dcacheReq.bits.cmd  := MemoryOpConstants.M_XRD   
  }
  io.dcacheReq.bits.addr := s0_vaddr
  io.dcacheReq.bits.mask := s0_mask
  io.dcacheReq.bits.data := DontCare
  when(isSoftPrefetch) {
    io.dcacheReq.bits.instrtype := SOFT_PREFETCH.U
  }.otherwise {
    io.dcacheReq.bits.instrtype := LOAD_SOURCE.U
  }

  // TODO: update cache meta
  io.dcacheReq.bits.id   := DontCare

  val addrAligned = LookupTree(s0_uop.ctrl.fuOpType(1, 0), List(
    "b00".U   -> true.B,                   //b
    "b01".U   -> (s0_vaddr(0)    === 0.U), //h
    "b10".U   -> (s0_vaddr(1, 0) === 0.U), //w
    "b11".U   -> (s0_vaddr(2, 0) === 0.U)  //d
  ))

  io.out.valid := io.in.valid && io.dcacheReq.ready

  io.out.bits := DontCare
  io.out.bits.vaddr := s0_vaddr
  io.out.bits.mask := s0_mask
  io.out.bits.uop := s0_uop
  io.out.bits.uop.cf.exceptionVec(loadAddrMisaligned) := !addrAligned
  io.out.bits.rsIdx := io.rsIdx
  io.out.bits.isFirstIssue := io.isFirstIssue
  io.out.bits.isSoftPrefetch := isSoftPrefetch 

  io.in.ready := !io.in.valid || (io.out.ready && io.dcacheReq.ready)

  XSDebug(io.dcacheReq.fire(),
    p"[DCACHE LOAD REQ] pc ${Hexadecimal(s0_uop.cf.pc)}, vaddr ${Hexadecimal(s0_vaddr)}\n"
  )
  XSPerfAccumulate("in_valid", io.in.valid)
  XSPerfAccumulate("in_fire", io.in.fire)
  XSPerfAccumulate("in_fire_first_issue", io.in.valid && io.isFirstIssue)
  XSPerfAccumulate("stall_out", io.out.valid && !io.out.ready && io.dcacheReq.ready)
  XSPerfAccumulate("stall_dcache", io.out.valid && io.out.ready && !io.dcacheReq.ready)
  XSPerfAccumulate("addr_spec_success", io.out.fire() && s0_vaddr(VAddrBits-1, 12) === io.in.bits.src(0)(VAddrBits-1, 12))
  XSPerfAccumulate("addr_spec_failed", io.out.fire() && s0_vaddr(VAddrBits-1, 12) =/= io.in.bits.src(0)(VAddrBits-1, 12))
  XSPerfAccumulate("addr_spec_success_once", io.out.fire() && s0_vaddr(VAddrBits-1, 12) === io.in.bits.src(0)(VAddrBits-1, 12) && io.isFirstIssue)
  XSPerfAccumulate("addr_spec_failed_once", io.out.fire() && s0_vaddr(VAddrBits-1, 12) =/= io.in.bits.src(0)(VAddrBits-1, 12) && io.isFirstIssue)
}


// Load Pipeline Stage 1
// TLB resp (send paddr to dcache)
class LoadUnit_S1(implicit p: Parameters) extends XSModule {
  val io = IO(new Bundle() {
    val in = Flipped(Decoupled(new LsPipelineBundle))
    val out = Decoupled(new LsPipelineBundle)
    val dtlbResp = Flipped(DecoupledIO(new TlbResp))
    val dcachePAddr = Output(UInt(PAddrBits.W))
    val dcacheKill = Output(Bool())
    val dcacheBankConflict = Input(Bool())
    val fullForwardFast = Output(Bool())
    val sbuffer = new LoadForwardQueryIO
    val lsq = new PipeLoadForwardQueryIO
    val rsFeedback = ValidIO(new RSFeedback)
  })

  val isSoftPrefetch = io.in.bits.isSoftPrefetch
  val actually_execpt = io.dtlbResp.bits.excp.pf.ld || io.dtlbResp.bits.excp.af.ld || io.out.bits.uop.cf.exceptionVec(loadAddrMisaligned)
  val actually_mmio = !io.dtlbResp.bits.miss && io.dtlbResp.bits.mmio

  val softprefecth_mmio = isSoftPrefetch && actually_mmio //TODO, fix it
  val softprefecth_excep = isSoftPrefetch && actually_execpt //TODO, fix it

  val s1_uop = io.in.bits.uop
  val s1_paddr = io.dtlbResp.bits.paddr
  val s1_exception = selectLoad(io.out.bits.uop.cf.exceptionVec, false).asUInt.orR // af & pf exception were modified below.
  val s1_tlb_miss = io.dtlbResp.bits.miss
  //val s1_mmio = !s1_tlb_miss && io.dtlbResp.bits.mmio
  val s1_mmio = !isSoftPrefetch && actually_mmio
  val s1_mask = io.in.bits.mask
  val s1_bank_conflict = io.dcacheBankConflict

  io.out.bits := io.in.bits // forwardXX field will be updated in s1

  io.dtlbResp.ready := true.B

  // TOOD: PMA check
  io.dcachePAddr := s1_paddr
  //io.dcacheKill := s1_tlb_miss || s1_exception || s1_mmio
  io.dcacheKill := s1_tlb_miss || actually_mmio || actually_execpt

  // load forward query datapath
  io.sbuffer.valid := io.in.valid && !(s1_exception || s1_tlb_miss)
  io.sbuffer.vaddr := io.in.bits.vaddr
  io.sbuffer.paddr := s1_paddr
  io.sbuffer.uop := s1_uop
  io.sbuffer.sqIdx := s1_uop.sqIdx
  io.sbuffer.mask := s1_mask
  io.sbuffer.pc := s1_uop.cf.pc // FIXME: remove it

  io.lsq.valid := io.in.valid && !(s1_exception || s1_tlb_miss)
  io.lsq.vaddr := io.in.bits.vaddr
  io.lsq.paddr := s1_paddr
  io.lsq.uop := s1_uop
  io.lsq.sqIdx := s1_uop.sqIdx
  io.lsq.sqIdxMask := DontCare // will be overwritten by sqIdxMask pre-generated in s0
  io.lsq.mask := s1_mask
  io.lsq.pc := s1_uop.cf.pc // FIXME: remove it

  // Generate forwardMaskFast to wake up insts earlier
  val forwardMaskFast = io.lsq.forwardMaskFast.asUInt | io.sbuffer.forwardMaskFast.asUInt
  io.fullForwardFast := (~forwardMaskFast & s1_mask) === 0.U

  // Generate feedback signal caused by dcache bank conflict
  io.rsFeedback.valid := io.in.valid && s1_bank_conflict
  io.rsFeedback.bits.hit := false.B // we have found s1_bank_conflict
  io.rsFeedback.bits.rsIdx := io.in.bits.rsIdx
  io.rsFeedback.bits.flushState := io.in.bits.ptwBack
  io.rsFeedback.bits.sourceType := RSFeedbackType.bankConflict

  io.out.valid := io.in.valid && !s1_bank_conflict // if bank conflict, load inst will be canceled immediately 
  io.out.bits.paddr := s1_paddr
  io.out.bits.mmio := s1_mmio && !s1_exception
  io.out.bits.tlbMiss := s1_tlb_miss

  // current ori test will cause the case of ldest == 0, below will be modifeid in the future. 
  // af & pf exception were modified
  io.out.bits.uop.cf.exceptionVec(loadPageFault) := !isSoftPrefetch && io.dtlbResp.bits.excp.pf.ld
  io.out.bits.uop.cf.exceptionVec(loadAccessFault) := !isSoftPrefetch && io.dtlbResp.bits.excp.af.ld

  io.out.bits.ptwBack := io.dtlbResp.bits.ptwBack
  io.out.bits.rsIdx := io.in.bits.rsIdx

  // soft prefetch stuff
  io.out.bits.isSoftPrefetch := io.in.bits.isSoftPrefetch 
  io.out.bits.isSoftPreExcept := softprefecth_excep
  io.out.bits.isSoftPremmio := softprefecth_mmio

  io.in.ready := !io.in.valid || io.out.ready

  XSPerfAccumulate("in_valid", io.in.valid)
  XSPerfAccumulate("in_fire", io.in.fire)
  XSPerfAccumulate("in_fire_first_issue", io.in.fire && io.in.bits.isFirstIssue)
  XSPerfAccumulate("tlb_miss", io.in.fire && s1_tlb_miss)
  XSPerfAccumulate("tlb_miss_first_issue", io.in.fire && s1_tlb_miss && io.in.bits.isFirstIssue)
  XSPerfAccumulate("stall_out", io.out.valid && !io.out.ready)
}

// Load Pipeline Stage 2
// DCache resp
class LoadUnit_S2(implicit p: Parameters) extends XSModule with HasLoadHelper {
  val io = IO(new Bundle() {
    val in = Flipped(Decoupled(new LsPipelineBundle))
    val out = Decoupled(new LsPipelineBundle)
    val rsFeedback = ValidIO(new RSFeedback)
    val dcacheResp = Flipped(DecoupledIO(new DCacheWordResp))
    val lsq = new LoadForwardQueryIO
    val dataInvalidSqIdx = Input(UInt())
    val sbuffer = new LoadForwardQueryIO
    val dataForwarded = Output(Bool())
    val needReplayFromRS = Output(Bool())
    val fastpath = Output(new LoadToLoadIO)
  })

  val s2_uop = io.in.bits.uop
  val s2_mask = io.in.bits.mask
  val s2_paddr = io.in.bits.paddr
  val s2_tlb_miss = io.in.bits.tlbMiss
  val s2_data_invalid = io.lsq.dataInvalid
  val s2_exception = selectLoad(io.in.bits.uop.cf.exceptionVec, false).asUInt.orR
  val s2_mmio = io.in.bits.mmio && !s2_exception
  val s2_cache_miss = io.dcacheResp.bits.miss
  val s2_cache_replay = io.dcacheResp.bits.replay

  val s2_cache_miss_enter = io.dcacheResp.bits.miss_enter //missReq enter the mshr successfully
  val isSoftPreExcept = io.in.bits.isSoftPreExcept
  val isSoftPremmio = io.in.bits.isSoftPremmio
  // val cnt = RegInit(127.U)
  // cnt := cnt + io.in.valid.asUInt
  // val s2_forward_fail = io.lsq.matchInvalid || io.sbuffer.matchInvalid || cnt === 0.U

  val s2_forward_fail = io.lsq.matchInvalid || io.sbuffer.matchInvalid

  // assert(!s2_forward_fail)

  io.dcacheResp.ready := true.B
  val dcacheShouldResp = !(s2_tlb_miss || s2_exception || s2_mmio)
  assert(!(io.in.valid && (dcacheShouldResp && !io.dcacheResp.valid) && (!isSoftPreExcept) && (!isSoftPremmio)), "DCache response got lost")

  // merge forward result
  // lsq has higher priority than sbuffer
  val forwardMask = Wire(Vec(8, Bool()))
  val forwardData = Wire(Vec(8, UInt(8.W)))

  val fullForward = (~forwardMask.asUInt & s2_mask) === 0.U && !io.lsq.dataInvalid
  io.lsq := DontCare
  io.sbuffer := DontCare

  // generate XLEN/8 Muxs
  for (i <- 0 until XLEN / 8) {
    forwardMask(i) := io.lsq.forwardMask(i) || io.sbuffer.forwardMask(i)
    forwardData(i) := Mux(io.lsq.forwardMask(i), io.lsq.forwardData(i), io.sbuffer.forwardData(i))
  }

  XSDebug(io.out.fire(), "[FWD LOAD RESP] pc %x fwd %x(%b) + %x(%b)\n",
    s2_uop.cf.pc,
    io.lsq.forwardData.asUInt, io.lsq.forwardMask.asUInt,
    io.in.bits.forwardData.asUInt, io.in.bits.forwardMask.asUInt
  )

  // data merge
  val rdataVec = VecInit((0 until XLEN / 8).map(j =>
    Mux(forwardMask(j), forwardData(j), io.dcacheResp.bits.data(8*(j+1)-1, 8*j))))
  val rdata = rdataVec.asUInt
  val rdataSel = LookupTree(s2_paddr(2, 0), List(
    "b000".U -> rdata(63, 0),
    "b001".U -> rdata(63, 8),
    "b010".U -> rdata(63, 16),
    "b011".U -> rdata(63, 24),
    "b100".U -> rdata(63, 32),
    "b101".U -> rdata(63, 40),
    "b110".U -> rdata(63, 48),
    "b111".U -> rdata(63, 56)
  ))
  val rdataPartialLoad = rdataHelper(s2_uop, rdataSel)

  io.out.valid := io.in.valid && !s2_tlb_miss && !s2_data_invalid
  // Inst will be canceled in store queue / lsq,
  // so we do not need to care about flush in load / store unit's out.valid
  io.out.bits := io.in.bits
  io.out.bits.data := rdataPartialLoad
  // when exception occurs, set it to not miss and let it write back to rob (via int port)
  if (EnableFastForward) {
    when(io.in.bits.isSoftPrefetch) {
      io.out.bits.miss := s2_cache_miss && !s2_exception && !s2_forward_fail && !fullForward && !s2_cache_miss_enter && !isSoftPreExcept && !isSoftPremmio
    }.otherwise {
      io.out.bits.miss := s2_cache_miss && !s2_exception && !s2_forward_fail && !fullForward
    }
  } else {
    when(io.in.bits.isSoftPrefetch) {
      io.out.bits.miss := s2_cache_miss && !s2_exception && !s2_forward_fail && !s2_cache_miss_enter && !isSoftPreExcept && !isSoftPremmio
    }.otherwise {
      io.out.bits.miss := s2_cache_miss && !s2_exception && !s2_forward_fail 
    }
  }
  io.out.bits.uop.ctrl.fpWen := io.in.bits.uop.ctrl.fpWen && !s2_exception
  // if forward fail, replay this inst
  io.out.bits.uop.ctrl.replayInst := s2_forward_fail && !s2_mmio
  io.out.bits.mmio := s2_mmio

  // For timing reasons, sometimes we can not let
  // io.out.bits.miss := s2_cache_miss && !s2_exception && !fullForward
  // We use io.dataForwarded instead. It means forward logic have prepared all data needed,
  // and dcache query is no longer needed.
  // Such inst will be writebacked from load queue.
  io.dataForwarded := s2_cache_miss && fullForward && !s2_exception && !s2_forward_fail
  // io.out.bits.forwardX will be send to lq
  io.out.bits.forwardMask := forwardMask
  // data retbrived from dcache is also included in io.out.bits.forwardData
  io.out.bits.forwardData := rdataVec

  io.in.ready := io.out.ready || !io.in.valid


  // feedback tlb result to RS
  io.rsFeedback.valid := io.in.valid
  when (io.in.bits.isSoftPrefetch) {
    io.rsFeedback.bits.hit := (!s2_tlb_miss && (!s2_cache_replay || s2_mmio || s2_exception || fullForward) && !s2_data_invalid) || s2_cache_miss_enter || isSoftPreExcept || isSoftPremmio
  }.otherwise {
    io.rsFeedback.bits.hit := !s2_tlb_miss && (!s2_cache_replay || s2_mmio || s2_exception || fullForward) && !s2_data_invalid
  }
  io.rsFeedback.bits.rsIdx := io.in.bits.rsIdx
  io.rsFeedback.bits.flushState := io.in.bits.ptwBack
  io.rsFeedback.bits.sourceType := Mux(s2_tlb_miss, RSFeedbackType.tlbMiss,
    Mux(io.lsq.dataInvalid,
      RSFeedbackType.dataInvalid,
      RSFeedbackType.mshrFull
    )
  )
  io.rsFeedback.bits.dataInvalidSqIdx.value := io.dataInvalidSqIdx
  io.rsFeedback.bits.dataInvalidSqIdx.flag := DontCare

  // s2_cache_replay is quite slow to generate, send it separately to LQ
  io.needReplayFromRS := s2_cache_replay && !fullForward

  // fast load to load forward
  io.fastpath.valid := io.in.valid // for debug only
  io.fastpath.data := rdata // raw data


  XSDebug(io.out.fire(), "[DCACHE LOAD RESP] pc %x rdata %x <- D$ %x + fwd %x(%b)\n",
    s2_uop.cf.pc, rdataPartialLoad, io.dcacheResp.bits.data,
    forwardData.asUInt, forwardMask.asUInt
  )

  XSPerfAccumulate("in_valid", io.in.valid)
  XSPerfAccumulate("in_fire", io.in.fire)
  XSPerfAccumulate("in_fire_first_issue", io.in.fire && io.in.bits.isFirstIssue)
  XSPerfAccumulate("dcache_miss", io.in.fire && s2_cache_miss)
  XSPerfAccumulate("dcache_miss_first_issue", io.in.fire && s2_cache_miss && io.in.bits.isFirstIssue)
  XSPerfAccumulate("full_forward", io.in.valid && fullForward)
  XSPerfAccumulate("dcache_miss_full_forward", io.in.valid && s2_cache_miss && fullForward)
  XSPerfAccumulate("replay",  io.rsFeedback.valid && !io.rsFeedback.bits.hit)
  XSPerfAccumulate("replay_tlb_miss", io.rsFeedback.valid && !io.rsFeedback.bits.hit && s2_tlb_miss)
  XSPerfAccumulate("replay_cache", io.rsFeedback.valid && !io.rsFeedback.bits.hit && !s2_tlb_miss && s2_cache_replay)
  XSPerfAccumulate("stall_out", io.out.valid && !io.out.ready)
}

class LoadUnit(implicit p: Parameters) extends XSModule with HasLoadHelper {
  val io = IO(new Bundle() {
    val ldin = Flipped(Decoupled(new ExuInput))
    val ldout = Decoupled(new ExuOutput)
    val redirect = Flipped(ValidIO(new Redirect))
    val flush = Input(Bool())
    val feedbackSlow = ValidIO(new RSFeedback)
    val feedbackFast = ValidIO(new RSFeedback)
    val rsIdx = Input(UInt(log2Up(IssQueSize).W))
    val isFirstIssue = Input(Bool())
    val dcache = new DCacheLoadIO
    val sbuffer = new LoadForwardQueryIO
    val lsq = new LoadToLsqIO
    val fastUop = ValidIO(new MicroOp) // early wakeup signal generated in load_s1

    val tlb = new TlbRequestIO
    val fastpathOut = Output(new LoadToLoadIO)
    val fastpathIn = Input(Vec(LoadPipelineWidth, new LoadToLoadIO))
    val loadFastMatch = Input(UInt(exuParameters.LduCnt.W))
  })

  val load_s0 = Module(new LoadUnit_S0)
  val load_s1 = Module(new LoadUnit_S1)
  val load_s2 = Module(new LoadUnit_S2)

  load_s0.io.in <> io.ldin
  load_s0.io.dtlbReq <> io.tlb.req
  load_s0.io.dcacheReq <> io.dcache.req
  load_s0.io.rsIdx := io.rsIdx
  load_s0.io.isFirstIssue := io.isFirstIssue
  load_s0.io.fastpath := io.fastpathIn
  load_s0.io.loadFastMatch := io.loadFastMatch

  PipelineConnect(load_s0.io.out, load_s1.io.in, true.B, load_s0.io.out.bits.uop.robIdx.needFlush(io.redirect, io.flush))

  load_s1.io.dtlbResp <> io.tlb.resp
  io.dcache.s1_paddr <> load_s1.io.dcachePAddr
  io.dcache.s1_kill <> load_s1.io.dcacheKill
  load_s1.io.sbuffer <> io.sbuffer
  load_s1.io.lsq <> io.lsq.forward
  load_s1.io.dcacheBankConflict <> io.dcache.s1_bank_conflict

  PipelineConnect(load_s1.io.out, load_s2.io.in, true.B, load_s1.io.out.bits.uop.robIdx.needFlush(io.redirect, io.flush))

  load_s2.io.dcacheResp <> io.dcache.resp
  load_s2.io.lsq.forwardData <> io.lsq.forward.forwardData
  load_s2.io.lsq.forwardMask <> io.lsq.forward.forwardMask
  load_s2.io.lsq.forwardMaskFast <> io.lsq.forward.forwardMaskFast // should not be used in load_s2
  load_s2.io.lsq.dataInvalid <> io.lsq.forward.dataInvalid
  load_s2.io.lsq.matchInvalid <> io.lsq.forward.matchInvalid
  load_s2.io.sbuffer.forwardData <> io.sbuffer.forwardData
  load_s2.io.sbuffer.forwardMask <> io.sbuffer.forwardMask
  load_s2.io.sbuffer.forwardMaskFast <> io.sbuffer.forwardMaskFast // should not be used in load_s2
  load_s2.io.sbuffer.dataInvalid <> io.sbuffer.dataInvalid // always false
  load_s2.io.sbuffer.matchInvalid <> io.sbuffer.matchInvalid
  load_s2.io.dataForwarded <> io.lsq.loadDataForwarded
  load_s2.io.fastpath <> io.fastpathOut
<<<<<<< HEAD
  load_s2.io.dataInvalidSqIdx := io.lsq.forward.dataInvalidSqIdx // provide dataInvalidSqIdx to make wakeup faster
  io.rsFeedback.bits := RegNext(load_s2.io.rsFeedback.bits)
  io.rsFeedback.valid := RegNext(load_s2.io.rsFeedback.valid && !load_s2.io.out.bits.uop.robIdx.needFlush(io.redirect, io.flush))
=======
>>>>>>> d87b76aa
  io.lsq.needReplayFromRS := load_s2.io.needReplayFromRS

  // feedback tlb miss / dcache miss queue full
  io.feedbackSlow.bits := RegNext(load_s2.io.rsFeedback.bits)
  io.feedbackSlow.valid := RegNext(load_s2.io.rsFeedback.valid && !load_s2.io.out.bits.uop.robIdx.needFlush(io.redirect, io.flush))

  // feedback bank conflict to rs
  io.feedbackFast.bits := load_s1.io.rsFeedback.bits
  io.feedbackFast.valid := load_s1.io.rsFeedback.valid
  assert(!(RegNext(RegNext(io.feedbackFast.valid)) && io.feedbackSlow.valid))

  // pre-calcuate sqIdx mask in s0, then send it to lsq in s1 for forwarding
  val sqIdxMaskReg = RegNext(UIntToMask(load_s0.io.in.bits.uop.sqIdx.value, StoreQueueSize))
  io.lsq.forward.sqIdxMask := sqIdxMaskReg

  // // use s2_hit_way to select data received in s1
  // load_s2.io.dcacheResp.bits.data := Mux1H(RegNext(io.dcache.s1_hit_way), RegNext(io.dcache.s1_data))
  // assert(load_s2.io.dcacheResp.bits.data === io.dcache.resp.bits.data)

  io.fastUop.valid := io.dcache.s1_hit_way.orR && // dcache hit
    !io.dcache.s1_disable_fast_wakeup &&  // load fast wakeup should be disabled when dcache data read is not ready
    load_s1.io.in.valid && // valid laod request
    !load_s1.io.dcacheKill && // not mmio or tlb miss
    !io.lsq.forward.dataInvalidFast // forward failed
  io.fastUop.bits := load_s1.io.out.bits.uop

  XSDebug(load_s0.io.out.valid,
    p"S0: pc ${Hexadecimal(load_s0.io.out.bits.uop.cf.pc)}, lId ${Hexadecimal(load_s0.io.out.bits.uop.lqIdx.asUInt)}, " +
    p"vaddr ${Hexadecimal(load_s0.io.out.bits.vaddr)}, mask ${Hexadecimal(load_s0.io.out.bits.mask)}\n")
  XSDebug(load_s1.io.out.valid,
    p"S1: pc ${Hexadecimal(load_s1.io.out.bits.uop.cf.pc)}, lId ${Hexadecimal(load_s1.io.out.bits.uop.lqIdx.asUInt)}, tlb_miss ${io.tlb.resp.bits.miss}, " +
    p"paddr ${Hexadecimal(load_s1.io.out.bits.paddr)}, mmio ${load_s1.io.out.bits.mmio}\n")

  // writeback to LSQ
  // Current dcache use MSHR
  // Load queue will be updated at s2 for both hit/miss int/fp load
  io.lsq.loadIn.valid := load_s2.io.out.valid
  io.lsq.loadIn.bits := load_s2.io.out.bits

  // write to rob and writeback bus
  val s2_wb_valid = load_s2.io.out.valid && !load_s2.io.out.bits.miss && !load_s2.io.out.bits.mmio

  // Int load, if hit, will be writebacked at s2
  val hitLoadOut = Wire(Valid(new ExuOutput))
  hitLoadOut.valid := s2_wb_valid
  hitLoadOut.bits.uop := load_s2.io.out.bits.uop
  hitLoadOut.bits.data := load_s2.io.out.bits.data
  hitLoadOut.bits.redirectValid := false.B
  hitLoadOut.bits.redirect := DontCare
  hitLoadOut.bits.debug.isMMIO := load_s2.io.out.bits.mmio
  hitLoadOut.bits.debug.isPerfCnt := false.B
  hitLoadOut.bits.debug.paddr := load_s2.io.out.bits.paddr
  hitLoadOut.bits.fflags := DontCare

  load_s2.io.out.ready := true.B

  io.ldout.bits := Mux(hitLoadOut.valid, hitLoadOut.bits, io.lsq.ldout.bits)
  io.ldout.valid := hitLoadOut.valid || io.lsq.ldout.valid

  io.lsq.ldout.ready := !hitLoadOut.valid

  when(io.ldout.fire()){
    XSDebug("ldout %x\n", io.ldout.bits.uop.cf.pc)
  }
}<|MERGE_RESOLUTION|>--- conflicted
+++ resolved
@@ -216,6 +216,7 @@
   io.rsFeedback.bits.rsIdx := io.in.bits.rsIdx
   io.rsFeedback.bits.flushState := io.in.bits.ptwBack
   io.rsFeedback.bits.sourceType := RSFeedbackType.bankConflict
+  io.rsFeedback.bits.dataInvalidSqIdx := DontCare
 
   io.out.valid := io.in.valid && !s1_bank_conflict // if bank conflict, load inst will be canceled immediately 
   io.out.bits.paddr := s1_paddr
@@ -462,12 +463,7 @@
   load_s2.io.sbuffer.matchInvalid <> io.sbuffer.matchInvalid
   load_s2.io.dataForwarded <> io.lsq.loadDataForwarded
   load_s2.io.fastpath <> io.fastpathOut
-<<<<<<< HEAD
   load_s2.io.dataInvalidSqIdx := io.lsq.forward.dataInvalidSqIdx // provide dataInvalidSqIdx to make wakeup faster
-  io.rsFeedback.bits := RegNext(load_s2.io.rsFeedback.bits)
-  io.rsFeedback.valid := RegNext(load_s2.io.rsFeedback.valid && !load_s2.io.out.bits.uop.robIdx.needFlush(io.redirect, io.flush))
-=======
->>>>>>> d87b76aa
   io.lsq.needReplayFromRS := load_s2.io.needReplayFromRS
 
   // feedback tlb miss / dcache miss queue full
