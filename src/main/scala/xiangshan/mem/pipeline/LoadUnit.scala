/***************************************************************************************
* Copyright (c) 2020-2021 Institute of Computing Technology, Chinese Academy of Sciences
* Copyright (c) 2020-2021 Peng Cheng Laboratory
*
* XiangShan is licensed under Mulan PSL v2.
* You can use this software according to the terms and conditions of the Mulan PSL v2.
* You may obtain a copy of Mulan PSL v2 at:
*          http://license.coscl.org.cn/MulanPSL2
*
* THIS SOFTWARE IS PROVIDED ON AN "AS IS" BASIS, WITHOUT WARRANTIES OF ANY KIND,
* EITHER EXPRESS OR IMPLIED, INCLUDING BUT NOT LIMITED TO NON-INFRINGEMENT,
* MERCHANTABILITY OR FIT FOR A PARTICULAR PURPOSE.
*
* See the Mulan PSL v2 for more details.
***************************************************************************************/

package xiangshan.mem

import chipsalliance.rocketchip.config.Parameters
import chisel3._
import chisel3.util._
import utils._
import xiangshan.ExceptionNO._
import xiangshan._
import xiangshan.backend.fu.PMPRespBundle
import xiangshan.cache._
import xiangshan.cache.mmu.{TlbCmd, TlbReq, TlbRequestIO, TlbResp}

class LoadToLsqIO(implicit p: Parameters) extends XSBundle {
  val loadIn = ValidIO(new LqWriteBundle)
  val ldout = Flipped(DecoupledIO(new ExuOutput))
  val s2_load_data_forwarded = Output(Bool())
  val s3_delayed_load_error = Output(Bool())
  val s3_dcache_require_replay = Output(Bool())
  val forward = new PipeLoadForwardQueryIO
  val loadViolationQuery = new LoadViolationQueryIO
  val trigger = Flipped(new LqTriggerIO)
}

class LoadToLoadIO(implicit p: Parameters) extends XSBundle {
  // load to load fast path is limited to ld (64 bit) used as vaddr src1 only
  val data = UInt(XLEN.W)
  val valid = Bool()
}

class LoadUnitTriggerIO(implicit p: Parameters) extends XSBundle {
  val tdata2 = Input(UInt(64.W))
  val matchType = Input(UInt(2.W))
  val tEnable = Input(Bool()) // timing is calculated before this
  val addrHit = Output(Bool())
  val lastDataHit = Output(Bool())
}

// Load Pipeline Stage 0
// Generate addr, use addr to query DCache and DTLB
class LoadUnit_S0(implicit p: Parameters) extends XSModule with HasDCacheParameters{
  val io = IO(new Bundle() {
    val in = Flipped(Decoupled(new ExuInput))
    val out = Decoupled(new LsPipelineBundle)
    val fastpath = Input(Vec(LoadPipelineWidth, new LoadToLoadIO))
    val dtlbReq = DecoupledIO(new TlbReq)
    val dcacheReq = DecoupledIO(new DCacheWordReq)
    val rsIdx = Input(UInt(log2Up(IssQueSize).W))
    val isFirstIssue = Input(Bool())
    val loadFastMatch = Input(UInt(exuParameters.LduCnt.W))
  })
  require(LoadPipelineWidth == exuParameters.LduCnt)

  val s0_uop = io.in.bits.uop
  val imm12 = WireInit(s0_uop.ctrl.imm(11,0))

  val s0_vaddr = WireInit(io.in.bits.src(0) + SignExt(s0_uop.ctrl.imm(11,0), VAddrBits))
  val s0_mask = WireInit(genWmask(s0_vaddr, s0_uop.ctrl.fuOpType(1,0)))

  if (EnableLoadToLoadForward) {
    // slow vaddr from non-load insts
    val slowpath_vaddr = io.in.bits.src(0) + SignExt(s0_uop.ctrl.imm(11,0), VAddrBits)
    val slowpath_mask = genWmask(slowpath_vaddr, s0_uop.ctrl.fuOpType(1,0))

    // fast vaddr from load insts
    val fastpath_vaddrs = WireInit(VecInit(List.tabulate(LoadPipelineWidth)(i => {
      io.fastpath(i).data + SignExt(s0_uop.ctrl.imm(11,0), VAddrBits)
    })))
    val fastpath_masks = WireInit(VecInit(List.tabulate(LoadPipelineWidth)(i => {
      genWmask(fastpath_vaddrs(i), s0_uop.ctrl.fuOpType(1,0))
    })))
    val fastpath_vaddr = Mux1H(io.loadFastMatch, fastpath_vaddrs)
    val fastpath_mask  = Mux1H(io.loadFastMatch, fastpath_masks)

    // select vaddr from 2 alus
    s0_vaddr := Mux(io.loadFastMatch.orR, fastpath_vaddr, slowpath_vaddr)
    s0_mask  := Mux(io.loadFastMatch.orR, fastpath_mask, slowpath_mask)
    XSPerfAccumulate("load_to_load_forward", io.loadFastMatch.orR && io.in.fire())
  }

  val isSoftPrefetch = LSUOpType.isPrefetch(s0_uop.ctrl.fuOpType)
  val isSoftPrefetchRead = s0_uop.ctrl.fuOpType === LSUOpType.prefetch_r
  val isSoftPrefetchWrite = s0_uop.ctrl.fuOpType === LSUOpType.prefetch_w

  // query DTLB
  io.dtlbReq.valid := io.in.valid
  io.dtlbReq.bits.vaddr := s0_vaddr
  io.dtlbReq.bits.cmd := TlbCmd.read
  io.dtlbReq.bits.size := LSUOpType.size(io.in.bits.uop.ctrl.fuOpType)
  io.dtlbReq.bits.robIdx := s0_uop.robIdx
  io.dtlbReq.bits.debug.pc := s0_uop.cf.pc
  io.dtlbReq.bits.debug.isFirstIssue := io.isFirstIssue

  // query DCache
  io.dcacheReq.valid := io.in.valid
  when (isSoftPrefetchRead) {
    io.dcacheReq.bits.cmd  := MemoryOpConstants.M_PFR
  }.elsewhen (isSoftPrefetchWrite) {
    io.dcacheReq.bits.cmd  := MemoryOpConstants.M_PFW
  }.otherwise {
    io.dcacheReq.bits.cmd  := MemoryOpConstants.M_XRD
  }
  io.dcacheReq.bits.addr := s0_vaddr
  io.dcacheReq.bits.mask := s0_mask
  io.dcacheReq.bits.data := DontCare
  when(isSoftPrefetch) {
    io.dcacheReq.bits.instrtype := SOFT_PREFETCH.U
  }.otherwise {
    io.dcacheReq.bits.instrtype := LOAD_SOURCE.U
  }

  // TODO: update cache meta
  io.dcacheReq.bits.id   := DontCare

  val addrAligned = LookupTree(s0_uop.ctrl.fuOpType(1, 0), List(
    "b00".U   -> true.B,                   //b
    "b01".U   -> (s0_vaddr(0)    === 0.U), //h
    "b10".U   -> (s0_vaddr(1, 0) === 0.U), //w
    "b11".U   -> (s0_vaddr(2, 0) === 0.U)  //d
  ))

  io.out.valid := io.in.valid && io.dcacheReq.ready

  io.out.bits := DontCare
  io.out.bits.vaddr := s0_vaddr
  io.out.bits.mask := s0_mask
  io.out.bits.uop := s0_uop
  io.out.bits.uop.cf.exceptionVec(loadAddrMisaligned) := !addrAligned
  io.out.bits.rsIdx := io.rsIdx
  io.out.bits.isFirstIssue := io.isFirstIssue
  io.out.bits.isSoftPrefetch := isSoftPrefetch

  io.in.ready := !io.in.valid || (io.out.ready && io.dcacheReq.ready)

  XSDebug(io.dcacheReq.fire(),
    p"[DCACHE LOAD REQ] pc ${Hexadecimal(s0_uop.cf.pc)}, vaddr ${Hexadecimal(s0_vaddr)}\n"
  )
  XSPerfAccumulate("in_valid", io.in.valid)
  XSPerfAccumulate("in_fire", io.in.fire)
  XSPerfAccumulate("in_fire_first_issue", io.in.valid && io.isFirstIssue)
  XSPerfAccumulate("stall_out", io.out.valid && !io.out.ready && io.dcacheReq.ready)
  XSPerfAccumulate("stall_dcache", io.out.valid && io.out.ready && !io.dcacheReq.ready)
  XSPerfAccumulate("addr_spec_success", io.out.fire() && s0_vaddr(VAddrBits-1, 12) === io.in.bits.src(0)(VAddrBits-1, 12))
  XSPerfAccumulate("addr_spec_failed", io.out.fire() && s0_vaddr(VAddrBits-1, 12) =/= io.in.bits.src(0)(VAddrBits-1, 12))
  XSPerfAccumulate("addr_spec_success_once", io.out.fire() && s0_vaddr(VAddrBits-1, 12) === io.in.bits.src(0)(VAddrBits-1, 12) && io.isFirstIssue)
  XSPerfAccumulate("addr_spec_failed_once", io.out.fire() && s0_vaddr(VAddrBits-1, 12) =/= io.in.bits.src(0)(VAddrBits-1, 12) && io.isFirstIssue)
}


// Load Pipeline Stage 1
// TLB resp (send paddr to dcache)
class LoadUnit_S1(implicit p: Parameters) extends XSModule {
  val io = IO(new Bundle() {
    val in = Flipped(Decoupled(new LsPipelineBundle))
    val out = Decoupled(new LsPipelineBundle)
    val dtlbResp = Flipped(DecoupledIO(new TlbResp(2)))
    val lsuPAddr = Output(UInt(PAddrBits.W))
    val dcachePAddr = Output(UInt(PAddrBits.W))
    val dcacheKill = Output(Bool())
    val dcacheBankConflict = Input(Bool())
    val fullForwardFast = Output(Bool())
    val sbuffer = new LoadForwardQueryIO
    val lsq = new PipeLoadForwardQueryIO
    val loadViolationQueryReq = Decoupled(new LoadViolationQueryReq)
    val rsFeedback = ValidIO(new RSFeedback)
    val csrCtrl = Flipped(new CustomCSRCtrlIO)
    val needLdVioCheckRedo = Output(Bool())
  })

  val s1_uop = io.in.bits.uop
  val s1_paddr_dup_lsu = io.dtlbResp.bits.paddr(0)
  val s1_paddr_dup_dcache = io.dtlbResp.bits.paddr(1)
  // af & pf exception were modified below.
  val s1_exception = ExceptionNO.selectByFu(io.out.bits.uop.cf.exceptionVec, lduCfg).asUInt.orR
  val s1_tlb_miss = io.dtlbResp.bits.miss
  val s1_mask = io.in.bits.mask
  val s1_bank_conflict = io.dcacheBankConflict

  io.out.bits := io.in.bits // forwardXX field will be updated in s1

  io.dtlbResp.ready := true.B

  io.lsuPAddr := s1_paddr_dup_lsu
  io.dcachePAddr := s1_paddr_dup_dcache
  //io.dcacheKill := s1_tlb_miss || s1_exception || s1_mmio
  io.dcacheKill := s1_tlb_miss || s1_exception
  // load forward query datapath
  io.sbuffer.valid := io.in.valid && !(s1_exception || s1_tlb_miss)
  io.sbuffer.vaddr := io.in.bits.vaddr
  io.sbuffer.paddr := s1_paddr_dup_lsu
  io.sbuffer.uop := s1_uop
  io.sbuffer.sqIdx := s1_uop.sqIdx
  io.sbuffer.mask := s1_mask
  io.sbuffer.pc := s1_uop.cf.pc // FIXME: remove it

  io.lsq.valid := io.in.valid && !(s1_exception || s1_tlb_miss)
  io.lsq.vaddr := io.in.bits.vaddr
  io.lsq.paddr := s1_paddr_dup_lsu
  io.lsq.uop := s1_uop
  io.lsq.sqIdx := s1_uop.sqIdx
  io.lsq.sqIdxMask := DontCare // will be overwritten by sqIdxMask pre-generated in s0
  io.lsq.mask := s1_mask
  io.lsq.pc := s1_uop.cf.pc // FIXME: remove it

  // ld-ld violation query
  io.loadViolationQueryReq.valid := io.in.valid && !(s1_exception || s1_tlb_miss)
  io.loadViolationQueryReq.bits.paddr := s1_paddr_dup_lsu
  io.loadViolationQueryReq.bits.uop := s1_uop

  // Generate forwardMaskFast to wake up insts earlier
  val forwardMaskFast = io.lsq.forwardMaskFast.asUInt | io.sbuffer.forwardMaskFast.asUInt
  io.fullForwardFast := (~forwardMaskFast & s1_mask) === 0.U

  // Generate feedback signal caused by:
  // * dcache bank conflict
  // * need redo ld-ld violation check
  val needLdVioCheckRedo = io.loadViolationQueryReq.valid &&
    !io.loadViolationQueryReq.ready &&
    RegNext(io.csrCtrl.ldld_vio_check_enable)
  io.needLdVioCheckRedo := needLdVioCheckRedo
  io.rsFeedback.valid := io.in.valid && (s1_bank_conflict || needLdVioCheckRedo)
  io.rsFeedback.bits.hit := false.B // we have found s1_bank_conflict / re do ld-ld violation check
  io.rsFeedback.bits.rsIdx := io.in.bits.rsIdx
  io.rsFeedback.bits.flushState := io.in.bits.ptwBack
  io.rsFeedback.bits.sourceType := Mux(s1_bank_conflict, RSFeedbackType.bankConflict, RSFeedbackType.ldVioCheckRedo)
  io.rsFeedback.bits.dataInvalidSqIdx := DontCare

  // if replay is detected in load_s1,
  // load inst will be canceled immediately
  io.out.valid := io.in.valid && !io.rsFeedback.valid
  io.out.bits.paddr := s1_paddr_dup_lsu
  io.out.bits.tlbMiss := s1_tlb_miss

  // current ori test will cause the case of ldest == 0, below will be modifeid in the future.
  // af & pf exception were modified
  io.out.bits.uop.cf.exceptionVec(loadPageFault) := io.dtlbResp.bits.excp(0).pf.ld
  io.out.bits.uop.cf.exceptionVec(loadAccessFault) := io.dtlbResp.bits.excp(0).af.ld

  io.out.bits.ptwBack := io.dtlbResp.bits.ptwBack
  io.out.bits.rsIdx := io.in.bits.rsIdx

  io.out.bits.isSoftPrefetch := io.in.bits.isSoftPrefetch

  io.in.ready := !io.in.valid || io.out.ready

  XSPerfAccumulate("in_valid", io.in.valid)
  XSPerfAccumulate("in_fire", io.in.fire)
  XSPerfAccumulate("in_fire_first_issue", io.in.fire && io.in.bits.isFirstIssue)
  XSPerfAccumulate("tlb_miss", io.in.fire && s1_tlb_miss)
  XSPerfAccumulate("tlb_miss_first_issue", io.in.fire && s1_tlb_miss && io.in.bits.isFirstIssue)
  XSPerfAccumulate("stall_out", io.out.valid && !io.out.ready)
}

// Load Pipeline Stage 2
// DCache resp
class LoadUnit_S2(implicit p: Parameters) extends XSModule with HasLoadHelper {
  val io = IO(new Bundle() {
    val in = Flipped(Decoupled(new LsPipelineBundle))
    val out = Decoupled(new LsPipelineBundle)
    val rsFeedback = ValidIO(new RSFeedback)
    val dcacheResp = Flipped(DecoupledIO(new DCacheWordResp))
    val pmpResp = Flipped(new PMPRespBundle())
    val lsq = new LoadForwardQueryIO
    val dataInvalidSqIdx = Input(UInt())
    val sbuffer = new LoadForwardQueryIO
    val dataForwarded = Output(Bool())
    val s3_dcache_require_replay = Output(Bool())
    val fullForward = Output(Bool())
    val fastpath = Output(new LoadToLoadIO)
    val dcache_kill = Output(Bool())
    val s3_delayed_load_error = Output(Bool())
    val loadViolationQueryResp = Flipped(Valid(new LoadViolationQueryResp))
    val csrCtrl = Flipped(new CustomCSRCtrlIO)
    val sentFastUop = Input(Bool())
    val static_pm = Input(Valid(Bool())) // valid for static, bits for mmio
  })

  val pmp = WireInit(io.pmpResp)
  when (io.static_pm.valid) {
    pmp.ld := false.B
    pmp.st := false.B
    pmp.instr := false.B
    pmp.mmio := io.static_pm.bits
  }

  val s2_is_prefetch = io.in.bits.isSoftPrefetch

  // exception that may cause load addr to be invalid / illegal
  //
  // if such exception happen, that inst and its exception info
  // will be force writebacked to rob
  val s2_exception_vec = WireInit(io.in.bits.uop.cf.exceptionVec)
  s2_exception_vec(loadAccessFault) := io.in.bits.uop.cf.exceptionVec(loadAccessFault) || pmp.ld
  // soft prefetch will not trigger any exception (but ecc error interrupt may be triggered)
  when (s2_is_prefetch) {
    s2_exception_vec := 0.U.asTypeOf(s2_exception_vec.cloneType)
  }
  val s2_exception = ExceptionNO.selectByFu(s2_exception_vec, lduCfg).asUInt.orR

  // writeback access fault caused by ecc error / bus error
  //
  // * ecc data error is slow to generate, so we will not use it until load stage 3
  // * in load stage 3, an extra signal io.load_error will be used to

  // now cache ecc error will raise an access fault
  // at the same time, error info (including error paddr) will be write to
  // an customized CSR "CACHE_ERROR"
  if (EnableAccurateLoadError) {
    io.s3_delayed_load_error := io.dcacheResp.bits.error_delayed &&
      io.csrCtrl.cache_error_enable &&
      RegNext(io.out.valid)
  } else {
    io.s3_delayed_load_error := false.B
  }

  val actually_mmio = pmp.mmio
  val s2_uop = io.in.bits.uop
  val s2_mask = io.in.bits.mask
  val s2_paddr = io.in.bits.paddr
  val s2_tlb_miss = io.in.bits.tlbMiss
  val s2_mmio = !s2_is_prefetch && actually_mmio && !s2_exception
  val s2_cache_miss = io.dcacheResp.bits.miss
  val s2_cache_replay = io.dcacheResp.bits.replay
  val s2_cache_tag_error = io.dcacheResp.bits.tag_error
  val s2_forward_fail = io.lsq.matchInvalid || io.sbuffer.matchInvalid
  val s2_ldld_violation = io.loadViolationQueryResp.valid &&
    io.loadViolationQueryResp.bits.have_violation &&
    RegNext(io.csrCtrl.ldld_vio_check_enable)
  val s2_data_invalid = io.lsq.dataInvalid && !s2_forward_fail && !s2_ldld_violation && !s2_exception

  io.dcache_kill := pmp.ld || pmp.mmio // move pmp resp kill to outside
  io.dcacheResp.ready := true.B
  val dcacheShouldResp = !(s2_tlb_miss || s2_exception || s2_mmio || s2_is_prefetch)
  assert(!(io.in.valid && (dcacheShouldResp && !io.dcacheResp.valid)), "DCache response got lost")

  // merge forward result
  // lsq has higher priority than sbuffer
  val forwardMask = Wire(Vec(8, Bool()))
  val forwardData = Wire(Vec(8, UInt(8.W)))

  val fullForward = (~forwardMask.asUInt & s2_mask) === 0.U && !io.lsq.dataInvalid
  io.lsq := DontCare
  io.sbuffer := DontCare
  io.fullForward := fullForward

  // generate XLEN/8 Muxs
  for (i <- 0 until XLEN / 8) {
    forwardMask(i) := io.lsq.forwardMask(i) || io.sbuffer.forwardMask(i)
    forwardData(i) := Mux(io.lsq.forwardMask(i), io.lsq.forwardData(i), io.sbuffer.forwardData(i))
  }

  XSDebug(io.out.fire(), "[FWD LOAD RESP] pc %x fwd %x(%b) + %x(%b)\n",
    s2_uop.cf.pc,
    io.lsq.forwardData.asUInt, io.lsq.forwardMask.asUInt,
    io.in.bits.forwardData.asUInt, io.in.bits.forwardMask.asUInt
  )

  // data merge
  val rdataVec = VecInit((0 until XLEN / 8).map(j =>
    Mux(forwardMask(j), forwardData(j), io.dcacheResp.bits.data(8*(j+1)-1, 8*j))))
  val rdata = rdataVec.asUInt
  val rdataSel = LookupTree(s2_paddr(2, 0), List(
    "b000".U -> rdata(63, 0),
    "b001".U -> rdata(63, 8),
    "b010".U -> rdata(63, 16),
    "b011".U -> rdata(63, 24),
    "b100".U -> rdata(63, 32),
    "b101".U -> rdata(63, 40),
    "b110".U -> rdata(63, 48),
    "b111".U -> rdata(63, 56)
  ))
  val rdataPartialLoad = rdataHelper(s2_uop, rdataSel)

  io.out.valid := io.in.valid && !s2_tlb_miss && !s2_data_invalid
  // Inst will be canceled in store queue / lsq,
  // so we do not need to care about flush in load / store unit's out.valid
  io.out.bits := io.in.bits
  io.out.bits.data := rdataPartialLoad
  // when exception occurs, set it to not miss and let it write back to rob (via int port)
  if (EnableFastForward) {
    io.out.bits.miss := s2_cache_miss &&
      !s2_exception &&
      !s2_forward_fail &&
      !s2_ldld_violation &&
      !fullForward &&
      !s2_is_prefetch
  } else {
    io.out.bits.miss := s2_cache_miss &&
      !s2_exception &&
      !s2_forward_fail &&
      !s2_ldld_violation &&
      !s2_is_prefetch
  }
  io.out.bits.uop.ctrl.fpWen := io.in.bits.uop.ctrl.fpWen && !s2_exception
  // if forward fail, replay this inst from fetch
  val forwardFailReplay = s2_forward_fail && !s2_mmio && !s2_is_prefetch && !s2_tlb_miss
  // if ld-ld violation is detected, replay from this inst from fetch
  val ldldVioReplay = s2_ldld_violation && !s2_mmio && !s2_is_prefetch && !s2_tlb_miss
  val s2_need_replay_from_fetch = (s2_forward_fail || s2_ldld_violation) && !s2_mmio && !s2_is_prefetch && !s2_tlb_miss
  io.out.bits.uop.ctrl.replayInst := s2_need_replay_from_fetch
  io.out.bits.mmio := s2_mmio
  io.out.bits.uop.ctrl.flushPipe := s2_mmio && io.sentFastUop
  io.out.bits.uop.cf.exceptionVec := s2_exception_vec // cache error not included

  // For timing reasons, sometimes we can not let
  // io.out.bits.miss := s2_cache_miss && !s2_exception && !fullForward
  // We use io.dataForwarded instead. It means:
  // 1. Forward logic have prepared all data needed,
  //    and dcache query is no longer needed.
  // 2. ... or data cache tag error is detected, this kind of inst
  //    will not update miss queue. That is to say, if miss, that inst
  //    may not be refilled
  // Such inst will be writebacked from load queue.
  io.dataForwarded := s2_cache_miss && !s2_exception && !s2_forward_fail &&
    (fullForward || io.csrCtrl.cache_error_enable && s2_cache_tag_error)
  // io.out.bits.forwardX will be send to lq
  io.out.bits.forwardMask := forwardMask
  // data retbrived from dcache is also included in io.out.bits.forwardData
  io.out.bits.forwardData := rdataVec

  io.in.ready := io.out.ready || !io.in.valid

  // feedback tlb result to RS
  io.rsFeedback.valid := io.in.valid
  val s2_need_replay_from_rs = Wire(Bool())
  if (EnableFastForward) {
    s2_need_replay_from_rs :=
      s2_tlb_miss || // replay if dtlb miss
      s2_cache_replay && !s2_is_prefetch && !s2_forward_fail && !s2_ldld_violation && !s2_mmio && !s2_exception && !fullForward || // replay if dcache miss queue full / busy
      s2_data_invalid && !s2_is_prefetch && !s2_forward_fail && !s2_ldld_violation // replay if store to load forward data is not ready
  } else {
    // Note that if all parts of data are available in sq / sbuffer, replay required by dcache will not be scheduled
    s2_need_replay_from_rs :=
      s2_tlb_miss || // replay if dtlb miss
      s2_cache_replay && !s2_is_prefetch && !s2_forward_fail && !s2_ldld_violation && !s2_mmio && !s2_exception && !io.dataForwarded || // replay if dcache miss queue full / busy
      s2_data_invalid && !s2_is_prefetch && !s2_forward_fail && !s2_ldld_violation // replay if store to load forward data is not ready
  }
  assert(!RegNext(io.in.valid && s2_need_replay_from_rs && s2_need_replay_from_fetch))
  io.rsFeedback.bits.hit := !s2_need_replay_from_rs
  io.rsFeedback.bits.rsIdx := io.in.bits.rsIdx
  io.rsFeedback.bits.flushState := io.in.bits.ptwBack
  io.rsFeedback.bits.sourceType := Mux(s2_tlb_miss, RSFeedbackType.tlbMiss,
    Mux(s2_cache_replay,
      RSFeedbackType.mshrFull,
      RSFeedbackType.dataInvalid
    )
  )
  io.rsFeedback.bits.dataInvalidSqIdx.value := io.dataInvalidSqIdx
  io.rsFeedback.bits.dataInvalidSqIdx.flag := DontCare

  // s2_cache_replay is quite slow to generate, send it separately to LQ
  if (EnableFastForward) {
    io.s3_dcache_require_replay := s2_cache_replay && !fullForward
  } else {
    io.s3_dcache_require_replay := s2_cache_replay &&
      !io.rsFeedback.bits.hit &&
      !io.dataForwarded &&
      !s2_is_prefetch &&
      io.out.bits.miss
  }

  // fast load to load forward
  io.fastpath.valid := RegNext(io.out.valid) // for debug only
  io.fastpath.data := RegNext(io.out.bits.data)


  XSDebug(io.out.fire(), "[DCACHE LOAD RESP] pc %x rdata %x <- D$ %x + fwd %x(%b)\n",
    s2_uop.cf.pc, rdataPartialLoad, io.dcacheResp.bits.data,
    forwardData.asUInt, forwardMask.asUInt
  )

  XSPerfAccumulate("in_valid", io.in.valid)
  XSPerfAccumulate("in_fire", io.in.fire)
  XSPerfAccumulate("in_fire_first_issue", io.in.fire && io.in.bits.isFirstIssue)
  XSPerfAccumulate("dcache_miss", io.in.fire && s2_cache_miss)
  XSPerfAccumulate("dcache_miss_first_issue", io.in.fire && s2_cache_miss && io.in.bits.isFirstIssue)
  XSPerfAccumulate("full_forward", io.in.valid && fullForward)
  XSPerfAccumulate("dcache_miss_full_forward", io.in.valid && s2_cache_miss && fullForward)
  XSPerfAccumulate("replay",  io.rsFeedback.valid && !io.rsFeedback.bits.hit)
  XSPerfAccumulate("replay_tlb_miss", io.rsFeedback.valid && !io.rsFeedback.bits.hit && s2_tlb_miss)
  XSPerfAccumulate("replay_cache", io.rsFeedback.valid && !io.rsFeedback.bits.hit && !s2_tlb_miss && s2_cache_replay)
  XSPerfAccumulate("stall_out", io.out.valid && !io.out.ready)
  XSPerfAccumulate("replay_from_fetch_forward", io.out.valid && forwardFailReplay)
  XSPerfAccumulate("replay_from_fetch_load_vio", io.out.valid && ldldVioReplay)
}

class LoadUnit(implicit p: Parameters) extends XSModule with HasLoadHelper with HasPerfEvents {
  val io = IO(new Bundle() {
    val ldin = Flipped(Decoupled(new ExuInput))
    val ldout = Decoupled(new ExuOutput)
    val redirect = Flipped(ValidIO(new Redirect))
    val feedbackSlow = ValidIO(new RSFeedback)
    val feedbackFast = ValidIO(new RSFeedback)
    val rsIdx = Input(UInt(log2Up(IssQueSize).W))
    val isFirstIssue = Input(Bool())
    val dcache = new DCacheLoadIO
    val sbuffer = new LoadForwardQueryIO
    val lsq = new LoadToLsqIO
    val fastUop = ValidIO(new MicroOp) // early wakeup signal generated in load_s1, send to RS in load_s2
    val trigger = Vec(3, new LoadUnitTriggerIO)

    val tlb = new TlbRequestIO(2)
    val pmp = Flipped(new PMPRespBundle()) // arrive same to tlb now

    val fastpathOut = Output(new LoadToLoadIO)
    val fastpathIn = Input(Vec(LoadPipelineWidth, new LoadToLoadIO))
    val loadFastMatch = Input(UInt(exuParameters.LduCnt.W))

    val s3_delayed_load_error = Output(Bool()) // load ecc error
    // Note that io.s3_delayed_load_error and io.lsq.s3_delayed_load_error is different

    val csrCtrl = Flipped(new CustomCSRCtrlIO)
  })

  val load_s0 = Module(new LoadUnit_S0)
  val load_s1 = Module(new LoadUnit_S1)
  val load_s2 = Module(new LoadUnit_S2)

  load_s0.io.in <> io.ldin
  load_s0.io.dtlbReq <> io.tlb.req
  load_s0.io.dcacheReq <> io.dcache.req
  load_s0.io.rsIdx := io.rsIdx
  load_s0.io.isFirstIssue := io.isFirstIssue
  load_s0.io.fastpath := io.fastpathIn
  load_s0.io.loadFastMatch := io.loadFastMatch

  PipelineConnect(load_s0.io.out, load_s1.io.in, true.B, load_s0.io.out.bits.uop.robIdx.needFlush(io.redirect))

  load_s1.io.dtlbResp <> io.tlb.resp
  io.dcache.s1_paddr_dup_lsu <> load_s1.io.lsuPAddr
  io.dcache.s1_paddr_dup_dcache <> load_s1.io.dcachePAddr
  io.dcache.s1_kill <> load_s1.io.dcacheKill
  load_s1.io.sbuffer <> io.sbuffer
  load_s1.io.lsq <> io.lsq.forward
  load_s1.io.loadViolationQueryReq <> io.lsq.loadViolationQuery.req
  load_s1.io.dcacheBankConflict <> io.dcache.s1_bank_conflict
  load_s1.io.csrCtrl <> io.csrCtrl

  PipelineConnect(load_s1.io.out, load_s2.io.in, true.B, load_s1.io.out.bits.uop.robIdx.needFlush(io.redirect))

  io.dcache.s2_kill := load_s2.io.dcache_kill // to kill mmio resp which are redirected
  load_s2.io.dcacheResp <> io.dcache.resp
  load_s2.io.pmpResp <> io.pmp
  load_s2.io.static_pm := RegNext(io.tlb.resp.bits.static_pm)
  load_s2.io.lsq.forwardData <> io.lsq.forward.forwardData
  load_s2.io.lsq.forwardMask <> io.lsq.forward.forwardMask
  load_s2.io.lsq.forwardMaskFast <> io.lsq.forward.forwardMaskFast // should not be used in load_s2
  load_s2.io.lsq.dataInvalid <> io.lsq.forward.dataInvalid
  load_s2.io.lsq.matchInvalid <> io.lsq.forward.matchInvalid
  load_s2.io.sbuffer.forwardData <> io.sbuffer.forwardData
  load_s2.io.sbuffer.forwardMask <> io.sbuffer.forwardMask
  load_s2.io.sbuffer.forwardMaskFast <> io.sbuffer.forwardMaskFast // should not be used in load_s2
  load_s2.io.sbuffer.dataInvalid <> io.sbuffer.dataInvalid // always false
  load_s2.io.sbuffer.matchInvalid <> io.sbuffer.matchInvalid
  load_s2.io.dataForwarded <> io.lsq.s2_load_data_forwarded
  load_s2.io.fastpath <> io.fastpathOut
  load_s2.io.dataInvalidSqIdx := io.lsq.forward.dataInvalidSqIdx // provide dataInvalidSqIdx to make wakeup faster
  load_s2.io.loadViolationQueryResp <> io.lsq.loadViolationQuery.resp
  load_s2.io.csrCtrl <> io.csrCtrl
  load_s2.io.sentFastUop := io.fastUop.valid

<<<<<<< HEAD
  // actually load s3
  io.lsq.s3_dcache_require_replay := load_s2.io.s3_dcache_require_replay
  io.lsq.s3_delayed_load_error := load_s2.io.s3_delayed_load_error

=======
>>>>>>> 68cf8927
  // feedback tlb miss / dcache miss queue full
  io.feedbackSlow.bits := RegNext(load_s2.io.rsFeedback.bits)
  io.feedbackSlow.valid := RegNext(load_s2.io.rsFeedback.valid && !load_s2.io.out.bits.uop.robIdx.needFlush(io.redirect))

  // feedback bank conflict / ld-vio check struct hazard to rs
  io.feedbackFast.bits := RegNext(load_s1.io.rsFeedback.bits)
  io.feedbackFast.valid := RegNext(load_s1.io.rsFeedback.valid && !load_s1.io.out.bits.uop.robIdx.needFlush(io.redirect))
  // If replay is reported at load_s1, inst will be canceled (will not enter load_s2),
  // in that case:
  // * replay should not be reported twice
  assert(!(RegNext(io.feedbackFast.valid) && io.feedbackSlow.valid))
  // * io.fastUop.valid should not be reported
  assert(!RegNext(io.feedbackFast.valid && io.fastUop.valid))

  // pre-calcuate sqIdx mask in s0, then send it to lsq in s1 for forwarding
  val sqIdxMaskReg = RegNext(UIntToMask(load_s0.io.in.bits.uop.sqIdx.value, StoreQueueSize))
  io.lsq.forward.sqIdxMask := sqIdxMaskReg

  // generate io.fastUop.valid for RS
  // now io.fastUop.valid is sent to RS in load_s2
  val s2_dcache_hit = io.dcache.s2_hit // dcache hit dup in lsu side

  io.fastUop.valid := RegNext(
      !io.dcache.s1_disable_fast_wakeup &&  // load fast wakeup should be disabled when dcache data read is not ready
      load_s1.io.in.valid && // valid load request
      !load_s1.io.dtlbResp.bits.fast_miss && // not mmio or tlb miss, pf / af not included here
      !io.lsq.forward.dataInvalidFast // forward failed
    ) && 
    !RegNext(load_s1.io.needLdVioCheckRedo) && // load-load violation check: load paddr cam struct hazard
    !RegNext(load_s1.io.out.bits.uop.robIdx.needFlush(io.redirect)) &&
    s2_dcache_hit // dcache hit in lsu side
  
  io.fastUop.bits := RegNext(load_s1.io.out.bits.uop)

  XSDebug(load_s0.io.out.valid,
    p"S0: pc ${Hexadecimal(load_s0.io.out.bits.uop.cf.pc)}, lId ${Hexadecimal(load_s0.io.out.bits.uop.lqIdx.asUInt)}, " +
    p"vaddr ${Hexadecimal(load_s0.io.out.bits.vaddr)}, mask ${Hexadecimal(load_s0.io.out.bits.mask)}\n")
  XSDebug(load_s1.io.out.valid,
    p"S1: pc ${Hexadecimal(load_s1.io.out.bits.uop.cf.pc)}, lId ${Hexadecimal(load_s1.io.out.bits.uop.lqIdx.asUInt)}, tlb_miss ${io.tlb.resp.bits.miss}, " +
    p"paddr ${Hexadecimal(load_s1.io.out.bits.paddr)}, mmio ${load_s1.io.out.bits.mmio}\n")

  // writeback to LSQ
  // Current dcache use MSHR
  // Load queue will be updated at s2 for both hit/miss int/fp load
  io.lsq.loadIn.valid := load_s2.io.out.valid
  // generate LqWriteBundle from LsPipelineBundle
  io.lsq.loadIn.bits.fromLsPipelineBundle(load_s2.io.out.bits)
  io.lsq.loadIn.bits.writeQueueData := load_s2.io.in.valid

  // write to rob and writeback bus
  val s2_wb_valid = load_s2.io.out.valid && !load_s2.io.out.bits.miss && !load_s2.io.out.bits.mmio

  // Int load, if hit, will be writebacked at s2
  val hitLoadOut = Wire(Valid(new ExuOutput))
  hitLoadOut.valid := s2_wb_valid
  hitLoadOut.bits.uop := load_s2.io.out.bits.uop
  hitLoadOut.bits.data := load_s2.io.out.bits.data
  hitLoadOut.bits.redirectValid := false.B
  hitLoadOut.bits.redirect := DontCare
  hitLoadOut.bits.debug.isMMIO := load_s2.io.out.bits.mmio
  hitLoadOut.bits.debug.isPerfCnt := false.B
  hitLoadOut.bits.debug.paddr := load_s2.io.out.bits.paddr
  hitLoadOut.bits.debug.vaddr := load_s2.io.out.bits.vaddr
  hitLoadOut.bits.fflags := DontCare

  load_s2.io.out.ready := true.B

  // load s3
  io.lsq.dcacheRequireReplay := load_s2.io.dcacheRequireReplay
  io.lsq.delayedLoadError := load_s2.io.delayedLoadError

  val load_wb_reg = RegNext(Mux(hitLoadOut.valid, hitLoadOut.bits, io.lsq.ldout.bits))
  io.ldout.bits := load_wb_reg
  io.ldout.valid := RegNext(hitLoadOut.valid) && !RegNext(load_s2.io.out.bits.uop.robIdx.needFlush(io.redirect)) ||
    RegNext(io.lsq.ldout.valid) && !RegNext(io.lsq.ldout.bits.uop.robIdx.needFlush(io.redirect)) && !RegNext(hitLoadOut.valid)

  io.ldout.bits.uop.cf.exceptionVec(loadAccessFault) := load_wb_reg.uop.cf.exceptionVec(loadAccessFault) ||
    RegNext(hitLoadOut.valid) && load_s2.io.s3_delayed_load_error

  // s3_delayed_load_error path is not used for now, as we writeback load result in load_s3
  // but we keep this path for future use
  io.s3_delayed_load_error := false.B

  io.lsq.ldout.ready := !hitLoadOut.valid

  when(io.feedbackSlow.valid && !io.feedbackSlow.bits.hit){
    assert(RegNext(!hitLoadOut.valid))
    assert(RegNext(!io.lsq.loadIn.valid) || RegNext(load_s2.io.s3_dcache_require_replay))
  }

  val lastValidData = RegEnable(io.ldout.bits.data, io.ldout.fire())
  val hitLoadAddrTriggerHitVec = Wire(Vec(3, Bool()))
  val lqLoadAddrTriggerHitVec = io.lsq.trigger.lqLoadAddrTriggerHitVec
  (0 until 3).map{i => {
    val tdata2 = io.trigger(i).tdata2
    val matchType = io.trigger(i).matchType
    val tEnable = io.trigger(i).tEnable

    hitLoadAddrTriggerHitVec(i) := TriggerCmp(load_s2.io.out.bits.vaddr, tdata2, matchType, tEnable)
    io.trigger(i).addrHit := Mux(hitLoadOut.valid, hitLoadAddrTriggerHitVec(i), lqLoadAddrTriggerHitVec(i))
    io.trigger(i).lastDataHit := TriggerCmp(lastValidData, tdata2, matchType, tEnable)
  }}
  io.lsq.trigger.hitLoadAddrTriggerHitVec := hitLoadAddrTriggerHitVec

  val perfEvents = Seq(
    ("load_s0_in_fire         ", load_s0.io.in.fire()                                                                                                            ),
    ("stall_dcache            ", load_s0.io.out.valid && load_s0.io.out.ready && !load_s0.io.dcacheReq.ready                                                     ),
    ("load_s1_in_fire         ", load_s1.io.in.fire                                                                                                              ),
    ("load_s1_tlb_miss        ", load_s1.io.in.fire && load_s1.io.dtlbResp.bits.miss                                                                             ),
    ("load_s2_in_fire         ", load_s2.io.in.fire                                                                                                              ),
    ("load_s2_dcache_miss     ", load_s2.io.in.fire && load_s2.io.dcacheResp.bits.miss                                                                           ),
    ("load_s2_replay          ", load_s2.io.rsFeedback.valid && !load_s2.io.rsFeedback.bits.hit                                                                  ),
    ("load_s2_replay_tlb_miss ", load_s2.io.rsFeedback.valid && !load_s2.io.rsFeedback.bits.hit && load_s2.io.in.bits.tlbMiss                                    ),
    ("load_s2_replay_cache    ", load_s2.io.rsFeedback.valid && !load_s2.io.rsFeedback.bits.hit && !load_s2.io.in.bits.tlbMiss && load_s2.io.dcacheResp.bits.miss),
  )
  generatePerfEvent()

  // Will cause timing problem:
  // ("load_to_load_forward    ", load_s0.io.loadFastMatch.orR && load_s0.io.in.fire()),

  when(io.ldout.fire()){
    XSDebug("ldout %x\n", io.ldout.bits.uop.cf.pc)
  }
}<|MERGE_RESOLUTION|>--- conflicted
+++ resolved
@@ -574,13 +574,6 @@
   load_s2.io.csrCtrl <> io.csrCtrl
   load_s2.io.sentFastUop := io.fastUop.valid
 
-<<<<<<< HEAD
-  // actually load s3
-  io.lsq.s3_dcache_require_replay := load_s2.io.s3_dcache_require_replay
-  io.lsq.s3_delayed_load_error := load_s2.io.s3_delayed_load_error
-
-=======
->>>>>>> 68cf8927
   // feedback tlb miss / dcache miss queue full
   io.feedbackSlow.bits := RegNext(load_s2.io.rsFeedback.bits)
   io.feedbackSlow.valid := RegNext(load_s2.io.rsFeedback.valid && !load_s2.io.out.bits.uop.robIdx.needFlush(io.redirect))
@@ -649,8 +642,8 @@
   load_s2.io.out.ready := true.B
 
   // load s3
-  io.lsq.dcacheRequireReplay := load_s2.io.dcacheRequireReplay
-  io.lsq.delayedLoadError := load_s2.io.delayedLoadError
+  io.lsq.s3_dcache_require_replay := load_s2.io.s3_dcache_require_replay
+  io.lsq.s3_delayed_load_error := load_s2.io.s3_delayed_load_error
 
   val load_wb_reg = RegNext(Mux(hitLoadOut.valid, hitLoadOut.bits, io.lsq.ldout.bits))
   io.ldout.bits := load_wb_reg
