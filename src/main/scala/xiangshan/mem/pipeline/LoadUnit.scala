/***************************************************************************************
* Copyright (c) 2020-2021 Institute of Computing Technology, Chinese Academy of Sciences
* Copyright (c) 2020-2021 Peng Cheng Laboratory
*
* XiangShan is licensed under Mulan PSL v2.
* You can use this software according to the terms and conditions of the Mulan PSL v2.
* You may obtain a copy of Mulan PSL v2 at:
*          http://license.coscl.org.cn/MulanPSL2
*
* THIS SOFTWARE IS PROVIDED ON AN "AS IS" BASIS, WITHOUT WARRANTIES OF ANY KIND,
* EITHER EXPRESS OR IMPLIED, INCLUDING BUT NOT LIMITED TO NON-INFRINGEMENT,
* MERCHANTABILITY OR FIT FOR A PARTICULAR PURPOSE.
*
* See the Mulan PSL v2 for more details.
***************************************************************************************/

package xiangshan.mem

import chipsalliance.rocketchip.config.Parameters
import chisel3._
import chisel3.util._
import utils._
import utility._
import xiangshan.ExceptionNO._
import xiangshan._
import xiangshan.backend.fu.PMPRespBundle
import xiangshan.backend.rob.DebugLsInfo
import xiangshan.cache._
import xiangshan.cache.dcache.ReplayCarry
import xiangshan.cache.mmu.{TlbCmd, TlbReq, TlbRequestIO, TlbResp}

class LoadToLsqFastIO(implicit p: Parameters) extends XSBundle {
  val valid = Output(Bool())
  val ld_ld_check_ok = Output(Bool())
  val st_ld_check_ok = Output(Bool())
  val cache_bank_no_conflict = Output(Bool())
  val ld_idx = Output(UInt(log2Ceil(LoadQueueSize).W))
  val debugInfo = Output(new PerfDebugInfo)

  def needreplay: Bool = {
    !ld_ld_check_ok || !st_ld_check_ok || !cache_bank_no_conflict
  }
}

class LoadToLsqSlowIO(implicit p: Parameters) extends XSBundle with HasDCacheParameters {
  val valid = Output(Bool())
  val tlb_hited = Output(Bool())
  val st_ld_check_ok = Output(Bool())
  val cache_no_replay = Output(Bool())
  val forward_data_valid = Output(Bool())
  val cache_hited = Output(Bool())
  val can_forward_full_data = Output(Bool())
  val ld_idx = Output(UInt(log2Ceil(LoadQueueSize).W))
  val data_invalid_sq_idx = Output(UInt(log2Ceil(StoreQueueSize).W))
  val replayCarry = Output(new ReplayCarry)
  val miss_mshr_id = Output(UInt(log2Up(cfg.nMissEntries).W))
  val data_in_last_beat = Output(Bool())
  val debugInfo = Output(new PerfDebugInfo)

  def needreplay: Bool = {
    !tlb_hited || !st_ld_check_ok || !cache_no_replay || !forward_data_valid || !cache_hited
  }
}

class LoadToLsqIO(implicit p: Parameters) extends XSBundle {
  val loadIn = ValidIO(new LqWriteBundle)
  val loadPaddrIn = ValidIO(new LqPaddrWriteBundle)
  val loadVaddrIn = ValidIO(new LqVaddrWriteBundle)
  val ldout = Flipped(DecoupledIO(new ExuOutput))
  val ldRawData = Input(new LoadDataFromLQBundle)
  val s2_load_data_forwarded = Output(Bool())
  val s3_delayed_load_error = Output(Bool())
  val s2_dcache_require_replay = Output(Bool())
  val s3_replay_from_fetch = Output(Bool()) // update uop.ctrl.replayInst in load queue in s3
  val forward = new PipeLoadForwardQueryIO
  val loadViolationQuery = new LoadViolationQueryIO
  val trigger = Flipped(new LqTriggerIO)

  // for load replay
  val replayFast = new LoadToLsqFastIO
  val replaySlow = new LoadToLsqSlowIO
}

class LoadToLoadIO(implicit p: Parameters) extends XSBundle {
  // load to load fast path is limited to ld (64 bit) used as vaddr src1 only
  val data = UInt(XLEN.W)
  val valid = Bool()
}

class LoadUnitTriggerIO(implicit p: Parameters) extends XSBundle {
  val tdata2 = Input(UInt(64.W))
  val matchType = Input(UInt(2.W))
  val tEnable = Input(Bool()) // timing is calculated before this
  val addrHit = Output(Bool())
  val lastDataHit = Output(Bool())
}

// Load Pipeline Stage 0
// Generate addr, use addr to query DCache and DTLB
class LoadUnit_S0(implicit p: Parameters) extends XSModule with HasDCacheParameters{
  val io = IO(new Bundle() {
    val in = Flipped(Decoupled(new ExuInput))
    val out = Decoupled(new LsPipelineBundle)
    val prefetch_in = Flipped(ValidIO(new L1PrefetchReq))
    val dtlbReq = DecoupledIO(new TlbReq)
    val dcacheReq = DecoupledIO(new DCacheWordReq)
    val rsIdx = Input(UInt(log2Up(IssQueSize).W))
    val isFirstIssue = Input(Bool())
    val fastpath = Input(new LoadToLoadIO)
    val s0_kill = Input(Bool())
    // wire from lq to load pipeline
    val lsqOut = Flipped(Decoupled(new LsPipelineBundle))

    val s0_sqIdx = Output(new SqPtr)
    // l2l
    val l2lForward_select = Output(Bool())
  })
  require(LoadPipelineWidth == exuParameters.LduCnt)

<<<<<<< HEAD
  // there are three sources of load pipeline's input
  // * 1. load issued by RS  (io.in)
  // * 2. load replayed by LSQ  (io.lsqOut)
  // * 3. load try pointchaising when no issued or replayed load  (io.fastpath)

  // the priority is
  // 2 > 1 > 3
  // now in S0, choise a load according to priority

=======
>>>>>>> 50c287a7
  val s0_vaddr = Wire(UInt(VAddrBits.W))
  val s0_mask = Wire(UInt(8.W))
  val s0_uop = Wire(new MicroOp)
  val s0_isFirstIssue = Wire(Bool())
  val s0_rsIdx = Wire(UInt(log2Up(IssQueSize).W))
  val s0_sqIdx = Wire(new SqPtr)
  val s0_replayCarry = Wire(new ReplayCarry) // way info for way predict related logic
  // default value
  s0_replayCarry.valid := false.B
  s0_replayCarry.real_way_en := 0.U

  io.s0_sqIdx := s0_sqIdx

  val tryFastpath = WireInit(false.B)

<<<<<<< HEAD
  val s0_valid = Wire(Bool())

  s0_valid := io.in.valid || io.lsqOut.valid || tryFastpath

  // assign default value
  s0_uop := DontCare

  when(io.lsqOut.valid) {
=======
  // load flow select/gen
  //
  // src0: load replayed by LSQ (io.lsqOut)
  // src1: hardware prefetch from prefetchor (high confidence) (io.prefetch)
  // src2: int read / software prefetch first issue from RS (io.in)
  // src3: vec read first issue from RS (TODO)
  // src4: load try pointchaising when no issued or replayed load (io.fastpath)
  // src5: hardware prefetch from prefetchor (high confidence) (io.prefetch)

  // load flow source valid
  val lfsrc0_loadReplay_valid = io.lsqOut.valid
  val lfsrc1_highconfhwPrefetch_valid = io.prefetch_in.valid && io.prefetch_in.bits.confidence > 0.U
  val lfsrc2_intloadFirstIssue_valid = io.in.valid // int flow first issue or software prefetch
  val lfsrc3_vecloadFirstIssue_valid = WireInit(false.B) // TODO
  val lfsrc4_l2lForward_valid = io.fastpath.valid
  val lfsrc5_lowconfhwPrefetch_valid = io.prefetch_in.valid && io.prefetch_in.bits.confidence === 0.U
  dontTouch(lfsrc0_loadReplay_valid)
  dontTouch(lfsrc1_highconfhwPrefetch_valid)
  dontTouch(lfsrc2_intloadFirstIssue_valid)
  dontTouch(lfsrc3_vecloadFirstIssue_valid)
  dontTouch(lfsrc4_l2lForward_valid)
  dontTouch(lfsrc5_lowconfhwPrefetch_valid)
  
  // load flow source ready
  val lfsrc_loadReplay_ready = WireInit(true.B)
  val lfsrc_highconfhwPrefetch_ready = !lfsrc0_loadReplay_valid 
  val lfsrc_intloadFirstIssue_ready = !lfsrc0_loadReplay_valid &&
    !lfsrc1_highconfhwPrefetch_valid
  val lfsrc_vecloadFirstIssue_ready = !lfsrc0_loadReplay_valid &&
    !lfsrc1_highconfhwPrefetch_valid &&
    !lfsrc2_intloadFirstIssue_valid
  val lfsrc_l2lForward_ready = !lfsrc0_loadReplay_valid &&
    !lfsrc1_highconfhwPrefetch_valid &&
    !lfsrc2_intloadFirstIssue_valid &&
    !lfsrc3_vecloadFirstIssue_valid
  val lfsrc_lowconfhwPrefetch_ready = !lfsrc0_loadReplay_valid && 
    !lfsrc1_highconfhwPrefetch_valid &&
    !lfsrc2_intloadFirstIssue_valid &&
    !lfsrc3_vecloadFirstIssue_valid &&
    !lfsrc4_l2lForward_valid
  dontTouch(lfsrc_loadReplay_ready)
  dontTouch(lfsrc_highconfhwPrefetch_ready)
  dontTouch(lfsrc_intloadFirstIssue_ready)
  dontTouch(lfsrc_vecloadFirstIssue_ready)
  dontTouch(lfsrc_l2lForward_ready)
  dontTouch(lfsrc_lowconfhwPrefetch_ready)
    
  // load flow source select (OH)
  val lfsrc_loadReplay_select = lfsrc0_loadReplay_valid && lfsrc_loadReplay_ready
  val lfsrc_hwprefetch_select = lfsrc_highconfhwPrefetch_ready && lfsrc1_highconfhwPrefetch_valid || 
    lfsrc_lowconfhwPrefetch_ready && lfsrc5_lowconfhwPrefetch_valid
  val lfsrc_intloadFirstIssue_select = lfsrc_intloadFirstIssue_ready && lfsrc2_intloadFirstIssue_valid
  val lfsrc_vecloadFirstIssue_select = lfsrc_vecloadFirstIssue_ready && lfsrc3_vecloadFirstIssue_valid
  val lfsrc_l2lForward_select = lfsrc_l2lForward_ready && lfsrc4_l2lForward_valid
  assert(!lfsrc_vecloadFirstIssue_select) // to be added
  dontTouch(lfsrc_loadReplay_select)
  dontTouch(lfsrc_hwprefetch_select)
  dontTouch(lfsrc_intloadFirstIssue_select)
  dontTouch(lfsrc_vecloadFirstIssue_select)
  dontTouch(lfsrc_l2lForward_select)

  io.l2lForward_select := lfsrc_l2lForward_select

  // s0_valid == ture iff there is a valid load flow in load_s0
  val s0_valid = lfsrc0_loadReplay_valid ||
    lfsrc1_highconfhwPrefetch_valid ||
    lfsrc2_intloadFirstIssue_valid ||
    lfsrc3_vecloadFirstIssue_valid ||
    lfsrc4_l2lForward_valid ||
    lfsrc5_lowconfhwPrefetch_valid

  // prefetch related ctrl signal
  val isPrefetch = WireInit(false.B)
  val isPrefetchRead = WireInit(s0_uop.ctrl.fuOpType === LSUOpType.prefetch_r)
  val isPrefetchWrite = WireInit(s0_uop.ctrl.fuOpType === LSUOpType.prefetch_w)
  val isHWPrefetch = lfsrc_hwprefetch_select

  // query DTLB
  io.dtlbReq.valid := s0_valid
  // hw prefetch addr does not need to be translated, give tlb paddr
  io.dtlbReq.bits.vaddr := Mux(lfsrc_hwprefetch_select, io.prefetch_in.bits.paddr, s0_vaddr) 
  io.dtlbReq.bits.cmd := Mux(isPrefetch,
    Mux(isPrefetchWrite, TlbCmd.write, TlbCmd.read),
    TlbCmd.read
  )
  io.dtlbReq.bits.size := LSUOpType.size(s0_uop.ctrl.fuOpType)
  io.dtlbReq.bits.kill := DontCare
  io.dtlbReq.bits.debug.robIdx := s0_uop.robIdx
  // hw prefetch addr does not need to be translated
  io.dtlbReq.bits.no_translate := lfsrc_hwprefetch_select
  io.dtlbReq.bits.debug.pc := s0_uop.cf.pc
  io.dtlbReq.bits.debug.isFirstIssue := s0_isFirstIssue

  // query DCache
  io.dcacheReq.valid := s0_valid
  when (isPrefetchRead) {
    io.dcacheReq.bits.cmd  := MemoryOpConstants.M_PFR
  }.elsewhen (isPrefetchWrite) {
    io.dcacheReq.bits.cmd  := MemoryOpConstants.M_PFW
  }.otherwise {
    io.dcacheReq.bits.cmd  := MemoryOpConstants.M_XRD
  }
  io.dcacheReq.bits.addr := s0_vaddr
  io.dcacheReq.bits.mask := s0_mask
  io.dcacheReq.bits.data := DontCare
  when(isPrefetch) {
    io.dcacheReq.bits.instrtype := DCACHE_PREFETCH_SOURCE.U
  }.otherwise {
    io.dcacheReq.bits.instrtype := LOAD_SOURCE.U
  }
  io.dcacheReq.bits.replayCarry := s0_replayCarry

  // TODO: update cache meta
  io.dcacheReq.bits.id := DontCare

  // assign default value
  s0_uop := DontCare
  
  // load flow priority mux
  when(lfsrc_loadReplay_select) {
>>>>>>> 50c287a7
    s0_vaddr := io.lsqOut.bits.vaddr
    s0_mask := io.lsqOut.bits.mask
    s0_uop := io.lsqOut.bits.uop
    s0_isFirstIssue := io.lsqOut.bits.isFirstIssue
    s0_rsIdx := io.lsqOut.bits.rsIdx
    s0_sqIdx := io.lsqOut.bits.uop.sqIdx
    s0_replayCarry := io.lsqOut.bits.replayCarry
    val replayUopIsPrefetch = WireInit(LSUOpType.isPrefetch(io.lsqOut.bits.uop.ctrl.fuOpType))
    when (replayUopIsPrefetch) {
      isPrefetch := true.B
    }
  }.elsewhen(lfsrc_hwprefetch_select) {
    // vaddr based index for dcache
    s0_vaddr := io.prefetch_in.bits.getVaddr()
    s0_mask := 0.U
    s0_uop := DontCare
    s0_isFirstIssue := DontCare
    s0_rsIdx := DontCare
    s0_sqIdx := DontCare
    s0_replayCarry := DontCare
    // ctrl signal
    isPrefetch := true.B
    isPrefetchRead := !io.prefetch_in.bits.is_store
    isPrefetchWrite := io.prefetch_in.bits.is_store
  }.elsewhen(lfsrc_intloadFirstIssue_select) {
    val imm12 = io.in.bits.uop.ctrl.imm(11, 0)
    s0_vaddr := io.in.bits.src(0) + SignExt(imm12, VAddrBits)
    s0_mask := genWmask(s0_vaddr, io.in.bits.uop.ctrl.fuOpType(1,0))
    s0_uop := io.in.bits.uop
    s0_isFirstIssue := io.isFirstIssue
    s0_rsIdx := io.rsIdx
    s0_sqIdx := io.in.bits.uop.sqIdx
    val issueUopIsPrefetch = WireInit(LSUOpType.isPrefetch(io.in.bits.uop.ctrl.fuOpType))
    when (issueUopIsPrefetch) {
      isPrefetch := true.B
    }
  }.otherwise {
    if (EnableLoadToLoadForward) {
      tryFastpath := lfsrc_l2lForward_select
      // When there's no valid instruction from RS and LSQ, we try the load-to-load forwarding.
      s0_vaddr := io.fastpath.data
      // Assume the pointer chasing is always ld.
      s0_uop.ctrl.fuOpType := LSUOpType.ld
      s0_mask := genWmask(0.U, LSUOpType.ld)
      // we dont care s0_isFirstIssue and s0_rsIdx and s0_sqIdx in S0 when trying pointchasing
      // because these signals will be updated in S1
      s0_isFirstIssue := true.B
      s0_rsIdx := DontCare
      s0_sqIdx := DontCare
    }
  }

  // address align check
  val addrAligned = LookupTree(s0_uop.ctrl.fuOpType(1, 0), List(
    "b00".U   -> true.B,                   //b
    "b01".U   -> (s0_vaddr(0)    === 0.U), //h
    "b10".U   -> (s0_vaddr(1, 0) === 0.U), //w
    "b11".U   -> (s0_vaddr(2, 0) === 0.U)  //d
  ))

<<<<<<< HEAD
  // io.lsqOut has highest priority
  io.lsqOut.ready := (io.out.ready && io.dcacheReq.ready)
  // io.in can fire only when there in no lsq-replayed load
  io.in.ready := (io.out.ready && io.dcacheReq.ready && !io.lsqOut.valid)

  val isSoftPrefetch = LSUOpType.isPrefetch(s0_uop.ctrl.fuOpType)
  val isSoftPrefetchRead = s0_uop.ctrl.fuOpType === LSUOpType.prefetch_r
  val isSoftPrefetchWrite = s0_uop.ctrl.fuOpType === LSUOpType.prefetch_w

  // query DTLB
  io.dtlbReq.valid := s0_valid
  io.dtlbReq.bits.vaddr := s0_vaddr
  io.dtlbReq.bits.cmd := TlbCmd.read
  io.dtlbReq.bits.size := LSUOpType.size(s0_uop.ctrl.fuOpType)
  io.dtlbReq.bits.kill := DontCare
  io.dtlbReq.bits.memidx.is_ld := true.B
  io.dtlbReq.bits.memidx.is_st := false.B
  io.dtlbReq.bits.memidx.idx := s0_uop.lqIdx.value

  io.dtlbReq.bits.debug.robIdx := s0_uop.robIdx
  io.dtlbReq.bits.debug.pc := s0_uop.cf.pc
  io.dtlbReq.bits.debug.isFirstIssue := s0_isFirstIssue

  // query DCache
  io.dcacheReq.valid := s0_valid
  when (isSoftPrefetchRead) {
    io.dcacheReq.bits.cmd  := MemoryOpConstants.M_PFR
  }.elsewhen (isSoftPrefetchWrite) {
    io.dcacheReq.bits.cmd  := MemoryOpConstants.M_PFW
  }.otherwise {
    io.dcacheReq.bits.cmd  := MemoryOpConstants.M_XRD
  }
  io.dcacheReq.bits.addr := s0_vaddr
  io.dcacheReq.bits.mask := s0_mask
  io.dcacheReq.bits.data := DontCare
  when(isSoftPrefetch) {
    io.dcacheReq.bits.instrtype := SOFT_PREFETCH.U
  }.otherwise {
    io.dcacheReq.bits.instrtype := LOAD_SOURCE.U
  }
  io.dcacheReq.bits.replayCarry := s0_replayCarry

  // TODO: update cache meta
  io.dcacheReq.bits.id   := DontCare

=======
  // accept load flow if dcache ready (dtlb is always ready)
>>>>>>> 50c287a7
  io.out.valid := s0_valid && io.dcacheReq.ready && !io.s0_kill
  io.out.bits := DontCare
  io.out.bits.vaddr := s0_vaddr
  io.out.bits.mask := s0_mask
  io.out.bits.uop := s0_uop
  io.out.bits.uop.cf.exceptionVec(loadAddrMisaligned) := !addrAligned
  io.out.bits.rsIdx := s0_rsIdx
  io.out.bits.isFirstIssue := s0_isFirstIssue
  io.out.bits.isPrefetch := isPrefetch
  io.out.bits.isHWPrefetch := isHWPrefetch
  io.out.bits.isLoadReplay := io.lsqOut.valid
  io.out.bits.mshrid := io.lsqOut.bits.mshrid
  io.out.bits.forward_tlDchannel := io.lsqOut.valid && io.lsqOut.bits.forward_tlDchannel
  when(s0_valid && s0_isFirstIssue) {
    io.out.bits.uop.debugInfo.tlbFirstReqTime := GTimer()
  }.otherwise{
    io.out.bits.uop.debugInfo.tlbFirstReqTime := s0_uop.debugInfo.tlbFirstReqTime
  }

  // load flow source ready
  // always accept load flow from load replay queue
  // io.lsqOut has highest priority
  io.lsqOut.ready := (io.out.ready && io.dcacheReq.ready && lfsrc_loadReplay_ready)

  // accept load flow from rs when:
  // 1) there is no lsq-replayed load
  // 2) there is no high confidence prefetch request
  io.in.ready := (io.out.ready && io.dcacheReq.ready && lfsrc_intloadFirstIssue_select)

  // for hw prefetch load flow feedback, to be added later
  // io.prefetch_in.ready := lfsrc_hwprefetch_select

  XSDebug(io.dcacheReq.fire,
    p"[DCACHE LOAD REQ] pc ${Hexadecimal(s0_uop.cf.pc)}, vaddr ${Hexadecimal(s0_vaddr)}\n"
  )
  XSPerfAccumulate("in_valid", io.in.valid)
  XSPerfAccumulate("in_fire", io.in.fire)
  XSPerfAccumulate("in_fire_first_issue", s0_valid && s0_isFirstIssue)
  XSPerfAccumulate("lsq_fire_first_issue", io.lsqOut.valid && io.lsqOut.bits.isFirstIssue)
  XSPerfAccumulate("ldu_fire_first_issue", io.in.valid && io.isFirstIssue)
  XSPerfAccumulate("stall_out", io.out.valid && !io.out.ready && io.dcacheReq.ready)
  XSPerfAccumulate("stall_dcache", io.out.valid && io.out.ready && !io.dcacheReq.ready)
  XSPerfAccumulate("addr_spec_success", io.out.fire && s0_vaddr(VAddrBits-1, 12) === io.in.bits.src(0)(VAddrBits-1, 12))
  XSPerfAccumulate("addr_spec_failed", io.out.fire && s0_vaddr(VAddrBits-1, 12) =/= io.in.bits.src(0)(VAddrBits-1, 12))
  XSPerfAccumulate("addr_spec_success_once", io.out.fire && s0_vaddr(VAddrBits-1, 12) === io.in.bits.src(0)(VAddrBits-1, 12) && io.isFirstIssue)
  XSPerfAccumulate("addr_spec_failed_once", io.out.fire && s0_vaddr(VAddrBits-1, 12) =/= io.in.bits.src(0)(VAddrBits-1, 12) && io.isFirstIssue)
  XSPerfAccumulate("forward_tlDchannel", io.out.bits.forward_tlDchannel)
  XSPerfAccumulate("hardware_prefetch_fire", io.out.fire && lfsrc_hwprefetch_select)
  XSPerfAccumulate("software_prefetch_fire", io.out.fire && isPrefetch && lfsrc_intloadFirstIssue_select)
  XSPerfAccumulate("hardware_prefetch_blocked", io.prefetch_in.valid && !lfsrc_hwprefetch_select)
  XSPerfAccumulate("hardware_prefetch_total", io.prefetch_in.valid)
}


// Load Pipeline Stage 1
// TLB resp (send paddr to dcache)
class LoadUnit_S1(implicit p: Parameters) extends XSModule with HasCircularQueuePtrHelper {
  val io = IO(new Bundle() {
    val in = Flipped(Decoupled(new LsPipelineBundle))
    val s1_kill = Input(Bool())
    val out = Decoupled(new LsPipelineBundle)
    val dtlbResp = Flipped(DecoupledIO(new TlbResp(2)))
    val lsuPAddr = Output(UInt(PAddrBits.W))
    val dcachePAddr = Output(UInt(PAddrBits.W))
    val dcacheKill = Output(Bool())
    val dcacheBankConflict = Input(Bool())
    val fullForwardFast = Output(Bool())
    val sbuffer = new LoadForwardQueryIO
    val lsq = new PipeLoadForwardQueryIO
    val loadViolationQueryReq = Decoupled(new LoadViolationQueryReq)
    val reExecuteQuery = Flipped(Vec(StorePipelineWidth, Valid(new LoadReExecuteQueryIO)))
    val rsFeedback = ValidIO(new RSFeedback)
    val replayFast = new LoadToLsqFastIO
    val csrCtrl = Flipped(new CustomCSRCtrlIO)
    val needLdVioCheckRedo = Output(Bool())
    val needReExecute = Output(Bool())
  })

  val s1_uop = io.in.bits.uop
  val s1_paddr_dup_lsu = io.dtlbResp.bits.paddr(0)
  val s1_paddr_dup_dcache = io.dtlbResp.bits.paddr(1)
  // af & pf exception were modified below.
  val s1_exception = ExceptionNO.selectByFu(io.out.bits.uop.cf.exceptionVec, lduCfg).asUInt.orR
  val s1_tlb_miss = io.dtlbResp.bits.miss
  val s1_mask = io.in.bits.mask
  val s1_is_prefetch = io.in.bits.isPrefetch
  val s1_is_hw_prefetch = io.in.bits.isHWPrefetch
  val s1_is_sw_prefetch = s1_is_prefetch && !s1_is_hw_prefetch
  val s1_bank_conflict = io.dcacheBankConflict

  io.out.bits := io.in.bits // forwardXX field will be updated in s1

  val s1_tlb_memidx = io.dtlbResp.bits.memidx
  when(s1_tlb_memidx.is_ld && io.dtlbResp.valid && !s1_tlb_miss && s1_tlb_memidx.idx === io.out.bits.uop.lqIdx.value) {
    // printf("load idx = %d\n", s1_tlb_memidx.idx)
    io.out.bits.uop.debugInfo.tlbRespTime := GTimer()
  }

  io.dtlbResp.ready := true.B

  io.lsuPAddr := s1_paddr_dup_lsu
  io.dcachePAddr := s1_paddr_dup_dcache
  //io.dcacheKill := s1_tlb_miss || s1_exception || s1_mmio
  io.dcacheKill := s1_tlb_miss || s1_exception || io.s1_kill
  // load forward query datapath
  io.sbuffer.valid := io.in.valid && !(s1_exception || s1_tlb_miss || io.s1_kill || s1_is_prefetch)
  io.sbuffer.vaddr := io.in.bits.vaddr
  io.sbuffer.paddr := s1_paddr_dup_lsu
  io.sbuffer.uop := s1_uop
  io.sbuffer.sqIdx := s1_uop.sqIdx
  io.sbuffer.mask := s1_mask
  io.sbuffer.pc := s1_uop.cf.pc // FIXME: remove it

  io.lsq.valid := io.in.valid && !(s1_exception || s1_tlb_miss || io.s1_kill || s1_is_prefetch)
  io.lsq.vaddr := io.in.bits.vaddr
  io.lsq.paddr := s1_paddr_dup_lsu
  io.lsq.uop := s1_uop
  io.lsq.sqIdx := s1_uop.sqIdx
  io.lsq.sqIdxMask := DontCare // will be overwritten by sqIdxMask pre-generated in s0
  io.lsq.mask := s1_mask
  io.lsq.pc := s1_uop.cf.pc // FIXME: remove it

  // ld-ld violation query
  io.loadViolationQueryReq.valid := io.in.valid && !(s1_exception || s1_tlb_miss || io.s1_kill || s1_is_prefetch)
  io.loadViolationQueryReq.bits.paddr := s1_paddr_dup_lsu
  io.loadViolationQueryReq.bits.uop := s1_uop

  // st-ld violation query
  val needReExecuteVec = Wire(Vec(StorePipelineWidth, Bool()))
  val needReExecute = Wire(Bool())

  for (w <- 0 until StorePipelineWidth) {
    //  needReExecute valid when
    //  1. ReExecute query request valid.
    //  2. Load instruction is younger than requestors(store instructions).
    //  3. Physical address match.
    //  4. Data contains.

    needReExecuteVec(w) := io.reExecuteQuery(w).valid &&
                          isAfter(io.in.bits.uop.robIdx, io.reExecuteQuery(w).bits.robIdx) &&
                          !s1_tlb_miss &&
                          (s1_paddr_dup_lsu(PAddrBits-1, 3) === io.reExecuteQuery(w).bits.paddr(PAddrBits-1, 3)) &&
                          (s1_mask & io.reExecuteQuery(w).bits.mask).orR
  }
  needReExecute := needReExecuteVec.asUInt.orR
  io.needReExecute := needReExecute

  // Generate forwardMaskFast to wake up insts earlier
  val forwardMaskFast = io.lsq.forwardMaskFast.asUInt | io.sbuffer.forwardMaskFast.asUInt
  io.fullForwardFast := ((~forwardMaskFast).asUInt & s1_mask) === 0.U

  // Generate feedback signal caused by:
  // * dcache bank conflict
  // * need redo ld-ld violation check
  val needLdVioCheckRedo = io.loadViolationQueryReq.valid &&
    !io.loadViolationQueryReq.ready &&
    RegNext(io.csrCtrl.ldld_vio_check_enable)
  io.needLdVioCheckRedo := needLdVioCheckRedo

  // make nanhu rs feedback port happy
  // if a load flow comes from rs, always feedback hit (no need to replay from rs)
  io.rsFeedback.valid := Mux(io.in.bits.isLoadReplay, false.B, io.in.valid && !io.s1_kill && !s1_is_hw_prefetch)
  io.rsFeedback.bits.hit := true.B // we have found s1_bank_conflict / re do ld-ld violation check
  io.rsFeedback.bits.rsIdx := io.in.bits.rsIdx
  io.rsFeedback.bits.flushState := io.in.bits.ptwBack
  io.rsFeedback.bits.sourceType := Mux(s1_bank_conflict, RSFeedbackType.bankConflict, RSFeedbackType.ldVioCheckRedo)
  io.rsFeedback.bits.dataInvalidSqIdx := DontCare

  // request replay from load replay queue, fast port
  io.replayFast.valid := io.in.valid && !io.s1_kill && !s1_is_hw_prefetch
  io.replayFast.ld_ld_check_ok := !needLdVioCheckRedo || s1_is_sw_prefetch
  io.replayFast.st_ld_check_ok := !needReExecute || s1_is_sw_prefetch
  io.replayFast.cache_bank_no_conflict := !s1_bank_conflict || s1_is_sw_prefetch
  io.replayFast.ld_idx := io.in.bits.uop.lqIdx.value
  io.replayFast.debugInfo := io.in.bits.uop.debugInfo

  // if replay is detected in load_s1,
  // load inst will be canceled immediately
  io.out.valid := io.in.valid && (!needLdVioCheckRedo && !s1_bank_conflict && !needReExecute || s1_is_sw_prefetch) && !io.s1_kill
  io.out.bits.paddr := s1_paddr_dup_lsu
  io.out.bits.tlbMiss := s1_tlb_miss

  // current ori test will cause the case of ldest == 0, below will be modifeid in the future.
  // af & pf exception were modified
  io.out.bits.uop.cf.exceptionVec(loadPageFault) := io.dtlbResp.bits.excp(0).pf.ld
  io.out.bits.uop.cf.exceptionVec(loadAccessFault) := io.dtlbResp.bits.excp(0).af.ld

  io.out.bits.ptwBack := io.dtlbResp.bits.ptwBack
  io.out.bits.rsIdx := io.in.bits.rsIdx

  io.in.ready := !io.in.valid || io.out.ready

  XSPerfAccumulate("in_valid", io.in.valid)
  XSPerfAccumulate("in_fire", io.in.fire)
  XSPerfAccumulate("in_fire_first_issue", io.in.fire && io.in.bits.isFirstIssue)
  XSPerfAccumulate("tlb_miss", io.in.fire && s1_tlb_miss)
  XSPerfAccumulate("tlb_miss_first_issue", io.in.fire && s1_tlb_miss && io.in.bits.isFirstIssue)
  XSPerfAccumulate("stall_out", io.out.valid && !io.out.ready)
}

// Load Pipeline Stage 2
// DCache resp
class LoadUnit_S2(implicit p: Parameters) extends XSModule with HasLoadHelper with HasCircularQueuePtrHelper with HasDCacheParameters {
  val io = IO(new Bundle() {
    val in = Flipped(Decoupled(new LsPipelineBundle))
    val out = Decoupled(new LsPipelineBundle)
    val rsFeedback = ValidIO(new RSFeedback)
    val replaySlow = new LoadToLsqSlowIO
    val dcacheResp = Flipped(DecoupledIO(new DCacheWordResp))
    val pmpResp = Flipped(new PMPRespBundle())
    val lsq = new LoadForwardQueryIO
    val dataInvalidSqIdx = Input(UInt())
    val sbuffer = new LoadForwardQueryIO
    val dataForwarded = Output(Bool())
    val s2_dcache_require_replay = Output(Bool())
    val fullForward = Output(Bool())
    val dcache_kill = Output(Bool())
    val s3_delayed_load_error = Output(Bool())
    val loadViolationQueryResp = Flipped(Valid(new LoadViolationQueryResp))
    val csrCtrl = Flipped(new CustomCSRCtrlIO)
    val sentFastUop = Input(Bool())
    val static_pm = Input(Valid(Bool())) // valid for static, bits for mmio
    val s2_can_replay_from_fetch = Output(Bool()) // dirty code
    val loadDataFromDcache = Output(new LoadDataFromDcacheBundle)
    val reExecuteQuery = Flipped(Vec(StorePipelineWidth, Valid(new LoadReExecuteQueryIO)))
    val needReExecute = Output(Bool())
    // forward tilelink D channel
    val forward_D = Input(Bool())
    val forwardData_D = Input(Vec(8, UInt(8.W)))

    // forward mshr data
    val forward_mshr = Input(Bool())
    val forwardData_mshr = Input(Vec(8, UInt(8.W)))

    // indicate whether forward tilelink D channel or mshr data is valid
    val forward_result_valid = Input(Bool())

    val s2_forward_fail = Output(Bool())
  })

  val pmp = WireInit(io.pmpResp)
  when (io.static_pm.valid) {
    pmp.ld := false.B
    pmp.st := false.B
    pmp.instr := false.B
    pmp.mmio := io.static_pm.bits
  }

  val s2_is_prefetch = io.in.bits.isPrefetch
  val s2_is_hw_prefetch = io.in.bits.isHWPrefetch

  val forward_D_or_mshr_valid = io.forward_result_valid && (io.forward_D || io.forward_mshr)

  // assert(!reset && io.forward_D && io.forward_mshr && io.in.valid && io.in.bits.forward_tlDchannel, "forward D and mshr at the same time")

  // exception that may cause load addr to be invalid / illegal
  //
  // if such exception happen, that inst and its exception info
  // will be force writebacked to rob
  val s2_exception_vec = WireInit(io.in.bits.uop.cf.exceptionVec)
  s2_exception_vec(loadAccessFault) := io.in.bits.uop.cf.exceptionVec(loadAccessFault) || pmp.ld
  // soft prefetch will not trigger any exception (but ecc error interrupt may be triggered)
  when (s2_is_prefetch) {
    s2_exception_vec := 0.U.asTypeOf(s2_exception_vec.cloneType)
  }
  val s2_exception = ExceptionNO.selectByFu(s2_exception_vec, lduCfg).asUInt.orR && !io.in.bits.tlbMiss

  // writeback access fault caused by ecc error / bus error
  //
  // * ecc data error is slow to generate, so we will not use it until load stage 3
  // * in load stage 3, an extra signal io.load_error will be used to

  // now cache ecc error will raise an access fault
  // at the same time, error info (including error paddr) will be write to
  // an customized CSR "CACHE_ERROR"
  if (EnableAccurateLoadError) {
    io.s3_delayed_load_error := io.dcacheResp.bits.error_delayed &&
      io.csrCtrl.cache_error_enable &&
      RegNext(io.out.valid)
  } else {
    io.s3_delayed_load_error := false.B
  }

  val actually_mmio = pmp.mmio
  val s2_uop = io.in.bits.uop
  val s2_mask = io.in.bits.mask
  val s2_paddr = io.in.bits.paddr
  val s2_tlb_miss = io.in.bits.tlbMiss
  val s2_mmio = !s2_is_prefetch && actually_mmio && !s2_exception
  val s2_cache_miss = io.dcacheResp.bits.miss && !forward_D_or_mshr_valid
  val s2_cache_replay = io.dcacheResp.bits.replay && !forward_D_or_mshr_valid
  val s2_cache_tag_error = io.dcacheResp.bits.tag_error
  val s2_forward_fail = io.lsq.matchInvalid || io.sbuffer.matchInvalid
  val s2_ldld_violation = io.loadViolationQueryResp.valid &&
    io.loadViolationQueryResp.bits.have_violation &&
    RegNext(io.csrCtrl.ldld_vio_check_enable)
  val s2_data_invalid = io.lsq.dataInvalid && !s2_ldld_violation && !s2_exception

  io.s2_forward_fail := s2_forward_fail
  io.dcache_kill := pmp.ld || pmp.mmio // move pmp resp kill to outside
  io.dcacheResp.ready := true.B
  val dcacheShouldResp = !(s2_tlb_miss || s2_exception || s2_mmio || s2_is_prefetch)
  assert(!(io.in.valid && (dcacheShouldResp && !io.dcacheResp.valid)), "DCache response got lost")

  // merge forward result
  // lsq has higher priority than sbuffer
  val forwardMask = Wire(Vec(8, Bool()))
  val forwardData = Wire(Vec(8, UInt(8.W)))

  val fullForward = ((~forwardMask.asUInt).asUInt & s2_mask) === 0.U && !io.lsq.dataInvalid
  io.lsq := DontCare
  io.sbuffer := DontCare
  io.fullForward := fullForward

  // generate XLEN/8 Muxs
  for (i <- 0 until XLEN / 8) {
    forwardMask(i) := io.lsq.forwardMask(i) || io.sbuffer.forwardMask(i)
    forwardData(i) := Mux(io.lsq.forwardMask(i), io.lsq.forwardData(i), io.sbuffer.forwardData(i))
  }

  XSDebug(io.out.fire, "[FWD LOAD RESP] pc %x fwd %x(%b) + %x(%b)\n",
    s2_uop.cf.pc,
    io.lsq.forwardData.asUInt, io.lsq.forwardMask.asUInt,
    io.in.bits.forwardData.asUInt, io.in.bits.forwardMask.asUInt
  )

  // data merge
  // val rdataVec = VecInit((0 until XLEN / 8).map(j =>
  //   Mux(forwardMask(j), forwardData(j), io.dcacheResp.bits.data(8*(j+1)-1, 8*j))
  // )) // s2_rdataVec will be write to load queue
  // val rdata = rdataVec.asUInt
  // val rdataSel = LookupTree(s2_paddr(2, 0), List(
  //   "b000".U -> rdata(63, 0),
  //   "b001".U -> rdata(63, 8),
  //   "b010".U -> rdata(63, 16),
  //   "b011".U -> rdata(63, 24),
  //   "b100".U -> rdata(63, 32),
  //   "b101".U -> rdata(63, 40),
  //   "b110".U -> rdata(63, 48),
  //   "b111".U -> rdata(63, 56)
  // ))
  // val rdataPartialLoad = rdataHelper(s2_uop, rdataSel) // s2_rdataPartialLoad is not used

  io.out.valid := io.in.valid &&
    !s2_tlb_miss && // always request replay and cancel current flow if tlb miss
    (!s2_data_invalid && !io.needReExecute || s2_is_prefetch) && // prefetch does not care about ld-st dependency
    !s2_is_hw_prefetch // hardware prefetch flow should not be writebacked 
  // write_lq_safe is needed by dup logic
  // io.write_lq_safe := !s2_tlb_miss && !s2_data_invalid
  // Inst will be canceled in store queue / lsq,
  // so we do not need to care about flush in load / store unit's out.valid
  io.out.bits := io.in.bits
  // io.out.bits.data := rdataPartialLoad
  io.out.bits.data := 0.U // data will be generated in load_s3
  // when exception occurs, set it to not miss and let it write back to rob (via int port)
  if (EnableFastForward) {
    io.out.bits.miss := s2_cache_miss &&
      !s2_exception &&
      !fullForward &&
      !s2_is_prefetch
  } else {
    io.out.bits.miss := s2_cache_miss &&
      !s2_exception &&
      !s2_is_prefetch
  }
  io.out.bits.uop.ctrl.fpWen := io.in.bits.uop.ctrl.fpWen && !s2_exception

  // val s2_loadDataFromDcache = new LoadDataFromDcacheBundle
  // s2_loadDataFromDcache.forwardMask := forwardMask
  // s2_loadDataFromDcache.forwardData := forwardData
  // s2_loadDataFromDcache.uop := io.out.bits.uop
  // s2_loadDataFromDcache.addrOffset := s2_paddr(2, 0)
  // // forward D or mshr
  // s2_loadDataFromDcache.forward_D := io.forward_D
  // s2_loadDataFromDcache.forwardData_D := io.forwardData_D
  // s2_loadDataFromDcache.forward_mshr := io.forward_mshr
  // s2_loadDataFromDcache.forwardData_mshr := io.forwardData_mshr
  // s2_loadDataFromDcache.forward_result_valid := io.forward_result_valid
  // io.loadDataFromDcache := RegEnable(s2_loadDataFromDcache, io.in.valid)
  io.loadDataFromDcache.respDcacheData := io.dcacheResp.bits.data_delayed
  io.loadDataFromDcache.forwardMask := RegEnable(forwardMask, io.in.valid)
  io.loadDataFromDcache.forwardData := RegEnable(forwardData, io.in.valid)
  io.loadDataFromDcache.uop := RegEnable(io.out.bits.uop, io.in.valid)
  io.loadDataFromDcache.addrOffset := RegEnable(s2_paddr(2, 0), io.in.valid)
  // forward D or mshr
  io.loadDataFromDcache.forward_D := RegEnable(io.forward_D, io.in.valid)
  io.loadDataFromDcache.forwardData_D := RegEnable(io.forwardData_D, io.in.valid)
  io.loadDataFromDcache.forward_mshr := RegEnable(io.forward_mshr, io.in.valid)
  io.loadDataFromDcache.forwardData_mshr := RegEnable(io.forwardData_mshr, io.in.valid)
  io.loadDataFromDcache.forward_result_valid := RegEnable(io.forward_result_valid, io.in.valid)

  io.s2_can_replay_from_fetch := !s2_mmio && !s2_is_prefetch && !s2_tlb_miss
  // if forward fail, replay this inst from fetch
  val debug_forwardFailReplay = s2_forward_fail && !s2_mmio && !s2_is_prefetch && !s2_tlb_miss
  // if ld-ld violation is detected, replay from this inst from fetch
  val debug_ldldVioReplay = s2_ldld_violation && !s2_mmio && !s2_is_prefetch && !s2_tlb_miss
  // io.out.bits.uop.ctrl.replayInst := false.B

  io.out.bits.mmio := s2_mmio
  io.out.bits.uop.ctrl.flushPipe := s2_mmio && io.sentFastUop
  io.out.bits.uop.cf.exceptionVec := s2_exception_vec // cache error not included

  // For timing reasons, sometimes we can not let
  // io.out.bits.miss := s2_cache_miss && !s2_exception && !fullForward
  // We use io.dataForwarded instead. It means:
  // 1. Forward logic have prepared all data needed,
  //    and dcache query is no longer needed.
  // 2. ... or data cache tag error is detected, this kind of inst
  //    will not update miss queue. That is to say, if miss, that inst
  //    may not be refilled
  // Such inst will be writebacked from load queue.
  io.dataForwarded := s2_cache_miss && !s2_exception &&
    (fullForward || io.csrCtrl.cache_error_enable && s2_cache_tag_error)
  // io.out.bits.forwardX will be send to lq
  io.out.bits.forwardMask := forwardMask
  // data from dcache is not included in io.out.bits.forwardData
  io.out.bits.forwardData := forwardData

  io.in.ready := io.out.ready || !io.in.valid


  // st-ld violation query
  val needReExecuteVec = Wire(Vec(StorePipelineWidth, Bool()))
  val needReExecute = Wire(Bool())

  for (i <- 0 until StorePipelineWidth) {
    //  NeedFastRecovery Valid when
    //  1. Fast recovery query request Valid.
    //  2. Load instruction is younger than requestors(store instructions).
    //  3. Physical address match.
    //  4. Data contains.
    needReExecuteVec(i) := io.reExecuteQuery(i).valid &&
                              isAfter(io.in.bits.uop.robIdx, io.reExecuteQuery(i).bits.robIdx) &&
                              !s2_tlb_miss &&
                              (s2_paddr(PAddrBits-1,3) === io.reExecuteQuery(i).bits.paddr(PAddrBits-1, 3)) &&
                              (s2_mask & io.reExecuteQuery(i).bits.mask).orR
  }
  needReExecute := needReExecuteVec.asUInt.orR
  io.needReExecute := needReExecute

  // rs slow feedback port in nanhu is not used for now
  io.rsFeedback.valid := false.B
  io.rsFeedback.bits := DontCare

  // request replay from load replay queue, fast port
  io.replaySlow.valid := io.in.valid && !s2_is_hw_prefetch // hardware prefetch flow should not be reported to load replay queue
  io.replaySlow.tlb_hited := !s2_tlb_miss
  io.replaySlow.st_ld_check_ok := !needReExecute || s2_is_prefetch // Note: soft prefetch does not care about ld-st dependency
  if (EnableFastForward) {
    io.replaySlow.cache_no_replay := !s2_cache_replay || s2_is_prefetch || s2_mmio || s2_exception || fullForward
  }else {
    io.replaySlow.cache_no_replay := !s2_cache_replay || s2_is_prefetch || s2_mmio || s2_exception || io.dataForwarded
  }
  io.replaySlow.forward_data_valid := !s2_data_invalid || s2_is_prefetch // Note: soft prefetch does not care about ld-st dependency
  io.replaySlow.cache_hited := !io.out.bits.miss || io.out.bits.mmio
  io.replaySlow.can_forward_full_data := io.dataForwarded
  io.replaySlow.ld_idx := io.in.bits.uop.lqIdx.value
  io.replaySlow.data_invalid_sq_idx := io.dataInvalidSqIdx
  io.replaySlow.replayCarry := io.dcacheResp.bits.replayCarry
  io.replaySlow.miss_mshr_id := io.dcacheResp.bits.mshr_id
  io.replaySlow.data_in_last_beat := io.in.bits.paddr(log2Up(refillBytes))

  // To be removed
  val s2_need_replay_from_rs = Wire(Bool())
  if (EnableFastForward) {
    s2_need_replay_from_rs :=
      needReExecute ||
      s2_tlb_miss || // replay if dtlb miss
      s2_cache_replay && !s2_is_prefetch && !s2_mmio && !s2_exception && !fullForward || // replay if dcache miss queue full / busy
      s2_data_invalid && !s2_is_prefetch // replay if store to load forward data is not ready
  } else {
    // Note that if all parts of data are available in sq / sbuffer, replay required by dcache will not be scheduled
    s2_need_replay_from_rs :=
      needReExecute ||
      s2_tlb_miss || // replay if dtlb miss
      s2_cache_replay && !s2_is_prefetch && !s2_mmio && !s2_exception && !io.dataForwarded || // replay if dcache miss queue full / busy
      s2_data_invalid && !s2_is_prefetch // replay if store to load forward data is not ready
  }
<<<<<<< HEAD
  io.rsFeedback.bits.hit := !s2_need_replay_from_rs
  io.rsFeedback.bits.rsIdx := io.in.bits.rsIdx
  io.rsFeedback.bits.flushState := io.in.bits.ptwBack
  // feedback source priority: tlbMiss > dataInvalid > mshrFull
  // general case priority: tlbMiss > exception (include forward_fail / ldld_violation) > mmio > dataInvalid > mshrFull > normal miss / hit
  io.rsFeedback.bits.sourceType := Mux(s2_tlb_miss, RSFeedbackType.tlbMiss,
    Mux(s2_data_invalid,
      RSFeedbackType.dataInvalid,
      RSFeedbackType.mshrFull
    )
  )
  io.rsFeedback.bits.dataInvalidSqIdx.value := io.dataInvalidSqIdx
  io.rsFeedback.bits.dataInvalidSqIdx.flag := DontCare

  io.replaySlow.valid := io.in.valid
  io.replaySlow.tlb_hited := !s2_tlb_miss
  io.replaySlow.st_ld_check_ok := !needReExecute
  if (EnableFastForward) {
    io.replaySlow.cache_no_replay := !s2_cache_replay || s2_is_prefetch || s2_mmio || s2_exception || fullForward
  }else {
    io.replaySlow.cache_no_replay := !s2_cache_replay || s2_is_prefetch || s2_mmio || s2_exception || io.dataForwarded
  }
  io.replaySlow.forward_data_valid := !s2_data_invalid || s2_is_prefetch
  io.replaySlow.cache_hited := !io.out.bits.miss || io.out.bits.mmio
  io.replaySlow.can_forward_full_data := io.dataForwarded
  io.replaySlow.ld_idx := io.in.bits.uop.lqIdx.value
  io.replaySlow.data_invalid_sq_idx := io.dataInvalidSqIdx
  io.replaySlow.replayCarry := io.dcacheResp.bits.replayCarry
  io.replaySlow.miss_mshr_id := io.dcacheResp.bits.mshr_id
  io.replaySlow.data_in_last_beat := io.in.bits.paddr(log2Up(refillBytes))
  io.replaySlow.debugInfo := io.in.bits.uop.debugInfo
=======
>>>>>>> 50c287a7

  // s2_cache_replay is quite slow to generate, send it separately to LQ
  if (EnableFastForward) {
    io.s2_dcache_require_replay := s2_cache_replay && !fullForward
  } else {
    io.s2_dcache_require_replay := s2_cache_replay &&
      s2_need_replay_from_rs &&
      !io.dataForwarded &&
      !s2_is_prefetch &&
      io.out.bits.miss
  }

  XSPerfAccumulate("in_valid", io.in.valid)
  XSPerfAccumulate("in_fire", io.in.fire)
  XSPerfAccumulate("in_fire_first_issue", io.in.fire && io.in.bits.isFirstIssue)
  XSPerfAccumulate("dcache_miss", io.in.fire && s2_cache_miss)
  XSPerfAccumulate("dcache_miss_first_issue", io.in.fire && s2_cache_miss && io.in.bits.isFirstIssue)
  XSPerfAccumulate("full_forward", io.in.valid && fullForward)
  XSPerfAccumulate("dcache_miss_full_forward", io.in.valid && s2_cache_miss && fullForward)
  XSPerfAccumulate("replay",  io.rsFeedback.valid && !io.rsFeedback.bits.hit)
  XSPerfAccumulate("replay_tlb_miss", io.rsFeedback.valid && !io.rsFeedback.bits.hit && s2_tlb_miss)
  XSPerfAccumulate("replay_cache", io.rsFeedback.valid && !io.rsFeedback.bits.hit && !s2_tlb_miss && s2_cache_replay)
  XSPerfAccumulate("stall_out", io.out.valid && !io.out.ready)
  XSPerfAccumulate("replay_from_fetch_forward", io.out.valid && debug_forwardFailReplay)
  XSPerfAccumulate("replay_from_fetch_load_vio", io.out.valid && debug_ldldVioReplay)
  XSPerfAccumulate("replay_lq",  io.replaySlow.valid && (!io.replaySlow.tlb_hited || !io.replaySlow.cache_no_replay || !io.replaySlow.forward_data_valid))
  XSPerfAccumulate("replay_tlb_miss_lq", io.replaySlow.valid && !io.replaySlow.tlb_hited)
  XSPerfAccumulate("replay_sl_vio", io.replaySlow.valid && io.replaySlow.tlb_hited && !io.replaySlow.st_ld_check_ok)
  XSPerfAccumulate("replay_cache_lq", io.replaySlow.valid && io.replaySlow.tlb_hited && io.replaySlow.st_ld_check_ok && !io.replaySlow.cache_no_replay)
  XSPerfAccumulate("replay_cache_miss_lq", io.replaySlow.valid && !io.replaySlow.cache_hited)
  XSPerfAccumulate("prefetch", io.in.fire && s2_is_prefetch)
  XSPerfAccumulate("prefetch_ignored", io.in.fire && s2_is_prefetch && s2_cache_replay) // ignore prefetch for mshr full / miss req port conflict
  XSPerfAccumulate("prefetch_miss", io.in.fire && s2_is_prefetch && s2_cache_miss) // prefetch req miss in l1 
  XSPerfAccumulate("prefetch_hit", io.in.fire && s2_is_prefetch && !s2_cache_miss) // prefetch req hit in l1 
  // prefetch a missed line in l1, and l1 accepted it
  XSPerfAccumulate("prefetch_accept", io.in.fire && s2_is_prefetch && s2_cache_miss && !s2_cache_replay) 
}

class LoadUnit(implicit p: Parameters) extends XSModule
  with HasLoadHelper
  with HasPerfEvents
  with HasDCacheParameters
{
  val io = IO(new Bundle() {
    val ldin = Flipped(Decoupled(new ExuInput))
    val ldout = Decoupled(new ExuOutput)
    val redirect = Flipped(ValidIO(new Redirect))
    val feedbackSlow = ValidIO(new RSFeedback)
    val feedbackFast = ValidIO(new RSFeedback)
    val rsIdx = Input(UInt(log2Up(IssQueSize).W))
    val isFirstIssue = Input(Bool())
    val dcache = new DCacheLoadIO
    val sbuffer = new LoadForwardQueryIO
    val lsq = new LoadToLsqIO
    val tlDchannel = Input(new DcacheToLduForwardIO)
    val forward_mshr = Flipped(new LduToMissqueueForwardIO)
    val refill = Flipped(ValidIO(new Refill))
    val fastUop = ValidIO(new MicroOp) // early wakeup signal generated in load_s1, send to RS in load_s2
    val trigger = Vec(3, new LoadUnitTriggerIO)

    val tlb = new TlbRequestIO(2)
    val pmp = Flipped(new PMPRespBundle()) // arrive same to tlb now

    // provide prefetch info
    val prefetch_train = ValidIO(new LdPrefetchTrainBundle())

    // hardware prefetch to l1 cache req
    val prefetch_req = Flipped(ValidIO(new L1PrefetchReq))

    // load to load fast path
    val fastpathOut = Output(new LoadToLoadIO)
    val fastpathIn = Input(new LoadToLoadIO)
    val loadFastMatch = Input(Bool())
    val loadFastImm = Input(UInt(12.W))

    // load ecc
    val s3_delayed_load_error = Output(Bool()) // load ecc error
    // Note that io.s3_delayed_load_error and io.lsq.s3_delayed_load_error is different

    // load unit ctrl
    val csrCtrl = Flipped(new CustomCSRCtrlIO)

    val reExecuteQuery = Flipped(Vec(StorePipelineWidth, Valid(new LoadReExecuteQueryIO)))    // load replay
    val lsqOut = Flipped(Decoupled(new LsPipelineBundle))
<<<<<<< HEAD
    val debug_ls = Output(new DebugLsInfo)
=======
    val s2IsPointerChasing = Output(Bool()) // provide right pc for hw prefetch
>>>>>>> 50c287a7
  })

  val load_s0 = Module(new LoadUnit_S0)
  val load_s1 = Module(new LoadUnit_S1)
  val load_s2 = Module(new LoadUnit_S2)

  load_s0.io.lsqOut <> io.lsqOut

  // load s0
  load_s0.io.in <> io.ldin
  load_s0.io.dtlbReq <> io.tlb.req
  load_s0.io.dcacheReq <> io.dcache.req
  load_s0.io.rsIdx := io.rsIdx
  load_s0.io.isFirstIssue := io.isFirstIssue
  load_s0.io.s0_kill := false.B

  // we try pointerchasing if lfsrc_l2lForward_select condition is satisfied
  val s0_tryPointerChasing = load_s0.io.l2lForward_select
  val s0_pointerChasingVAddr = io.fastpathIn.data(5, 0) +& io.loadFastImm(5, 0)
  load_s0.io.fastpath.valid := io.fastpathIn.valid
  load_s0.io.fastpath.data := Cat(io.fastpathIn.data(XLEN-1, 6), s0_pointerChasingVAddr(5,0))

  val s1_data = PipelineConnect(load_s0.io.out, load_s1.io.in, true.B,
    load_s0.io.out.bits.uop.robIdx.needFlush(io.redirect) && !s0_tryPointerChasing).get

  // load s1
  // update s1_kill when any source has valid request
  load_s1.io.s1_kill := RegEnable(load_s0.io.s0_kill, false.B, io.ldin.valid || io.lsqOut.valid || io.fastpathIn.valid)
  io.tlb.req_kill := load_s1.io.s1_kill
  load_s1.io.dtlbResp <> io.tlb.resp
  io.dcache.s1_paddr_dup_lsu <> load_s1.io.lsuPAddr
  io.dcache.s1_paddr_dup_dcache <> load_s1.io.dcachePAddr
  io.dcache.s1_kill := load_s1.io.dcacheKill
  load_s1.io.sbuffer <> io.sbuffer
  load_s1.io.lsq <> io.lsq.forward
  load_s1.io.loadViolationQueryReq <> io.lsq.loadViolationQuery.req
  load_s1.io.dcacheBankConflict <> io.dcache.s1_bank_conflict
  load_s1.io.csrCtrl <> io.csrCtrl
  load_s1.io.reExecuteQuery := io.reExecuteQuery
  // provide paddr and vaddr for lq
  io.lsq.loadPaddrIn.valid := load_s1.io.out.valid && !load_s1.io.out.bits.isHWPrefetch
  io.lsq.loadPaddrIn.bits.lqIdx := load_s1.io.out.bits.uop.lqIdx
  io.lsq.loadPaddrIn.bits.paddr := load_s1.io.lsuPAddr

  io.lsq.loadVaddrIn.valid := load_s1.io.in.valid && !load_s1.io.s1_kill && !load_s1.io.out.bits.isHWPrefetch
  io.lsq.loadVaddrIn.bits.lqIdx := load_s1.io.out.bits.uop.lqIdx
  io.lsq.loadVaddrIn.bits.vaddr := load_s1.io.out.bits.vaddr

  // when S0 has opportunity to try pointerchasing, make sure it truely goes to S1
  // which is S0's out is ready and dcache is ready
  val s0_doTryPointerChasing = s0_tryPointerChasing && load_s0.io.out.ready && load_s0.io.dcacheReq.ready
  val s1_tryPointerChasing = RegNext(s0_doTryPointerChasing, false.B)
  val s1_pointerChasingVAddr = RegEnable(s0_pointerChasingVAddr, s0_doTryPointerChasing)
  val cancelPointerChasing = WireInit(false.B)
  if (EnableLoadToLoadForward) {
    // Sometimes, we need to cancel the load-load forwarding.
    // These can be put at S0 if timing is bad at S1.
    // Case 0: CACHE_SET(base + offset) != CACHE_SET(base) (lowest 6-bit addition has an overflow)
    val addressMisMatch = s1_pointerChasingVAddr(6) || RegEnable(io.loadFastImm(11, 6).orR, s0_doTryPointerChasing)
    // Case 1: the address is not 64-bit aligned or the fuOpType is not LD
    val addressNotAligned = s1_pointerChasingVAddr(2, 0).orR
    val fuOpTypeIsNotLd = io.ldin.bits.uop.ctrl.fuOpType =/= LSUOpType.ld
    // Case 2: this is not a valid load-load pair
    val notFastMatch = RegEnable(!io.loadFastMatch, s0_tryPointerChasing)
    // Case 3: this load-load uop is cancelled
    val isCancelled = !io.ldin.valid
    when (s1_tryPointerChasing) {
      cancelPointerChasing := addressMisMatch || addressNotAligned || fuOpTypeIsNotLd || notFastMatch || isCancelled
      load_s1.io.in.bits.uop := io.ldin.bits.uop
      val spec_vaddr = s1_data.vaddr
      val vaddr = Cat(spec_vaddr(VAddrBits - 1, 6), s1_pointerChasingVAddr(5, 3), 0.U(3.W))
      load_s1.io.in.bits.vaddr := vaddr
      load_s1.io.in.bits.rsIdx := io.rsIdx
      load_s1.io.in.bits.isFirstIssue := io.isFirstIssue
      // We need to replace vaddr(5, 3).
      val spec_paddr = io.tlb.resp.bits.paddr(0)
      load_s1.io.dtlbResp.bits.paddr.foreach(_ := Cat(spec_paddr(PAddrBits - 1, 6), s1_pointerChasingVAddr(5, 3), 0.U(3.W)))
      // recored tlb time when get the data to ensure the correctness of the latency calculation (although it should not record in here, because it does not use tlb)
      load_s1.io.in.bits.uop.debugInfo.tlbFirstReqTime := GTimer()
      load_s1.io.in.bits.uop.debugInfo.tlbRespTime := GTimer()
    }
    when (cancelPointerChasing) {
      load_s1.io.s1_kill := true.B
    }.otherwise {
      load_s0.io.s0_kill := s1_tryPointerChasing && !io.lsqOut.valid
      when (s1_tryPointerChasing) {
        io.ldin.ready := true.B
      }
    }

    XSPerfAccumulate("load_to_load_forward", s1_tryPointerChasing && !cancelPointerChasing)
    XSPerfAccumulate("load_to_load_forward_try", s1_tryPointerChasing)
    XSPerfAccumulate("load_to_load_forward_fail", cancelPointerChasing)
    XSPerfAccumulate("load_to_load_forward_fail_cancelled", cancelPointerChasing && isCancelled)
    XSPerfAccumulate("load_to_load_forward_fail_wakeup_mismatch", cancelPointerChasing && !isCancelled && notFastMatch)
    XSPerfAccumulate("load_to_load_forward_fail_op_not_ld",
      cancelPointerChasing && !isCancelled && !notFastMatch && fuOpTypeIsNotLd)
    XSPerfAccumulate("load_to_load_forward_fail_addr_align",
      cancelPointerChasing && !isCancelled && !notFastMatch && !fuOpTypeIsNotLd && addressNotAligned)
    XSPerfAccumulate("load_to_load_forward_fail_set_mismatch",
      cancelPointerChasing && !isCancelled && !notFastMatch && !fuOpTypeIsNotLd && !addressNotAligned && addressMisMatch)
  }
  PipelineConnect(load_s1.io.out, load_s2.io.in, true.B,
    load_s1.io.out.bits.uop.robIdx.needFlush(io.redirect) || cancelPointerChasing)

  val (forward_D, forwardData_D) = io.tlDchannel.forward(load_s1.io.out.valid && load_s1.io.out.bits.forward_tlDchannel, load_s1.io.out.bits.mshrid, load_s1.io.out.bits.paddr)

  io.forward_mshr.valid := load_s1.io.out.valid && load_s1.io.out.bits.forward_tlDchannel
  io.forward_mshr.mshrid := load_s1.io.out.bits.mshrid
  io.forward_mshr.paddr := load_s1.io.out.bits.paddr
  val (forward_result_valid, forward_mshr, forwardData_mshr) = io.forward_mshr.forward()

  XSPerfAccumulate("successfully_forward_channel_D", forward_D && forward_result_valid)
  XSPerfAccumulate("successfully_forward_mshr", forward_mshr && forward_result_valid)
  // load s2
  load_s2.io.forward_D := forward_D
  load_s2.io.forwardData_D := forwardData_D
  load_s2.io.forward_result_valid := forward_result_valid
  load_s2.io.forward_mshr := forward_mshr
  load_s2.io.forwardData_mshr := forwardData_mshr
  io.s2IsPointerChasing := RegEnable(s1_tryPointerChasing && !cancelPointerChasing, load_s1.io.out.fire)
  io.prefetch_train.bits.fromLsPipelineBundle(load_s2.io.in.bits)
  // override miss bit
  io.prefetch_train.bits.miss := io.dcache.resp.bits.miss
  io.prefetch_train.bits.meta_prefetch := io.dcache.resp.bits.meta_prefetch
  io.prefetch_train.bits.meta_access := io.dcache.resp.bits.meta_access
  io.prefetch_train.valid := load_s2.io.in.fire && !load_s2.io.out.bits.mmio && !load_s2.io.in.bits.tlbMiss
  io.dcache.s2_kill := load_s2.io.dcache_kill // to kill mmio resp which are redirected
  if (env.FPGAPlatform)
    io.dcache.s2_pc := DontCare
  else
    io.dcache.s2_pc := load_s2.io.out.bits.uop.cf.pc
  load_s2.io.dcacheResp <> io.dcache.resp
  load_s2.io.pmpResp <> io.pmp
  load_s2.io.static_pm := RegNext(io.tlb.resp.bits.static_pm)
  load_s2.io.lsq.forwardData <> io.lsq.forward.forwardData
  load_s2.io.lsq.forwardMask <> io.lsq.forward.forwardMask
  load_s2.io.lsq.forwardMaskFast <> io.lsq.forward.forwardMaskFast // should not be used in load_s2
  load_s2.io.lsq.dataInvalid <> io.lsq.forward.dataInvalid
  load_s2.io.lsq.matchInvalid <> io.lsq.forward.matchInvalid
  load_s2.io.sbuffer.forwardData <> io.sbuffer.forwardData
  load_s2.io.sbuffer.forwardMask <> io.sbuffer.forwardMask
  load_s2.io.sbuffer.forwardMaskFast <> io.sbuffer.forwardMaskFast // should not be used in load_s2
  load_s2.io.sbuffer.dataInvalid <> io.sbuffer.dataInvalid // always false
  load_s2.io.sbuffer.matchInvalid <> io.sbuffer.matchInvalid
  load_s2.io.dataForwarded <> io.lsq.s2_load_data_forwarded
  load_s2.io.dataInvalidSqIdx := io.lsq.forward.dataInvalidSqIdx // provide dataInvalidSqIdx to make wakeup faster
  load_s2.io.loadViolationQueryResp <> io.lsq.loadViolationQuery.resp
  load_s2.io.csrCtrl <> io.csrCtrl
  load_s2.io.sentFastUop := io.fastUop.valid
  load_s2.io.reExecuteQuery := io.reExecuteQuery
  // feedback bank conflict / ld-vio check struct hazard to rs
  io.feedbackFast.bits := RegNext(load_s1.io.rsFeedback.bits)
  io.feedbackFast.valid := RegNext(load_s1.io.rsFeedback.valid && !load_s1.io.out.bits.uop.robIdx.needFlush(io.redirect))

  // pre-calcuate sqIdx mask in s0, then send it to lsq in s1 for forwarding
  val sqIdxMaskReg = RegNext(UIntToMask(load_s0.io.s0_sqIdx.value, StoreQueueSize))
  // to enable load-load, sqIdxMask must be calculated based on ldin.uop
  // If the timing here is not OK, load-load forwarding has to be disabled.
  // Or we calculate sqIdxMask at RS??
  io.lsq.forward.sqIdxMask := sqIdxMaskReg
  if (EnableLoadToLoadForward) {
    when (s1_tryPointerChasing) {
      io.lsq.forward.sqIdxMask := UIntToMask(io.ldin.bits.uop.sqIdx.value, StoreQueueSize)
    }
  }

  // // use s2_hit_way to select data received in s1
  // load_s2.io.dcacheResp.bits.data := Mux1H(RegNext(io.dcache.s1_hit_way), RegNext(io.dcache.s1_data))
  // assert(load_s2.io.dcacheResp.bits.data === io.dcache.resp.bits.data)

  // now io.fastUop.valid is sent to RS in load_s2
  val forward_D_or_mshr_valid = forward_result_valid && (forward_D || forward_mshr)
  val s2_dcache_hit = io.dcache.s2_hit || forward_D_or_mshr_valid // dcache hit dup in lsu side

  io.fastUop.valid := RegNext(
      !io.dcache.s1_disable_fast_wakeup &&  // load fast wakeup should be disabled when dcache data read is not ready
      load_s1.io.in.valid && // valid load request
      !load_s1.io.in.bits.isHWPrefetch && // is not hardware prefetch req
      !load_s1.io.s1_kill && // killed by load-load forwarding
      !load_s1.io.dtlbResp.bits.fast_miss && // not mmio or tlb miss, pf / af not included here
      !io.lsq.forward.dataInvalidFast // forward failed
    ) &&
    !RegNext(load_s1.io.needLdVioCheckRedo) && // load-load violation check: load paddr cam struct hazard
    !RegNext(load_s1.io.needReExecute) &&
    !RegNext(load_s1.io.out.bits.uop.robIdx.needFlush(io.redirect)) &&
    (load_s2.io.in.valid && !load_s2.io.needReExecute && s2_dcache_hit) // dcache hit in lsu side

  io.fastUop.bits := RegNext(load_s1.io.out.bits.uop)

  XSDebug(load_s0.io.out.valid,
    p"S0: pc ${Hexadecimal(load_s0.io.out.bits.uop.cf.pc)}, lId ${Hexadecimal(load_s0.io.out.bits.uop.lqIdx.asUInt)}, " +
    p"vaddr ${Hexadecimal(load_s0.io.out.bits.vaddr)}, mask ${Hexadecimal(load_s0.io.out.bits.mask)}\n")
  XSDebug(load_s1.io.out.valid,
    p"S1: pc ${Hexadecimal(load_s1.io.out.bits.uop.cf.pc)}, lId ${Hexadecimal(load_s1.io.out.bits.uop.lqIdx.asUInt)}, tlb_miss ${io.tlb.resp.bits.miss}, " +
    p"paddr ${Hexadecimal(load_s1.io.out.bits.paddr)}, mmio ${load_s1.io.out.bits.mmio}\n")

  // writeback to LSQ
  // Current dcache use MSHR
  // Load queue will be updated at s2 for both hit/miss int/fp load
  io.lsq.loadIn.valid := load_s2.io.out.valid && !load_s2.io.out.bits.isHWPrefetch
  // generate LqWriteBundle from LsPipelineBundle
  io.lsq.loadIn.bits.fromLsPipelineBundle(load_s2.io.out.bits)

  io.lsq.replayFast := load_s1.io.replayFast
  io.lsq.replaySlow := load_s2.io.replaySlow
  io.lsq.replaySlow.valid := load_s2.io.replaySlow.valid && !load_s2.io.out.bits.uop.robIdx.needFlush(io.redirect)

  // generate duplicated load queue data wen
  val load_s2_valid_vec = RegInit(0.U(6.W))
  val load_s2_leftFire = load_s1.io.out.valid && load_s2.io.in.ready
  // val write_lq_safe = load_s2.io.write_lq_safe
  load_s2_valid_vec := 0x0.U(6.W)
  when (load_s2_leftFire && !load_s1.io.out.bits.isHWPrefetch) { load_s2_valid_vec := 0x3f.U(6.W)} // TODO: refactor me
  when (load_s1.io.out.bits.uop.robIdx.needFlush(io.redirect)) { load_s2_valid_vec := 0x0.U(6.W) }
  assert(RegNext((load_s2.io.in.valid === load_s2_valid_vec(0)) || RegNext(load_s1.io.out.bits.isHWPrefetch)))
  io.lsq.loadIn.bits.lq_data_wen_dup := load_s2_valid_vec.asBools()

  // s2_dcache_require_replay signal will be RegNexted, then used in s3
  io.lsq.s2_dcache_require_replay := load_s2.io.s2_dcache_require_replay

  // write to rob and writeback bus
  val s2_wb_valid = load_s2.io.out.valid && !load_s2.io.out.bits.miss && !load_s2.io.out.bits.mmio

  // Int load, if hit, will be writebacked at s2
  val hitLoadOut = Wire(Valid(new ExuOutput))
  hitLoadOut.valid := s2_wb_valid
  hitLoadOut.bits.uop := load_s2.io.out.bits.uop
  hitLoadOut.bits.data := load_s2.io.out.bits.data
  hitLoadOut.bits.redirectValid := false.B
  hitLoadOut.bits.redirect := DontCare
  hitLoadOut.bits.debug.isMMIO := load_s2.io.out.bits.mmio
  hitLoadOut.bits.debug.isPerfCnt := false.B
  hitLoadOut.bits.debug.paddr := load_s2.io.out.bits.paddr
  hitLoadOut.bits.debug.vaddr := load_s2.io.out.bits.vaddr
  hitLoadOut.bits.fflags := DontCare

  load_s2.io.out.ready := true.B

  // load s3
  val s3_load_wb_meta_reg = RegNext(Mux(hitLoadOut.valid, hitLoadOut.bits, io.lsq.ldout.bits))

  // data from load queue refill
  val s3_loadDataFromLQ = RegEnable(io.lsq.ldRawData, io.lsq.ldout.valid)
  val s3_rdataLQ = s3_loadDataFromLQ.mergedData()
  val s3_rdataSelLQ = LookupTree(s3_loadDataFromLQ.addrOffset, List(
    "b000".U -> s3_rdataLQ(63, 0),
    "b001".U -> s3_rdataLQ(63, 8),
    "b010".U -> s3_rdataLQ(63, 16),
    "b011".U -> s3_rdataLQ(63, 24),
    "b100".U -> s3_rdataLQ(63, 32),
    "b101".U -> s3_rdataLQ(63, 40),
    "b110".U -> s3_rdataLQ(63, 48),
    "b111".U -> s3_rdataLQ(63, 56)
  ))
  val s3_rdataPartialLoadLQ = rdataHelper(s3_loadDataFromLQ.uop, s3_rdataSelLQ)

  // data from dcache hit
  val s3_loadDataFromDcache = load_s2.io.loadDataFromDcache
  val s3_rdataDcache = s3_loadDataFromDcache.mergedData()
  val s3_rdataSelDcache = LookupTree(s3_loadDataFromDcache.addrOffset, List(
    "b000".U -> s3_rdataDcache(63, 0),
    "b001".U -> s3_rdataDcache(63, 8),
    "b010".U -> s3_rdataDcache(63, 16),
    "b011".U -> s3_rdataDcache(63, 24),
    "b100".U -> s3_rdataDcache(63, 32),
    "b101".U -> s3_rdataDcache(63, 40),
    "b110".U -> s3_rdataDcache(63, 48),
    "b111".U -> s3_rdataDcache(63, 56)
  ))
  val s3_rdataPartialLoadDcache = rdataHelper(s3_loadDataFromDcache.uop, s3_rdataSelDcache)

  io.ldout.bits := s3_load_wb_meta_reg
  io.ldout.bits.data := Mux(RegNext(hitLoadOut.valid), s3_rdataPartialLoadDcache, s3_rdataPartialLoadLQ)
  io.ldout.valid := RegNext(hitLoadOut.valid) && !RegNext(load_s2.io.out.bits.uop.robIdx.needFlush(io.redirect)) ||
    RegNext(io.lsq.ldout.valid) && !RegNext(io.lsq.ldout.bits.uop.robIdx.needFlush(io.redirect)) && !RegNext(hitLoadOut.valid)

  io.ldout.bits.uop.cf.exceptionVec(loadAccessFault) := s3_load_wb_meta_reg.uop.cf.exceptionVec(loadAccessFault) ||
    RegNext(hitLoadOut.valid) && load_s2.io.s3_delayed_load_error

  // fast load to load forward
  io.fastpathOut.valid := RegNext(load_s2.io.out.valid) // for debug only
  io.fastpathOut.data := s3_loadDataFromDcache.mergedData() // fastpath is for ld only

  // feedback tlb miss / dcache miss queue full
  io.feedbackSlow.bits := RegNext(load_s2.io.rsFeedback.bits)
  io.feedbackSlow.valid := RegNext(load_s2.io.rsFeedback.valid && !load_s2.io.out.bits.uop.robIdx.needFlush(io.redirect))
  // If replay is reported at load_s1, inst will be canceled (will not enter load_s2),
  // in that case:
  // * replay should not be reported twice
  assert(!(RegNext(io.feedbackFast.valid) && io.feedbackSlow.valid))
  // * io.fastUop.valid should not be reported
  assert(!RegNext(io.feedbackFast.valid && !io.feedbackFast.bits.hit && io.fastUop.valid))

  // load forward_fail/ldld_violation check
  // check for inst in load pipeline
  val s3_forward_fail = RegNext(io.lsq.forward.matchInvalid || io.sbuffer.matchInvalid)
  val s3_ldld_violation = RegNext(
    io.lsq.loadViolationQuery.resp.valid &&
    io.lsq.loadViolationQuery.resp.bits.have_violation &&
    RegNext(io.csrCtrl.ldld_vio_check_enable)
  )
  val s3_need_replay_from_fetch = s3_forward_fail || s3_ldld_violation
  val s3_can_replay_from_fetch = RegEnable(load_s2.io.s2_can_replay_from_fetch, load_s2.io.out.valid)
  // 1) use load pipe check result generated in load_s3 iff load_hit
  when (RegNext(hitLoadOut.valid)) {
    io.ldout.bits.uop.ctrl.replayInst := s3_need_replay_from_fetch
  }
  // 2) otherwise, write check result to load queue
  io.lsq.s3_replay_from_fetch := s3_need_replay_from_fetch && s3_can_replay_from_fetch

  // s3_delayed_load_error path is not used for now, as we writeback load result in load_s3
  // but we keep this path for future use
  io.s3_delayed_load_error := false.B
  io.lsq.s3_delayed_load_error := false.B //load_s2.io.s3_delayed_load_error

  io.lsq.ldout.ready := !hitLoadOut.valid

  when(io.feedbackSlow.valid && !io.feedbackSlow.bits.hit){
    // when need replay from rs, inst should not be writebacked to rob
    assert(RegNext(!hitLoadOut.valid))
    assert(RegNext(!io.lsq.loadIn.valid) || RegNext(load_s2.io.s2_dcache_require_replay))
  }

  // hareware prefetch to l1
  io.prefetch_req <> load_s0.io.prefetch_in

  // trigger
  val lastValidData = RegEnable(io.ldout.bits.data, io.ldout.fire)
  val hitLoadAddrTriggerHitVec = Wire(Vec(3, Bool()))
  val lqLoadAddrTriggerHitVec = io.lsq.trigger.lqLoadAddrTriggerHitVec
  (0 until 3).map{i => {
    val tdata2 = io.trigger(i).tdata2
    val matchType = io.trigger(i).matchType
    val tEnable = io.trigger(i).tEnable

    hitLoadAddrTriggerHitVec(i) := TriggerCmp(load_s2.io.out.bits.vaddr, tdata2, matchType, tEnable)
    io.trigger(i).addrHit := Mux(hitLoadOut.valid, hitLoadAddrTriggerHitVec(i), lqLoadAddrTriggerHitVec(i))
    io.trigger(i).lastDataHit := TriggerCmp(lastValidData, tdata2, matchType, tEnable)
  }}
  io.lsq.trigger.hitLoadAddrTriggerHitVec := hitLoadAddrTriggerHitVec

<<<<<<< HEAD
  // s1
  io.debug_ls.s1.isBankConflict := load_s1.io.in.fire && (!load_s1.io.dcacheKill && load_s1.io.dcacheBankConflict)
  io.debug_ls.s1.isLoadToLoadForward := load_s1.io.out.valid && s1_tryPointerChasing && !cancelPointerChasing
  io.debug_ls.s1.isTlbFirstMiss := io.tlb.resp.valid && io.tlb.resp.bits.miss && io.tlb.resp.bits.debug.isFirstIssue
  io.debug_ls.s1.isReplayFast := io.lsq.replayFast.valid && io.lsq.replayFast.needreplay
  io.debug_ls.s1_robIdx := load_s1.io.in.bits.uop.robIdx.value
  // s2
  io.debug_ls.s2.isDcacheFirstMiss := load_s2.io.in.fire && load_s2.io.in.bits.isFirstIssue && load_s2.io.dcacheResp.bits.miss
  io.debug_ls.s2.isForwardFail := load_s2.io.in.fire && load_s2.io.s2_forward_fail
  io.debug_ls.s2.isReplaySlow := io.lsq.replaySlow.valid && io.lsq.replaySlow.needreplay
  io.debug_ls.s2.isLoadReplayTLBMiss := io.lsq.replaySlow.valid && !io.lsq.replaySlow.tlb_hited
  io.debug_ls.s2.isLoadReplayCacheMiss := io.lsq.replaySlow.valid && !io.lsq.replaySlow.cache_hited
  io.debug_ls.replayCnt := DontCare
  io.debug_ls.s2_robIdx := load_s2.io.in.bits.uop.robIdx.value

  // bug lyq: some signals in perfEvents are no longer suitable for the current MemBlock design
=======
  // hardware performance counter
>>>>>>> 50c287a7
  val perfEvents = Seq(
    ("load_s0_in_fire         ", load_s0.io.in.fire                                                                                                              ),
    ("load_to_load_forward    ", load_s1.io.out.valid && s1_tryPointerChasing && !cancelPointerChasing                                                           ),
    ("stall_dcache            ", load_s0.io.out.valid && load_s0.io.out.ready && !load_s0.io.dcacheReq.ready                                                     ),
    ("load_s1_in_fire         ", load_s1.io.in.fire                                                                                                              ),
    ("load_s1_tlb_miss        ", load_s1.io.in.fire && load_s1.io.dtlbResp.bits.miss                                                                             ),
    ("load_s2_in_fire         ", load_s2.io.in.fire                                                                                                              ),
    ("load_s2_dcache_miss     ", load_s2.io.in.fire && load_s2.io.dcacheResp.bits.miss                                                                           ),
    ("load_s2_replay          ", load_s2.io.rsFeedback.valid && !load_s2.io.rsFeedback.bits.hit                                                                  ),
    ("load_s2_replay_tlb_miss ", load_s2.io.rsFeedback.valid && !load_s2.io.rsFeedback.bits.hit && load_s2.io.in.bits.tlbMiss                                    ),
    ("load_s2_replay_cache    ", load_s2.io.rsFeedback.valid && !load_s2.io.rsFeedback.bits.hit && !load_s2.io.in.bits.tlbMiss && load_s2.io.dcacheResp.bits.miss),
  )
  generatePerfEvent()

  when(io.ldout.fire){
    XSDebug("ldout %x\n", io.ldout.bits.uop.cf.pc)
  }
}<|MERGE_RESOLUTION|>--- conflicted
+++ resolved
@@ -24,7 +24,7 @@
 import xiangshan.ExceptionNO._
 import xiangshan._
 import xiangshan.backend.fu.PMPRespBundle
-import xiangshan.backend.rob.DebugLsInfo
+import xiangshan.backend.rob.DebugLsInfoBundle
 import xiangshan.cache._
 import xiangshan.cache.dcache.ReplayCarry
 import xiangshan.cache.mmu.{TlbCmd, TlbReq, TlbRequestIO, TlbResp}
@@ -117,18 +117,6 @@
   })
   require(LoadPipelineWidth == exuParameters.LduCnt)
 
-<<<<<<< HEAD
-  // there are three sources of load pipeline's input
-  // * 1. load issued by RS  (io.in)
-  // * 2. load replayed by LSQ  (io.lsqOut)
-  // * 3. load try pointchaising when no issued or replayed load  (io.fastpath)
-
-  // the priority is
-  // 2 > 1 > 3
-  // now in S0, choise a load according to priority
-
-=======
->>>>>>> 50c287a7
   val s0_vaddr = Wire(UInt(VAddrBits.W))
   val s0_mask = Wire(UInt(8.W))
   val s0_uop = Wire(new MicroOp)
@@ -144,16 +132,6 @@
 
   val tryFastpath = WireInit(false.B)
 
-<<<<<<< HEAD
-  val s0_valid = Wire(Bool())
-
-  s0_valid := io.in.valid || io.lsqOut.valid || tryFastpath
-
-  // assign default value
-  s0_uop := DontCare
-
-  when(io.lsqOut.valid) {
-=======
   // load flow select/gen
   //
   // src0: load replayed by LSQ (io.lsqOut)
@@ -274,7 +252,6 @@
   
   // load flow priority mux
   when(lfsrc_loadReplay_select) {
->>>>>>> 50c287a7
     s0_vaddr := io.lsqOut.bits.vaddr
     s0_mask := io.lsqOut.bits.mask
     s0_uop := io.lsqOut.bits.uop
@@ -335,55 +312,7 @@
     "b11".U   -> (s0_vaddr(2, 0) === 0.U)  //d
   ))
 
-<<<<<<< HEAD
-  // io.lsqOut has highest priority
-  io.lsqOut.ready := (io.out.ready && io.dcacheReq.ready)
-  // io.in can fire only when there in no lsq-replayed load
-  io.in.ready := (io.out.ready && io.dcacheReq.ready && !io.lsqOut.valid)
-
-  val isSoftPrefetch = LSUOpType.isPrefetch(s0_uop.ctrl.fuOpType)
-  val isSoftPrefetchRead = s0_uop.ctrl.fuOpType === LSUOpType.prefetch_r
-  val isSoftPrefetchWrite = s0_uop.ctrl.fuOpType === LSUOpType.prefetch_w
-
-  // query DTLB
-  io.dtlbReq.valid := s0_valid
-  io.dtlbReq.bits.vaddr := s0_vaddr
-  io.dtlbReq.bits.cmd := TlbCmd.read
-  io.dtlbReq.bits.size := LSUOpType.size(s0_uop.ctrl.fuOpType)
-  io.dtlbReq.bits.kill := DontCare
-  io.dtlbReq.bits.memidx.is_ld := true.B
-  io.dtlbReq.bits.memidx.is_st := false.B
-  io.dtlbReq.bits.memidx.idx := s0_uop.lqIdx.value
-
-  io.dtlbReq.bits.debug.robIdx := s0_uop.robIdx
-  io.dtlbReq.bits.debug.pc := s0_uop.cf.pc
-  io.dtlbReq.bits.debug.isFirstIssue := s0_isFirstIssue
-
-  // query DCache
-  io.dcacheReq.valid := s0_valid
-  when (isSoftPrefetchRead) {
-    io.dcacheReq.bits.cmd  := MemoryOpConstants.M_PFR
-  }.elsewhen (isSoftPrefetchWrite) {
-    io.dcacheReq.bits.cmd  := MemoryOpConstants.M_PFW
-  }.otherwise {
-    io.dcacheReq.bits.cmd  := MemoryOpConstants.M_XRD
-  }
-  io.dcacheReq.bits.addr := s0_vaddr
-  io.dcacheReq.bits.mask := s0_mask
-  io.dcacheReq.bits.data := DontCare
-  when(isSoftPrefetch) {
-    io.dcacheReq.bits.instrtype := SOFT_PREFETCH.U
-  }.otherwise {
-    io.dcacheReq.bits.instrtype := LOAD_SOURCE.U
-  }
-  io.dcacheReq.bits.replayCarry := s0_replayCarry
-
-  // TODO: update cache meta
-  io.dcacheReq.bits.id   := DontCare
-
-=======
   // accept load flow if dcache ready (dtlb is always ready)
->>>>>>> 50c287a7
   io.out.valid := s0_valid && io.dcacheReq.ready && !io.s0_kill
   io.out.bits := DontCare
   io.out.bits.vaddr := s0_vaddr
@@ -397,7 +326,7 @@
   io.out.bits.isLoadReplay := io.lsqOut.valid
   io.out.bits.mshrid := io.lsqOut.bits.mshrid
   io.out.bits.forward_tlDchannel := io.lsqOut.valid && io.lsqOut.bits.forward_tlDchannel
-  when(s0_valid && s0_isFirstIssue) {
+  when(io.dtlbReq.valid && s0_isFirstIssue) {
     io.out.bits.uop.debugInfo.tlbFirstReqTime := GTimer()
   }.otherwise{
     io.out.bits.uop.debugInfo.tlbFirstReqTime := s0_uop.debugInfo.tlbFirstReqTime
@@ -862,40 +791,6 @@
       s2_cache_replay && !s2_is_prefetch && !s2_mmio && !s2_exception && !io.dataForwarded || // replay if dcache miss queue full / busy
       s2_data_invalid && !s2_is_prefetch // replay if store to load forward data is not ready
   }
-<<<<<<< HEAD
-  io.rsFeedback.bits.hit := !s2_need_replay_from_rs
-  io.rsFeedback.bits.rsIdx := io.in.bits.rsIdx
-  io.rsFeedback.bits.flushState := io.in.bits.ptwBack
-  // feedback source priority: tlbMiss > dataInvalid > mshrFull
-  // general case priority: tlbMiss > exception (include forward_fail / ldld_violation) > mmio > dataInvalid > mshrFull > normal miss / hit
-  io.rsFeedback.bits.sourceType := Mux(s2_tlb_miss, RSFeedbackType.tlbMiss,
-    Mux(s2_data_invalid,
-      RSFeedbackType.dataInvalid,
-      RSFeedbackType.mshrFull
-    )
-  )
-  io.rsFeedback.bits.dataInvalidSqIdx.value := io.dataInvalidSqIdx
-  io.rsFeedback.bits.dataInvalidSqIdx.flag := DontCare
-
-  io.replaySlow.valid := io.in.valid
-  io.replaySlow.tlb_hited := !s2_tlb_miss
-  io.replaySlow.st_ld_check_ok := !needReExecute
-  if (EnableFastForward) {
-    io.replaySlow.cache_no_replay := !s2_cache_replay || s2_is_prefetch || s2_mmio || s2_exception || fullForward
-  }else {
-    io.replaySlow.cache_no_replay := !s2_cache_replay || s2_is_prefetch || s2_mmio || s2_exception || io.dataForwarded
-  }
-  io.replaySlow.forward_data_valid := !s2_data_invalid || s2_is_prefetch
-  io.replaySlow.cache_hited := !io.out.bits.miss || io.out.bits.mmio
-  io.replaySlow.can_forward_full_data := io.dataForwarded
-  io.replaySlow.ld_idx := io.in.bits.uop.lqIdx.value
-  io.replaySlow.data_invalid_sq_idx := io.dataInvalidSqIdx
-  io.replaySlow.replayCarry := io.dcacheResp.bits.replayCarry
-  io.replaySlow.miss_mshr_id := io.dcacheResp.bits.mshr_id
-  io.replaySlow.data_in_last_beat := io.in.bits.paddr(log2Up(refillBytes))
-  io.replaySlow.debugInfo := io.in.bits.uop.debugInfo
-=======
->>>>>>> 50c287a7
 
   // s2_cache_replay is quite slow to generate, send it separately to LQ
   if (EnableFastForward) {
@@ -980,11 +875,8 @@
 
     val reExecuteQuery = Flipped(Vec(StorePipelineWidth, Valid(new LoadReExecuteQueryIO)))    // load replay
     val lsqOut = Flipped(Decoupled(new LsPipelineBundle))
-<<<<<<< HEAD
-    val debug_ls = Output(new DebugLsInfo)
-=======
+    val debug_ls = Output(new DebugLsInfoBundle)
     val s2IsPointerChasing = Output(Bool()) // provide right pc for hw prefetch
->>>>>>> 50c287a7
   })
 
   val load_s0 = Module(new LoadUnit_S0)
@@ -1327,7 +1219,6 @@
   }}
   io.lsq.trigger.hitLoadAddrTriggerHitVec := hitLoadAddrTriggerHitVec
 
-<<<<<<< HEAD
   // s1
   io.debug_ls.s1.isBankConflict := load_s1.io.in.fire && (!load_s1.io.dcacheKill && load_s1.io.dcacheBankConflict)
   io.debug_ls.s1.isLoadToLoadForward := load_s1.io.out.valid && s1_tryPointerChasing && !cancelPointerChasing
@@ -1344,9 +1235,7 @@
   io.debug_ls.s2_robIdx := load_s2.io.in.bits.uop.robIdx.value
 
   // bug lyq: some signals in perfEvents are no longer suitable for the current MemBlock design
-=======
   // hardware performance counter
->>>>>>> 50c287a7
   val perfEvents = Seq(
     ("load_s0_in_fire         ", load_s0.io.in.fire                                                                                                              ),
     ("load_to_load_forward    ", load_s1.io.out.valid && s1_tryPointerChasing && !cancelPointerChasing                                                           ),
