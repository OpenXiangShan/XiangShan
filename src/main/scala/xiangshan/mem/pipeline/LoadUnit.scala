--- conflicted
+++ resolved
@@ -46,12 +46,9 @@
   val can_forward_full_data = Output(Bool())
   val ld_idx = Output(UInt(log2Ceil(LoadQueueSize).W))
   val data_invalid_sq_idx = Output(UInt(log2Ceil(StoreQueueSize).W))
-<<<<<<< HEAD
   val replayCarry = Output(new ReplayCarry)
-=======
   val miss_mshr_id = Output(UInt(log2Up(cfg.nMissEntries).W))
   val data_in_last_beat = Output(Bool())
->>>>>>> 683c1411
 }
 
 class LoadToLsqIO(implicit p: Parameters) extends XSBundle {
@@ -146,7 +143,7 @@
     s0_isFirstIssue := io.lsqOut.bits.isFirstIssue
     s0_rsIdx := io.lsqOut.bits.rsIdx
     s0_sqIdx := io.lsqOut.bits.uop.sqIdx
-
+    s0_replayCarry := io.replayCarry
   }.elsewhen(io.in.valid) {
     val imm12 = io.in.bits.uop.ctrl.imm(11, 0)
     s0_vaddr := io.in.bits.src(0) + SignExt(imm12, VAddrBits)
@@ -156,17 +153,6 @@
     s0_rsIdx := io.rsIdx
     s0_sqIdx := io.in.bits.uop.sqIdx
 
-<<<<<<< HEAD
-  }.elsewhen(io.lsqOut.valid) {
-    s0_vaddr := io.lsqOut.bits.vaddr
-    s0_mask := io.lsqOut.bits.mask
-    s0_uop := io.lsqOut.bits.uop
-    s0_isFirstIssue := io.lsqOut.bits.isFirstIssue
-    s0_rsIdx := io.lsqOut.bits.rsIdx
-    s0_sqIdx := io.lsqOut.bits.uop.sqIdx
-    s0_replayCarry := io.replayCarry
-=======
->>>>>>> 683c1411
   }.otherwise {
     if (EnableLoadToLoadForward) {
       tryFastpath := io.fastpath.valid
@@ -556,30 +542,30 @@
   }
   io.out.bits.uop.ctrl.fpWen := io.in.bits.uop.ctrl.fpWen && !s2_exception
 
-  // io.loadDataFromDcache.bankedDcacheData := io.dcacheResp.bits.bank_data
-  // io.loadDataFromDcache.bank_oh := io.dcacheResp.bits.bank_oh
-  /* 
-  io.loadDataFromDcache.dcacheData := io.dcacheResp.bits.data
-  io.loadDataFromDcache.forwardMask := forwardMask
-  io.loadDataFromDcache.forwardData := forwardData
-  io.loadDataFromDcache.uop := io.out.bits.uop
-  io.loadDataFromDcache.addrOffset := s2_paddr(2, 0)
-<<<<<<< HEAD
-  */
-  io.loadDataFromDcache.dcacheData := io.dcacheResp.bits.data_delayed
+  // val s2_loadDataFromDcache = new LoadDataFromDcacheBundle
+  // s2_loadDataFromDcache.forwardMask := forwardMask
+  // s2_loadDataFromDcache.forwardData := forwardData
+  // s2_loadDataFromDcache.uop := io.out.bits.uop
+  // s2_loadDataFromDcache.addrOffset := s2_paddr(2, 0)
+  // // forward D or mshr
+  // s2_loadDataFromDcache.forward_D := io.forward_D
+  // s2_loadDataFromDcache.forwardData_D := io.forwardData_D
+  // s2_loadDataFromDcache.forward_mshr := io.forward_mshr
+  // s2_loadDataFromDcache.forwardData_mshr := io.forwardData_mshr
+  // s2_loadDataFromDcache.forward_result_valid := io.forward_result_valid
+  // io.loadDataFromDcache := RegEnable(s2_loadDataFromDcache, io.in.valid)
+  io.loadDataFromDcache.respDcacheData := io.dcacheResp.bits.data_delayed
   io.loadDataFromDcache.forwardMask := RegEnable(forwardMask, io.in.valid)
   io.loadDataFromDcache.forwardData := RegEnable(forwardData, io.in.valid)
   io.loadDataFromDcache.uop := RegEnable(io.out.bits.uop, io.in.valid)
   io.loadDataFromDcache.addrOffset := RegEnable(s2_paddr(2, 0), io.in.valid)
-=======
   // forward D or mshr
-  io.loadDataFromDcache.forward_D := io.forward_D
-  io.loadDataFromDcache.forwardData_D := io.forwardData_D
-  io.loadDataFromDcache.forward_mshr := io.forward_mshr
-  io.loadDataFromDcache.forwardData_mshr := io.forwardData_mshr
-  io.loadDataFromDcache.forward_result_valid := io.forward_result_valid
->>>>>>> 683c1411
-
+  io.loadDataFromDcache.forward_D := RegEnable(io.forward_D, io.in.valid)
+  io.loadDataFromDcache.forwardData_D := RegEnable(io.forwardData_D, io.in.valid)
+  io.loadDataFromDcache.forward_mshr := RegEnable(io.forward_mshr, io.in.valid)
+  io.loadDataFromDcache.forwardData_mshr := RegEnable(io.forwardData_mshr, io.in.valid)
+  io.loadDataFromDcache.forward_result_valid := RegEnable(io.forward_result_valid, io.in.valid)
+  
   io.s2_can_replay_from_fetch := !s2_mmio && !s2_is_prefetch && !s2_tlb_miss
   // if forward fail, replay this inst from fetch
   val debug_forwardFailReplay = s2_forward_fail && !s2_mmio && !s2_is_prefetch && !s2_tlb_miss
@@ -673,12 +659,9 @@
   io.replaySlow.can_forward_full_data := io.dataForwarded
   io.replaySlow.ld_idx := io.in.bits.uop.lqIdx.value
   io.replaySlow.data_invalid_sq_idx := io.dataInvalidSqIdx
-<<<<<<< HEAD
   io.replaySlow.replayCarry := io.dcacheResp.bits.replayCarry
-=======
   io.replaySlow.miss_mshr_id := io.dcacheResp.bits.mshr_id
   io.replaySlow.data_in_last_beat := io.in.bits.paddr(log2Up(refillBytes))
->>>>>>> 683c1411
 
   // s2_cache_replay is quite slow to generate, send it separately to LQ
   if (EnableFastForward) {
