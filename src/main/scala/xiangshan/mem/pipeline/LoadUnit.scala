/***************************************************************************************
* Copyright (c) 2020-2021 Institute of Computing Technology, Chinese Academy of Sciences
* Copyright (c) 2020-2021 Peng Cheng Laboratory
*
* XiangShan is licensed under Mulan PSL v2.
* You can use this software according to the terms and conditions of the Mulan PSL v2.
* You may obtain a copy of Mulan PSL v2 at:
*          http://license.coscl.org.cn/MulanPSL2
*
* THIS SOFTWARE IS PROVIDED ON AN "AS IS" BASIS, WITHOUT WARRANTIES OF ANY KIND,
* EITHER EXPRESS OR IMPLIED, INCLUDING BUT NOT LIMITED TO NON-INFRINGEMENT,
* MERCHANTABILITY OR FIT FOR A PARTICULAR PURPOSE.
*
* See the Mulan PSL v2 for more details.
***************************************************************************************/

package xiangshan.mem

import chipsalliance.rocketchip.config.Parameters
import chisel3._
import chisel3.util._
import utils._
import xiangshan.ExceptionNO._
import xiangshan._
import xiangshan.backend.fu.PMPRespBundle
import xiangshan.cache._
import xiangshan.cache.mmu.{TlbCmd, TlbReq, TlbRequestIO, TlbResp}

class LoadToLsqIO(implicit p: Parameters) extends XSBundle {
  val loadIn = ValidIO(new LsPipelineBundle)
  val ldout = Flipped(DecoupledIO(new ExuOutput))
  val loadDataForwarded = Output(Bool())
  val delayedLoadError = Output(Bool())
  val dcacheRequireReplay = Output(Bool())
  val forward = new PipeLoadForwardQueryIO
  val loadViolationQuery = new LoadViolationQueryIO
  val trigger = Flipped(new LqTriggerIO)
}

class LoadToLoadIO(implicit p: Parameters) extends XSBundle {
  // load to load fast path is limited to ld (64 bit) used as vaddr src1 only
  val data = UInt(XLEN.W)
  val valid = Bool()
}

class LoadUnitTriggerIO(implicit p: Parameters) extends XSBundle {
  val tdata2 = Input(UInt(64.W)) 
  val matchType = Input(UInt(2.W)) 
  val tEnable = Input(Bool()) // timing is calculated before this
  val addrHit = Output(Bool())
  val lastDataHit = Output(Bool())
}

// Load Pipeline Stage 0
// Generate addr, use addr to query DCache and DTLB
class LoadUnit_S0(implicit p: Parameters) extends XSModule with HasDCacheParameters{
  val io = IO(new Bundle() {
    val in = Flipped(Decoupled(new ExuInput))
    val out = Decoupled(new LsPipelineBundle)
    val fastpath = Input(Vec(LoadPipelineWidth, new LoadToLoadIO))
    val dtlbReq = DecoupledIO(new TlbReq)
    val dcacheReq = DecoupledIO(new DCacheWordReq)
    val rsIdx = Input(UInt(log2Up(IssQueSize).W))
    val isFirstIssue = Input(Bool())
    val loadFastMatch = Input(UInt(exuParameters.LduCnt.W))
  })
  require(LoadPipelineWidth == exuParameters.LduCnt)

  val s0_uop = io.in.bits.uop
  val imm12 = WireInit(s0_uop.ctrl.imm(11,0))

  val s0_vaddr = WireInit(io.in.bits.src(0) + SignExt(s0_uop.ctrl.imm(11,0), VAddrBits))
  val s0_mask = WireInit(genWmask(s0_vaddr, s0_uop.ctrl.fuOpType(1,0)))

  if (EnableLoadToLoadForward) {
    // slow vaddr from non-load insts
    val slowpath_vaddr = io.in.bits.src(0) + SignExt(s0_uop.ctrl.imm(11,0), VAddrBits)
    val slowpath_mask = genWmask(slowpath_vaddr, s0_uop.ctrl.fuOpType(1,0))

    // fast vaddr from load insts
    val fastpath_vaddrs = WireInit(VecInit(List.tabulate(LoadPipelineWidth)(i => {
      io.fastpath(i).data + SignExt(s0_uop.ctrl.imm(11,0), VAddrBits)
    })))
    val fastpath_masks = WireInit(VecInit(List.tabulate(LoadPipelineWidth)(i => {
      genWmask(fastpath_vaddrs(i), s0_uop.ctrl.fuOpType(1,0))
    })))
    val fastpath_vaddr = Mux1H(io.loadFastMatch, fastpath_vaddrs)
    val fastpath_mask  = Mux1H(io.loadFastMatch, fastpath_masks)

    // select vaddr from 2 alus
    s0_vaddr := Mux(io.loadFastMatch.orR, fastpath_vaddr, slowpath_vaddr)
    s0_mask  := Mux(io.loadFastMatch.orR, fastpath_mask, slowpath_mask)
    XSPerfAccumulate("load_to_load_forward", io.loadFastMatch.orR && io.in.fire())
  }

  val isSoftPrefetch = LSUOpType.isPrefetch(s0_uop.ctrl.fuOpType)
  val isSoftPrefetchRead = s0_uop.ctrl.fuOpType === LSUOpType.prefetch_r
  val isSoftPrefetchWrite = s0_uop.ctrl.fuOpType === LSUOpType.prefetch_w

  // query DTLB
  io.dtlbReq.valid := io.in.valid
  io.dtlbReq.bits.vaddr := s0_vaddr
  io.dtlbReq.bits.cmd := TlbCmd.read
  io.dtlbReq.bits.size := LSUOpType.size(io.in.bits.uop.ctrl.fuOpType)
  io.dtlbReq.bits.robIdx := s0_uop.robIdx
  io.dtlbReq.bits.debug.pc := s0_uop.cf.pc
  io.dtlbReq.bits.debug.isFirstIssue := io.isFirstIssue

  // query DCache
  io.dcacheReq.valid := io.in.valid
  when (isSoftPrefetchRead) {
    io.dcacheReq.bits.cmd  := MemoryOpConstants.M_PFR
  }.elsewhen (isSoftPrefetchWrite) {
    io.dcacheReq.bits.cmd  := MemoryOpConstants.M_PFW
  }.otherwise {
    io.dcacheReq.bits.cmd  := MemoryOpConstants.M_XRD
  }
  io.dcacheReq.bits.addr := s0_vaddr
  io.dcacheReq.bits.mask := s0_mask
  io.dcacheReq.bits.data := DontCare
  when(isSoftPrefetch) {
    io.dcacheReq.bits.instrtype := SOFT_PREFETCH.U
  }.otherwise {
    io.dcacheReq.bits.instrtype := LOAD_SOURCE.U
  }

  // TODO: update cache meta
  io.dcacheReq.bits.id   := DontCare

  val addrAligned = LookupTree(s0_uop.ctrl.fuOpType(1, 0), List(
    "b00".U   -> true.B,                   //b
    "b01".U   -> (s0_vaddr(0)    === 0.U), //h
    "b10".U   -> (s0_vaddr(1, 0) === 0.U), //w
    "b11".U   -> (s0_vaddr(2, 0) === 0.U)  //d
  ))

  io.out.valid := io.in.valid && io.dcacheReq.ready

  io.out.bits := DontCare
  io.out.bits.vaddr := s0_vaddr
  io.out.bits.mask := s0_mask
  io.out.bits.uop := s0_uop
  io.out.bits.uop.cf.exceptionVec(loadAddrMisaligned) := !addrAligned
  io.out.bits.rsIdx := io.rsIdx
  io.out.bits.isFirstIssue := io.isFirstIssue
  io.out.bits.isSoftPrefetch := isSoftPrefetch

  io.in.ready := !io.in.valid || (io.out.ready && io.dcacheReq.ready)

  XSDebug(io.dcacheReq.fire(),
    p"[DCACHE LOAD REQ] pc ${Hexadecimal(s0_uop.cf.pc)}, vaddr ${Hexadecimal(s0_vaddr)}\n"
  )
  XSPerfAccumulate("in_valid", io.in.valid)
  XSPerfAccumulate("in_fire", io.in.fire)
  XSPerfAccumulate("in_fire_first_issue", io.in.valid && io.isFirstIssue)
  XSPerfAccumulate("stall_out", io.out.valid && !io.out.ready && io.dcacheReq.ready)
  XSPerfAccumulate("stall_dcache", io.out.valid && io.out.ready && !io.dcacheReq.ready)
  XSPerfAccumulate("addr_spec_success", io.out.fire() && s0_vaddr(VAddrBits-1, 12) === io.in.bits.src(0)(VAddrBits-1, 12))
  XSPerfAccumulate("addr_spec_failed", io.out.fire() && s0_vaddr(VAddrBits-1, 12) =/= io.in.bits.src(0)(VAddrBits-1, 12))
  XSPerfAccumulate("addr_spec_success_once", io.out.fire() && s0_vaddr(VAddrBits-1, 12) === io.in.bits.src(0)(VAddrBits-1, 12) && io.isFirstIssue)
  XSPerfAccumulate("addr_spec_failed_once", io.out.fire() && s0_vaddr(VAddrBits-1, 12) =/= io.in.bits.src(0)(VAddrBits-1, 12) && io.isFirstIssue)
}


// Load Pipeline Stage 1
// TLB resp (send paddr to dcache)
class LoadUnit_S1(implicit p: Parameters) extends XSModule {
  val io = IO(new Bundle() {
    val in = Flipped(Decoupled(new LsPipelineBundle))
    val out = Decoupled(new LsPipelineBundle)
    val dtlbResp = Flipped(DecoupledIO(new TlbResp))
    val dcachePAddr = Output(UInt(PAddrBits.W))
    val dcacheKill = Output(Bool())
    val fastUopKill = Output(Bool())
    val dcacheBankConflict = Input(Bool())
    val fullForwardFast = Output(Bool())
    val sbuffer = new LoadForwardQueryIO
    val lsq = new PipeLoadForwardQueryIO
    val loadViolationQueryReq = Decoupled(new LoadViolationQueryReq)
    val rsFeedback = ValidIO(new RSFeedback)
    val csrCtrl = Flipped(new CustomCSRCtrlIO)
    val needLdVioCheckRedo = Output(Bool())
  })

  val s1_uop = io.in.bits.uop
  val s1_paddr = io.dtlbResp.bits.paddr
  // af & pf exception were modified below.
  val s1_exception = ExceptionNO.selectByFu(io.out.bits.uop.cf.exceptionVec, lduCfg).asUInt.orR
  val s1_tlb_miss = io.dtlbResp.bits.miss
  val s1_mask = io.in.bits.mask
  val s1_bank_conflict = io.dcacheBankConflict

  io.out.bits := io.in.bits // forwardXX field will be updated in s1

  io.dtlbResp.ready := true.B

  // TOOD: PMA check
  io.dcachePAddr := s1_paddr
  //io.dcacheKill := s1_tlb_miss || s1_exception || s1_mmio
  io.dcacheKill := s1_tlb_miss || s1_exception
  io.fastUopKill := io.dtlbResp.bits.fast_miss || s1_exception

  // load forward query datapath
  io.sbuffer.valid := io.in.valid && !(s1_exception || s1_tlb_miss)
  io.sbuffer.vaddr := io.in.bits.vaddr
  io.sbuffer.paddr := s1_paddr
  io.sbuffer.uop := s1_uop
  io.sbuffer.sqIdx := s1_uop.sqIdx
  io.sbuffer.mask := s1_mask
  io.sbuffer.pc := s1_uop.cf.pc // FIXME: remove it

  io.lsq.valid := io.in.valid && !(s1_exception || s1_tlb_miss)
  io.lsq.vaddr := io.in.bits.vaddr
  io.lsq.paddr := s1_paddr
  io.lsq.uop := s1_uop
  io.lsq.sqIdx := s1_uop.sqIdx
  io.lsq.sqIdxMask := DontCare // will be overwritten by sqIdxMask pre-generated in s0
  io.lsq.mask := s1_mask
  io.lsq.pc := s1_uop.cf.pc // FIXME: remove it

  // ld-ld violation query
  io.loadViolationQueryReq.valid := io.in.valid && !(s1_exception || s1_tlb_miss)
  io.loadViolationQueryReq.bits.paddr := s1_paddr
  io.loadViolationQueryReq.bits.uop := s1_uop

  // Generate forwardMaskFast to wake up insts earlier
  val forwardMaskFast = io.lsq.forwardMaskFast.asUInt | io.sbuffer.forwardMaskFast.asUInt
  io.fullForwardFast := (~forwardMaskFast & s1_mask) === 0.U

  // Generate feedback signal caused by:
  // * dcache bank conflict
  // * need redo ld-ld violation check
  val needLdVioCheckRedo = io.loadViolationQueryReq.valid &&
    !io.loadViolationQueryReq.ready &&
    RegNext(io.csrCtrl.ldld_vio_check_enable)
  io.needLdVioCheckRedo := needLdVioCheckRedo
  io.rsFeedback.valid := io.in.valid && (s1_bank_conflict || needLdVioCheckRedo)
  io.rsFeedback.bits.hit := false.B // we have found s1_bank_conflict / re do ld-ld violation check
  io.rsFeedback.bits.rsIdx := io.in.bits.rsIdx
  io.rsFeedback.bits.flushState := io.in.bits.ptwBack
  io.rsFeedback.bits.sourceType := Mux(s1_bank_conflict, RSFeedbackType.bankConflict, RSFeedbackType.ldVioCheckRedo)
  io.rsFeedback.bits.dataInvalidSqIdx := DontCare

  // if replay is detected in load_s1,
  // load inst will be canceled immediately
  io.out.valid := io.in.valid && !io.rsFeedback.valid
  io.out.bits.paddr := s1_paddr
  io.out.bits.tlbMiss := s1_tlb_miss

  // current ori test will cause the case of ldest == 0, below will be modifeid in the future.
  // af & pf exception were modified
  io.out.bits.uop.cf.exceptionVec(loadPageFault) := io.dtlbResp.bits.excp.pf.ld
  io.out.bits.uop.cf.exceptionVec(loadAccessFault) := io.dtlbResp.bits.excp.af.ld

  io.out.bits.ptwBack := io.dtlbResp.bits.ptwBack
  io.out.bits.rsIdx := io.in.bits.rsIdx

  io.out.bits.isSoftPrefetch := io.in.bits.isSoftPrefetch

  io.in.ready := !io.in.valid || io.out.ready

  XSPerfAccumulate("in_valid", io.in.valid)
  XSPerfAccumulate("in_fire", io.in.fire)
  XSPerfAccumulate("in_fire_first_issue", io.in.fire && io.in.bits.isFirstIssue)
  XSPerfAccumulate("tlb_miss", io.in.fire && s1_tlb_miss)
  XSPerfAccumulate("tlb_miss_first_issue", io.in.fire && s1_tlb_miss && io.in.bits.isFirstIssue)
  XSPerfAccumulate("stall_out", io.out.valid && !io.out.ready)
}

// Load Pipeline Stage 2
// DCache resp
class LoadUnit_S2(implicit p: Parameters) extends XSModule with HasLoadHelper {
  val io = IO(new Bundle() {
    val in = Flipped(Decoupled(new LsPipelineBundle))
    val out = Decoupled(new LsPipelineBundle)
    val rsFeedback = ValidIO(new RSFeedback)
    val dcacheResp = Flipped(DecoupledIO(new DCacheWordResp))
    val pmpResp = Flipped(new PMPRespBundle())
    val lsq = new LoadForwardQueryIO
    val dataInvalidSqIdx = Input(UInt())
    val sbuffer = new LoadForwardQueryIO
    val dataForwarded = Output(Bool())
    val dcacheRequireReplay = Output(Bool())
    val fullForward = Output(Bool())
    val fastpath = Output(new LoadToLoadIO)
    val dcache_kill = Output(Bool())
    val delayedLoadError = Output(Bool())
    val loadViolationQueryResp = Flipped(Valid(new LoadViolationQueryResp))
    val csrCtrl = Flipped(new CustomCSRCtrlIO)
    val sentFastUop = Input(Bool())
    val static_pm = Input(Valid(Bool())) // valid for static, bits for mmio
  })

  val pmp = WireInit(io.pmpResp)
  when (io.static_pm.valid) {
    pmp.ld := false.B
    pmp.st := false.B
    pmp.instr := false.B
    pmp.mmio := io.static_pm.bits
  }

  val s2_is_prefetch = io.in.bits.isSoftPrefetch

  // exception that may cause load addr to be invalid / illegal
  //
  // if such exception happen, that inst and its exception info
  // will be force writebacked to rob 
  val s2_exception_vec = WireInit(io.in.bits.uop.cf.exceptionVec)
  s2_exception_vec(loadAccessFault) := io.in.bits.uop.cf.exceptionVec(loadAccessFault) || pmp.ld
  // soft prefetch will not trigger any exception (but ecc error interrupt may be triggered)
  when (s2_is_prefetch) {
    s2_exception_vec := 0.U.asTypeOf(s2_exception_vec.cloneType)
  } 
  val s2_exception = ExceptionNO.selectByFu(s2_exception_vec, lduCfg).asUInt.orR

  // writeback access fault caused by ecc error / bus error
  //
  // * ecc data error is slow to generate, so we will not use it until load stage 3
  // * in load stage 3, an extra signal io.load_error will be used to 

  // now cache ecc error will raise an access fault
  // at the same time, error info (including error paddr) will be write to
  // an customized CSR "CACHE_ERROR"
  if (EnableAccurateLoadError) {
    io.delayedLoadError := io.dcacheResp.bits.error_delayed &&
      io.csrCtrl.cache_error_enable && 
      RegNext(io.out.valid)
  } else {
    io.delayedLoadError := false.B
  }

  val actually_mmio = pmp.mmio
  val s2_uop = io.in.bits.uop
  val s2_mask = io.in.bits.mask
  val s2_paddr = io.in.bits.paddr
  val s2_tlb_miss = io.in.bits.tlbMiss
  val s2_mmio = !s2_is_prefetch && actually_mmio && !s2_exception
  val s2_cache_miss = io.dcacheResp.bits.miss
  val s2_cache_replay = io.dcacheResp.bits.replay
  val s2_cache_tag_error = io.dcacheResp.bits.tag_error
  val s2_forward_fail = io.lsq.matchInvalid || io.sbuffer.matchInvalid
  val s2_ldld_violation = io.loadViolationQueryResp.valid &&
    io.loadViolationQueryResp.bits.have_violation &&
    RegNext(io.csrCtrl.ldld_vio_check_enable)
  val s2_data_invalid = io.lsq.dataInvalid && !s2_forward_fail && !s2_ldld_violation && !s2_exception

  io.dcache_kill := pmp.ld || pmp.mmio // move pmp resp kill to outside
  io.dcacheResp.ready := true.B
  val dcacheShouldResp = !(s2_tlb_miss || s2_exception || s2_mmio || s2_is_prefetch)
  assert(!(io.in.valid && (dcacheShouldResp && !io.dcacheResp.valid)), "DCache response got lost")

  // merge forward result
  // lsq has higher priority than sbuffer
  val forwardMask = Wire(Vec(8, Bool()))
  val forwardData = Wire(Vec(8, UInt(8.W)))

  val fullForward = (~forwardMask.asUInt & s2_mask) === 0.U && !io.lsq.dataInvalid
  io.lsq := DontCare
  io.sbuffer := DontCare
  io.fullForward := fullForward

  // generate XLEN/8 Muxs
  for (i <- 0 until XLEN / 8) {
    forwardMask(i) := io.lsq.forwardMask(i) || io.sbuffer.forwardMask(i)
    forwardData(i) := Mux(io.lsq.forwardMask(i), io.lsq.forwardData(i), io.sbuffer.forwardData(i))
  }

  XSDebug(io.out.fire(), "[FWD LOAD RESP] pc %x fwd %x(%b) + %x(%b)\n",
    s2_uop.cf.pc,
    io.lsq.forwardData.asUInt, io.lsq.forwardMask.asUInt,
    io.in.bits.forwardData.asUInt, io.in.bits.forwardMask.asUInt
  )

  // data merge
  val rdataVec = VecInit((0 until XLEN / 8).map(j =>
    Mux(forwardMask(j), forwardData(j), io.dcacheResp.bits.data(8*(j+1)-1, 8*j))))
  val rdata = rdataVec.asUInt
  val rdataSel = LookupTree(s2_paddr(2, 0), List(
    "b000".U -> rdata(63, 0),
    "b001".U -> rdata(63, 8),
    "b010".U -> rdata(63, 16),
    "b011".U -> rdata(63, 24),
    "b100".U -> rdata(63, 32),
    "b101".U -> rdata(63, 40),
    "b110".U -> rdata(63, 48),
    "b111".U -> rdata(63, 56)
  ))
  val rdataPartialLoad = rdataHelper(s2_uop, rdataSel)

  io.out.valid := io.in.valid && !s2_tlb_miss && !s2_data_invalid
  // Inst will be canceled in store queue / lsq,
  // so we do not need to care about flush in load / store unit's out.valid
  io.out.bits := io.in.bits
  io.out.bits.data := rdataPartialLoad
  // when exception occurs, set it to not miss and let it write back to rob (via int port)
  if (EnableFastForward) {
    io.out.bits.miss := s2_cache_miss && 
      !s2_exception && 
      !s2_forward_fail &&
      !s2_ldld_violation &&
      !fullForward &&
      !s2_is_prefetch
  } else {
    io.out.bits.miss := s2_cache_miss &&
      !s2_exception &&
      !s2_forward_fail &&
      !s2_ldld_violation &&
      !s2_is_prefetch
  }
  io.out.bits.uop.ctrl.fpWen := io.in.bits.uop.ctrl.fpWen && !s2_exception
  // if forward fail, replay this inst from fetch
  val forwardFailReplay = s2_forward_fail && !s2_mmio && !s2_is_prefetch && !s2_tlb_miss
  // if ld-ld violation is detected, replay from this inst from fetch
  val ldldVioReplay = s2_ldld_violation && !s2_mmio && !s2_is_prefetch && !s2_tlb_miss
  val s2_need_replay_from_fetch = (s2_forward_fail || s2_ldld_violation) && !s2_mmio && !s2_is_prefetch && !s2_tlb_miss
  io.out.bits.uop.ctrl.replayInst := s2_need_replay_from_fetch
  io.out.bits.mmio := s2_mmio
  io.out.bits.uop.ctrl.flushPipe := s2_mmio && io.sentFastUop
  io.out.bits.uop.cf.exceptionVec := s2_exception_vec // cache error not included

  // For timing reasons, sometimes we can not let
  // io.out.bits.miss := s2_cache_miss && !s2_exception && !fullForward
  // We use io.dataForwarded instead. It means:
  // 1. Forward logic have prepared all data needed,
  //    and dcache query is no longer needed.
  // 2. ... or data cache tag error is detected, this kind of inst 
  //    will not update miss queue. That is to say, if miss, that inst
  //    may not be refilled
  // Such inst will be writebacked from load queue.
  io.dataForwarded := s2_cache_miss && !s2_exception && !s2_forward_fail &&
    (fullForward || io.csrCtrl.cache_error_enable && s2_cache_tag_error)
  // io.out.bits.forwardX will be send to lq
  io.out.bits.forwardMask := forwardMask
  // data retbrived from dcache is also included in io.out.bits.forwardData
  io.out.bits.forwardData := rdataVec

  io.in.ready := io.out.ready || !io.in.valid

  // feedback tlb result to RS
  io.rsFeedback.valid := io.in.valid
  val s2_need_replay_from_rs = Wire(Bool())
  if (EnableFastForward) {
    s2_need_replay_from_rs :=
      s2_tlb_miss || // replay if dtlb miss
      s2_cache_replay && !s2_is_prefetch && !s2_forward_fail && !s2_ldld_violation && !s2_mmio && !s2_exception && !fullForward || // replay if dcache miss queue full / busy
      s2_data_invalid && !s2_is_prefetch && !s2_forward_fail && !s2_ldld_violation // replay if store to load forward data is not ready 
  } else {
    // Note that if all parts of data are available in sq / sbuffer, replay required by dcache will not be scheduled   
    s2_need_replay_from_rs := 
      s2_tlb_miss || // replay if dtlb miss
      s2_cache_replay && !s2_is_prefetch && !s2_forward_fail && !s2_ldld_violation && !s2_mmio && !s2_exception && !io.dataForwarded || // replay if dcache miss queue full / busy
      s2_data_invalid && !s2_is_prefetch && !s2_forward_fail && !s2_ldld_violation // replay if store to load forward data is not ready
  }
  assert(!RegNext(io.in.valid && s2_need_replay_from_rs && s2_need_replay_from_fetch))
  io.rsFeedback.bits.hit := !s2_need_replay_from_rs
  io.rsFeedback.bits.rsIdx := io.in.bits.rsIdx
  io.rsFeedback.bits.flushState := io.in.bits.ptwBack
  // feedback source priority: tlbMiss > dataInvalid > mshrFull
  // general case priority: tlbMiss > exception (include forward_fail / ldld_violation) > mmio > dataInvalid > mshrFull > normal miss / hit
  io.rsFeedback.bits.sourceType := Mux(s2_tlb_miss, RSFeedbackType.tlbMiss,
    Mux(s2_data_invalid,
      RSFeedbackType.dataInvalid,
      RSFeedbackType.mshrFull
    )
  )
  io.rsFeedback.bits.dataInvalidSqIdx.value := io.dataInvalidSqIdx
  io.rsFeedback.bits.dataInvalidSqIdx.flag := DontCare

  // s2_cache_replay is quite slow to generate, send it separately to LQ
  if (EnableFastForward) {
    io.dcacheRequireReplay := s2_cache_replay && !fullForward
  } else {
    io.dcacheRequireReplay := s2_cache_replay && 
      !io.rsFeedback.bits.hit && 
      !io.dataForwarded &&
      !s2_is_prefetch &&
      io.out.bits.miss
  }

  // fast load to load forward
  io.fastpath.valid := io.in.valid // for debug only
  io.fastpath.data := rdata // raw data


  XSDebug(io.out.fire(), "[DCACHE LOAD RESP] pc %x rdata %x <- D$ %x + fwd %x(%b)\n",
    s2_uop.cf.pc, rdataPartialLoad, io.dcacheResp.bits.data,
    forwardData.asUInt, forwardMask.asUInt
  )

  XSPerfAccumulate("in_valid", io.in.valid)
  XSPerfAccumulate("in_fire", io.in.fire)
  XSPerfAccumulate("in_fire_first_issue", io.in.fire && io.in.bits.isFirstIssue)
  XSPerfAccumulate("dcache_miss", io.in.fire && s2_cache_miss)
  XSPerfAccumulate("dcache_miss_first_issue", io.in.fire && s2_cache_miss && io.in.bits.isFirstIssue)
  XSPerfAccumulate("full_forward", io.in.valid && fullForward)
  XSPerfAccumulate("dcache_miss_full_forward", io.in.valid && s2_cache_miss && fullForward)
  XSPerfAccumulate("replay",  io.rsFeedback.valid && !io.rsFeedback.bits.hit)
  XSPerfAccumulate("replay_tlb_miss", io.rsFeedback.valid && !io.rsFeedback.bits.hit && s2_tlb_miss)
  XSPerfAccumulate("replay_cache", io.rsFeedback.valid && !io.rsFeedback.bits.hit && !s2_tlb_miss && s2_cache_replay)
  XSPerfAccumulate("stall_out", io.out.valid && !io.out.ready)
  XSPerfAccumulate("replay_from_fetch_forward", io.out.valid && forwardFailReplay)
  XSPerfAccumulate("replay_from_fetch_load_vio", io.out.valid && ldldVioReplay)
}

class LoadUnit(implicit p: Parameters) extends XSModule 
  with HasLoadHelper
  with HasPerfEvents
  with HasDCacheParameters
{
  val io = IO(new Bundle() {
    val ldin = Flipped(Decoupled(new ExuInput))
    val ldout = Decoupled(new ExuOutput)
    val redirect = Flipped(ValidIO(new Redirect))
    val feedbackSlow = ValidIO(new RSFeedback)
    val feedbackFast = ValidIO(new RSFeedback)
    val rsIdx = Input(UInt(log2Up(IssQueSize).W))
    val isFirstIssue = Input(Bool())
    val dcache = new DCacheLoadIO
    val sbuffer = new LoadForwardQueryIO
    val lsq = new LoadToLsqIO
    val refill = Flipped(ValidIO(new Refill))
    val fastUop = ValidIO(new MicroOp) // early wakeup signal generated in load_s1, send to RS in load_s2
    val trigger = Vec(3, new LoadUnitTriggerIO)

    val tlb = new TlbRequestIO
    val pmp = Flipped(new PMPRespBundle()) // arrive same to tlb now

    val fastpathOut = Output(new LoadToLoadIO)
    val fastpathIn = Input(Vec(LoadPipelineWidth, new LoadToLoadIO))
    val loadFastMatch = Input(UInt(exuParameters.LduCnt.W))

    val delayedLoadError = Output(Bool()) // load ecc error
    // Note that io.delayedLoadError and io.lsq.delayedLoadError is different

    val csrCtrl = Flipped(new CustomCSRCtrlIO)
  })

  val load_s0 = Module(new LoadUnit_S0)
  val load_s1 = Module(new LoadUnit_S1)
  val load_s2 = Module(new LoadUnit_S2)

  load_s0.io.in <> io.ldin
  load_s0.io.dtlbReq <> io.tlb.req
  load_s0.io.dcacheReq <> io.dcache.req
  load_s0.io.rsIdx := io.rsIdx
  load_s0.io.isFirstIssue := io.isFirstIssue
  load_s0.io.fastpath := io.fastpathIn
  load_s0.io.loadFastMatch := io.loadFastMatch

  PipelineConnect(load_s0.io.out, load_s1.io.in, true.B, load_s0.io.out.bits.uop.robIdx.needFlush(io.redirect))

  load_s1.io.dtlbResp <> io.tlb.resp
  io.dcache.s1_paddr <> load_s1.io.dcachePAddr
  io.dcache.s1_kill <> load_s1.io.dcacheKill
  load_s1.io.sbuffer <> io.sbuffer
  load_s1.io.lsq <> io.lsq.forward
  load_s1.io.loadViolationQueryReq <> io.lsq.loadViolationQuery.req
  load_s1.io.dcacheBankConflict <> io.dcache.s1_bank_conflict
  load_s1.io.csrCtrl <> io.csrCtrl

  PipelineConnect(load_s1.io.out, load_s2.io.in, true.B, load_s1.io.out.bits.uop.robIdx.needFlush(io.redirect))

  io.dcache.s2_kill := load_s2.io.dcache_kill // to kill mmio resp which are redirected
  load_s2.io.dcacheResp <> io.dcache.resp
  load_s2.io.pmpResp <> io.pmp
  load_s2.io.static_pm := RegNext(io.tlb.resp.bits.static_pm)
  load_s2.io.lsq.forwardData <> io.lsq.forward.forwardData
  load_s2.io.lsq.forwardMask <> io.lsq.forward.forwardMask
  load_s2.io.lsq.forwardMaskFast <> io.lsq.forward.forwardMaskFast // should not be used in load_s2
  load_s2.io.lsq.dataInvalid <> io.lsq.forward.dataInvalid
  load_s2.io.lsq.matchInvalid <> io.lsq.forward.matchInvalid
  load_s2.io.sbuffer.forwardData <> io.sbuffer.forwardData
  load_s2.io.sbuffer.forwardMask <> io.sbuffer.forwardMask
  load_s2.io.sbuffer.forwardMaskFast <> io.sbuffer.forwardMaskFast // should not be used in load_s2
  load_s2.io.sbuffer.dataInvalid <> io.sbuffer.dataInvalid // always false
  load_s2.io.sbuffer.matchInvalid <> io.sbuffer.matchInvalid
  load_s2.io.dataForwarded <> io.lsq.loadDataForwarded
  load_s2.io.fastpath <> io.fastpathOut
  load_s2.io.dataInvalidSqIdx := io.lsq.forward.dataInvalidSqIdx // provide dataInvalidSqIdx to make wakeup faster
  load_s2.io.loadViolationQueryResp <> io.lsq.loadViolationQuery.resp
  load_s2.io.csrCtrl <> io.csrCtrl
<<<<<<< HEAD
  load_s2.io.sentFastUop := io.fastUop.valid
=======
  load_s2.io.sentFastUop := RegEnable(io.fastUop.valid, load_s1.io.out.fire()) // RegNext is also ok
>>>>>>> 7861bfd6

  // actually load s3
  io.lsq.dcacheRequireReplay := load_s2.io.dcacheRequireReplay
  io.lsq.delayedLoadError := load_s2.io.delayedLoadError

  // feedback tlb miss / dcache miss queue full
  io.feedbackSlow.valid := RegNext(load_s2.io.rsFeedback.valid && !load_s2.io.out.bits.uop.robIdx.needFlush(io.redirect))
  io.feedbackSlow.bits := RegNext(load_s2.io.rsFeedback.bits)
  val s3_replay_for_mshrfull = RegNext(!load_s2.io.rsFeedback.bits.hit && load_s2.io.rsFeedback.bits.sourceType === RSFeedbackType.mshrFull)
  val s3_refill_hit_load_paddr = refill_addr_hit(RegNext(load_s2.io.out.bits.paddr), io.refill.bits.addr)
  // update replay request
  io.feedbackSlow.bits.hit := RegNext(load_s2.io.rsFeedback.bits).hit || 
    s3_refill_hit_load_paddr && s3_replay_for_mshrfull

  // feedback bank conflict to rs
  io.feedbackFast.bits := load_s1.io.rsFeedback.bits
  io.feedbackFast.valid := load_s1.io.rsFeedback.valid
  // If replay is reported at load_s1, inst will be canceled (will not enter load_s2),
  // in that case:
  // * replay should not be reported twice
  assert(!(RegNext(RegNext(io.feedbackFast.valid)) && io.feedbackSlow.valid))
  // * io.fastUop.valid should not be reported
  assert(!RegNext(RegNext(io.feedbackFast.valid) && io.fastUop.valid))

  // pre-calcuate sqIdx mask in s0, then send it to lsq in s1 for forwarding
  val sqIdxMaskReg = RegNext(UIntToMask(load_s0.io.in.bits.uop.sqIdx.value, StoreQueueSize))
  io.lsq.forward.sqIdxMask := sqIdxMaskReg

  // // use s2_hit_way to select data received in s1
  // load_s2.io.dcacheResp.bits.data := Mux1H(RegNext(io.dcache.s1_hit_way), RegNext(io.dcache.s1_data))
  // assert(load_s2.io.dcacheResp.bits.data === io.dcache.resp.bits.data)

  // now io.fastUop.valid is sent to RS in load_s2
  io.fastUop.valid := RegNext(
    io.dcache.s1_hit_way.orR && // dcache hit
    !io.dcache.s1_disable_fast_wakeup &&  // load fast wakeup should be disabled when dcache data read is not ready
    load_s1.io.in.valid && // valid laod request
    !load_s1.io.fastUopKill && // not mmio or tlb miss
    !io.lsq.forward.dataInvalidFast && // forward failed
    !load_s1.io.needLdVioCheckRedo // load-load violation check: load paddr cam struct hazard
  ) && !RegNext(load_s1.io.out.bits.uop.robIdx.needFlush(io.redirect))
  io.fastUop.bits := RegNext(load_s1.io.out.bits.uop)

  XSDebug(load_s0.io.out.valid,
    p"S0: pc ${Hexadecimal(load_s0.io.out.bits.uop.cf.pc)}, lId ${Hexadecimal(load_s0.io.out.bits.uop.lqIdx.asUInt)}, " +
    p"vaddr ${Hexadecimal(load_s0.io.out.bits.vaddr)}, mask ${Hexadecimal(load_s0.io.out.bits.mask)}\n")
  XSDebug(load_s1.io.out.valid,
    p"S1: pc ${Hexadecimal(load_s1.io.out.bits.uop.cf.pc)}, lId ${Hexadecimal(load_s1.io.out.bits.uop.lqIdx.asUInt)}, tlb_miss ${io.tlb.resp.bits.miss}, " +
    p"paddr ${Hexadecimal(load_s1.io.out.bits.paddr)}, mmio ${load_s1.io.out.bits.mmio}\n")

  // writeback to LSQ
  // Current dcache use MSHR
  // Load queue will be updated at s2 for both hit/miss int/fp load
  io.lsq.loadIn.valid := load_s2.io.out.valid
  io.lsq.loadIn.bits := load_s2.io.out.bits

  // write to rob and writeback bus
  val s2_wb_valid = load_s2.io.out.valid && !load_s2.io.out.bits.miss && !load_s2.io.out.bits.mmio

  // Int load, if hit, will be writebacked at s2
  val hitLoadOut = Wire(Valid(new ExuOutput))
  hitLoadOut.valid := s2_wb_valid
  hitLoadOut.bits.uop := load_s2.io.out.bits.uop
  hitLoadOut.bits.data := load_s2.io.out.bits.data
  hitLoadOut.bits.redirectValid := false.B
  hitLoadOut.bits.redirect := DontCare
  hitLoadOut.bits.debug.isMMIO := load_s2.io.out.bits.mmio
  hitLoadOut.bits.debug.isPerfCnt := false.B
  hitLoadOut.bits.debug.paddr := load_s2.io.out.bits.paddr
  hitLoadOut.bits.debug.vaddr := load_s2.io.out.bits.vaddr
  hitLoadOut.bits.fflags := DontCare

  load_s2.io.out.ready := true.B

  val load_wb_reg = RegNext(Mux(hitLoadOut.valid, hitLoadOut.bits, io.lsq.ldout.bits))
  io.ldout.bits := load_wb_reg
  io.ldout.valid := RegNext(hitLoadOut.valid) && !RegNext(load_s2.io.out.bits.uop.robIdx.needFlush(io.redirect)) || 
    RegNext(io.lsq.ldout.valid) && !RegNext(io.lsq.ldout.bits.uop.robIdx.needFlush(io.redirect))

  // io.ldout.bits.uop.cf.exceptionVec(loadAccessFault) := load_wb_reg.uop.cf.exceptionVec(loadAccessFault) ||
  //   hitLoadOut.valid && load_s2.io.delayedLoadError

  // io.delayedLoadError := false.B

  io.delayedLoadError := hitLoadOut.valid && load_s2.io.delayedLoadError

  io.lsq.ldout.ready := !hitLoadOut.valid

  when(io.feedbackSlow.valid && !io.feedbackSlow.bits.hit){
    // when need replay from rs, inst should not be writebacked to rob
    assert(RegNext(!hitLoadOut.valid))
    // when need replay from rs
    // * inst should not be writebacked to lq, or
    // * lq state will be updated in load_s3 (next cycle)
    assert(RegNext(!io.lsq.loadIn.valid) || RegNext(load_s2.io.dcacheRequireReplay))
  }

  val lastValidData = RegEnable(io.ldout.bits.data, io.ldout.fire())
  val hitLoadAddrTriggerHitVec = Wire(Vec(3, Bool()))
  val lqLoadAddrTriggerHitVec = io.lsq.trigger.lqLoadAddrTriggerHitVec
  (0 until 3).map{i => {
    val tdata2 = io.trigger(i).tdata2
    val matchType = io.trigger(i).matchType
    val tEnable = io.trigger(i).tEnable

    hitLoadAddrTriggerHitVec(i) := TriggerCmp(load_s2.io.out.bits.vaddr, tdata2, matchType, tEnable)
    io.trigger(i).addrHit := Mux(hitLoadOut.valid, hitLoadAddrTriggerHitVec(i), lqLoadAddrTriggerHitVec(i))
    io.trigger(i).lastDataHit := TriggerCmp(lastValidData, tdata2, matchType, tEnable)
  }}
  io.lsq.trigger.hitLoadAddrTriggerHitVec := hitLoadAddrTriggerHitVec

  val perfEvents = Seq(
    ("load_s0_in_fire         ", load_s0.io.in.fire()                                                                                                            ),
    ("load_to_load_forward    ", load_s0.io.loadFastMatch.orR && load_s0.io.in.fire()                                                                            ),
    ("stall_dcache            ", load_s0.io.out.valid && load_s0.io.out.ready && !load_s0.io.dcacheReq.ready                                                     ),
    ("addr_spec_success       ", load_s0.io.out.fire() && load_s0.io.dtlbReq.bits.vaddr(VAddrBits-1, 12) === load_s0.io.in.bits.src(0)(VAddrBits-1, 12)          ),
    ("addr_spec_failed        ", load_s0.io.out.fire() && load_s0.io.dtlbReq.bits.vaddr(VAddrBits-1, 12) =/= load_s0.io.in.bits.src(0)(VAddrBits-1, 12)          ),
    ("load_s1_in_fire         ", load_s1.io.in.fire                                                                                                              ),
    ("load_s1_tlb_miss        ", load_s1.io.in.fire && load_s1.io.dtlbResp.bits.miss                                                                             ),
    ("load_s2_in_fire         ", load_s2.io.in.fire                                                                                                              ),
    ("load_s2_dcache_miss     ", load_s2.io.in.fire && load_s2.io.dcacheResp.bits.miss                                                                           ),
    ("load_s2_replay          ", load_s2.io.rsFeedback.valid && !load_s2.io.rsFeedback.bits.hit                                                                  ),
    ("load_s2_replay_tlb_miss ", load_s2.io.rsFeedback.valid && !load_s2.io.rsFeedback.bits.hit && load_s2.io.in.bits.tlbMiss                                    ),
    ("load_s2_replay_cache    ", load_s2.io.rsFeedback.valid && !load_s2.io.rsFeedback.bits.hit && !load_s2.io.in.bits.tlbMiss && load_s2.io.dcacheResp.bits.miss),
  )
  generatePerfEvent()

  when(io.ldout.fire()){
    XSDebug("ldout %x\n", io.ldout.bits.uop.cf.pc)
  }
}<|MERGE_RESOLUTION|>--- conflicted
+++ resolved
@@ -579,11 +579,7 @@
   load_s2.io.dataInvalidSqIdx := io.lsq.forward.dataInvalidSqIdx // provide dataInvalidSqIdx to make wakeup faster
   load_s2.io.loadViolationQueryResp <> io.lsq.loadViolationQuery.resp
   load_s2.io.csrCtrl <> io.csrCtrl
-<<<<<<< HEAD
   load_s2.io.sentFastUop := io.fastUop.valid
-=======
-  load_s2.io.sentFastUop := RegEnable(io.fastUop.valid, load_s1.io.out.fire()) // RegNext is also ok
->>>>>>> 7861bfd6
 
   // actually load s3
   io.lsq.dcacheRequireReplay := load_s2.io.dcacheRequireReplay
