--- conflicted
+++ resolved
@@ -105,10 +105,7 @@
 
   val s1_paddr = io.dtlbResp.bits.paddr
   val s1_tlb_miss = io.dtlbResp.bits.miss
-<<<<<<< HEAD
-=======
-  val s1_mmio = io.dtlbResp.bits.mmio || is_mmio_cbo
->>>>>>> 0be662e4
+  val s1_mmio = is_mmio_cbo
   val s1_exception = selectStore(io.out.bits.uop.cf.exceptionVec, false).asUInt.orR
 
   io.in.ready := true.B
@@ -134,6 +131,7 @@
   io.out.bits := io.in.bits
   io.out.bits.paddr := s1_paddr
   io.out.bits.miss := false.B
+  io.out.bits.mmio := s1_mmio
   io.out.bits.uop.cf.exceptionVec(storePageFault) := io.dtlbResp.bits.excp.pf.st
   io.out.bits.uop.cf.exceptionVec(storeAccessFault) := io.dtlbResp.bits.excp.af.st
 
@@ -159,7 +157,7 @@
 
   io.in.ready := true.B
   io.out.bits := io.in.bits
-  io.out.bits.mmio := io.pmpResp.mmio
+  io.out.bits.mmio := (io.in.bits.mmio || io.pmpResp.mmio) && !s2_exception
   io.out.bits.uop.cf.exceptionVec(storeAccessFault) := io.in.bits.uop.cf.exceptionVec(storeAccessFault) || io.pmpResp.st
   io.out.valid := io.in.valid && (!io.out.bits.mmio || s2_exception)
 
