--- conflicted
+++ resolved
@@ -87,35 +87,19 @@
   io.tlb.req_kill              := false.B
 
   s0_out              := DontCare
-  s0_out.vaddr        := s0_saddr 
+  s0_out.vaddr        := s0_saddr
   // Now data use its own io
-<<<<<<< HEAD
-  // io.out.bits.data := genWdata(io.in.bits.src(1), io.in.bits.uop.ctrl.fuOpType(1,0))
-  io.out.bits.data := io.in.bits.src(1) // FIXME: remove data from pipeline
-  io.out.bits.uop := io.in.bits.uop
-  io.out.bits.miss := DontCare
-  io.out.bits.rsIdx := io.rsIdx
-  io.out.bits.mask := genVWmask(io.out.bits.vaddr, io.in.bits.uop.ctrl.fuOpType(1,0))
-  io.out.bits.isFirstIssue := io.isFirstIssue
-  io.out.bits.wlineflag := io.in.bits.uop.ctrl.fuOpType === LSUOpType.cbo_zero
-  io.out.valid := io.in.valid
-  io.in.ready := io.out.ready
-  when(io.in.valid && io.isFirstIssue) {
-    io.out.bits.uop.debugInfo.tlbFirstReqTime := GTimer()
-  }
-=======
   // s1_out.data := genWdata(s1_in.src(1), s1_in.uop.ctrl.fuOpType(1,0))
   s0_out.data         := s0_in.src(1) // FIXME: remove data from pipeline
   s0_out.uop          := s0_in.uop
   s0_out.miss         := DontCare
   s0_out.rsIdx        := s0_rsIdx
-  s0_out.mask         := genWmask(s0_saddr, s0_in.uop.ctrl.fuOpType(1,0))
+  s0_out.mask         := genVWmask(s0_saddr, s0_in.uop.ctrl.fuOpType(1,0))
   s0_out.isFirstIssue := s0_isFirstIssue
   s0_out.wlineflag    := s0_in.uop.ctrl.fuOpType === LSUOpType.cbo_zero
   when(s0_valid && s0_isFirstIssue) {
     s0_out.uop.debugInfo.tlbFirstReqTime := GTimer()
-  }  
->>>>>>> 14a67055
+  }
 
   // exception check
   val s0_addr_aligned = LookupTree(s0_in.uop.ctrl.fuOpType(1,0), List(
@@ -127,8 +111,8 @@
   s0_out.uop.cf.exceptionVec(storeAddrMisaligned) := !s0_addr_aligned
 
   io.st_mask_out.valid       := s0_valid
-  io.st_mask_out.bits.mask   := s0_out.mask 
-  io.st_mask_out.bits.sqIdx  := s0_out.uop.sqIdx 
+  io.st_mask_out.bits.mask   := s0_out.mask
+  io.st_mask_out.bits.sqIdx  := s0_out.uop.sqIdx
 
   io.stin.ready := s1_ready
 
@@ -140,7 +124,7 @@
   val s1_valid  = RegInit(false.B)
   val s1_in     = RegEnable(s0_out, s0_fire)
   val s1_out    = Wire(new LsPipelineBundle)
-  val s1_kill   = Wire(Bool()) 
+  val s1_kill   = Wire(Bool())
   val s1_can_go = s2_ready
   val s1_fire   = s1_valid && !s1_kill && s1_can_go
 
@@ -153,10 +137,10 @@
   val s1_mmio      = s1_mmio_cbo
   val s1_exception = ExceptionNO.selectByFu(s1_out.uop.cf.exceptionVec, staCfg).asUInt.orR
   s1_kill := s1_in.uop.robIdx.needFlush(io.redirect) || s1_tlb_miss
-  
+
   s1_ready := !s1_valid || s1_kill || s2_ready
   io.tlb.resp.ready := true.B // TODO: why dtlbResp needs a ready?
-  when (s0_fire) { s1_valid := true.B } 
+  when (s0_fire) { s1_valid := true.B }
   .elsewhen (s1_fire) { s1_valid := false.B }
   .elsewhen (s1_kill) { s1_valid := false.B }
 
@@ -218,7 +202,7 @@
   val s2_fire   = s2_valid && !s2_kill && s2_can_go
 
   s2_ready := !s2_valid || s2_kill || s3_ready
-  when (s1_fire) { s2_valid := true.B } 
+  when (s1_fire) { s2_valid := true.B }
   .elsewhen (s2_fire) { s2_valid := false.B }
   .elsewhen (s2_kill) { s2_valid := false.B }
 
@@ -242,7 +226,7 @@
 
   // feedback tlb miss to RS in store_s2
   val s1_feedback = Wire(Valid(new RSFeedback))
-  s1_feedback.valid                 := s1_valid 
+  s1_feedback.valid                 := s1_valid
   s1_feedback.bits.hit              := !s1_tlb_miss
   s1_feedback.bits.flushState       := io.tlb.resp.bits.ptwBack
   s1_feedback.bits.rsIdx            := s1_out.rsIdx
@@ -271,7 +255,7 @@
   val s3_can_go = s3_ready
   val s3_fire   = s3_valid && !s3_kill && s3_can_go
 
-  when (s2_fire) { s3_valid := !s2_mmio || s2_exception  } 
+  when (s2_fire) { s3_valid := !s2_mmio || s2_exception  }
   .elsewhen (s3_fire) { s3_valid := false.B }
   .elsewhen (s3_kill) { s3_valid := false.B }
 
@@ -352,7 +336,7 @@
   XSPerfAccumulate("addr_spec_success",       s0_fire && s0_saddr(VAddrBits-1, 12) === s0_in.src(0)(VAddrBits-1, 12))
   XSPerfAccumulate("addr_spec_failed",        s0_fire && s0_saddr(VAddrBits-1, 12) =/= s0_in.src(0)(VAddrBits-1, 12))
   XSPerfAccumulate("addr_spec_success_once",  s0_fire && s0_saddr(VAddrBits-1, 12) === s0_in.src(0)(VAddrBits-1, 12) && s0_isFirstIssue)
-  XSPerfAccumulate("addr_spec_failed_once",   s0_fire && s0_saddr(VAddrBits-1, 12) =/= s0_in.src(0)(VAddrBits-1, 12) && s0_isFirstIssue) 
+  XSPerfAccumulate("addr_spec_failed_once",   s0_fire && s0_saddr(VAddrBits-1, 12) =/= s0_in.src(0)(VAddrBits-1, 12) && s0_isFirstIssue)
 
   XSPerfAccumulate("in_valid",                s1_valid)
   XSPerfAccumulate("in_fire",                 s1_fire)
