--- conflicted
+++ resolved
@@ -28,37 +28,27 @@
 import xiangshan.cache.mmu.{TlbCmd, TlbReq, TlbRequestIO, TlbResp}
 import xiangshan.cache.{DcacheStoreRequestIO, DCacheStoreIO, MemoryOpConstants, HasDCacheParameters, StorePrefetchReq}
 
-<<<<<<< HEAD
-// Store Pipeline Stage 0
-// Generate addr, use addr to query DCache and DTLB
-class StoreUnit_S0(implicit p: Parameters) extends XSModule with HasDCacheParameters{
-  val io = IO(new Bundle() {
-    val prefetch_req = Flipped(DecoupledIO(new StorePrefetchReq))
-    val in = Flipped(Decoupled(new ExuInput))
-    val rsIdx = Input(UInt(log2Up(IssQueSize).W))
-    val isFirstIssue = Input(Bool())
-    val out = Decoupled(new LsPipelineBundle)
-    val dtlbReq = DecoupledIO(new TlbReq)
-    val dcache = DecoupledIO(new DcacheStoreRequestIO)
-=======
-class StoreUnit(implicit p: Parameters) extends XSModule {
+class StoreUnit(implicit p: Parameters) extends XSModule with HasDCacheParameters {
   val io = IO(new Bundle() {
     val redirect        = Flipped(ValidIO(new Redirect))
     val stin            = Flipped(Decoupled(new ExuInput))
     val issue           = Valid(new ExuInput)
     val tlb             = new TlbRequestIO()
+    val dcache          = new DCacheStoreIO
     val pmp             = Flipped(new PMPRespBundle())
     val rsIdx           = Input(UInt(log2Up(IssQueSize).W))
     val isFirstIssue    = Input(Bool())
     val lsq             = ValidIO(new LsPipelineBundle)
     val lsq_replenish   = Output(new LsPipelineBundle())
     val feedback_slow   = ValidIO(new RSFeedback)
+    val prefetch_req    = Flipped(DecoupledIO(new StorePrefetchReq))
+    // provide prefetch info to sms
+    val prefetch_train  = ValidIO(new StPrefetchTrainBundle())
     val stld_nuke_query = Valid(new StoreNukeQueryIO)
     val stout           = DecoupledIO(new ExuOutput) // writeback store
     // store mask, send to sq in store_s0
     val st_mask_out     = Valid(new StoreMaskBundle)
     val debug_ls        = Output(new DebugLsInfoBundle)
->>>>>>> 1de5a4a1
   })
 
   val s1_ready, s2_ready, s3_ready = WireInit(false.B)
@@ -68,10 +58,20 @@
   // stage 0
   // --------------------------------------------------------------------------------
   // generate addr, use addr to query DCache and DTLB
-  val s0_valid        = io.stin.valid
-  val s0_in           = io.stin.bits
-  val s0_isFirstIssue = io.isFirstIssue
-  val s0_rsIdx        = io.rsIdx
+  val s0_iss_valid    = io.stin.valid
+  val s0_prf_valid    = io.prefetch_req.valid && io.dcache.req.ready
+  val s0_valid        = s0_iss_valid || s0_prf_valid
+  val s0_use_flow_rs  = s0_iss_valid
+  val s0_use_flow_prf = !s0_iss_valid && s0_prf_valid
+  val s0_in           = Mux(s0_use_flow_rs, io.stin.bits, 0.U.asTypeOf(io.stin.bits))
+  val s0_isFirstIssue = Mux(s0_use_flow_rs, io.isFirstIssue, false.B)
+  val s0_rsIdx        = Mux(s0_use_flow_rs, io.rsIdx, 0.U)
+  val s0_size         = Mux(s0_use_flow_rs, LSUOpType.size(s0_in.uop.ctrl.fuOpType), 3.U)
+  val s0_mem_idx      = Mux(s0_use_flow_rs, s0_in.uop.sqIdx.value, 0.U)
+  val s0_rob_idx      = Mux(s0_use_flow_rs, s0_in.uop.robIdx, 0.U.asTypeOf(s0_in.uop.robIdx))
+  val s0_pc           = Mux(s0_use_flow_rs, s0_in.uop.cf.pc, 0.U)
+  val s0_instr_type   = Mux(s0_use_flow_rs, STORE_SOURCE.U, DCACHE_PREFETCH_SOURCE.U)
+  val s0_wlineflag    = Mux(s0_use_flow_rs, s0_in.uop.ctrl.fuOpType === LSUOpType.cbo_zero, false.B)
   val s0_out          = Wire(new LsPipelineBundle)
   val s0_kill         = s0_in.uop.robIdx.needFlush(io.redirect)
   val s0_can_go       = s1_ready
@@ -85,30 +85,23 @@
     Mux(imm12(11), s0_in.src(0)(VAddrBits-1, 12), s0_in.src(0)(VAddrBits-1, 12)+1.U),
     Mux(imm12(11), s0_in.src(0)(VAddrBits-1, 12)+SignExt(1.U, VAddrBits-12), s0_in.src(0)(VAddrBits-1, 12)),
   )
-<<<<<<< HEAD
-  val saddr = Cat(saddr_hi, saddr_lo(11,0))
-
-  val use_flow_fromRS = io.in.valid
-  val use_flow_fromPrefetch = !use_flow_fromRS && io.prefetch_req.valid
-
-  val prefetch_vaddr = io.prefetch_req.bits.vaddr
-
-  // request to tlb
-  io.dtlbReq.bits.vaddr := Mux(use_flow_fromRS, saddr, prefetch_vaddr)
-  io.dtlbReq.valid := use_flow_fromRS || use_flow_fromPrefetch
-  io.dtlbReq.bits.cmd := TlbCmd.write
-  io.dtlbReq.bits.size := Mux(use_flow_fromRS, LSUOpType.size(io.in.bits.uop.ctrl.fuOpType), 3.U)
-  io.dtlbReq.bits.kill := DontCare
-  io.dtlbReq.bits.memidx.is_ld := false.B
-  io.dtlbReq.bits.memidx.is_st := true.B
-  io.dtlbReq.bits.memidx.idx := Mux(use_flow_fromRS, io.in.bits.uop.sqIdx.value, DontCare)
-  io.dtlbReq.bits.debug.robIdx := Mux(use_flow_fromRS, io.in.bits.uop.robIdx, DontCare)
-  // TODO: prefetch use paddr and set no_translate
-  io.dtlbReq.bits.no_translate := false.B
-  io.dtlbReq.bits.debug.pc := Mux(use_flow_fromRS, io.in.bits.uop.cf.pc, DontCare)
-  io.dtlbReq.bits.debug.isFirstIssue := Mux(use_flow_fromRS, io.isFirstIssue, false.B)
-
-  io.prefetch_req.ready := io.out.ready && io.dcache.fire && !io.in.valid
+  val s0_saddr = Cat(saddr_hi, saddr_lo(11,0))
+  val s0_vaddr = Mux(s0_use_flow_rs, s0_saddr, io.prefetch_req.bits.vaddr)
+  val s0_mask  = Mux(s0_use_flow_rs, genVWmask(s0_saddr, s0_in.uop.ctrl.fuOpType(1,0)), 3.U)
+
+  io.tlb.req.valid                   := s0_valid
+  io.tlb.req.bits.vaddr              := s0_vaddr
+  io.tlb.req.bits.cmd                := TlbCmd.write
+  io.tlb.req.bits.size               := s0_size
+  io.tlb.req.bits.kill               := false.B
+  io.tlb.req.bits.memidx.is_ld       := false.B
+  io.tlb.req.bits.memidx.is_st       := true.B
+  io.tlb.req.bits.memidx.idx         := s0_mem_idx
+  io.tlb.req.bits.debug.robIdx       := s0_rob_idx
+  io.tlb.req.bits.no_translate       := false.B
+  io.tlb.req.bits.debug.pc           := s0_pc
+  io.tlb.req.bits.debug.isFirstIssue := s0_isFirstIssue
+  io.tlb.req_kill                    := false.B
 
   // Dcache access here: not **real** dcache write
   // just read meta and tag in dcache, to find out the store will hit or miss
@@ -116,60 +109,25 @@
   // NOTE: The store request does not wait for the dcache to be ready.
   //       If the dcache is not ready at this time, the dcache is not queried.
   //       But, store prefetch request will always wait for dcache to be ready to make progress.
-  io.dcache.valid           := use_flow_fromRS || use_flow_fromPrefetch
-  io.dcache.bits.cmd        := MemoryOpConstants.M_PFW
-  io.dcache.bits.vaddr      := Mux(use_flow_fromRS, saddr, prefetch_vaddr)
-  io.dcache.bits.instrtype  := Mux(use_flow_fromRS, STORE_SOURCE.U, DCACHE_PREFETCH_SOURCE.U)
-
-  io.out.bits := DontCare
-  io.out.bits.vaddr := Mux(use_flow_fromRS, saddr, prefetch_vaddr)
-
-  // Now data use its own io
-  // io.out.bits.data := genWdata(io.in.bits.src(1), io.in.bits.uop.ctrl.fuOpType(1,0))
-  io.out.bits.data := io.in.bits.src(1) // FIXME: remove data from pipeline
-  io.out.bits.uop := Mux(use_flow_fromRS, io.in.bits.uop, DontCare)
-  io.out.bits.miss := DontCare
-  io.out.bits.rsIdx := Mux(use_flow_fromRS, io.rsIdx, DontCare)
-  io.out.bits.mask := Mux(use_flow_fromRS, genWmask(io.out.bits.vaddr, io.in.bits.uop.ctrl.fuOpType(1,0)), 3.U)
-  io.out.bits.isFirstIssue := Mux(use_flow_fromRS, io.isFirstIssue, false.B)
-  io.out.bits.wlineflag := Mux(use_flow_fromRS, io.in.bits.uop.ctrl.fuOpType === LSUOpType.cbo_zero, false.B)
-  io.out.bits.isHWPrefetch := use_flow_fromPrefetch
-  io.out.valid := use_flow_fromRS || (use_flow_fromPrefetch && io.dcache.fire)
-  io.in.ready := io.out.ready
-  when(io.in.fire && io.isFirstIssue) {
-    io.out.bits.uop.debugInfo.tlbFirstReqTime := GTimer()
-=======
-  val s0_saddr = Cat(saddr_hi, saddr_lo(11,0))
-
-  io.tlb.req.valid             := s0_valid
-  io.tlb.req.bits.vaddr        := s0_saddr
-  io.tlb.req.bits.cmd          := TlbCmd.write
-  io.tlb.req.bits.size         := LSUOpType.size(s0_in.uop.ctrl.fuOpType)
-  io.tlb.req.bits.kill         := DontCare
-  io.tlb.req.bits.memidx.is_ld := false.B
-  io.tlb.req.bits.memidx.is_st := true.B
-  io.tlb.req.bits.memidx.idx   := s0_in.uop.sqIdx.value
-  io.tlb.req.bits.debug.robIdx := s0_in.uop.robIdx
-  io.tlb.req.bits.no_translate := false.B
-  io.tlb.req.bits.debug.pc     := s0_in.uop.cf.pc
-  io.tlb.req.bits.debug.isFirstIssue := s0_isFirstIssue
-  io.tlb.req_kill              := false.B
+  io.dcache.req.valid              := s0_fire
+  io.dcache.req.bits.cmd           := MemoryOpConstants.M_PFW
+  io.dcache.req.bits.vaddr         := s0_vaddr
+  io.dcache.req.bits.instrtype     := s0_instr_type
 
   s0_out              := DontCare
-  s0_out.vaddr        := s0_saddr
+  s0_out.vaddr        := s0_vaddr
   // Now data use its own io
   // s1_out.data := genWdata(s1_in.src(1), s1_in.uop.ctrl.fuOpType(1,0))
   s0_out.data         := s0_in.src(1) // FIXME: remove data from pipeline
   s0_out.uop          := s0_in.uop
-  s0_out.miss         := DontCare
+  s0_out.miss         := false.B
   s0_out.rsIdx        := s0_rsIdx
-  s0_out.mask         := genVWmask(s0_saddr, s0_in.uop.ctrl.fuOpType(1,0))
+  s0_out.mask         := s0_mask
   s0_out.isFirstIssue := s0_isFirstIssue
-  s0_out.isHWPrefetch := false.B // TODO
-  s0_out.wlineflag    := s0_in.uop.ctrl.fuOpType === LSUOpType.cbo_zero
+  s0_out.isHWPrefetch := s0_use_flow_prf
+  s0_out.wlineflag    := s0_wlineflag
   when(s0_valid && s0_isFirstIssue) {
     s0_out.uop.debugInfo.tlbFirstReqTime := GTimer()
->>>>>>> 1de5a4a1
   }
 
   // exception check
@@ -179,39 +137,14 @@
     "b10".U   -> (s0_out.vaddr(1,0) === 0.U), //w
     "b11".U   -> (s0_out.vaddr(2,0) === 0.U)  //d
   ))
-<<<<<<< HEAD
-
-  io.out.bits.uop.cf.exceptionVec(storeAddrMisaligned) := Mux(use_flow_fromRS, !addrAligned, false.B)
-
-  XSPerfAccumulate("in_valid", io.in.valid)
-  XSPerfAccumulate("in_fire", io.in.fire)
-  XSPerfAccumulate("in_fire_first_issue", io.in.fire && io.isFirstIssue)
-  XSPerfAccumulate("addr_spec_success", io.out.fire() && saddr(VAddrBits-1, 12) === io.in.bits.src(0)(VAddrBits-1, 12))
-  XSPerfAccumulate("addr_spec_failed", io.out.fire() && saddr(VAddrBits-1, 12) =/= io.in.bits.src(0)(VAddrBits-1, 12))
-  XSPerfAccumulate("addr_spec_success_once", io.out.fire() && saddr(VAddrBits-1, 12) === io.in.bits.src(0)(VAddrBits-1, 12) && io.isFirstIssue)
-  XSPerfAccumulate("addr_spec_failed_once", io.out.fire() && saddr(VAddrBits-1, 12) =/= io.in.bits.src(0)(VAddrBits-1, 12) && io.isFirstIssue)
-}
-
-// Store Pipeline Stage 1
-// TLB resp (send paddr to dcache)
-class StoreUnit_S1(implicit p: Parameters) extends XSModule {
-  val io = IO(new Bundle() {
-    val in = Flipped(Decoupled(new LsPipelineBundle))
-    val out = Decoupled(new LsPipelineBundle)
-    val lsq = ValidIO(new LsPipelineBundle())
-    val dtlbResp = Flipped(DecoupledIO(new TlbResp()))
-    val rsFeedback = ValidIO(new RSFeedback)
-    val reExecuteQuery = Valid(new LoadReExecuteQueryIO)
-    val s1_kill = Output(Bool())
-  })
-=======
-  s0_out.uop.cf.exceptionVec(storeAddrMisaligned) := !s0_addr_aligned
-
-  io.st_mask_out.valid       := s0_valid
+  s0_out.uop.cf.exceptionVec(storeAddrMisaligned) := Mux(s0_use_flow_rs, !s0_addr_aligned, false.B)
+
+  io.st_mask_out.valid       := s0_use_flow_rs
   io.st_mask_out.bits.mask   := s0_out.mask
   io.st_mask_out.bits.sqIdx  := s0_out.uop.sqIdx
 
   io.stin.ready := s1_ready
+  io.prefetch_req.ready := s1_ready && io.dcache.req.ready && !s0_iss_valid
 
   // Pipeline
   // --------------------------------------------------------------------------------
@@ -224,7 +157,6 @@
   val s1_kill   = Wire(Bool())
   val s1_can_go = s2_ready
   val s1_fire   = s1_valid && !s1_kill && s1_can_go
->>>>>>> 1de5a4a1
 
   // mmio cbo decoder
   val s1_mmio_cbo  = s1_in.uop.ctrl.fuOpType === LSUOpType.cbo_clean ||
@@ -243,31 +175,15 @@
   .elsewhen (s1_kill) { s1_valid := false.B }
 
   // st-ld violation dectect request.
-  io.stld_nuke_query.valid       := s1_valid && !s1_tlb_miss
+  io.stld_nuke_query.valid       := s1_valid && !s1_tlb_miss && !s1_in.isHWPrefetch
   io.stld_nuke_query.bits.robIdx := s1_in.uop.robIdx
   io.stld_nuke_query.bits.paddr  := s1_paddr
   io.stld_nuke_query.bits.mask   := s1_in.mask
 
   // issue
-  io.issue.valid := s1_valid && !s1_tlb_miss
+  io.issue.valid := s1_valid && !s1_tlb_miss && !s1_in.isHWPrefetch
   io.issue.bits  := RegEnable(s0_in, s0_valid)
 
-<<<<<<< HEAD
-  // st-ld violation dectect request.
-  io.reExecuteQuery.valid := io.in.valid && !s1_tlb_miss && !io.in.bits.isHWPrefetch
-  io.reExecuteQuery.bits.robIdx := io.in.bits.uop.robIdx
-  io.reExecuteQuery.bits.paddr := s1_paddr
-  io.reExecuteQuery.bits.mask := io.in.bits.mask
-
-  // Send TLB feedback to store issue queue
-  // Store feedback is generated in store_s1, sent to RS in store_s2
-  io.rsFeedback.valid := io.in.valid && !io.in.bits.isHWPrefetch
-  io.rsFeedback.bits.hit := !s1_tlb_miss
-  io.rsFeedback.bits.flushState := io.dtlbResp.bits.ptwBack
-  io.rsFeedback.bits.rsIdx := io.in.bits.rsIdx
-  io.rsFeedback.bits.sourceType := RSFeedbackType.tlbMiss
-  XSDebug(io.rsFeedback.valid,
-=======
 
   // Send TLB feedback to store issue queue
   // Store feedback is generated in store_s1, sent to RS in store_s2
@@ -279,7 +195,6 @@
   s1_feedback.bits.sourceType       := RSFeedbackType.tlbMiss
   s1_feedback.bits.dataInvalidSqIdx := DontCare
   XSDebug(s1_feedback.valid,
->>>>>>> 1de5a4a1
     "S1 Store: tlbHit: %d robIdx: %d\n",
     s1_feedback.bits.hit,
     s1_feedback.bits.rsIdx
@@ -289,40 +204,23 @@
 
   // get paddr from dtlb, check if rollback is needed
   // writeback store inst to lsq
-<<<<<<< HEAD
-  io.out.valid := io.in.valid && !s1_tlb_miss
-  io.out.bits := io.in.bits
-  io.out.bits.paddr := s1_paddr
-  io.out.bits.miss := false.B
-  io.out.bits.mmio := s1_mmio
-  io.out.bits.atomic := s1_mmio
-  io.out.bits.uop.cf.exceptionVec(storePageFault) := io.dtlbResp.bits.excp(0).pf.st
-  io.out.bits.uop.cf.exceptionVec(storeAccessFault) := io.dtlbResp.bits.excp(0).af.st
-
-  io.lsq.valid := io.in.valid && !io.in.bits.isHWPrefetch
-  io.lsq.bits := io.out.bits
-  io.lsq.bits.miss := s1_tlb_miss
-
-  // kill dcache write intent request when tlb miss or exception
-  io.s1_kill := (s1_tlb_miss || s1_exception || s1_mmio)
-
-  // mmio inst with exception will be writebacked immediately
-  // io.out.valid := io.in.valid && (!io.out.bits.mmio || s1_exception) && !s1_tlb_miss
-
-=======
-  s1_out        := s1_in
-  s1_out.paddr  := s1_paddr
-  s1_out.miss   := false.B
-  s1_out.mmio   := s1_mmio
-  s1_out.atomic := s1_mmio
+  s1_out         := s1_in
+  s1_out.paddr   := s1_paddr
+  s1_out.miss    := false.B
+  s1_out.mmio    := s1_mmio
+  s1_out.tlbMiss := s1_tlb_miss
+  s1_out.atomic  := s1_mmio
   s1_out.uop.cf.exceptionVec(storePageFault)   := io.tlb.resp.bits.excp(0).pf.st
   s1_out.uop.cf.exceptionVec(storeAccessFault) := io.tlb.resp.bits.excp(0).af.st
 
-  io.lsq.valid     := s1_valid
+  io.lsq.valid     := s1_valid && !s1_in.isHWPrefetch
   io.lsq.bits      := s1_out
   io.lsq.bits.miss := s1_tlb_miss
 
->>>>>>> 1de5a4a1
+  // kill dcache write intent request when tlb miss or exception
+  io.dcache.s1_kill  := (s1_tlb_miss || s1_exception || s1_mmio || s1_in.uop.robIdx.needFlush(io.redirect))
+  io.dcache.s1_paddr := s1_paddr
+
   // write below io.out.bits assign sentence to prevent overwriting values
   val s1_tlb_memidx = io.tlb.resp.bits.memidx
   when(s1_tlb_memidx.is_st && io.tlb.resp.valid && !s1_tlb_miss && s1_tlb_memidx.idx === s1_out.uop.sqIdx.value) {
@@ -330,31 +228,6 @@
     s1_out.uop.debugInfo.tlbRespTime := GTimer()
   }
 
-<<<<<<< HEAD
-  XSPerfAccumulate("in_valid", io.in.valid)
-  XSPerfAccumulate("in_fire", io.in.fire)
-  XSPerfAccumulate("in_fire_first_issue", io.in.fire && io.in.bits.isFirstIssue)
-  XSPerfAccumulate("tlb_miss", io.in.fire && s1_tlb_miss)
-  XSPerfAccumulate("tlb_miss_first_issue", io.in.fire && s1_tlb_miss && io.in.bits.isFirstIssue)
-  XSPerfAccumulate("sta_prefetch_num", io.in.fire &&  io.in.bits.isHWPrefetch)
-  XSPerfAccumulate("normal_store_num", io.in.fire && !io.in.bits.isHWPrefetch)
-}
-
-class StoreUnit_S2(implicit p: Parameters) extends XSModule {
-  val io = IO(new Bundle() {
-    val in = Flipped(Decoupled(new LsPipelineBundle))
-    val pmpResp = Flipped(new PMPRespBundle)
-    val static_pm = Input(Valid(Bool()))
-    val out = Decoupled(new LsPipelineBundle)
-    val s2_kill = Output(Bool())
-  })
-  val pmp = WireInit(io.pmpResp)
-  when (io.static_pm.valid) {
-    pmp.ld := false.B
-    pmp.st := false.B
-    pmp.instr := false.B
-    pmp.mmio := io.static_pm.bits
-=======
   // Pipeline
   // --------------------------------------------------------------------------------
   // stage 2
@@ -379,30 +252,22 @@
     s2_pmp.st    := false.B
     s2_pmp.instr := false.B
     s2_pmp.mmio  := s2_static_pm.bits
->>>>>>> 1de5a4a1
   }
 
   val s2_exception = ExceptionNO.selectByFu(s2_out.uop.cf.exceptionVec, staCfg).asUInt.orR
   val s2_mmio = s2_in.mmio || s2_pmp.mmio
   s2_kill := (s2_mmio && !s2_exception) || s2_in.uop.robIdx.needFlush(io.redirect)
 
-<<<<<<< HEAD
-  // kill dcache write intent request when mmio or exception
-  io.s2_kill := (is_mmio || s2_exception)
-
-  io.in.ready := true.B
-  io.out.bits := io.in.bits
-  io.out.bits.mmio := is_mmio && !s2_exception
-  io.out.bits.atomic := io.in.bits.atomic || pmp.atomic
-  io.out.bits.uop.cf.exceptionVec(storeAccessFault) := io.in.bits.uop.cf.exceptionVec(storeAccessFault) || pmp.st
-  io.out.valid := io.in.valid && (!is_mmio || s2_exception) && !io.in.bits.isHWPrefetch
-}
-=======
   s2_out        := s2_in
   s2_out.mmio   := s2_mmio && !s2_exception
   s2_out.atomic := s2_in.atomic || s2_pmp.atomic
   s2_out.uop.cf.exceptionVec(storeAccessFault) := s2_in.uop.cf.exceptionVec(storeAccessFault) || s2_pmp.st
->>>>>>> 1de5a4a1
+
+  // kill dcache write intent request when mmio or exception
+  io.dcache.s2_kill := (s2_mmio || s2_exception || s2_in.uop.robIdx.needFlush(io.redirect))
+  io.dcache.s2_pc   := s2_out.uop.cf.pc
+  // TODO: dcache resp
+  io.dcache.resp.ready := true.B
 
   // feedback tlb miss to RS in store_s2
   io.feedback_slow.valid := RegNext(s1_feedback.valid && !s1_out.uop.robIdx.needFlush(io.redirect))
@@ -410,6 +275,21 @@
 
   // mmio and exception
   io.lsq_replenish := s2_out
+
+  // prefetch related
+  io.lsq_replenish.miss := io.dcache.resp.fire && io.dcache.resp.bits.miss // miss info
+
+  io.prefetch_train.bits.fromLsPipelineBundle(s2_in)
+  // override miss bit
+  io.prefetch_train.bits.miss := io.dcache.resp.bits.miss
+  // TODO: add prefetch and access bit
+  io.prefetch_train.bits.meta_prefetch := false.B
+  io.prefetch_train.bits.meta_access := false.B
+  if(EnableStorePrefetchSMS) {
+    io.prefetch_train.valid := s2_valid && io.dcache.resp.fire && !s2_out.mmio && !s2_in.tlbMiss && !s2_in.isHWPrefetch
+  }else {
+    io.prefetch_train.valid := false.B
+  }
 
   // Pipeline
   // --------------------------------------------------------------------------------
@@ -472,112 +352,17 @@
       sx_in(i) := RegEnable(sx_in(i-1), prev_fire)
     }
   }
-<<<<<<< HEAD
-  io.stout.valid := valid && !bits.uop.robIdx.needFlush(io.redirect)
-  io.stout.bits := bits
-}
-
-class StoreUnit(implicit p: Parameters) extends XSModule {
-  val io = IO(new Bundle() {
-    val stin = Flipped(Decoupled(new ExuInput))
-    val prefetch_req = Flipped(DecoupledIO(new StorePrefetchReq))
-    val redirect = Flipped(ValidIO(new Redirect))
-    val dcache = new DCacheStoreIO
-    val feedbackSlow = ValidIO(new RSFeedback)
-    val tlb = new TlbRequestIO()
-    val pmp = Flipped(new PMPRespBundle())
-    val rsIdx = Input(UInt(log2Up(IssQueSize).W))
-    val isFirstIssue = Input(Bool())
-    val lsq = ValidIO(new LsPipelineBundle)
-    val lsq_replenish = Output(new LsPipelineBundle())
-    val stout = DecoupledIO(new ExuOutput) // writeback store
-    // store mask, send to sq in store_s0
-    val storeMaskOut = Valid(new StoreMaskBundle)
-    val reExecuteQuery = Valid(new LoadReExecuteQueryIO)
-    val issue = Valid(new ExuInput)
-    val debug_ls = Output(new DebugLsInfoBundle)
-    // provide prefetch info
-    val prefetch_train = ValidIO(new StPrefetchTrainBundle())
-  })
-
-  val store_s0 = Module(new StoreUnit_S0)
-  val store_s1 = Module(new StoreUnit_S1)
-  val store_s2 = Module(new StoreUnit_S2)
-  val store_wb = Module(new StoreUnit_WriteBack)
-
-  store_s0.io.in <> io.stin
-  store_s0.io.dtlbReq <> io.tlb.req
-  store_s0.io.dcache <> io.dcache.req
-  store_s0.io.prefetch_req <> io.prefetch_req
-  io.tlb.req_kill := false.B
-  store_s0.io.rsIdx := io.rsIdx
-  store_s0.io.isFirstIssue := io.isFirstIssue
-
-  io.dcache.s1_paddr := store_s1.io.out.bits.paddr
-  // Note: now, store prefetch will be issued after store commit, so don't case about redirect
-  io.dcache.s1_kill := store_s1.io.s1_kill
-  io.dcache.s2_kill := store_s2.io.s2_kill
-  io.dcache.s2_pc := store_s2.io.out.bits.uop.cf.pc
-
-  // TODO: dcache resp
-  io.dcache.resp.ready := true.B
-
-  io.storeMaskOut.valid := store_s0.io.in.valid
-  io.storeMaskOut.bits.mask := store_s0.io.out.bits.mask
-  io.storeMaskOut.bits.sqIdx := store_s0.io.out.bits.uop.sqIdx
-
-  PipelineConnect(store_s0.io.out, store_s1.io.in, true.B, store_s0.io.out.bits.uop.robIdx.needFlush(io.redirect))
-  io.issue.valid := store_s1.io.in.valid && !store_s1.io.dtlbResp.bits.miss && !store_s1.io.in.bits.isHWPrefetch
-  io.issue.bits := RegEnable(store_s0.io.in.bits, store_s0.io.in.valid)
-
-  store_s1.io.dtlbResp <> io.tlb.resp
-  io.lsq <> store_s1.io.lsq
-  io.reExecuteQuery := store_s1.io.reExecuteQuery
-
-  PipelineConnect(store_s1.io.out, store_s2.io.in, true.B, store_s1.io.out.bits.uop.robIdx.needFlush(io.redirect))
-
-  // feedback tlb miss to RS in store_s2
-  io.feedbackSlow.bits := RegNext(store_s1.io.rsFeedback.bits)
-  io.feedbackSlow.valid := RegNext(store_s1.io.rsFeedback.valid && !store_s1.io.out.bits.uop.robIdx.needFlush(io.redirect))
-
-  store_s2.io.pmpResp <> io.pmp
-  store_s2.io.static_pm := RegNext(io.tlb.resp.bits.static_pm)
-  io.lsq_replenish := store_s2.io.out.bits // mmio and exception
-
-  // prefetch related
-  io.lsq_replenish.miss := io.dcache.resp.fire && io.dcache.resp.bits.miss // miss info
-
-  io.prefetch_train.bits.fromLsPipelineBundle(store_s2.io.in.bits)
-  // override miss bit
-  io.prefetch_train.bits.miss := io.dcache.resp.bits.miss
-  // TODO: add prefetch and access bit
-  io.prefetch_train.bits.meta_prefetch := false.B
-  io.prefetch_train.bits.meta_access := false.B
-  if(EnableStorePrefetchSMS) {
-    io.prefetch_train.valid := store_s2.io.in.fire && io.dcache.resp.fire && !store_s2.io.out.bits.mmio && !store_s2.io.in.bits.tlbMiss && !store_s2.io.in.bits.isHWPrefetch
-  }else {
-    io.prefetch_train.valid := false.B
-  }
-
-  PipelineConnect(store_s2.io.out, store_wb.io.in, true.B, store_s2.io.out.bits.uop.robIdx.needFlush(io.redirect))
-=======
   val sx_last_valid = sx_valid.takeRight(1).head
   val sx_last_ready = sx_ready.takeRight(1).head
   val sx_last_in    = sx_in.takeRight(1).head
   sx_last_ready := !sx_last_valid || sx_last_in.uop.robIdx.needFlush(io.redirect) || io.stout.ready
->>>>>>> 1de5a4a1
 
   io.stout.valid := sx_last_valid && !sx_last_in.uop.robIdx.needFlush(io.redirect)
   io.stout.bits := sx_last_in
 
   io.debug_ls := DontCare
-<<<<<<< HEAD
-  io.debug_ls.s1.isTlbFirstMiss := io.tlb.resp.valid && io.tlb.resp.bits.miss && io.tlb.resp.bits.debug.isFirstIssue && !store_s1.io.in.bits.isHWPrefetch
-  io.debug_ls.s1_robIdx := store_s1.io.in.bits.uop.robIdx.value
-=======
-  io.debug_ls.s1.isTlbFirstMiss := io.tlb.resp.valid && io.tlb.resp.bits.miss && io.tlb.resp.bits.debug.isFirstIssue
+  io.debug_ls.s1.isTlbFirstMiss := io.tlb.resp.valid && io.tlb.resp.bits.miss && io.tlb.resp.bits.debug.isFirstIssue && !s1_in.isHWPrefetch
   io.debug_ls.s1_robIdx := s1_in.uop.robIdx.value
->>>>>>> 1de5a4a1
 
   private def printPipeLine(pipeline: LsPipelineBundle, cond: Bool, name: String): Unit = {
     XSDebug(cond,
