/***************************************************************************************
* Copyright (c) 2020-2021 Institute of Computing Technology, Chinese Academy of Sciences
* Copyright (c) 2020-2021 Peng Cheng Laboratory
*
* XiangShan is licensed under Mulan PSL v2.
* You can use this software according to the terms and conditions of the Mulan PSL v2.
* You may obtain a copy of Mulan PSL v2 at:
*          http://license.coscl.org.cn/MulanPSL2
*
* THIS SOFTWARE IS PROVIDED ON AN "AS IS" BASIS, WITHOUT WARRANTIES OF ANY KIND,
* EITHER EXPRESS OR IMPLIED, INCLUDING BUT NOT LIMITED TO NON-INFRINGEMENT,
* MERCHANTABILITY OR FIT FOR A PARTICULAR PURPOSE.
*
* See the Mulan PSL v2 for more details.
***************************************************************************************/

package xiangshan.mem

import org.chipsalliance.cde.config.Parameters
import chisel3._
import chisel3.util._
import utils._
import utility._
import xiangshan.ExceptionNO._
import xiangshan._
import xiangshan.backend.Bundles.{MemExuInput, MemExuOutput}
import xiangshan.backend.fu.PMPRespBundle
import xiangshan.backend.fu.FuConfig._
import xiangshan.backend.fu.FuType._
import xiangshan.backend.ctrlblock.DebugLsInfoBundle
import xiangshan.backend.fu.NewCSR._
import xiangshan.cache.mmu.{TlbCmd, TlbReq, TlbRequestIO, TlbResp}
import xiangshan.cache.{DcacheStoreRequestIO, DCacheStoreIO, MemoryOpConstants, HasDCacheParameters, StorePrefetchReq}

class StoreUnit(implicit p: Parameters) extends XSModule
  with HasDCacheParameters
  with HasVLSUParameters
  {
  val io = IO(new Bundle() {
    val redirect        = Flipped(ValidIO(new Redirect))
    val csrCtrl         = Flipped(new CustomCSRCtrlIO)
    val stin            = Flipped(Decoupled(new MemExuInput))
    val issue           = Valid(new MemExuInput)
    // misalignBuffer issue path
    val misalign_stin   = Flipped(Decoupled(new LsPipelineBundle))
    val misalign_stout  = Valid(new SqWriteBundle)
    val tlb             = new TlbRequestIO()
    val dcache          = new DCacheStoreIO
    val pmp             = Flipped(new PMPRespBundle())
    val lsq             = ValidIO(new LsPipelineBundle)
    val lsq_replenish   = Output(new LsPipelineBundle())
    val feedback_slow   = ValidIO(new RSFeedback)
    val prefetch_req    = Flipped(DecoupledIO(new StorePrefetchReq))
    // provide prefetch info to sms
    val prefetch_train  = ValidIO(new StPrefetchTrainBundle())
    // speculative for gated control
    val s1_prefetch_spec = Output(Bool())
    val s2_prefetch_spec = Output(Bool())
    val stld_nuke_query = Valid(new StoreNukeQueryIO)
    val stout           = DecoupledIO(new MemExuOutput) // writeback store
    val vecstout        = DecoupledIO(new VecPipelineFeedbackIO(isVStore = true))
    // store mask, send to sq in store_s0
    val st_mask_out     = Valid(new StoreMaskBundle)
    val debug_ls        = Output(new DebugLsInfoBundle)
    // vector
    val vecstin           = Flipped(Decoupled(new VecPipeBundle(isVStore = true)))
    val vec_isFirstIssue  = Input(Bool())
    // writeback to misalign buffer
    val misalign_buf = Valid(new LsPipelineBundle)
    // trigger
    val fromCsrTrigger = Input(new CsrTriggerBundle)
  })

  val s1_ready, s2_ready, s3_ready = WireInit(false.B)

  // Pipeline
  // --------------------------------------------------------------------------------
  // stage 0
  // --------------------------------------------------------------------------------
  // generate addr, use addr to query DCache and DTLB
  val s0_iss_valid        = io.stin.valid
  val s0_prf_valid        = io.prefetch_req.valid && io.dcache.req.ready
  val s0_vec_valid        = io.vecstin.valid
  val s0_ma_st_valid      = io.misalign_stin.valid
  val s0_valid            = s0_iss_valid || s0_prf_valid || s0_vec_valid || s0_ma_st_valid
  val s0_use_flow_ma      = s0_ma_st_valid
  val s0_use_flow_vec     = s0_vec_valid && !s0_ma_st_valid
  val s0_use_flow_rs      = s0_iss_valid && !s0_vec_valid && !s0_ma_st_valid
  val s0_use_flow_prf     = s0_prf_valid && !s0_iss_valid && !s0_vec_valid && !s0_ma_st_valid
  val s0_use_non_prf_flow = s0_use_flow_rs || s0_use_flow_vec || s0_use_flow_ma
  val s0_stin             = Mux(s0_use_flow_rs, io.stin.bits, 0.U.asTypeOf(io.stin.bits))
  val s0_vecstin          = Mux(s0_use_flow_vec, io.vecstin.bits, 0.U.asTypeOf(io.vecstin.bits))
  val s0_uop              = Mux(
    s0_use_flow_ma,
    io.misalign_stin.bits.uop,
    Mux(
      s0_use_flow_rs,
      s0_stin.uop,
      s0_vecstin.uop
    )
  )
  val s0_isFirstIssue = Mux(
    s0_use_flow_ma,
    false.B,
    s0_use_flow_rs && io.stin.bits.isFirstIssue || s0_use_flow_vec && io.vec_isFirstIssue
  )
  val s0_size         = Mux(s0_use_non_prf_flow, s0_uop.fuOpType(2,0), 0.U)// may broken if use it in feature
  val s0_mem_idx      = Mux(s0_use_non_prf_flow, s0_uop.sqIdx.value, 0.U)
  val s0_rob_idx      = Mux(s0_use_non_prf_flow, s0_uop.robIdx, 0.U.asTypeOf(s0_uop.robIdx))
  val s0_pc           = Mux(s0_use_non_prf_flow, s0_uop.pc, 0.U)
  val s0_instr_type   = Mux(s0_use_non_prf_flow, STORE_SOURCE.U, DCACHE_PREFETCH_SOURCE.U)
  val s0_wlineflag    = Mux(s0_use_flow_rs, s0_uop.fuOpType === LSUOpType.cbo_zero, false.B)
  val s0_out          = Wire(new LsPipelineBundle)
  val s0_kill         = s0_uop.robIdx.needFlush(io.redirect)
  val s0_can_go       = s1_ready
  val s0_fire         = s0_valid && !s0_kill && s0_can_go
  val s0_is128bit     = Mux(s0_use_flow_ma, io.misalign_stin.bits.is128bit, is128Bit(s0_vecstin.alignedType))
  // vector
  val s0_vecActive    = !s0_use_flow_vec || s0_vecstin.vecActive
  // val s0_flowPtr      = s0_vecstin.flowPtr
  // val s0_isLastElem   = s0_vecstin.isLastElem
  val s0_secondInv    = s0_vecstin.usSecondInv
  val s0_elemIdx      = s0_vecstin.elemIdx
  val s0_alignedType  = s0_vecstin.alignedType
  val s0_mBIndex      = s0_vecstin.mBIndex

  // generate addr
  val s0_saddr = s0_stin.src(0) + SignExt(s0_uop.imm(11,0), VAddrBits)
  val s0_vaddr = Mux(
    s0_use_flow_ma,
    io.misalign_stin.bits.vaddr,
    Mux(
      s0_use_flow_rs,
      s0_saddr,
      Mux(
        s0_use_flow_vec,
        s0_vecstin.vaddr,
        io.prefetch_req.bits.vaddr
      )
    )
  )
  val s0_mask = Mux(
    s0_use_flow_ma,
    io.misalign_stin.bits.mask,
    Mux(
      s0_use_flow_rs,
      genVWmask128(s0_saddr, s0_uop.fuOpType(2,0)),
      Mux(
        s0_use_flow_vec,
        s0_vecstin.mask,
        // -1.asSInt.asUInt
        Fill(VLEN/8, 1.U(1.W))
      )
    )
  )

  io.tlb.req.valid                   := s0_valid
  io.tlb.req.bits.vaddr              := s0_vaddr
  io.tlb.req.bits.cmd                := TlbCmd.write
  io.tlb.req.bits.size               := s0_size
  io.tlb.req.bits.kill               := false.B
  io.tlb.req.bits.memidx.is_ld       := false.B
  io.tlb.req.bits.memidx.is_st       := true.B
  io.tlb.req.bits.memidx.idx         := s0_mem_idx
  io.tlb.req.bits.debug.robIdx       := s0_rob_idx
  io.tlb.req.bits.no_translate       := false.B
  io.tlb.req.bits.debug.pc           := s0_pc
  io.tlb.req.bits.debug.isFirstIssue := s0_isFirstIssue
  io.tlb.req_kill                    := false.B
  io.tlb.req.bits.hyperinst          := LSUOpType.isHsv(s0_uop.fuOpType)
  io.tlb.req.bits.hlvx               := false.B
  io.tlb.req.bits.pmp_addr           := DontCare

  // Dcache access here: not **real** dcache write
  // just read meta and tag in dcache, to find out the store will hit or miss

  // NOTE: The store request does not wait for the dcache to be ready.
  //       If the dcache is not ready at this time, the dcache is not queried.
  //       But, store prefetch request will always wait for dcache to be ready to make progress.
  io.dcache.req.valid              := s0_fire
  io.dcache.req.bits.cmd           := MemoryOpConstants.M_PFW
  io.dcache.req.bits.vaddr         := s0_vaddr
  io.dcache.req.bits.instrtype     := s0_instr_type

  s0_out              := DontCare
  s0_out.vaddr        := s0_vaddr
  // Now data use its own io
  // s1_out.data := genWdata(s1_in.src(1), s1_in.uop.fuOpType(1,0))
  s0_out.data         := s0_stin.src(1)
  s0_out.uop          := s0_uop
  s0_out.miss         := false.B
  s0_out.mask         := s0_mask
  s0_out.isFirstIssue := s0_isFirstIssue
  s0_out.isHWPrefetch := s0_use_flow_prf
  s0_out.wlineflag    := s0_wlineflag
  s0_out.isvec        := s0_use_flow_vec
  s0_out.is128bit     := s0_is128bit
  s0_out.vecActive    := s0_vecActive
  s0_out.usSecondInv  := s0_secondInv
  s0_out.elemIdx      := s0_elemIdx
  s0_out.alignedType  := s0_alignedType
  s0_out.mbIndex      := s0_mBIndex
  when(s0_valid && s0_isFirstIssue) {
    s0_out.uop.debugInfo.tlbFirstReqTime := GTimer()
  }
  s0_out.isFrmMisAlignBuf := s0_use_flow_ma

  // exception check
  val s0_addr_aligned = LookupTree(Mux(s0_use_flow_vec, s0_vecstin.alignedType(1,0), s0_uop.fuOpType(1, 0)), List(
    "b00".U   -> true.B,              //b
    "b01".U   -> (s0_out.vaddr(0) === 0.U),   //h
    "b10".U   -> (s0_out.vaddr(1,0) === 0.U), //w
    "b11".U   -> (s0_out.vaddr(2,0) === 0.U)  //d
  ))
  // if vector store sends 128-bit requests, its address must be 128-aligned
  XSError(s0_use_flow_vec && s0_out.vaddr(3, 0) =/= 0.U && s0_vecstin.alignedType(2), "unit stride 128 bit element is not aligned!")
  s0_out.uop.exceptionVec(storeAddrMisaligned) := Mux(s0_use_non_prf_flow, !s0_addr_aligned, false.B)

  io.st_mask_out.valid       := s0_use_flow_rs || s0_use_flow_vec
  io.st_mask_out.bits.mask   := s0_out.mask
  io.st_mask_out.bits.sqIdx  := s0_out.uop.sqIdx
  
  io.stin.ready := s1_ready && s0_use_flow_rs
  io.vecstin.ready := s1_ready && s0_use_flow_vec
  io.prefetch_req.ready := s1_ready && io.dcache.req.ready && !s0_iss_valid && !s0_vec_valid && !s0_ma_st_valid
  io.misalign_stin.ready := s1_ready && s0_use_flow_ma

  // Pipeline
  // --------------------------------------------------------------------------------
  // stage 1
  // --------------------------------------------------------------------------------
  // TLB resp (send paddr to dcache)
  val s1_valid  = RegInit(false.B)
  val s1_in     = RegEnable(s0_out, s0_fire)
  val s1_out    = Wire(new LsPipelineBundle)
  val s1_kill   = Wire(Bool())
  val s1_can_go = s2_ready
  val s1_fire   = s1_valid && !s1_kill && s1_can_go
  val s1_vecActive    = RegEnable(s0_out.vecActive, true.B, s0_fire)
  val s1_frm_mabuf    = s1_in.isFrmMisAlignBuf

  // mmio cbo decoder
  val s1_mmio_cbo  = s1_in.uop.fuOpType === LSUOpType.cbo_clean ||
                     s1_in.uop.fuOpType === LSUOpType.cbo_flush ||
                     s1_in.uop.fuOpType === LSUOpType.cbo_inval
  val s1_paddr     = io.tlb.resp.bits.paddr(0)
  val s1_gpaddr    = io.tlb.resp.bits.gpaddr(0)
  val s1_tlb_miss  = io.tlb.resp.bits.miss
  val s1_mmio      = s1_mmio_cbo
  val s1_exception = ExceptionNO.selectByFu(s1_out.uop.exceptionVec, StaCfg).asUInt.orR
  val s1_isvec     = RegEnable(s0_out.isvec, false.B, s0_fire)
  // val s1_isLastElem = RegEnable(s0_isLastElem, false.B, s0_fire)
  s1_kill := s1_in.uop.robIdx.needFlush(io.redirect) || (s1_tlb_miss && !s1_isvec && !s1_frm_mabuf)

  s1_ready := !s1_valid || s1_kill || s2_ready
  io.tlb.resp.ready := true.B // TODO: why dtlbResp needs a ready?
  when (s0_fire) { s1_valid := true.B }
  .elsewhen (s1_fire) { s1_valid := false.B }
  .elsewhen (s1_kill) { s1_valid := false.B }

  // st-ld violation dectect request.
  io.stld_nuke_query.valid       := s1_valid && !s1_tlb_miss && !s1_in.isHWPrefetch && !s1_frm_mabuf
  io.stld_nuke_query.bits.robIdx := s1_in.uop.robIdx
  io.stld_nuke_query.bits.paddr  := s1_paddr
  io.stld_nuke_query.bits.mask   := s1_in.mask
  io.stld_nuke_query.bits.matchLine := s1_in.isvec && s1_in.is128bit

  // issue
  io.issue.valid := s1_valid && !s1_tlb_miss && !s1_in.isHWPrefetch && !s1_isvec && !s1_frm_mabuf
  io.issue.bits  := RegEnable(s0_stin, s0_valid)


  // Send TLB feedback to store issue queue
  // Store feedback is generated in store_s1, sent to RS in store_s2
  val s1_feedback = Wire(Valid(new RSFeedback))
  s1_feedback.valid                 := s1_valid & !s1_in.isHWPrefetch
  s1_feedback.bits.hit              := !s1_tlb_miss
  s1_feedback.bits.flushState       := io.tlb.resp.bits.ptwBack
  s1_feedback.bits.robIdx           := s1_out.uop.robIdx
  s1_feedback.bits.sourceType       := RSFeedbackType.tlbMiss
  s1_feedback.bits.dataInvalidSqIdx := DontCare
  s1_feedback.bits.sqIdx            := s1_out.uop.sqIdx
  s1_feedback.bits.lqIdx            := s1_out.uop.lqIdx

  XSDebug(s1_feedback.valid,
    "S1 Store: tlbHit: %d robIdx: %d\n",
    s1_feedback.bits.hit,
    s1_feedback.bits.robIdx.value
  )

  // io.feedback_slow := s1_feedback

  // get paddr from dtlb, check if rollback is needed
  // writeback store inst to lsq
  s1_out         := s1_in
  s1_out.paddr   := s1_paddr
  s1_out.gpaddr  := s1_gpaddr
  s1_out.miss    := false.B
  s1_out.mmio    := s1_mmio
  s1_out.tlbMiss := s1_tlb_miss
  s1_out.atomic  := s1_mmio
  s1_out.uop.exceptionVec(storePageFault)      := io.tlb.resp.bits.excp(0).pf.st && s1_vecActive
  s1_out.uop.exceptionVec(storeAccessFault)    := io.tlb.resp.bits.excp(0).af.st && s1_vecActive
  s1_out.uop.exceptionVec(storeGuestPageFault) := io.tlb.resp.bits.excp(0).gpf.st && s1_vecActive

  // trigger
  val storeTrigger = Module(new StoreTrigger)
  storeTrigger.io.fromCsrTrigger.tdataVec             := io.fromCsrTrigger.tdataVec
  storeTrigger.io.fromCsrTrigger.tEnableVec           := io.fromCsrTrigger.tEnableVec
  storeTrigger.io.fromCsrTrigger.triggerCanRaiseBpExp := io.fromCsrTrigger.triggerCanRaiseBpExp
  storeTrigger.io.fromCsrTrigger.debugMode            := io.fromCsrTrigger.debugMode
  storeTrigger.io.fromStore.vaddr                     := s1_in.vaddr

  s1_out.uop.flushPipe                := false.B
<<<<<<< HEAD
  s1_out.uop.trigger.backendHit       := storeTrigger.io.toStore.triggerHitVec
  s1_out.uop.trigger.backendCanFire   := storeTrigger.io.toStore.triggerCanFireVec
  s1_out.uop.exceptionVec(breakPoint) := storeTrigger.io.toStore.breakPointExp
=======
  s1_out.uop.trigger                  := storeTrigger.io.toStore.triggerAction
  s1_out.uop.exceptionVec(breakPoint) := TriggerAction.isExp(storeTrigger.io.toStore.triggerAction)
>>>>>>> 7e0f64b0

  // scalar store and scalar load nuke check, and also other purposes
  io.lsq.valid     := s1_valid && !s1_in.isHWPrefetch && !s1_frm_mabuf
  io.lsq.bits      := s1_out
  io.lsq.bits.miss := s1_tlb_miss

  // goto misalignBuffer
  io.misalign_buf.valid := s1_valid && !s1_in.isHWPrefetch && io.csrCtrl.hd_misalign_st_enable
  io.misalign_buf.bits  := io.lsq.bits

  // kill dcache write intent request when tlb miss or exception
  io.dcache.s1_kill  := (s1_tlb_miss || s1_exception || s1_mmio || s1_in.uop.robIdx.needFlush(io.redirect))
  io.dcache.s1_paddr := s1_paddr

  // write below io.out.bits assign sentence to prevent overwriting values
  val s1_tlb_memidx = io.tlb.resp.bits.memidx
  when(s1_tlb_memidx.is_st && io.tlb.resp.valid && !s1_tlb_miss && s1_tlb_memidx.idx === s1_out.uop.sqIdx.value) {
    // printf("Store idx = %d\n", s1_tlb_memidx.idx)
    s1_out.uop.debugInfo.tlbRespTime := GTimer()
  }

  // Pipeline
  // --------------------------------------------------------------------------------
  // stage 2
  // --------------------------------------------------------------------------------
  // mmio check
  val s2_valid  = RegInit(false.B)
  val s2_in     = RegEnable(s1_out, s1_fire)
  val s2_out    = Wire(new LsPipelineBundle)
  val s2_kill   = Wire(Bool())
  val s2_can_go = s3_ready
  val s2_fire   = s2_valid && !s2_kill && s2_can_go
  val s2_vecActive    = RegEnable(s1_out.vecActive, true.B, s1_fire)
  val s2_mis_align    = s2_in.uop.exceptionVec(storeAddrMisaligned) && io.csrCtrl.hd_misalign_st_enable
  val s2_frm_mabuf    = s2_in.isFrmMisAlignBuf

  s2_ready := !s2_valid || s2_kill || s3_ready
  when (s1_fire) { s2_valid := true.B }
  .elsewhen (s2_fire) { s2_valid := false.B }
  .elsewhen (s2_kill) { s2_valid := false.B }

  val s2_pmp = WireInit(io.pmp)

  val s2_exception = (ExceptionNO.selectByFu(s2_out.uop.exceptionVec, StaCfg).asUInt.orR) && RegNext(s1_feedback.bits.hit)
  val s2_mmio = (s2_in.mmio || s2_pmp.mmio) && RegNext(s1_feedback.bits.hit)
  s2_kill := ((s2_mmio && !s2_exception) && !s2_in.isvec) || s2_in.uop.robIdx.needFlush(io.redirect)

  s2_out        := s2_in
  s2_out.af     := s2_pmp.st && !s2_in.isvec
  s2_out.mmio   := s2_mmio && !s2_exception
  s2_out.atomic := s2_in.atomic || s2_pmp.atomic
  s2_out.uop.exceptionVec(storeAccessFault) := (s2_in.uop.exceptionVec(storeAccessFault) ||
                                                s2_pmp.st ||
                                                (s2_in.isvec && s2_pmp.mmio && RegNext(s1_feedback.bits.hit))
                                                ) && s2_vecActive

  // kill dcache write intent request when mmio or exception
  io.dcache.s2_kill := (s2_mmio || s2_exception || s2_in.uop.robIdx.needFlush(io.redirect))
  io.dcache.s2_pc   := s2_out.uop.pc
  // TODO: dcache resp
  io.dcache.resp.ready := true.B

  // feedback tlb miss to RS in store_s2
  val feedback_slow_valid = WireInit(false.B)
  feedback_slow_valid := s1_feedback.valid && !s1_out.uop.robIdx.needFlush(io.redirect) && !s1_out.isvec && !s1_frm_mabuf
  io.feedback_slow.valid := GatedValidRegNext(feedback_slow_valid)
  io.feedback_slow.bits  := RegEnable(s1_feedback.bits, feedback_slow_valid)

  val s2_vecFeedback = RegNext(!s1_out.uop.robIdx.needFlush(io.redirect) && s1_feedback.bits.hit) && s2_in.isvec

  val s2_misalign_stout = WireInit(0.U.asTypeOf(io.misalign_stout))
  s2_misalign_stout.valid := s2_valid && s2_can_go && s2_frm_mabuf
  s2_misalign_stout.bits.mmio := s2_out.mmio
  s2_misalign_stout.bits.vaddr := s2_out.vaddr
  s2_misalign_stout.bits.paddr := s2_out.paddr
  s2_misalign_stout.bits.need_rep := RegEnable(s1_tlb_miss, s1_fire)
  s2_misalign_stout.bits.uop.exceptionVec := s2_out.uop.exceptionVec
  io.misalign_stout := s2_misalign_stout

  // mmio and exception
  io.lsq_replenish := s2_out
  io.lsq_replenish.af := s2_out.af && !s2_kill

  // prefetch related
  io.lsq_replenish.miss := io.dcache.resp.fire && io.dcache.resp.bits.miss // miss info

  // RegNext prefetch train for better timing
  // ** Now, prefetch train is valid at store s3 **
  val s2_prefetch_train_valid = WireInit(false.B)
  s2_prefetch_train_valid := s2_valid && io.dcache.resp.fire && !s2_out.mmio && !s2_in.tlbMiss && !s2_in.isHWPrefetch
  if(EnableStorePrefetchSMS) {
    io.s1_prefetch_spec := s1_fire
    io.s2_prefetch_spec := s2_prefetch_train_valid
    io.prefetch_train.valid := RegNext(s2_prefetch_train_valid)
    io.prefetch_train.bits.fromLsPipelineBundle(s2_in, latch = true, enable = s2_prefetch_train_valid)
  }else {
    io.s1_prefetch_spec := false.B
    io.s2_prefetch_spec := false.B
    io.prefetch_train.valid := false.B
    io.prefetch_train.bits.fromLsPipelineBundle(s2_in, latch = true, enable = false.B)
  }
  // override miss bit
  io.prefetch_train.bits.miss := RegEnable(io.dcache.resp.bits.miss, s2_prefetch_train_valid)
  // TODO: add prefetch and access bit
  io.prefetch_train.bits.meta_prefetch := false.B
  io.prefetch_train.bits.meta_access := false.B

  // Pipeline
  // --------------------------------------------------------------------------------
  // stage 3
  // --------------------------------------------------------------------------------
  // store write back
  val s3_valid  = RegInit(false.B)
  val s3_in     = RegEnable(s2_out, s2_fire)
  val s3_out    = Wire(new MemExuOutput(isVector = true))
  val s3_kill   = s3_in.uop.robIdx.needFlush(io.redirect)
  val s3_can_go = s3_ready
  val s3_fire   = s3_valid && !s3_kill && s3_can_go
  val s3_vecFeedback = RegEnable(s2_vecFeedback, s2_fire)

  // store misalign will not writeback to rob now
  when (s2_fire) { s3_valid := (!s2_mmio || s2_exception) && !s2_out.isHWPrefetch && !s2_mis_align && !s2_frm_mabuf }
  .elsewhen (s3_fire) { s3_valid := false.B }
  .elsewhen (s3_kill) { s3_valid := false.B }

  // wb: writeback
  val SelectGroupSize   = RollbackGroupSize
  val lgSelectGroupSize = log2Ceil(SelectGroupSize)
  val TotalSelectCycles = scala.math.ceil(log2Ceil(LoadQueueRAWSize).toFloat / lgSelectGroupSize).toInt + 1

  s3_out                 := DontCare
  s3_out.uop             := s3_in.uop
  s3_out.data            := DontCare
  s3_out.debug.isMMIO    := s3_in.mmio
  s3_out.debug.paddr     := s3_in.paddr
  s3_out.debug.vaddr     := s3_in.vaddr
  s3_out.debug.isPerfCnt := false.B

  // Pipeline
  // --------------------------------------------------------------------------------
  // stage x
  // --------------------------------------------------------------------------------
  // delay TotalSelectCycles - 2 cycle(s)
  val TotalDelayCycles = TotalSelectCycles - 2
  val sx_valid = Wire(Vec(TotalDelayCycles + 1, Bool()))
  val sx_ready = Wire(Vec(TotalDelayCycles + 1, Bool()))
  val sx_in    = Wire(Vec(TotalDelayCycles + 1, new VecMemExuOutput(isVector = true)))

  // backward ready signal
  s3_ready := sx_ready.head
  for (i <- 0 until TotalDelayCycles + 1) {
    if (i == 0) {
      sx_valid(i)          := s3_valid
      sx_in(i).output      := s3_out
      sx_in(i).vecFeedback := s3_vecFeedback
      sx_in(i).mmio        := s3_in.mmio
      sx_in(i).usSecondInv := s3_in.usSecondInv
      sx_in(i).elemIdx     := s3_in.elemIdx
      sx_in(i).alignedType := s3_in.alignedType
      sx_in(i).mbIndex     := s3_in.mbIndex
      sx_in(i).mask        := s3_in.mask
      sx_in(i).vaddr       := s3_in.vaddr
      sx_ready(i) := !s3_valid(i) || sx_in(i).output.uop.robIdx.needFlush(io.redirect) || (if (TotalDelayCycles == 0) io.stout.ready else sx_ready(i+1))
    } else {
      val cur_kill   = sx_in(i).output.uop.robIdx.needFlush(io.redirect)
      val cur_can_go = (if (i == TotalDelayCycles) io.stout.ready else sx_ready(i+1))
      val cur_fire   = sx_valid(i) && !cur_kill && cur_can_go
      val prev_fire  = sx_valid(i-1) && !sx_in(i-1).output.uop.robIdx.needFlush(io.redirect) && sx_ready(i)

      sx_ready(i) := !sx_valid(i) || cur_kill || (if (i == TotalDelayCycles) io.stout.ready else sx_ready(i+1))
      val sx_valid_can_go = prev_fire || cur_fire || cur_kill
      sx_valid(i) := RegEnable(Mux(prev_fire, true.B, false.B), false.B, sx_valid_can_go)
      sx_in(i) := RegEnable(sx_in(i-1), prev_fire)
    }
  }
  val sx_last_valid = sx_valid.takeRight(1).head
  val sx_last_ready = sx_ready.takeRight(1).head
  val sx_last_in    = sx_in.takeRight(1).head
  sx_last_ready := !sx_last_valid || sx_last_in.output.uop.robIdx.needFlush(io.redirect) || io.stout.ready

  io.stout.valid := sx_last_valid && !sx_last_in.output.uop.robIdx.needFlush(io.redirect) && isStore(sx_last_in.output.uop.fuType)
  io.stout.bits := sx_last_in.output
  io.stout.bits.uop.exceptionVec := ExceptionNO.selectByFu(sx_last_in.output.uop.exceptionVec, StaCfg)

  io.vecstout.valid := sx_last_valid && !sx_last_in.output.uop.robIdx.needFlush(io.redirect) && isVStore(sx_last_in.output.uop.fuType)
  // TODO: implement it!
  io.vecstout.bits.mBIndex := sx_last_in.mbIndex
  io.vecstout.bits.hit := sx_last_in.vecFeedback
  io.vecstout.bits.isvec := true.B
  io.vecstout.bits.sourceType := RSFeedbackType.tlbMiss
  io.vecstout.bits.flushState := DontCare
  io.vecstout.bits.mmio := sx_last_in.mmio
  io.vecstout.bits.exceptionVec := ExceptionNO.selectByFu(sx_last_in.output.uop.exceptionVec, VstuCfg)
  io.vecstout.bits.usSecondInv := sx_last_in.usSecondInv
  io.vecstout.bits.vecFeedback := sx_last_in.vecFeedback
  io.vecstout.bits.elemIdx     := sx_last_in.elemIdx
  io.vecstout.bits.alignedType := sx_last_in.alignedType
  io.vecstout.bits.mask        := sx_last_in.mask
  io.vecstout.bits.vaddr       := sx_last_in.vaddr
  // io.vecstout.bits.reg_offset.map(_ := DontCare)
  // io.vecstout.bits.elemIdx.map(_ := sx_last_in.elemIdx)
  // io.vecstout.bits.elemIdxInsideVd.map(_ := DontCare)
  // io.vecstout.bits.vecdata.map(_ := DontCare)
  // io.vecstout.bits.mask.map(_ := DontCare)
  // io.vecstout.bits.alignedType.map(_ := sx_last_in.alignedType)

  io.debug_ls := DontCare
  io.debug_ls.s1_robIdx := s1_in.uop.robIdx.value
  io.debug_ls.s1_isTlbFirstMiss := io.tlb.resp.valid && io.tlb.resp.bits.miss && io.tlb.resp.bits.debug.isFirstIssue && !s1_in.isHWPrefetch

  private def printPipeLine(pipeline: LsPipelineBundle, cond: Bool, name: String): Unit = {
    XSDebug(cond,
      p"$name" + p" pc ${Hexadecimal(pipeline.uop.pc)} " +
        p"addr ${Hexadecimal(pipeline.vaddr)} -> ${Hexadecimal(pipeline.paddr)} " +
        p"op ${Binary(pipeline.uop.fuOpType)} " +
        p"data ${Hexadecimal(pipeline.data)} " +
        p"mask ${Hexadecimal(pipeline.mask)}\n"
    )
  }

  printPipeLine(s0_out, s0_valid, "S0")
  printPipeLine(s1_out, s1_valid, "S1")

  // perf cnt
  XSPerfAccumulate("s0_in_valid",                s0_valid)
  XSPerfAccumulate("s0_in_fire",                 s0_fire)
  XSPerfAccumulate("s0_vecin_fire",              s0_fire && s0_use_flow_vec)
  XSPerfAccumulate("s0_in_fire_first_issue",     s0_fire && s0_isFirstIssue)
  XSPerfAccumulate("s0_addr_spec_success",       s0_fire && !s0_use_flow_vec && s0_saddr(VAddrBits-1, 12) === s0_stin.src(0)(VAddrBits-1, 12))
  XSPerfAccumulate("s0_addr_spec_failed",        s0_fire && !s0_use_flow_vec && s0_saddr(VAddrBits-1, 12) =/= s0_stin.src(0)(VAddrBits-1, 12))
  XSPerfAccumulate("s0_addr_spec_success_once",  s0_fire && !s0_use_flow_vec && s0_saddr(VAddrBits-1, 12) === s0_stin.src(0)(VAddrBits-1, 12) && s0_isFirstIssue)
  XSPerfAccumulate("s0_addr_spec_failed_once",   s0_fire && !s0_use_flow_vec && s0_saddr(VAddrBits-1, 12) =/= s0_stin.src(0)(VAddrBits-1, 12) && s0_isFirstIssue)

  XSPerfAccumulate("s1_in_valid",                s1_valid)
  XSPerfAccumulate("s1_in_fire",                 s1_fire)
  XSPerfAccumulate("s1_in_fire_first_issue",     s1_fire && s1_in.isFirstIssue)
  XSPerfAccumulate("s1_tlb_miss",                s1_fire && s1_tlb_miss)
  XSPerfAccumulate("s1_tlb_miss_first_issue",    s1_fire && s1_tlb_miss && s1_in.isFirstIssue)
  // end
}<|MERGE_RESOLUTION|>--- conflicted
+++ resolved
@@ -312,14 +312,8 @@
   storeTrigger.io.fromStore.vaddr                     := s1_in.vaddr
 
   s1_out.uop.flushPipe                := false.B
-<<<<<<< HEAD
-  s1_out.uop.trigger.backendHit       := storeTrigger.io.toStore.triggerHitVec
-  s1_out.uop.trigger.backendCanFire   := storeTrigger.io.toStore.triggerCanFireVec
-  s1_out.uop.exceptionVec(breakPoint) := storeTrigger.io.toStore.breakPointExp
-=======
   s1_out.uop.trigger                  := storeTrigger.io.toStore.triggerAction
   s1_out.uop.exceptionVec(breakPoint) := TriggerAction.isExp(storeTrigger.io.toStore.triggerAction)
->>>>>>> 7e0f64b0
 
   // scalar store and scalar load nuke check, and also other purposes
   io.lsq.valid     := s1_valid && !s1_in.isHWPrefetch && !s1_frm_mabuf
