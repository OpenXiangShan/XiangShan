--- conflicted
+++ resolved
@@ -103,20 +103,12 @@
   // we send feedback right after we receives request
   // also, we always treat amo as tlb hit
   // since we will continue polling tlb all by ourself
-<<<<<<< HEAD
-  io.rsFeedback.valid       := RegNext(RegNext(io.in.valid))
-  io.rsFeedback.bits.hit    := true.B
-  io.rsFeedback.bits.rsIdx  := RegEnable(io.rsIdx, io.in.valid)
-  io.rsFeedback.bits.flushState := DontCare
-  io.rsFeedback.bits.sourceType := DontCare
-  io.rsFeedback.bits.dataInvalidSqIdx := DontCare
-=======
   io.feedbackSlow.valid       := RegNext(RegNext(io.in.valid))
   io.feedbackSlow.bits.hit    := true.B
   io.feedbackSlow.bits.rsIdx  := RegEnable(io.rsIdx, io.in.valid)
   io.feedbackSlow.bits.flushState := DontCare
   io.feedbackSlow.bits.sourceType := DontCare
->>>>>>> d87b76aa
+  io.feedbackSlow.bits.dataInvalidSqIdx := DontCare
 
   // tlb translation, manipulating signals && deal with exception
   when (state === s_tlb) {
