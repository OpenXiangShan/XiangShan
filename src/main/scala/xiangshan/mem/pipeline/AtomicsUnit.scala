--- conflicted
+++ resolved
@@ -35,17 +35,10 @@
   with HasDCacheParameters
   with SdtrigExt{
   val io = IO(new Bundle() {
-<<<<<<< HEAD
-    val hartId = Input(UInt(8.W))
+    val hartId        = Input(UInt(hartIdLen.W))
     val in            = Flipped(Decoupled(new MemExuInput))
     val storeDataIn   = Flipped(Valid(new MemExuOutput)) // src2 from rs
     val out           = Decoupled(new MemExuOutput)
-=======
-    val hartId = Input(UInt(hartIdLen.W))
-    val in            = Flipped(Decoupled(new ExuInput))
-    val storeDataIn   = Flipped(Valid(new ExuOutput)) // src2 from rs
-    val out           = Decoupled(new ExuOutput)
->>>>>>> 8f626448
     val dcache        = new AtomicWordIO
     val dtlb          = new TlbRequestIO(2)
     val pmpResp       = Flipped(new PMPRespBundle())
@@ -147,12 +140,8 @@
     io.dtlb.req.bits.vaddr  := in.src(0)
     io.dtlb.resp.ready      := true.B
     io.dtlb.req.bits.cmd    := Mux(isLr, TlbCmd.atom_read, TlbCmd.atom_write)
-<<<<<<< HEAD
     io.dtlb.req.bits.debug.pc := in.uop.pc
-=======
-    io.dtlb.req.bits.debug.pc := in.uop.cf.pc
     io.dtlb.req.bits.debug.robIdx := in.uop.robIdx
->>>>>>> 8f626448
     io.dtlb.req.bits.debug.isFirstIssue := false.B
     io.out.bits.uop.debugInfo.tlbFirstReqTime := GTimer() // FIXME lyq: it will be always assigned
 
