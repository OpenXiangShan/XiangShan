--- conflicted
+++ resolved
@@ -6,11 +6,7 @@
 import utils._
 import xiangshan._
 import xiangshan.cache.{DCacheWordIO, TlbRequestIO, TlbCmd, MemoryOpConstants}
-<<<<<<< HEAD
-=======
-import xiangshan.backend.LSUOpType
 import difftest._
->>>>>>> 547e39f7
 
 class AtomicsUnit(implicit p: Parameters) extends XSModule with MemoryOpConstants{
   val io = IO(new Bundle() {
