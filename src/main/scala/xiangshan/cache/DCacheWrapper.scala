package xiangshan.cache

import chipsalliance.rocketchip.config.Parameters
import chisel3._
import chisel3.util._
import xiangshan._
import utils._
import freechips.rocketchip.diplomacy.{IdRange, LazyModule, LazyModuleImp, TransferSizes}
import freechips.rocketchip.tilelink.{TLClientNode, TLClientParameters,
  TLMasterParameters, TLMasterPortParameters, TLArbiter, TLMessages}

// memory request in word granularity(load, mmio, lr/sc, atomics)
class DCacheWordReq  extends DCacheBundle
{
  val cmd    = UInt(M_SZ.W)
  val addr   = UInt(PAddrBits.W)
  val data   = UInt(DataBits.W)
  val mask   = UInt((DataBits/8).W)
  val id     = UInt(reqIdWidth.W)
  def dump() = {
    XSDebug("DCacheWordReq: cmd: %x addr: %x data: %x mask: %x id: %d\n",
      cmd, addr, data, mask, id)
  }
}

// memory request in word granularity(store)
class DCacheLineReq  extends DCacheBundle
{
  val cmd    = UInt(M_SZ.W)
  val addr   = UInt(PAddrBits.W)
  val data   = UInt((cfg.blockBytes * 8).W)
  val mask   = UInt(cfg.blockBytes.W)
  val id     = UInt(reqIdWidth.W)
  def dump() = {
    XSDebug("DCacheLineReq: cmd: %x addr: %x data: %x mask: %x id: %d\n",
      cmd, addr, data, mask, id)
  }
}

class DCacheWordResp extends DCacheBundle
{
  val data         = UInt(DataBits.W)
  // cache req missed, send it to miss queue
  val miss   = Bool()
  // cache req nacked, replay it later
  val replay = Bool()
  val id     = UInt(reqIdWidth.W)
  def dump() = {
    XSDebug("DCacheWordResp: data: %x id: %d miss: %b replay: %b\n",
      data, id, miss, replay)
  }
}

class DCacheLineResp extends DCacheBundle
{
  val data   = UInt((cfg.blockBytes * 8).W)
  // cache req missed, send it to miss queue
  val miss   = Bool()
  // cache req nacked, replay it later
  val replay = Bool()
  val id     = UInt(reqIdWidth.W)
  def dump() = {
    XSDebug("DCacheLineResp: data: %x id: %d miss: %b replay: %b\n",
      data, id, miss, replay)
  }
}

class Refill extends DCacheBundle
{
  val addr   = UInt(PAddrBits.W)
  val data   = UInt((cfg.blockBytes * 8).W)
  def dump() = {
    XSDebug("Refill: addr: %x data: %x\n", addr, data)
  }
}

class DCacheWordIO extends DCacheBundle
{
  val req  = DecoupledIO(new DCacheWordReq)
  val resp = Flipped(DecoupledIO(new DCacheWordResp))
}

// used by load unit
class DCacheLoadIO extends DCacheWordIO
{
  // kill previous cycle's req
  val s1_kill  = Output(Bool())
  // cycle 0: virtual address: req.addr
  // cycle 1: physical address: s1_paddr
  val s1_paddr = Output(UInt(PAddrBits.W))
<<<<<<< HEAD
  val s1_hit_way = Input(UInt(nWays.W))
=======
  val s2_hit_way = Input(UInt(nWays.W))
>>>>>>> 80d6f539
}

class DCacheLineIO extends DCacheBundle
{
  val req  = DecoupledIO(new DCacheLineReq )
  val resp = Flipped(DecoupledIO(new DCacheLineResp))
}

class DCacheToLsuIO extends DCacheBundle {
  val load  = Vec(LoadPipelineWidth, Flipped(new DCacheLoadIO)) // for speculative load
  val lsq = ValidIO(new Refill)  // refill to load queue, wake up load misses
  val store = Flipped(new DCacheLineIO) // for sbuffer
  val atomics  = Flipped(new DCacheWordIO)  // atomics reqs
}

class DCacheIO extends DCacheBundle {
  val lsu = new DCacheToLsuIO
}


class DCache()(implicit p: Parameters) extends LazyModule with HasDCacheParameters {

  val clientParameters = TLMasterPortParameters.v1(
    Seq(TLMasterParameters.v1(
      name = "dcache",
      sourceId = IdRange(0, cfg.nMissEntries+1),
      supportsProbe = TransferSizes(cfg.blockBytes)
    ))
  )

  val clientNode = TLClientNode(Seq(clientParameters))

  lazy val module = new DCacheImp(this)
}


class DCacheImp(outer: DCache) extends LazyModuleImp(outer) with HasDCacheParameters with HasXSLog {

  val io = IO(new DCacheIO)

  val (bus, edge) = outer.clientNode.out.head
  require(bus.d.bits.data.getWidth == l1BusDataWidth, "DCache: tilelink width does not match")

  //----------------------------------------
  // core data structures
  val dataArray = Module(new TransposeDuplicatedDataArray)
  val metaArray = Module(new DuplicatedMetaArray)
  /*
  dataArray.dump()
  metaArray.dump()
  */


  //----------------------------------------
  // core modules
  val ldu = Seq.fill(LoadPipelineWidth) { Module(new LoadPipe) }
  val storeReplayUnit = Module(new StoreReplayQueue)
  val atomicsReplayUnit = Module(new AtomicsReplayEntry)

  val mainPipe   = Module(new MainPipe)
  val missQueue  = Module(new MissQueue(edge))
  val probeQueue = Module(new ProbeQueue(edge))
  val wb         = Module(new WritebackQueue(edge))


  //----------------------------------------
  // meta array
  val MetaWritePortCount = 1
  val MainPipeMetaWritePort = 0
  metaArray.io.write <> mainPipe.io.meta_write

  // MainPipe contend MetaRead with Load 0
  // give priority to MainPipe
  val MetaReadPortCount = 2
  val MainPipeMetaReadPort = 1
  val LoadPipeMetaReadPort = 0

  val metaReadArb = Module(new Arbiter(new L1MetaReadReq, MetaReadPortCount))

  metaReadArb.io.in(LoadPipeMetaReadPort) <> ldu(0).io.meta_read
  metaReadArb.io.in(MainPipeMetaReadPort) <> mainPipe.io.meta_read

  metaArray.io.read(0) <> metaReadArb.io.out

  ldu(0).io.meta_resp    <>  metaArray.io.resp(0)
  mainPipe.io.meta_resp  <>  metaArray.io.resp(0)

  for (w <- 1 until LoadPipelineWidth) {
    metaArray.io.read(w) <> ldu(w).io.meta_read
    ldu(w).io.meta_resp <> metaArray.io.resp(w)
  }

  //----------------------------------------
  // data array
  val DataWritePortCount = 1
  val MainPipeDataWritePort = 0

  dataArray.io.write <> mainPipe.io.data_write

  // give priority to MainPipe
  val DataReadPortCount = 2
  val MainPipeDataReadPort = 1
  val LoadPipeDataReadPort = 0

  val dataReadArb = Module(new Arbiter(new L1DataReadReq, DataReadPortCount))

  dataReadArb.io.in(LoadPipeDataReadPort)  <> ldu(0).io.data_read
  dataReadArb.io.in(MainPipeDataReadPort)  <> mainPipe.io.data_read

  dataArray.io.read(0) <> dataReadArb.io.out

  dataArray.io.resp(0) <> ldu(0).io.data_resp
  dataArray.io.resp(0) <> mainPipe.io.data_resp

  for (w <- 1 until LoadPipelineWidth) {
    dataArray.io.read(w) <> ldu(w).io.data_read
    dataArray.io.resp(w) <> ldu(w).io.data_resp
  }

  //----------------------------------------
  // load pipe
  // the s1 kill signal
  // only lsu uses this, replay never kills
  for (w <- 0 until LoadPipelineWidth) {
    ldu(w).io.lsu <> io.lsu.load(w)

    // replay and nack not needed anymore
    // TODO: remove replay and nack
    ldu(w).io.nack := false.B
  }

  //----------------------------------------
  // store pipe and store miss queue
  storeReplayUnit.io.lsu    <> io.lsu.store

  //----------------------------------------
  // atomics
  // atomics not finished yet
  io.lsu.atomics <> atomicsReplayUnit.io.lsu

  //----------------------------------------
  // miss queue
  val MissReqPortCount = LoadPipelineWidth + 1
  val MainPipeMissReqPort = 0

  // Request
  val missReqArb = Module(new RRArbiter(new MissReq, MissReqPortCount))

  missReqArb.io.in(MainPipeMissReqPort) <> mainPipe.io.miss_req
  for (w <- 0 until LoadPipelineWidth) { missReqArb.io.in(w + 1) <> ldu(w).io.miss_req }

  wb.io.miss_req.valid := missReqArb.io.out.valid
  wb.io.miss_req.bits  := missReqArb.io.out.bits.addr

  block_decoupled(missReqArb.io.out, missQueue.io.req, wb.io.block_miss_req)

  // refill to load queue
  io.lsu.lsq <> missQueue.io.refill

  // tilelink stuff
  bus.a <> missQueue.io.mem_acquire
  bus.e <> missQueue.io.mem_finish
  missQueue.io.probe_req := bus.b.bits.address

  //----------------------------------------
  // probe
  // probeQueue.io.mem_probe <> bus.b
  block_decoupled(bus.b, probeQueue.io.mem_probe, missQueue.io.probe_block)

  //----------------------------------------
  // mainPipe
  val MainPipeReqPortCount = 4
  val MissMainPipeReqPort = 0
  val StoreMainPipeReqPort = 1
  val AtomicsMainPipeReqPort = 2
  val ProbeMainPipeReqPort = 3

  val mainPipeReqArb = Module(new RRArbiter(new MainPipeReq, MainPipeReqPortCount))
  mainPipeReqArb.io.in(MissMainPipeReqPort)    <> missQueue.io.pipe_req
  mainPipeReqArb.io.in(StoreMainPipeReqPort)   <> storeReplayUnit.io.pipe_req
  mainPipeReqArb.io.in(AtomicsMainPipeReqPort) <> atomicsReplayUnit.io.pipe_req
  mainPipeReqArb.io.in(ProbeMainPipeReqPort)   <> probeQueue.io.pipe_req

  // add a stage to break the Arbiter bits.addr to ready path
  val mainPipeReq_valid = RegInit(false.B)
  val mainPipeReq_fire  = mainPipeReq_valid && mainPipe.io.req.ready
  val mainPipeReq_req   = RegEnable(mainPipeReqArb.io.out.bits, mainPipeReqArb.io.out.fire())

  mainPipeReqArb.io.out.ready := mainPipeReq_fire || !mainPipeReq_valid
  mainPipe.io.req.valid := mainPipeReq_valid
  mainPipe.io.req.bits  := mainPipeReq_req

  when (mainPipeReqArb.io.out.fire()) { mainPipeReq_valid := true.B }
  when (!mainPipeReqArb.io.out.fire() && mainPipeReq_fire) { mainPipeReq_valid := false.B }

  missQueue.io.pipe_resp         <> mainPipe.io.miss_resp
  storeReplayUnit.io.pipe_resp   <> mainPipe.io.store_resp
  atomicsReplayUnit.io.pipe_resp <> mainPipe.io.amo_resp

  probeQueue.io.lrsc_locked_block <> mainPipe.io.lrsc_locked_block

  //----------------------------------------
  // wb
  // add a queue between MainPipe and WritebackUnit to reduce MainPipe stalls due to WritebackUnit busy
  wb.io.req <> mainPipe.io.wb_req
  bus.c     <> wb.io.mem_release

  // connect bus d
  missQueue.io.mem_grant.valid := false.B
  missQueue.io.mem_grant.bits  := DontCare

  wb.io.mem_grant.valid := false.B
  wb.io.mem_grant.bits  := DontCare

  // in L1DCache, we ony expect Grant[Data] and ReleaseAck
  bus.d.ready := false.B
  when (bus.d.bits.opcode === TLMessages.Grant || bus.d.bits.opcode === TLMessages.GrantData) {
    missQueue.io.mem_grant <> bus.d
  } .elsewhen (bus.d.bits.opcode === TLMessages.ReleaseAck) {
    wb.io.mem_grant <> bus.d
  } .otherwise {
    assert (!bus.d.fire())
  }

  //----------------------------------------
  // update replacement policy
  val replacer = cacheParams.replacement
  val access_bundles = ldu.map(_.io.replace_access) ++ Seq(mainPipe.io.replace_access)
  val sets = access_bundles.map(_.bits.set)
  val touch_ways = Seq.fill(LoadPipelineWidth + 1)(Wire(ValidIO(UInt(log2Up(nWays).W))))
  (touch_ways zip access_bundles).map{ case (w, access) =>
    w.valid := access.valid
    w.bits := access.bits.way
  }
  replacer.access(sets, touch_ways)


  // dcache should only deal with DRAM addresses
  when (bus.a.fire()) {
    assert(bus.a.bits.address >= 0x80000000L.U)
  }
  when (bus.b.fire()) {
    assert(bus.b.bits.address >= 0x80000000L.U)
  }
  when (bus.c.fire()) {
    assert(bus.c.bits.address >= 0x80000000L.U)
  }

  def block_decoupled[T <: Data](source: DecoupledIO[T], sink: DecoupledIO[T], block_signal: Bool) = {
    sink.valid   := source.valid && !block_signal
    source.ready := sink.ready   && !block_signal
    sink.bits    := source.bits
  }
}<|MERGE_RESOLUTION|>--- conflicted
+++ resolved
@@ -88,11 +88,7 @@
   // cycle 0: virtual address: req.addr
   // cycle 1: physical address: s1_paddr
   val s1_paddr = Output(UInt(PAddrBits.W))
-<<<<<<< HEAD
   val s1_hit_way = Input(UInt(nWays.W))
-=======
-  val s2_hit_way = Input(UInt(nWays.W))
->>>>>>> 80d6f539
 }
 
 class DCacheLineIO extends DCacheBundle
@@ -138,7 +134,7 @@
 
   //----------------------------------------
   // core data structures
-  val dataArray = Module(new TransposeDuplicatedDataArray)
+  val dataArray = Module(new DuplicatedDataArray)
   val metaArray = Module(new DuplicatedMetaArray)
   /*
   dataArray.dump()
@@ -167,8 +163,8 @@
   // MainPipe contend MetaRead with Load 0
   // give priority to MainPipe
   val MetaReadPortCount = 2
-  val MainPipeMetaReadPort = 1
-  val LoadPipeMetaReadPort = 0
+  val MainPipeMetaReadPort = 0
+  val LoadPipeMetaReadPort = 1
 
   val metaReadArb = Module(new Arbiter(new L1MetaReadReq, MetaReadPortCount))
 
@@ -194,8 +190,8 @@
 
   // give priority to MainPipe
   val DataReadPortCount = 2
-  val MainPipeDataReadPort = 1
-  val LoadPipeDataReadPort = 0
+  val MainPipeDataReadPort = 0
+  val LoadPipeDataReadPort = 1
 
   val dataReadArb = Module(new Arbiter(new L1DataReadReq, DataReadPortCount))
 
