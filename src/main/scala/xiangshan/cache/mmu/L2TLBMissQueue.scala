/***************************************************************************************
* Copyright (c) 2020-2021 Institute of Computing Technology, Chinese Academy of Sciences
* Copyright (c) 2020-2021 Peng Cheng Laboratory
*
* XiangShan is licensed under Mulan PSL v2.
* You can use this software according to the terms and conditions of the Mulan PSL v2.
* You may obtain a copy of Mulan PSL v2 at:
*          http://license.coscl.org.cn/MulanPSL2
*
* THIS SOFTWARE IS PROVIDED ON AN "AS IS" BASIS, WITHOUT WARRANTIES OF ANY KIND,
* EITHER EXPRESS OR IMPLIED, INCLUDING BUT NOT LIMITED TO NON-INFRINGEMENT,
* MERCHANTABILITY OR FIT FOR A PARTICULAR PURPOSE.
*
* See the Mulan PSL v2 for more details.
***************************************************************************************/

package xiangshan.cache.mmu

import chipsalliance.rocketchip.config.Parameters
import chisel3._
import chisel3.util._
import chisel3.internal.naming.chiselName
import xiangshan._
import xiangshan.cache.{HasDCacheParameters, MemoryOpConstants}
import utils._
import freechips.rocketchip.diplomacy.{LazyModule, LazyModuleImp}
import freechips.rocketchip.tilelink._
import xiangshan.backend.fu.{PMPReqBundle, PMPRespBundle}

/* Miss Queue dont care about duplicate req, which is done by PtwFilter
 * PtwMissQueue is just a Queue inside Chisel with flush
 */

class L2TlbMQEntry(implicit p: Parameters) extends XSBundle with HasPtwConst {
  val vpn = UInt(vpnLen.W)
  val source = UInt(bSourceWidth.W)
  val ppn = UInt(ppnLen.W)
  val wait_id = UInt(log2Up(MSHRSize).W)
  val af = Bool()
}

class L2TlbMQInBundle(implicit p: Parameters) extends XSBundle with HasPtwConst {
  val vpn = Output(UInt(vpnLen.W))
  val source = Output(UInt(bSourceWidth.W))
  val l3 = Valid(Output(UInt(PAddrBits.W)))
}

class L2TlbMQCacheBundle(implicit p: Parameters) extends XSBundle with HasPtwConst {
  val vpn = Output(UInt(vpnLen.W))
  val source = Output(UInt(bSourceWidth.W))
}

class L2TlbMQIO(implicit p: Parameters) extends XSBundle with HasPtwConst {
  val in = Flipped(Decoupled(new L2TlbMQInBundle()))
  val sfence = Input(new SfenceBundle)
  val cache = Decoupled(new L2TlbMQCacheBundle())
  val fsm_done = Input(Bool())
  val out = DecoupledIO(new Bundle {
    val source = Output(UInt(bSourceWidth.W))
    val id = Output(UInt(bMemID.W))
    val vpn = Output(UInt(vpnLen.W))
    val af = Output(Bool())
  })
  val mem = new Bundle {
    val req = DecoupledIO(new L2TlbMemReqBundle())
    val resp = Flipped(Valid(new Bundle {
      val id = Output(UInt(log2Up(MSHRSize).W))
    }))
    val enq_ptr = Output(UInt(log2Ceil(MSHRSize).W))
    val buffer_it = Output(Vec(MSHRSize, Bool()))
    val refill = Output(new Bundle {
      val vpn = UInt(vpnLen.W)
      val source = UInt(bSourceWidth.W)
    })
    val req_mask = Input(Vec(MSHRSize, Bool()))
  }
  val pmp = new Bundle {
    val req = Valid(new PMPReqBundle())
    val resp = Flipped(new PMPRespBundle())
  }
}

@chiselName
class L2TlbMissQueue(implicit p: Parameters) extends XSModule with HasPtwConst {
  require(MSHRSize >= (2 + l2tlbParams.filterSize))

  val io = IO(new L2TlbMQIO())

  val entries = Reg(Vec(MSHRSize, new L2TlbMQEntry()))
  val state_idle :: state_cache_high :: state_cache_low :: state_addr_check :: state_mem_req :: state_mem_waiting :: state_mem_out :: Nil = Enum(7)
  val state = RegInit(VecInit(Seq.fill(MSHRSize)(state_idle)))
  val is_emptys = state.map(_ === state_idle)
  val is_caches_high = state.map(_ === state_cache_high)
  val is_caches_low = state.map(_ === state_cache_low)
  val is_mems = state.map(_ === state_mem_req)
  val is_waiting = state.map(_ === state_mem_waiting)
  val is_having = state.map(_ === state_mem_out)

  val full = !ParallelOR(is_emptys).asBool()
  val enq_ptr = ParallelPriorityEncoder(is_emptys)
  val cache_high_ptr = ParallelPriorityEncoder(is_caches_high)
  val cache_low_ptr = ParallelPriorityEncoder(is_caches_low)

  val cache_arb = Module(new RRArbiter(new L2TlbMQCacheBundle(), 2))
  cache_arb.io.in(0).valid := Cat(is_caches_high).orR && io.fsm_done // fsm busy, required l1/l2 pte is not ready
  cache_arb.io.in(0).bits.vpn := entries(cache_high_ptr).vpn
  cache_arb.io.in(0).bits.source := entries(cache_high_ptr).source
  cache_arb.io.in(1).valid := Cat(is_caches_low).orR
  cache_arb.io.in(1).bits.vpn := entries(cache_low_ptr).vpn
  cache_arb.io.in(1).bits.source := entries(cache_low_ptr).source
  cache_arb.io.out.ready := io.cache.ready
  val cache_ptr = Mux(cache_arb.io.chosen === 0.U, cache_high_ptr, cache_low_ptr)

  val mem_ptr = ParallelPriorityEncoder(is_having)
  val mem_arb = Module(new RRArbiter(new L2TlbMQEntry(), MSHRSize))
  for (i <- 0 until MSHRSize) {
    mem_arb.io.in(i).bits := entries(i)
    mem_arb.io.in(i).valid := is_mems(i) && !io.mem.req_mask(i)
  }

  // duplicate req
  // to_wait: wait for the last to access mem, set to mem_resp
  // to_cache: the last is back just right now, set to mem_cache
  def dup(vpn1: UInt, vpn2: UInt): Bool = {
    dropL3SectorBits(vpn1) === dropL3SectorBits(vpn2)
  }
  val dup_vec = state.indices.map(i =>
    dup(io.in.bits.vpn, entries(i).vpn)
  )
  val dup_req_fire = mem_arb.io.out.fire() && dup(io.in.bits.vpn, mem_arb.io.out.bits.vpn) // dup with the req fire entry
  val dup_vec_wait = dup_vec.zip(is_waiting).map{case (d, w) => d && w} // dup with "mem_waiting" entres, sending mem req already
  val dup_vec_having = dup_vec.zipWithIndex.map{case (d, i) => d && is_having(i)} // dup with the "mem_out" entry recv the data just now
  val wait_id = Mux(dup_req_fire, mem_arb.io.chosen, ParallelMux(dup_vec_wait zip entries.map(_.wait_id)))
  val dup_wait_resp = io.mem.resp.fire() && VecInit(dup_vec_wait)(io.mem.resp.bits.id) // dup with the entry that data coming next cycle
  val to_wait = Cat(dup_vec_wait).orR || dup_req_fire
  val to_mem_out = dup_wait_resp
  val to_cache_low = Cat(dup_vec_having).orR
  assert(RegNext(!(dup_req_fire && Cat(dup_vec_wait).orR), init = true.B), "mem req but some entries already waiting, should not happed")

  val mem_resp_hit = RegInit(VecInit(Seq.fill(MSHRSize)(false.B)))
  val enq_state = Mux(to_mem_out, state_mem_out, // same to the blew, but the mem resp now
    Mux(to_cache_low, state_cache_low, // same to the below, but the mem resp last cycle
    Mux(to_wait, state_mem_waiting, // wait for the prev mem resp
    Mux(io.in.bits.l3.valid, state_addr_check, state_cache_high))))
  when (io.in.fire()) {
    // if prefetch req does not need mem access, just give it up.
    // so there will be at most 1 + FilterSize entries that needs re-access page cache
    // so 2 + FilterSize is enough to avoid dead-lock
    state(enq_ptr) := Mux(from_pre(io.in.bits.source) && enq_state =/= state_addr_check, state_idle, enq_state)
    entries(enq_ptr).vpn := io.in.bits.vpn
    entries(enq_ptr).ppn := io.in.bits.l3.bits
    entries(enq_ptr).source := io.in.bits.source
    entries(enq_ptr).wait_id := Mux(to_wait, wait_id, enq_ptr)
    entries(enq_ptr).af := false.B
    mem_resp_hit(enq_ptr) := to_mem_out
  }
  when (mem_arb.io.out.fire()) {
    for (i <- state.indices) {
      when (state(i) =/= state_idle && dup(entries(i).vpn, mem_arb.io.out.bits.vpn)) {
        // NOTE: "dup enq set state to mem_wait" -> "sending req set other dup entries to mem_wait"
        state(i) := state_mem_waiting
        entries(i).wait_id := mem_arb.io.chosen
      }
    }
  }
  when (io.mem.resp.fire()) {
    state.indices.map{i =>
      when (state(i) === state_mem_waiting && io.mem.resp.bits.id === entries(i).wait_id) {
        state(i) := state_mem_out
        mem_resp_hit(i) := true.B
      }
    }
  }
  when (io.out.fire()) {
    assert(state(mem_ptr) === state_mem_out)
    state(mem_ptr) := state_idle
  }
  when (io.cache.fire()) {
    state(cache_ptr) := state_idle
  }

  mem_resp_hit.map(a => when (a) { a := false.B } )

  val enq_ptr_reg = RegNext(enq_ptr)

  io.pmp.req.valid := RegNext(enq_state === state_addr_check)
  io.pmp.req.bits.addr := MakeAddr(entries(enq_ptr_reg).ppn, getVpnn(entries(enq_ptr_reg).vpn, 0))
  io.pmp.req.bits.cmd := TlbCmd.read
  io.pmp.req.bits.size := 3.U // TODO: fix it
  val pmp_resp_valid = io.pmp.req.valid // same cycle
  when (pmp_resp_valid && (state(enq_ptr_reg) === state_addr_check) &&
    !(mem_arb.io.out.fire && dup(entries(enq_ptr_reg).vpn, mem_arb.io.out.bits.vpn))) {
    // NOTE: when pmp resp but state is not addr check, then the entry is dup with other entry, the state was changed before
    //       when dup with the req-ing entry, set to mem_waiting (above codes), and the ld must be false, so dontcare
    entries(enq_ptr_reg).af := io.pmp.resp.ld
    state(enq_ptr_reg) := Mux(io.pmp.resp.ld, state_mem_out, state_mem_req)
  }

  when (io.sfence.valid) {
    state.map(_ := state_idle)
  }

  io.in.ready := !full
  io.cache.valid := cache_arb.io.out.valid
  io.cache.bits.vpn := cache_arb.io.out.bits.vpn
  io.cache.bits.source := cache_arb.io.out.bits.source

  io.out.valid := ParallelOR(is_having).asBool()
  io.out.bits.source := entries(mem_ptr).source
  io.out.bits.vpn := entries(mem_ptr).vpn
  io.out.bits.id := mem_ptr
  io.out.bits.af := entries(mem_ptr).af

  io.mem.req.valid := mem_arb.io.out.valid
  io.mem.req.bits.addr := MakeAddr(mem_arb.io.out.bits.ppn, getVpnn(mem_arb.io.out.bits.vpn, 0))
  io.mem.req.bits.id := mem_arb.io.chosen
  mem_arb.io.out.ready := io.mem.req.ready
  io.mem.refill.vpn := entries(RegNext(io.mem.resp.bits.id(log2Up(MSHRSize)-1, 0))).vpn
  io.mem.refill.source := entries(RegNext(io.mem.resp.bits.id(log2Up(MSHRSize)-1, 0))).source
  io.mem.buffer_it := mem_resp_hit
  io.mem.enq_ptr := enq_ptr

  XSPerfAccumulate("mq_in_count", io.in.fire())
  XSPerfAccumulate("mq_in_block", io.in.valid && !io.in.ready)
  for (i <- 0 until 7) {
    XSPerfAccumulate(s"enq_state${i}", io.in.fire() && enq_state === i.U)
  }
  for (i <- 0 until (MSHRSize + 1)) {
    XSPerfAccumulate(s"util${i}", PopCount(is_emptys.map(!_)) === i.U)
    XSPerfAccumulate(s"cache_high_util${i}", PopCount(is_caches_high) === i.U)
    XSPerfAccumulate(s"cache_low_util${i}", PopCount(is_caches_low) === i.U)
    XSPerfAccumulate(s"mem_util${i}", PopCount(is_mems) === i.U)
    XSPerfAccumulate(s"waiting_util${i}", PopCount(is_waiting) === i.U)
  }
  XSPerfAccumulate("mem_count", io.mem.req.fire())
  XSPerfAccumulate("mem_cycle", PopCount(is_waiting) =/= 0.U)
  XSPerfAccumulate("blocked_in", io.in.valid && !io.in.ready)

  for (i <- 0 until MSHRSize) {
    TimeOutAssert(state(i) =/= state_idle, timeOutThreshold, s"missqueue time out no out ${i}")
  }
<<<<<<< HEAD
  assert(!io.in.valid || io.in.ready, "when io.in.valid, should always ready")

  val perfinfo = IO(new Bundle(){
    val perfEvents = Output(new PerfEventsBundle(4))
  })
  val perfEvents = Seq(
    ("tlbmissq_incount           ", io.in.fire()               ),
    ("tlbmissq_inblock           ", io.in.valid && !io.in.ready),
    ("tlbmissq_memcount          ", io.mem.req.fire()          ),
    ("tlbmissq_memcycle          ", PopCount(is_waiting)       ),
  )

  for (((perf_out,(perf_name,perf)),i) <- perfinfo.perfEvents.perf_events.zip(perfEvents).zipWithIndex) {
    perf_out.incr_step := perf
  }
=======
>>>>>>> b8085d7c
}<|MERGE_RESOLUTION|>--- conflicted
+++ resolved
@@ -239,8 +239,6 @@
   for (i <- 0 until MSHRSize) {
     TimeOutAssert(state(i) =/= state_idle, timeOutThreshold, s"missqueue time out no out ${i}")
   }
-<<<<<<< HEAD
-  assert(!io.in.valid || io.in.ready, "when io.in.valid, should always ready")
 
   val perfinfo = IO(new Bundle(){
     val perfEvents = Output(new PerfEventsBundle(4))
@@ -255,6 +253,4 @@
   for (((perf_out,(perf_name,perf)),i) <- perfinfo.perfEvents.perf_events.zip(perfEvents).zipWithIndex) {
     perf_out.incr_step := perf
   }
-=======
->>>>>>> b8085d7c
 }