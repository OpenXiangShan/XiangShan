--- conflicted
+++ resolved
@@ -284,13 +284,8 @@
   for (i <- 0 until PtwWidth) {
     XSDebug(p"[io.tlb(${i.U})] ${io.tlb(i)}\n")
   }
-<<<<<<< HEAD
-  XSDebug(p"[io.sfence] ${io.sfence}\n")
+  XSDebug(p"[sfence] ${sfence}\n")
   XSDebug(p"[io.csr.tlb] ${io.csr.tlb}\n")
-=======
-  XSDebug(p"[sfence] ${sfence}\n")
-  XSDebug(p"[io.csr] ${io.csr}\n")
->>>>>>> 6564f24d
 
   for (i <- 0 until PtwWidth) {
     XSPerfAccumulate(s"req_count${i}", io.tlb(i).req(0).fire())
