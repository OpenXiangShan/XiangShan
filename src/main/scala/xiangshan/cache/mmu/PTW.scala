--- conflicted
+++ resolved
@@ -244,11 +244,8 @@
     outArb(i).in(0).valid := cache.io.resp.valid && cache.io.resp.bits.hit && cache.io.resp.bits.source===i.U
     outArb(i).in(0).bits.entry := cache.io.resp.bits.toTlb
     outArb(i).in(0).bits.pf := false.B
-<<<<<<< HEAD
+    outArb(i).in(0).bits.af := false.B
     outArb(i).in(0).bits.asid := cache.io.resp.bits.asid
-=======
-    outArb(i).in(0).bits.af := false.B
->>>>>>> 7862ef9b
     outArb(i).in(outArbFsmPort).valid := fsm.io.resp.valid && fsm.io.resp.bits.source===i.U
     outArb(i).in(outArbFsmPort).bits := fsm.io.resp.bits.resp
     outArb(i).in(outArbMqPort).valid := mq_out.valid && mq_out.bits.source===i.U
@@ -293,15 +290,10 @@
     ptw_resp.entry.level.map(_ := 2.U)
     ptw_resp.entry.perm.map(_ := pte_in.getPerm())
     ptw_resp.entry.tag := vpn
-<<<<<<< HEAD
-    ptw_resp.pf := pte_in.isPf(2.U)
-    ptw_resp.asid := satp.asid
-
-=======
     ptw_resp.pf := (if (af_first) !af else true.B) && pte_in.isPf(2.U)
     ptw_resp.af := (if (!af_first) pte_in.isPf(2.U) else true.B) && af
+    ptw_resp.asid := satp.asid
     ptw_resp.entry.prefetch := DontCare
->>>>>>> 7862ef9b
     ptw_resp
   }
 
