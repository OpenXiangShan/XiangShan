--- conflicted
+++ resolved
@@ -412,11 +412,8 @@
   val requestor = Vec(Width, Flipped(new TlbRequestIO))
   val ptw = new TlbPtwIO(Width)
   val replace = if (q.outReplace) Flipped(new TlbReplaceIO(Width, q)) else null
-<<<<<<< HEAD
   val perfEvents = Output(new PerfEventsBundle(numPCntLsu))
-=======
   val pmp = Vec(Width, ValidIO(new PMPReqBundle()))
->>>>>>> 485648fa
 
   override def cloneType: this.type = (new TlbIO(Width, q)).asInstanceOf[this.type]
 }
