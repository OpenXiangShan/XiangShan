--- conflicted
+++ resolved
@@ -382,8 +382,6 @@
     this.w.bits.data := data
     this.w.bits.data_replenish := data_replenish
   }
-
-  override def cloneType: this.type = new TlbStorageWrapperIO(ports, q).asInstanceOf[this.type]
 }
 
 class ReplaceAccessBundle(nSets: Int, nWays: Int)(implicit p: Parameters) extends TlbBundle {
@@ -509,31 +507,15 @@
     val vector = Output(Vec(Width, Bool()))
   }))
 
-<<<<<<< HEAD
   def connect(normal: TlbPtwIO): Unit = {
     req <> normal.req
     resp.ready := normal.resp.ready
     normal.resp.bits := resp.bits.data
     normal.resp.valid := resp.valid
   }
-
-  override def cloneType: this.type = (new VectorTlbPtwIO(Width)).asInstanceOf[this.type]
-}
-
-/****************************  PTW  *************************************/
-=======
-}
-/****************************  Bridge TLB *******************************/
-
-class BridgeTLBIO(Width: Int)(implicit p: Parameters) extends MMUIOBaseBundle {
-  val requestor = Vec(Width, Flipped(new TlbPtwIO()))
-  val ptw = new BTlbPtwIO(Width)
-
-}
-
+}
 
 /****************************  L2TLB  *************************************/
->>>>>>> 6474c47f
 abstract class PtwBundle(implicit p: Parameters) extends XSBundle with HasPtwConst
 abstract class PtwModule(outer: L2TLB) extends LazyModuleImp(outer)
   with HasXSParameter with HasPtwConst
@@ -619,11 +601,7 @@
     }
   }
 
-<<<<<<< HEAD
-  def refill(vpn: UInt, asid: UInt, pte: UInt, level: UInt = 0.U, prefetch: Bool): Unit = {
-=======
   def refill(vpn: UInt, asid: UInt, pte: UInt, level: UInt = 0.U, prefetch: Bool, valid: Bool = false.B) {
->>>>>>> 6474c47f
     require(this.asid.getWidth <= asid.getWidth) // maybe equal is better, but ugly outside
 
     tag := vpn(vpnLen - 1, vpnLen - tagLen)
