--- conflicted
+++ resolved
@@ -224,16 +224,9 @@
     }
   }
 
-<<<<<<< HEAD
-  def apply(item: PtwSectorResp, asid: UInt, pm: PMPConfig): TlbEntry = {
-    this.tag := {if (pageNormal) Cat(item.entry.tag, OHToUInt(item.pteidx)) else item.entry.tag(sectorvpnLen - 1, vpnnLen - sectortlbwidth)}
-    this.asid := asid
-    val inner_level = item.entry.level.getOrElse(0.U)
-=======
   def apply(item: PtwRespS2, pm: PMPConfig): TlbEntry = {
     this.asid := item.s1.entry.asid
     val inner_level = item.s1.entry.level.getOrElse(0.U) max item.s2.entry.level.getOrElse(0.U)
->>>>>>> 15d00511
     this.level.map(_ := { if (pageNormal && pageSuper) MuxLookup(inner_level, 0.U)(Seq(
       0.U -> 3.U,
       1.U -> 1.U,
@@ -393,15 +386,6 @@
     // Now 0x10 and 0x13 are both valid in page cache
     // However, when 0x13 refill to tlb, will trigger multi hit
     // So will only trigger multi-hit when PopCount(data.valididx) = 1
-<<<<<<< HEAD
-    vpn_hit && index_hit.reduce(_ || _) && PopCount(data.valididx) === 1.U
-  }
-
-  def apply(item: PtwSectorResp, asid: UInt): TlbSectorEntry = {
-    this.tag := {if (pageNormal) item.entry.tag else item.entry.tag(sectorvpnLen - 1, vpnnLen - sectortlbwidth)}
-    this.asid := asid
-    val inner_level = item.entry.level.getOrElse(0.U)
-=======
     vpn_hit && index_hit.reduce(_ || _) && PopCount(wb_valididx) === 1.U && s2xlate_hit && pteidx_hit
   }
 
@@ -413,7 +397,6 @@
       allStage -> (item.s1.entry.level.getOrElse(0.U) max item.s2.entry.level.getOrElse(0.U)),
       noS2xlate -> item.s1.entry.level.getOrElse(0.U)
     ))
->>>>>>> 15d00511
     this.level.map(_ := { if (pageNormal && pageSuper) MuxLookup(inner_level, 0.U)(Seq(
                                                         0.U -> 3.U,
                                                         1.U -> 1.U,
