/***************************************************************************************
* Copyright (c) 2020-2021 Institute of Computing Technology, Chinese Academy of Sciences
* Copyright (c) 2020-2021 Peng Cheng Laboratory
*
* XiangShan is licensed under Mulan PSL v2.
* You can use this software according to the terms and conditions of the Mulan PSL v2.
* You may obtain a copy of Mulan PSL v2 at:
*          http://license.coscl.org.cn/MulanPSL2
*
* THIS SOFTWARE IS PROVIDED ON AN "AS IS" BASIS, WITHOUT WARRANTIES OF ANY KIND,
* EITHER EXPRESS OR IMPLIED, INCLUDING BUT NOT LIMITED TO NON-INFRINGEMENT,
* MERCHANTABILITY OR FIT FOR A PARTICULAR PURPOSE.
*
* See the Mulan PSL v2 for more details.
***************************************************************************************/

package xiangshan.cache.mmu

import chipsalliance.rocketchip.config.Parameters
import chisel3._
import chisel3.util._
import xiangshan._
import utils._
import xiangshan.backend.rob.RobPtr
import xiangshan.backend.fu.util.HasCSRConst
import freechips.rocketchip.diplomacy.{LazyModule, LazyModuleImp}
import freechips.rocketchip.tilelink._
import xiangshan.backend.fu.PMPReqBundle

abstract class TlbBundle(implicit p: Parameters) extends XSBundle with HasTlbConst
abstract class TlbModule(implicit p: Parameters) extends XSModule with HasTlbConst



// case class ITLBKey
// case class LDTLBKey
// case class STTLBKey

class VaBundle(implicit p: Parameters) extends TlbBundle {
  val vpn  = UInt(vpnLen.W)
  val off  = UInt(offLen.W)
}

class PtePermBundle(implicit p: Parameters) extends TlbBundle {
  val d = Bool()
  val a = Bool()
  val g = Bool()
  val u = Bool()
  val x = Bool()
  val w = Bool()
  val r = Bool()

  override def toPrintable: Printable = {
    p"d:${d} a:${a} g:${g} u:${u} x:${x} w:${w} r:${r}"// +
    //(if(hasV) (p"v:${v}") else p"")
  }
}

class TlbPermBundle(implicit p: Parameters) extends TlbBundle {
  val pf = Bool() // NOTE: if this is true, just raise pf
  val af = Bool() // NOTE: if this is true, just raise af
  // pagetable perm (software defined)
  val d = Bool()
  val a = Bool()
  val g = Bool()
  val u = Bool()
  val x = Bool()
  val w = Bool()
  val r = Bool()
  // pma perm (hardwired)
  val pr = Bool() //readable
  val pw = Bool() //writeable
  val pe = Bool() //executable
  val pa = Bool() //atom op permitted
  val pi = Bool() //icacheable
  val pd = Bool() //dcacheable

  override def toPrintable: Printable = {
    p"pf:${pf} af:${af} d:${d} a:${a} g:${g} u:${u} x:${x} w:${w} r:${r}"
  }
}

// multi-read && single-write
// input is data, output is hot-code(not one-hot)
class CAMTemplate[T <: Data](val gen: T, val set: Int, val readWidth: Int)(implicit p: Parameters) extends TlbModule {
  val io = IO(new Bundle {
    val r = new Bundle {
      val req = Input(Vec(readWidth, gen))
      val resp = Output(Vec(readWidth, Vec(set, Bool())))
    }
    val w = Input(new Bundle {
      val valid = Bool()
      val bits = new Bundle {
        val index = UInt(log2Up(set).W)
        val data = gen
      }
    })
  })

  val wordType = UInt(gen.getWidth.W)
  val array = Reg(Vec(set, wordType))

  io.r.resp.zipWithIndex.map{ case (a,i) =>
    a := array.map(io.r.req(i).asUInt === _)
  }

  when (io.w.valid) {
    array(io.w.bits.index) := io.w.bits.data
  }
}

class TlbSPMeta(implicit p: Parameters) extends TlbBundle {
  val tag = UInt(vpnLen.W) // tag is vpn
  val level = UInt(1.W) // 1 for 2MB, 0 for 1GB

  def hit(vpn: UInt): Bool = {
    val a = tag(vpnnLen*3-1, vpnnLen*2) === vpn(vpnnLen*3-1, vpnnLen*2)
    val b = tag(vpnnLen*2-1, vpnnLen*1) === vpn(vpnnLen*2-1, vpnnLen*1)
    XSDebug(Mux(level.asBool, a&b, a), p"Hit superpage: hit:${Mux(level.asBool, a&b, a)} tag:${Hexadecimal(tag)} level:${level} a:${a} b:${b} vpn:${Hexadecimal(vpn)}\n")
    Mux(level.asBool, a&b, a)
  }

  def apply(vpn: UInt, level: UInt) = {
    this.tag := vpn
    this.level := level(0)

    this
  }

}

class TlbData(superpage: Boolean = false)(implicit p: Parameters) extends TlbBundle {
  val level = if(superpage) Some(UInt(1.W)) else None // /*2 for 4KB,*/ 1 for 2MB, 0 for 1GB
  val ppn = UInt(ppnLen.W)
  val perm = new TlbPermBundle

  def genPPN(vpn: UInt): UInt = {
    if (superpage) {
      val insideLevel = level.getOrElse(0.U)
      Mux(insideLevel.asBool, Cat(ppn(ppn.getWidth-1, vpnnLen*1), vpn(vpnnLen*1-1, 0)),
                              Cat(ppn(ppn.getWidth-1, vpnnLen*2), vpn(vpnnLen*2-1, 0)))
    } else {
      ppn
    }
  }

  def apply(ppn: UInt, level: UInt, perm: UInt, pf: Bool, af: Bool) = {
    this.level.map(_ := level(0))
    this.ppn := ppn
    // refill pagetable perm
    val ptePerm = perm.asTypeOf(new PtePermBundle)
    this.perm.pf:= pf
    this.perm.af:= af
    this.perm.d := ptePerm.d
    this.perm.a := ptePerm.a
    this.perm.g := ptePerm.g
    this.perm.u := ptePerm.u
    this.perm.x := ptePerm.x
    this.perm.w := ptePerm.w
    this.perm.r := ptePerm.r

    // get pma perm
    val (pmaMode, accessWidth) = AddressSpace.memmapAddrMatch(Cat(ppn, 0.U(12.W)))
    this.perm.pr := PMAMode.read(pmaMode)
    this.perm.pw := PMAMode.write(pmaMode)
    this.perm.pe := PMAMode.execute(pmaMode)
    this.perm.pa := PMAMode.atomic(pmaMode)
    this.perm.pi := PMAMode.icache(pmaMode)
    this.perm.pd := PMAMode.dcache(pmaMode)

    this
  }

  override def toPrintable: Printable = {
    val insideLevel = level.getOrElse(0.U)
    p"level:${insideLevel} ppn:${Hexadecimal(ppn)} perm:${perm}"
  }

  override def cloneType: this.type = (new TlbData(superpage)).asInstanceOf[this.type]
}

class TlbEntry(pageNormal: Boolean, pageSuper: Boolean)(implicit p: Parameters) extends TlbBundle {
  require(pageNormal || pageSuper)

  val tag = if (!pageNormal) UInt((vpnLen - vpnnLen).W)
            else UInt(vpnLen.W)
  val level = if (!pageNormal) Some(UInt(1.W))
              else if (!pageSuper) None
              else Some(UInt(2.W))
  val ppn = if (!pageNormal) UInt((ppnLen - vpnnLen).W)
            else UInt(ppnLen.W)
  val perm = new TlbPermBundle

  def hit(vpn: UInt): Bool = {
    if (!pageSuper) vpn === tag
    else if (!pageNormal) MuxLookup(level.get, false.B, Seq(
      0.U -> (tag(vpnnLen*2-1, vpnnLen) === vpn(vpnLen-1, vpnnLen*2)),
      1.U -> (tag === vpn(vpnLen-1, vpnnLen)),
    ))
    else MuxLookup(level.get, false.B, Seq(
      0.U -> (tag(vpnLen-1, vpnnLen*2) === vpn(vpnLen-1, vpnnLen*2)),
      1.U -> (tag(vpnLen-1, vpnnLen) === vpn(vpnLen-1, vpnnLen)),
      2.U -> (tag === vpn) // if pageNormal is false, this will always be false
    ))
  }

  def apply(item: PtwResp): TlbEntry = {
    this.tag := {if (pageNormal) item.entry.tag else item.entry.tag(vpnLen-1, vpnnLen)}
    val inner_level = item.entry.level.getOrElse(0.U)
    this.level.map(_ := { if (pageNormal && pageSuper) inner_level
                          else if (pageSuper) inner_level(0)
                          else 0.U})
    this.ppn := { if (!pageNormal) item.entry.ppn(ppnLen-1, vpnnLen)
                  else item.entry.ppn }
    val ptePerm = item.entry.perm.get.asTypeOf(new PtePermBundle().cloneType)
    this.perm.pf := item.pf
    this.perm.af := item.af
    this.perm.d := ptePerm.d
    this.perm.a := ptePerm.a
    this.perm.g := ptePerm.g
    this.perm.u := ptePerm.u
    this.perm.x := ptePerm.x
    this.perm.w := ptePerm.w
    this.perm.r := ptePerm.r

    // get pma perm
    val (pmaMode, accessWidth) = AddressSpace.memmapAddrMatch(Cat(item.entry.ppn, 0.U(12.W)))
    this.perm.pr := PMAMode.read(pmaMode)
    this.perm.pw := PMAMode.write(pmaMode)
    this.perm.pe := PMAMode.execute(pmaMode)
    this.perm.pa := PMAMode.atomic(pmaMode)
    this.perm.pi := PMAMode.icache(pmaMode)
    this.perm.pd := PMAMode.dcache(pmaMode)

    this
  }

  def genPPN(vpn: UInt) : UInt = {
    if (!pageSuper) ppn
    else if (!pageNormal) MuxLookup(level.get, 0.U, Seq(
      0.U -> Cat(ppn(ppn.getWidth-1, vpnnLen), vpn(vpnnLen*2-1, 0)),
      1.U -> Cat(ppn, vpn(vpnnLen-1, 0))
    ))
    else MuxLookup(level.get, 0.U, Seq(
      0.U -> Cat(ppn(ppn.getWidth-1, vpnnLen*2), vpn(vpnnLen*2-1, 0)),
      1.U -> Cat(ppn(ppn.getWidth-1, vpnnLen), vpn(vpnnLen-1, 0)),
      2.U -> ppn
    ))
  }

  override def toPrintable: Printable = {
    val inner_level = level.getOrElse(2.U)
    p"level:${inner_level} vpn:${Hexadecimal(tag)} ppn:${Hexadecimal(ppn)} perm:${perm}"
  }

  override def cloneType: this.type = (new TlbEntry(pageNormal, pageSuper)).asInstanceOf[this.type]
}

object TlbCmd {
  def read  = "b00".U
  def write = "b01".U
  def exec  = "b10".U

  def atom_read  = "b100".U // lr
  def atom_write = "b101".U // sc / amo

  def apply() = UInt(3.W)
  def isRead(a: UInt) = a(1,0)===read
  def isWrite(a: UInt) = a(1,0)===write
  def isExec(a: UInt) = a(1,0)===exec

  def isAtom(a: UInt) = a(2)
}

class TlbStorageIO(nSets: Int, nWays: Int, ports: Int)(implicit p: Parameters) extends  TlbBundle {
  val r = new Bundle {
    val req = Vec(ports, Flipped(DecoupledIO(new Bundle {
      val vpn = Output(UInt(vpnLen.W))
    })))
    val resp = Vec(ports, ValidIO(new Bundle{
      val hit = Output(Bool())
      val ppn = Output(UInt(ppnLen.W))
      val perm = Output(new TlbPermBundle())
      val hitVec = Output(UInt(nWays.W))
    }))
  }
  val w = Flipped(ValidIO(new Bundle {
    val wayIdx = Output(UInt(log2Up(nWays).W))
    val data = Output(new PtwResp)
  }))
  val victim = new Bundle {
    val out = ValidIO(Output(new Bundle {
      val entry = new TlbEntry(pageNormal = true, pageSuper = false)
      val asid = UInt(AsidLength.W)
    }))
    val in = Flipped(ValidIO(Output(new Bundle {
      val entry = new TlbEntry(pageNormal = true, pageSuper = false)
      val asid = UInt(AsidLength.W)
    })))
  }
  val sfence = Input(new SfenceBundle())
  val asid = Input(UInt(AsidLength.W))

  def r_req_apply(valid: Bool, vpn: UInt, i: Int): Unit = {
    this.r.req(i).valid := valid
    this.r.req(i).bits.vpn := vpn
  }

  def r_resp_apply(i: Int) = {
    (this.r.resp(i).bits.hit, this.r.resp(i).bits.ppn, this.r.resp(i).bits.perm, this.r.resp(i).bits.hitVec)
  }

  def w_apply(valid: Bool, wayIdx: UInt, data: PtwResp): Unit = {
    this.w.valid := valid
    this.w.bits.wayIdx := wayIdx
    this.w.bits.data := data
  }

  override def cloneType: this.type = new TlbStorageIO(nSets, nWays, ports).asInstanceOf[this.type]
}

class ReplaceIO(Width: Int, nSets: Int, nWays: Int)(implicit p: Parameters) extends TlbBundle {
  val access = Flipped(new Bundle {
    val sets = Output(Vec(Width, UInt(log2Up(nSets).W)))
    val touch_ways = Vec(Width, ValidIO(Output(UInt(log2Up(nWays).W))))
  })

  val refillIdx = Output(UInt(log2Up(nWays).W))
  val chosen_set = Flipped(Output(UInt(log2Up(nSets).W)))

  def apply_sep(in: Seq[ReplaceIO], vpn: UInt): Unit = {
    for (i <- 0 until Width) {
      this.access.sets(i) := in(i).access.sets(0)
      this.access.touch_ways(i) := in(i).access.touch_ways(0)
      this.chosen_set := get_idx(vpn, nSets)
      in(i).refillIdx := this.refillIdx
    }
  }
}

class TlbReplaceIO(Width: Int, q: TLBParameters)(implicit p: Parameters) extends
  TlbBundle {
  val normalPage = new ReplaceIO(Width, q.normalNSets, q.normalNWays)
  val superPage = new ReplaceIO(Width, q.superNSets, q.superNWays)

  def apply_sep(in: Seq[TlbReplaceIO], vpn: UInt) = {
    this.normalPage.apply_sep(in.map(_.normalPage), vpn)
    this.superPage.apply_sep(in.map(_.superPage), vpn)
  }

  override def cloneType = (new TlbReplaceIO(Width, q)).asInstanceOf[this.type]
}

class TlbReq(implicit p: Parameters) extends TlbBundle {
  val vaddr = UInt(VAddrBits.W)
  val cmd = TlbCmd()
  val size = UInt(log2Ceil(log2Ceil(XLEN/8)+1).W)
  val robIdx = new RobPtr
  val debug = new Bundle {
    val pc = UInt(XLEN.W)
    val isFirstIssue = Bool()
  }

  override def toPrintable: Printable = {
    p"vaddr:0x${Hexadecimal(vaddr)} cmd:${cmd} pc:0x${Hexadecimal(debug.pc)} robIdx:${robIdx}"
  }
}

class TlbExceptionBundle(implicit p: Parameters) extends TlbBundle {
  val ld = Output(Bool())
  val st = Output(Bool())
  val instr = Output(Bool())
}

class TlbResp(implicit p: Parameters) extends TlbBundle {
  val paddr = UInt(PAddrBits.W)
  val miss = Bool()
  val mmio = Bool()
  val excp = new Bundle {
    val pf = new TlbExceptionBundle()
    val af = new TlbExceptionBundle()
  }
  val ptwBack = Bool() // when ptw back, wake up replay rs's state

  override def toPrintable: Printable = {
    p"paddr:0x${Hexadecimal(paddr)} miss:${miss} excp.pf: ld:${excp.pf.ld} st:${excp.pf.st} instr:${excp.pf.instr} ptwBack:${ptwBack}"
  }
}

class TlbRequestIO()(implicit p: Parameters) extends TlbBundle {
  val req = DecoupledIO(new TlbReq)
  val resp = Flipped(DecoupledIO(new TlbResp))
}

class BlockTlbRequestIO()(implicit p: Parameters) extends TlbBundle {
  val req = DecoupledIO(new TlbReq)
  val resp = Flipped(DecoupledIO(new TlbResp))
}

class TlbPtwIO(Width: Int = 1)(implicit p: Parameters) extends TlbBundle {
  val req = Vec(Width, DecoupledIO(new PtwReq))
  val resp = Flipped(DecoupledIO(new PtwResp))

  override def cloneType: this.type = (new TlbPtwIO(Width)).asInstanceOf[this.type]

  override def toPrintable: Printable = {
    p"req(0):${req(0).valid} ${req(0).ready} ${req(0).bits} | resp:${resp.valid} ${resp.ready} ${resp.bits}"
  }
}

class TlbBaseBundle(implicit p: Parameters) extends TlbBundle {
  val sfence = Input(new SfenceBundle)
  val csr = Input(new TlbCsrBundle)
}

class TlbIO(Width: Int, q: TLBParameters)(implicit p: Parameters) extends
  TlbBaseBundle {
  val requestor = Vec(Width, Flipped(new TlbRequestIO))
  val ptw = new TlbPtwIO(Width)
  val replace = if (q.outReplace) Flipped(new TlbReplaceIO(Width, q)) else null
  val pmp = Vec(Width, ValidIO(new PMPReqBundle()))

  override def cloneType: this.type = (new TlbIO(Width, q)).asInstanceOf[this.type]
}

class BTlbPtwIO(Width: Int)(implicit p: Parameters) extends TlbBundle {
  val req = Vec(Width, DecoupledIO(new PtwReq))
  val resp = Flipped(DecoupledIO(new Bundle {
    val data = new PtwResp
    val vector = Output(Vec(Width, Bool()))
  }))

  override def cloneType: this.type = (new BTlbPtwIO(Width)).asInstanceOf[this.type]
}
/****************************  Bridge TLB *******************************/

class BridgeTLBIO(Width: Int)(implicit p: Parameters) extends TlbBaseBundle {
  val requestor = Vec(Width, Flipped(new TlbPtwIO()))
  val ptw = new BTlbPtwIO(Width)

  override def cloneType: this.type = (new BridgeTLBIO(Width)).asInstanceOf[this.type]
}


/****************************  PTW  *************************************/
abstract class PtwBundle(implicit p: Parameters) extends XSBundle with HasPtwConst
abstract class PtwModule(outer: PTW) extends LazyModuleImp(outer)
  with HasXSParameter with HasPtwConst

class PteBundle(implicit p: Parameters) extends PtwBundle{
  val reserved  = UInt(pteResLen.W)
  val ppn  = UInt(ppnLen.W)
  val rsw  = UInt(2.W)
  val perm = new Bundle {
    val d    = Bool()
    val a    = Bool()
    val g    = Bool()
    val u    = Bool()
    val x    = Bool()
    val w    = Bool()
    val r    = Bool()
    val v    = Bool()
  }

  def unaligned(level: UInt) = {
    isLeaf() && !(level === 2.U ||
                  level === 1.U && ppn(vpnnLen-1,   0) === 0.U ||
                  level === 0.U && ppn(vpnnLen*2-1, 0) === 0.U)
  }

  def isPf(level: UInt) = {
    !perm.v || (!perm.r && perm.w) || unaligned(level)
  }

  def isLeaf() = {
    perm.r || perm.x || perm.w
  }

  def getPerm() = {
    val pm = Wire(new PtePermBundle)
    pm.d := perm.d
    pm.a := perm.a
    pm.g := perm.g
    pm.u := perm.u
    pm.x := perm.x
    pm.w := perm.w
    pm.r := perm.r
    pm
  }

  override def toPrintable: Printable = {
    p"ppn:0x${Hexadecimal(ppn)} perm:b${Binary(perm.asUInt)}"
  }
}

class PtwEntry(tagLen: Int, hasPerm: Boolean = false, hasLevel: Boolean = false)(implicit p: Parameters) extends PtwBundle {
  val tag = UInt(tagLen.W)
  val ppn = UInt(ppnLen.W)
  val perm = if (hasPerm) Some(new PtePermBundle) else None
  val level = if (hasLevel) Some(UInt(log2Up(Level).W)) else None
  val prefetch = Bool()

  def hit(vpn: UInt, allType: Boolean = false) = {
    require(vpn.getWidth == vpnLen)
    if (allType) {
      require(hasLevel)
      val hit0 = tag(tagLen - 1,    vpnnLen*2) === vpn(tagLen - 1, vpnnLen*2)
      val hit1 = tag(vpnnLen*2 - 1, vpnnLen)   === vpn(vpnnLen*2 - 1,  vpnnLen)
      val hit2 = tag(vpnnLen - 1,     0)         === vpn(vpnnLen - 1, 0)
      Mux(level.getOrElse(0.U) === 2.U, hit2 && hit1 && hit0, Mux(level.getOrElse(0.U) === 1.U, hit1 && hit0, hit0))
    } else if (hasLevel) {
      val hit0 = tag(tagLen - 1, tagLen - vpnnLen) === vpn(vpnLen - 1, vpnLen - vpnnLen)
      val hit1 = tag(tagLen - vpnnLen - 1, tagLen - vpnnLen * 2) === vpn(vpnLen - vpnnLen - 1, vpnLen - vpnnLen * 2)
      Mux(level.getOrElse(0.U) === 0.U, hit0, hit0 && hit1)
    } else {
      tag === vpn(vpnLen - 1, vpnLen - tagLen)
    }
  }

  def refill(vpn: UInt, pte: UInt, level: UInt = 0.U, prefetch: Bool) {
    tag := vpn(vpnLen - 1, vpnLen - tagLen)
    ppn := pte.asTypeOf(new PteBundle().cloneType).ppn
    perm.map(_ := pte.asTypeOf(new PteBundle().cloneType).perm)
    this.prefetch := prefetch
    this.level.map(_ := level)
  }

  def genPtwEntry(vpn: UInt, pte: UInt, level: UInt = 0.U, prefetch: Bool) = {
    val e = Wire(new PtwEntry(tagLen, hasPerm, hasLevel))
    e.refill(vpn, pte, level, prefetch)
    e
  }

  override def cloneType: this.type = (new PtwEntry(tagLen, hasPerm, hasLevel)).asInstanceOf[this.type]

  override def toPrintable: Printable = {
    // p"tag:0x${Hexadecimal(tag)} ppn:0x${Hexadecimal(ppn)} perm:${perm}"
    p"tag:0x${Hexadecimal(tag)} ppn:0x${Hexadecimal(ppn)} " +
      (if (hasPerm) p"perm:${perm.getOrElse(0.U.asTypeOf(new PtePermBundle))} " else p"") +
      (if (hasLevel) p"level:${level.getOrElse(0.U)}" else p"") +
      p"prefetch:${prefetch}"
  }
}

class PtwEntries(num: Int, tagLen: Int, level: Int, hasPerm: Boolean)(implicit p: Parameters) extends PtwBundle {
  require(log2Up(num)==log2Down(num))

  val tag  = UInt(tagLen.W)
  val ppns = Vec(num, UInt(ppnLen.W))
  val vs   = Vec(num, Bool())
  val perms = if (hasPerm) Some(Vec(num, new PtePermBundle)) else None
  val prefetch = Bool()
  // println(s"PtwEntries: tag:1*${tagLen} ppns:${num}*${ppnLen} vs:${num}*1")

  def tagClip(vpn: UInt) = {
    require(vpn.getWidth == vpnLen)
    vpn(vpnLen - 1, vpnLen - tagLen)
  }

  def sectorIdxClip(vpn: UInt, level: Int) = {
    getVpnClip(vpn, level)(log2Up(num) - 1, 0)
  }

  def hit(vpn: UInt) = {
    tag === tagClip(vpn) && vs(sectorIdxClip(vpn, level)) // TODO: optimize this. don't need to compare each with tag
  }

<<<<<<< HEAD
  def genEntries(vpn: UInt, data: UInt, levelUInt: UInt) : PtwEntries = {
=======
  def genEntries(vpn: UInt, data: UInt, levelUInt: UInt, prefetch: Bool) = {
>>>>>>> 7862ef9b
    require((data.getWidth / XLEN) == num,
      s"input data length must be multiple of pte length: data.length:${data.getWidth} num:${num}")

    val ps = Wire(new PtwEntries(num, tagLen, level, hasPerm))
    ps.tag := tagClip(vpn)
    ps.prefetch := prefetch
    for (i <- 0 until num) {
      val pte = data((i+1)*XLEN-1, i*XLEN).asTypeOf(new PteBundle)
      ps.ppns(i) := pte.ppn
      ps.vs(i)   := !pte.isPf(levelUInt) && (if (hasPerm) pte.isLeaf() else !pte.isLeaf())
      ps.perms.map(_(i) := pte.perm)
    }
    ps
  }

  override def cloneType: this.type = (new PtwEntries(num, tagLen, level, hasPerm)).asInstanceOf[this.type]
  override def toPrintable: Printable = {
    // require(num == 4, "if num is not 4, please comment this toPrintable")
    // NOTE: if num is not 4, please comment this toPrintable
    val permsInner = perms.getOrElse(0.U.asTypeOf(Vec(num, new PtePermBundle)))
    p"tag:0x${Hexadecimal(tag)} ppns:${printVec(ppns)} vs:${Binary(vs.asUInt)} " +
      (if (hasPerm) p"perms:${printVec(permsInner)}" else p"")
  }
}

class PTWEntriesWithEcc(eccCode: Code, num: Int, tagLen: Int, level: Int, hasPerm: Boolean)(implicit p: Parameters) extends PtwBundle {
  val entries = new PtwEntries(num, tagLen, level, hasPerm)

  private val encBits = eccCode.width(entries.getWidth)
  private val eccBits = encBits - entries.getWidth
  val ecc = UInt(eccBits.W)

  override def cloneType: this.type = new PTWEntriesWithEcc(eccCode, num, tagLen, level, hasPerm).asInstanceOf[this.type]
}

class PtwReq(implicit p: Parameters) extends PtwBundle {
  val vpn = UInt(vpnLen.W)

  override def toPrintable: Printable = {
    p"vpn:0x${Hexadecimal(vpn)}"
  }
}

class PtwResp(implicit p: Parameters) extends PtwBundle {
  val entry = new PtwEntry(tagLen = vpnLen, hasPerm = true, hasLevel = true)
<<<<<<< HEAD
  val pf  = Bool()
  val asid = UInt(AsidLength.W)

  def apply(pf: Bool, level: UInt, pte: PteBundle, vpn: UInt, asid_now: UInt) = {
=======
  val pf = Bool()
  val af = Bool()

  def apply(pf: Bool, af: Bool, level: UInt, pte: PteBundle, vpn: UInt) = {
>>>>>>> 7862ef9b
    this.entry.level.map(_ := level)
    this.entry.tag := vpn
    this.entry.perm.map(_ := pte.getPerm())
    this.entry.ppn := pte.ppn
    this.entry.prefetch := DontCare
    this.pf := pf
<<<<<<< HEAD
    this.asid := asid_now
=======
    this.af := af
>>>>>>> 7862ef9b
  }

  override def toPrintable: Printable = {
    p"entry:${entry} pf:${pf} af:${af}"
  }
}

class PtwIO(implicit p: Parameters) extends PtwBundle {
  val tlb = Vec(PtwWidth, Flipped(new TlbPtwIO))
  val sfence = Input(new SfenceBundle)
  val csr = new Bundle {
    val tlb = Input(new TlbCsrBundle)
    val distribute_csr = Flipped(new DistributedCSRIO)
  }
}

class L2TlbMemReqBundle(implicit p: Parameters) extends PtwBundle {
  val addr = UInt(PAddrBits.W)
  val id = UInt(bMemID.W)
}<|MERGE_RESOLUTION|>--- conflicted
+++ resolved
@@ -565,11 +565,7 @@
     tag === tagClip(vpn) && vs(sectorIdxClip(vpn, level)) // TODO: optimize this. don't need to compare each with tag
   }
 
-<<<<<<< HEAD
-  def genEntries(vpn: UInt, data: UInt, levelUInt: UInt) : PtwEntries = {
-=======
   def genEntries(vpn: UInt, data: UInt, levelUInt: UInt, prefetch: Bool) = {
->>>>>>> 7862ef9b
     require((data.getWidth / XLEN) == num,
       s"input data length must be multiple of pte length: data.length:${data.getWidth} num:${num}")
 
@@ -615,28 +611,20 @@
 
 class PtwResp(implicit p: Parameters) extends PtwBundle {
   val entry = new PtwEntry(tagLen = vpnLen, hasPerm = true, hasLevel = true)
-<<<<<<< HEAD
-  val pf  = Bool()
   val asid = UInt(AsidLength.W)
-
-  def apply(pf: Bool, level: UInt, pte: PteBundle, vpn: UInt, asid_now: UInt) = {
-=======
   val pf = Bool()
   val af = Bool()
 
-  def apply(pf: Bool, af: Bool, level: UInt, pte: PteBundle, vpn: UInt) = {
->>>>>>> 7862ef9b
+
+  def apply(pf: Bool, af: Bool, level: UInt, pte: PteBundle, vpn: UInt, asid_now: UInt) = {
     this.entry.level.map(_ := level)
     this.entry.tag := vpn
     this.entry.perm.map(_ := pte.getPerm())
     this.entry.ppn := pte.ppn
     this.entry.prefetch := DontCare
+    this.asid := asid_now
     this.pf := pf
-<<<<<<< HEAD
-    this.asid := asid_now
-=======
     this.af := af
->>>>>>> 7862ef9b
   }
 
   override def toPrintable: Printable = {
