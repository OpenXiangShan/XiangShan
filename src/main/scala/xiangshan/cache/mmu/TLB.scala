--- conflicted
+++ resolved
@@ -51,8 +51,6 @@
   val resp = io.requestor.map(_.resp)
   val ptw = io.ptw
   val pmp = io.pmp
-  val ptw_resp = if (q.sameCycle) RegNext(ptw.resp.bits) else ptw.resp.bits
-  val ptw_resp_v = if (q.sameCycle) RegNext(ptw.resp.valid, init = false.B) else ptw.resp.valid
 
   /** Sfence.vma & Svinval
     * Sfence.vma will 1. flush old entries 2. flush inflight 3. flush pipe
@@ -71,44 +69,7 @@
   val mode = if (q.useDmode) csr.priv.dmode else csr.priv.imode
   // val vmEnable = satp.mode === 8.U // && (mode < ModeM) // FIXME: fix me when boot xv6/linux...
   val vmEnable = if (EnbaleTlbDebug) (satp.mode === 8.U)
-<<<<<<< HEAD
     else (satp.mode === 8.U && (mode < ModeM))
-=======
-  else (satp.mode === 8.U && (mode < ModeM))
-
-  val reqAddr = req.map(_.bits.vaddr.asTypeOf(new VaBundle))
-  val vpn = reqAddr.map(_.vpn)
-  val cmd = req.map(_.bits.cmd)
-  val valid = req.map(_.valid)
-
-  def widthMapSeq[T <: Seq[Data]](f: Int => T) = (0 until Width).map(f)
-
-  def widthMap[T <: Data](f: Int => T) = (0 until Width).map(f)
-
-  // Normal page && Super page
-  val normalPage = TlbStorage(
-    name = "normal",
-    associative = q.normalAssociative,
-    sameCycle = q.sameCycle,
-    ports = Width,
-    nSets = q.normalNSets,
-    nWays = q.normalNWays,
-    saveLevel = q.saveLevel,
-    normalPage = true,
-    superPage = false
-  )
-  val superPage = TlbStorage(
-    name = "super",
-    associative = q.superAssociative,
-    sameCycle = q.sameCycle,
-    ports = Width,
-    nSets = q.superNSets,
-    nWays = q.superNWays,
-    saveLevel = q.saveLevel,
-    normalPage = q.normalAsVictim,
-    superPage = true,
-  )
->>>>>>> 6474c47f
 
   val req_in = req
   val req_out = req.map(a => RegEnable(a.bits, a.fire()))
@@ -140,7 +101,6 @@
     perm_check(perm(i), req_out(i).cmd, static_pm(i), static_pm_v(i), i)
   }
 
-<<<<<<< HEAD
   // handle block or non-block io
   // for non-block io, just return the above result, send miss to ptw
   // for block io, hold the request, send miss to ptw,
@@ -150,13 +110,6 @@
     else handle_nonblock(i)
   }
   io.ptw.resp.ready := true.B
-=======
-  val refill_now = ptw_resp_v
-  def TLBNormalRead(i: Int) = {
-    val (n_hit_sameCycle, normal_hit, normal_ppn, normal_perm) = normalPage.r_resp_apply(i)
-    val (s_hit_sameCycle, super_hit, super_ppn, super_perm) = superPage.r_resp_apply(i)
-    // assert(!(normal_hit && super_hit && vmEnable && RegNext(req(i).valid, init = false.B)))
->>>>>>> 6474c47f
 
   /************************  main body above | method/log/perf below ****************************/
 
@@ -166,31 +119,16 @@
     /** *************** next cycle when two cycle is false******************* */
     val miss = !hit && vmEnable
     val fast_miss = !super_hit && vmEnable
-<<<<<<< HEAD
     hit.suggestName(s"hit_read_${i}")
     miss.suggestName(s"miss_read_${i}")
-=======
-    val miss_sameCycle = (!hit_sameCycle || refill_now) && vmEnable
-    hit.suggestName(s"hit_${i}")
-    miss.suggestName(s"miss_${i}")
->>>>>>> 6474c47f
 
     XSDebug(req_out_v(i), p"(${i.U}) hit:${hit} miss:${miss} ppn:${Hexadecimal(ppn)} perm:${perm}\n")
 
-<<<<<<< HEAD
     val paddr = Cat(ppn, get_off(req_out(i).vaddr))
     val vaddr = SignExt(req_out(i).vaddr, PAddrBits)
 
     resp(i).bits.paddr := Mux(vmEnable, paddr, vaddr)
     resp(i).bits.miss := miss
-=======
-    val paddr = Cat(ppn, offReg)
-    val vaddr = SignExt(req(i).bits.vaddr, PAddrBits)
-    req(i).ready := resp(i).ready
-    resp(i).valid := validReg
-    resp(i).bits.paddr := Mux(vmEnable, paddr, if (!q.sameCycle) RegNext(vaddr) else vaddr)
-    resp(i).bits.miss := { if (q.missSameCycle) miss_sameCycle else miss }
->>>>>>> 6474c47f
     resp(i).bits.fast_miss := fast_miss
     resp(i).bits.ptwBack := ptw.resp.fire()
 
@@ -241,71 +179,10 @@
     resp(idx).bits.static_pm.bits := !spm.c
   }
 
-<<<<<<< HEAD
   def handle_nonblock(idx: Int): Unit = {
     io.requestor(idx).resp.valid := req_out_v(idx) || req_in_flushed(idx)
     io.requestor(idx).req.ready := io.requestor(idx).resp.ready // should always be true
     io.ptw.req(idx).valid :=  RegNext(req_out_v(idx) && missVec(idx), false.B)
-=======
-  val readResult = (0 until Width).map(TLBNormalRead(_))
-  val hitVec = readResult.map(_._1)
-  val missVec = readResult.map(_._2)
-  val validRegVec = readResult.map(_._3)
-
-  // replacement
-  def get_access(one_hot: UInt, valid: Bool): Valid[UInt] = {
-    val res = Wire(Valid(UInt(log2Up(one_hot.getWidth).W)))
-    res.valid := Cat(one_hot).orR && valid
-    res.bits := OHToUInt(one_hot)
-    res
-  }
-
-  val normal_refill_idx = if (q.outReplace) {
-    io.replace.normalPage.access <> normalPage.access
-    io.replace.normalPage.chosen_set := get_set_idx(ptw_resp.entry.tag, q.normalNSets)
-    io.replace.normalPage.refillIdx
-  } else if (q.normalAssociative == "fa") {
-    val re = ReplacementPolicy.fromString(q.normalReplacer, q.normalNWays)
-    re.access(normalPage.access.map(_.touch_ways)) // normalhitVecVec.zipWithIndex.map{ case (hv, i) => get_access(hv, validRegVec(i))})
-    re.way
-  } else { // set-acco && plru
-    val re = ReplacementPolicy.fromString(q.normalReplacer, q.normalNSets, q.normalNWays)
-    re.access(normalPage.access.map(_.sets), normalPage.access.map(_.touch_ways))
-    re.way(get_set_idx(ptw_resp.entry.tag, q.normalNSets))
-  }
-
-  val super_refill_idx = if (q.outReplace) {
-    io.replace.superPage.access <> superPage.access
-    io.replace.superPage.chosen_set := DontCare
-    io.replace.superPage.refillIdx
-  } else {
-    val re = ReplacementPolicy.fromString(q.superReplacer, q.superNWays)
-    re.access(superPage.access.map(_.touch_ways))
-    re.way
-  }
-
-  val refill = ptw_resp_v && !sfence.valid && !satp.changed
-  normalPage.w_apply(
-    valid = { if (q.normalAsVictim) false.B
-    else refill && ptw_resp.entry.is_normalentry()},
-    wayIdx = normal_refill_idx,
-    data = ptw_resp,
-    data_replenish = io.ptw_replenish
-  )
-  superPage.w_apply(
-    valid = { if (q.normalAsVictim) refill
-    else refill && !ptw_resp.entry.is_normalentry()},
-    wayIdx = super_refill_idx,
-    data = ptw_resp,
-    data_replenish = io.ptw_replenish
-  )
-
-  // if sameCycle, just req.valid
-  // if !sameCycle, add one more RegNext based on !sameCycle's RegNext
-  // because sram is too slow and dtlb is too distant from dtlbRepeater
-  for (i <- 0 until Width) {
-    io.ptw.req(i).valid :=  need_RegNextInit(!q.sameCycle, validRegVec(i) && missVec(i), false.B) &&
->>>>>>> 6474c47f
       !RegNext(refill, init = false.B) &&
       !RegNext(RegNext(refill, init = false.B), init = false.B)
     io.ptw.req(idx).bits.vpn := RegNext(get_pn(req_out(idx).vaddr))
