/***************************************************************************************
* Copyright (c) 2020-2021 Institute of Computing Technology, Chinese Academy of Sciences
* Copyright (c) 2020-2021 Peng Cheng Laboratory
*
* XiangShan is licensed under Mulan PSL v2.
* You can use this software according to the terms and conditions of the Mulan PSL v2.
* You may obtain a copy of Mulan PSL v2 at:
*          http://license.coscl.org.cn/MulanPSL2
*
* THIS SOFTWARE IS PROVIDED ON AN "AS IS" BASIS, WITHOUT WARRANTIES OF ANY KIND,
* EITHER EXPRESS OR IMPLIED, INCLUDING BUT NOT LIMITED TO NON-INFRINGEMENT,
* MERCHANTABILITY OR FIT FOR A PARTICULAR PURPOSE.
*
* See the Mulan PSL v2 for more details.
***************************************************************************************/

package xiangshan.cache.mmu

import chipsalliance.rocketchip.config.Parameters
import chisel3._
import chisel3.util._
import chisel3.internal.naming.chiselName
import xiangshan._
import xiangshan.cache.{HasDCacheParameters, MemoryOpConstants}
import utils._
import freechips.rocketchip.diplomacy.{LazyModule, LazyModuleImp}
import freechips.rocketchip.tilelink._

/* ptw cache caches the page table of all the three layers
 * ptw cache resp at next cycle
 * the cache should not be blocked
 * when miss queue if full, just block req outside
 */
class PtwCacheIO()(implicit p: Parameters) extends PtwBundle {
  val req = Flipped(DecoupledIO(new Bundle {
    val vpn = UInt(vpnLen.W)
    val source = UInt(bSourceWidth.W)
  }))
  val req_isFirst = Input(Bool()) // only for perf counter
  val resp = DecoupledIO(new Bundle {
    val source = UInt(bSourceWidth.W)
    val vpn = UInt(vpnLen.W)
    val hit = Bool()
    val prefetch = Bool() // is the entry fetched by prefetch
    val toFsm = new Bundle {
      val l1Hit = Bool()
      val l2Hit = Bool()
      val ppn = UInt(ppnLen.W)
    }
    val toTlb = new PtwEntry(tagLen = vpnLen, hasPerm = true, hasLevel = true)
    val asid = UInt(AsidLength.W)
  })
  val refill = Flipped(ValidIO(new Bundle {
    val ptes = UInt(blockBits.W)
    val vpn = UInt(vpnLen.W)
    val level = UInt(log2Up(Level).W)
    val prefetch = Bool() // is the req a prefetch req
    val addr_low = UInt((log2Up(l2tlbParams.blockBytes) - log2Up(XLEN/8)).W)
  }))
  val sfence = Input(new SfenceBundle)
  val asid = Input(UInt(AsidLength.W))
}


@chiselName
class PtwCache()(implicit p: Parameters) extends XSModule with HasPtwConst {
  val io = IO(new PtwCacheIO)

  val ecc = Code.fromString(l2tlbParams.ecc)
  val l2EntryType = new PTWEntriesWithEcc(ecc, num = PtwL2SectorSize, tagLen = PtwL2TagLen, level = 1, hasPerm = false)
  val l3EntryType = new PTWEntriesWithEcc(ecc, num = PtwL3SectorSize, tagLen = PtwL3TagLen, level = 2, hasPerm = true)

  // TODO: four caches make the codes dirty, think about how to deal with it

  val sfence = io.sfence
  val refill = io.refill.bits

  val first_valid = io.req.valid
  val first_fire = first_valid && io.req.ready
  val first_req = io.req.bits
  val second_ready = Wire(Bool())
  val second_valid = ValidHold(first_fire && !sfence.valid, io.resp.fire(), sfence.valid)
  val second_req = RegEnable(first_req, first_fire)
  // NOTE: if ptw cache resp may be blocked, hard to handle refill
  // when miss queue is full, please to block itlb and dtlb input
  val second_isFirst = RegEnable(io.req_isFirst, first_fire) // only for perf counter

  // when refill, refuce to accept new req
  val rwHarzad = if (sramSinglePort) io.refill.valid else false.B
  io.req.ready := !rwHarzad && second_ready
  // NOTE: when write, don't ready, whe
  //       when replay, just come in, out make sure resp.fire()

  // l1: level 0 non-leaf pte
  val l1 = Reg(Vec(l2tlbParams.l1Size, new PtwEntry(tagLen = PtwL1TagLen)))
  val l1v = RegInit(0.U(l2tlbParams.l1Size.W))
  val l1g = Reg(UInt(l2tlbParams.l1Size.W))
  val l1asids = Reg(Vec(l2tlbParams.l1Size, UInt(AsidLength.W)))

  // l2: level 1 non-leaf pte
  val l2 = Module(new SRAMTemplate(
    l2EntryType,
    set = l2tlbParams.l2nSets,
    way = l2tlbParams.l2nWays,
    singlePort = sramSinglePort
  ))
  val l2v = RegInit(0.U((l2tlbParams.l2nSets * l2tlbParams.l2nWays).W))
  val l2g = Reg(UInt((l2tlbParams.l2nSets * l2tlbParams.l2nWays).W))
  val l2asids = Reg(Vec(l2tlbParams.l2nSets, Vec(l2tlbParams.l2nWays, UInt(AsidLength.W))))
  def getl2vSet(vpn: UInt) = {
    require(log2Up(l2tlbParams.l2nWays) == log2Down(l2tlbParams.l2nWays))
    val set = genPtwL2SetIdx(vpn)
    require(set.getWidth == log2Up(l2tlbParams.l2nSets))
    val l2vVec = l2v.asTypeOf(Vec(l2tlbParams.l2nSets, UInt(l2tlbParams.l2nWays.W)))
    l2vVec(set)
  }
  def getl2asidSet(vpn: UInt) = {
    require(log2Up(l2tlbParams.l2nWays) == log2Down(l2tlbParams.l2nWays))
    val set = genPtwL2SetIdx(vpn)
    require(set.getWidth == log2Up(l2tlbParams.l2nSets))
    l2asids(set)
  }

  // l3: level 2 leaf pte of 4KB pages
  val l3 = Module(new SRAMTemplate(
    l3EntryType,
    set = l2tlbParams.l3nSets,
    way = l2tlbParams.l3nWays,
    singlePort = sramSinglePort
  ))
  val l3v = RegInit(0.U((l2tlbParams.l3nSets * l2tlbParams.l3nWays).W))
  val l3g = Reg(UInt((l2tlbParams.l3nSets * l2tlbParams.l3nWays).W))
  val l3asids = Reg(Vec(l2tlbParams.l3nSets, Vec(l2tlbParams.l3nWays, UInt(AsidLength.W))))
  def getl3vSet(vpn: UInt) = {
    require(log2Up(l2tlbParams.l3nWays) == log2Down(l2tlbParams.l3nWays))
    val set = genPtwL3SetIdx(vpn)
    require(set.getWidth == log2Up(l2tlbParams.l3nSets))
    val l3vVec = l3v.asTypeOf(Vec(l2tlbParams.l3nSets, UInt(l2tlbParams.l3nWays.W)))
    l3vVec(set)
  }
  def getl3asidSet(vpn: UInt) = {
    require(log2Up(l2tlbParams.l3nWays) == log2Down(l2tlbParams.l3nWays))
    val set = genPtwL3SetIdx(vpn)
    require(set.getWidth == log2Up(l2tlbParams.l3nSets))
    l3asids(set)
  }

  // sp: level 0/1 leaf pte of 1GB/2MB super pages
  val sp = Reg(Vec(l2tlbParams.spSize, new PtwEntry(tagLen = SPTagLen, hasPerm = true, hasLevel = true)))
  val spv = RegInit(0.U(l2tlbParams.spSize.W))
  val spg = Reg(UInt(l2tlbParams.spSize.W))
  val spasids = Reg(Vec(l2tlbParams.spSize, UInt(AsidLength.W)))

  // Access Perf
  val l1AccessPerf = Wire(Vec(l2tlbParams.l1Size, Bool()))
  val l2AccessPerf = Wire(Vec(l2tlbParams.l2nWays, Bool()))
  val l3AccessPerf = Wire(Vec(l2tlbParams.l3nWays, Bool()))
  val spAccessPerf = Wire(Vec(l2tlbParams.spSize, Bool()))
  l1AccessPerf.map(_ := false.B)
  l2AccessPerf.map(_ := false.B)
  l3AccessPerf.map(_ := false.B)
  spAccessPerf.map(_ := false.B)

  // l1
  val ptwl1replace = ReplacementPolicy.fromString(l2tlbParams.l1Replacer, l2tlbParams.l1Size)
<<<<<<< HEAD
  val (l1Hit, l1HitPPN) = {
    val hitVecT = l1.zipWithIndex.map { case (e, i) => e.hit(first_req.vpn) && l1v(i) && l1asids(i) === io.asid }
=======
  val (l1Hit, l1HitPPN, l1Pre) = {
    val hitVecT = l1.zipWithIndex.map { case (e, i) => e.hit(first_req.vpn) && l1v(i) }
>>>>>>> 7862ef9b
    val hitVec = hitVecT.map(RegEnable(_, first_fire))
    val hitPPN = ParallelPriorityMux(hitVec zip l1.map(_.ppn))
    val hitPre = ParallelPriorityMux(hitVec zip l1.map(_.prefetch))
    val hit = ParallelOR(hitVec) && second_valid

    when (hit) { ptwl1replace.access(OHToUInt(hitVec)) }

    l1AccessPerf.zip(hitVec).map{ case (l, h) => l := h && RegNext(first_fire)}
    for (i <- 0 until l2tlbParams.l1Size) {
      XSDebug(first_fire, p"[l1] l1(${i.U}) ${l1(i)} hit:${l1(i).hit(first_req.vpn)}\n")
    }
    XSDebug(first_fire, p"[l1] l1v:${Binary(l1v)} hitVecT:${Binary(VecInit(hitVecT).asUInt)}\n")
    XSDebug(second_valid, p"[l1] l1Hit:${hit} l1HitPPN:0x${Hexadecimal(hitPPN)} hitVec:${VecInit(hitVec).asUInt}\n")

    VecInit(hitVecT).suggestName(s"l1_hitVecT")
    VecInit(hitVec).suggestName(s"l1_hitVec")

    (hit, hitPPN, hitPre)
  }

  // l2
  val ptwl2replace = ReplacementPolicy.fromString(l2tlbParams.l2Replacer,l2tlbParams.l2nWays,l2tlbParams.l2nSets)
  val (l2Hit, l2HitPPN, l2Pre, l2eccError) = {
    val ridx = genPtwL2SetIdx(first_req.vpn)
    val vidx = RegEnable(VecInit(getl2vSet(first_req.vpn).asBools), first_fire)
    val asids_idx = RegEnable(getl2asidSet(first_req.vpn), first_fire)
    l2.io.r.req.valid := first_fire
    l2.io.r.req.bits.apply(setIdx = ridx)
    val ramDatas = l2.io.r.resp.data
    // val hitVec = VecInit(ramDatas.map{wayData => wayData.hit(first_req.vpn) })
<<<<<<< HEAD
    val hitVec = VecInit(ramDatas.zip(vidx.zip(asids_idx)).map { case (wayData, v) => wayData.hit(second_req.vpn) && v._1 && v._2 === io.asid })
    val hitWayData = ParallelPriorityMux(hitVec zip ramDatas)
=======
    val hitVec = VecInit(ramDatas.zip(vidx).map { case (wayData, v) => wayData.entries.hit(second_req.vpn) && v })
    val hitWayEntry = ParallelPriorityMux(hitVec zip ramDatas)
    val hitWayData = hitWayEntry.entries
    val hitWayEcc = hitWayEntry.ecc
>>>>>>> 7862ef9b
    val hit = ParallelOR(hitVec) && second_valid
    val hitWay = ParallelPriorityMux(hitVec zip (0 until l2tlbParams.l2nWays).map(_.U))

    val eccError = ecc.decode(Cat(hitWayEcc, hitWayData.asUInt())).error

    ridx.suggestName(s"l2_ridx")
    vidx.suggestName(s"l2_vidx")
    ramDatas.suggestName(s"l2_ramDatas")
    hitVec.suggestName(s"l2_hitVec")
    hitWayData.suggestName(s"l2_hitWayData")
    hitWay.suggestName(s"l2_hitWay")

    when (hit) { ptwl2replace.access(genPtwL2SetIdx(second_req.vpn), hitWay) }

    l2AccessPerf.zip(hitVec).map{ case (l, h) => l := h && RegNext(first_fire) }
    XSDebug(first_fire, p"[l2] ridx:0x${Hexadecimal(ridx)}\n")
    for (i <- 0 until l2tlbParams.l2nWays) {
      XSDebug(RegNext(first_fire), p"[l2] ramDatas(${i.U}) ${ramDatas(i)}  l2v:${vidx(i)}  hit:${ramDatas(i).entries.hit(second_req.vpn)}\n")
    }
    XSDebug(second_valid, p"[l2] l2Hit:${hit} l2HitPPN:0x${Hexadecimal(hitWayData.ppns(genPtwL2SectorIdx(second_req.vpn)))} hitVec:${Binary(hitVec.asUInt)} hitWay:${hitWay} vidx:${Binary(vidx.asUInt)}\n")

    (hit && !eccError, hitWayData.ppns(genPtwL2SectorIdx(second_req.vpn)), hitWayData.prefetch, hit && eccError)
  }

  // l3
  val ptwl3replace = ReplacementPolicy.fromString(l2tlbParams.l3Replacer,l2tlbParams.l3nWays,l2tlbParams.l3nSets)
<<<<<<< HEAD
  val (l3Hit, l3HitData, l3HitAsid) = {
=======
  val (l3Hit, l3HitData, l3Pre, l3eccError) = {
>>>>>>> 7862ef9b
    val ridx = genPtwL3SetIdx(first_req.vpn)
    val vidx = RegEnable(VecInit(getl3vSet(first_req.vpn).asBools), first_fire)
    val asids_idx = RegEnable(getl3asidSet(first_req.vpn), first_fire)
    l3.io.r.req.valid := first_fire
    l3.io.r.req.bits.apply(setIdx = ridx)
    val ramDatas = l3.io.r.resp.data
<<<<<<< HEAD
    val hitVec = VecInit(ramDatas.zip(vidx.zip(asids_idx)).map{ case (wayData, v) => wayData.hit(second_req.vpn) && v._1 && v._2 === io.asid })
    val hitWayData = ParallelPriorityMux(hitVec zip ramDatas)
    val hitAsid = ParallelPriorityMux(hitVec zip asids_idx)
=======
    val hitVec = VecInit(ramDatas.zip(vidx).map{ case (wayData, v) => wayData.entries.hit(second_req.vpn) && v })
    val hitWayEntry = ParallelPriorityMux(hitVec zip ramDatas)
    val hitWayData = hitWayEntry.entries
    val hitWayEcc = hitWayEntry.ecc
>>>>>>> 7862ef9b
    val hit = ParallelOR(hitVec) && second_valid
    val hitWay = ParallelPriorityMux(hitVec zip (0 until l2tlbParams.l3nWays).map(_.U))

    val eccError = ecc.decode(Cat(hitWayEcc, hitWayData.asUInt())).error

    when (hit) { ptwl3replace.access(genPtwL3SetIdx(second_req.vpn), hitWay) }

    l3AccessPerf.zip(hitVec).map{ case (l, h) => l := h && RegNext(first_fire) }
    XSDebug(first_fire, p"[l3] ridx:0x${Hexadecimal(ridx)}\n")
    for (i <- 0 until l2tlbParams.l3nWays) {
      XSDebug(RegNext(first_fire), p"[l3] ramDatas(${i.U}) ${ramDatas(i)}  l3v:${vidx(i)}  hit:${ramDatas(i).entries.hit(second_req.vpn)}\n")
    }
    XSDebug(second_valid, p"[l3] l3Hit:${hit} l3HitData:${hitWayData} hitVec:${Binary(hitVec.asUInt)} hitWay:${hitWay} vidx:${Binary(vidx.asUInt)}\n")

    ridx.suggestName(s"l3_ridx")
    vidx.suggestName(s"l3_vidx")
    ramDatas.suggestName(s"l3_ramDatas")
    hitVec.suggestName(s"l3_hitVec")
    hitWay.suggestName(s"l3_hitWay")

<<<<<<< HEAD
    (hit, hitWayData, hitAsid)
=======
    (hit && !eccError, hitWayData, hitWayData.prefetch, hit && eccError)
>>>>>>> 7862ef9b
  }
  val l3HitPPN = l3HitData.ppns(genPtwL3SectorIdx(second_req.vpn))
  val l3HitPerm = l3HitData.perms.getOrElse(0.U.asTypeOf(Vec(PtwL3SectorSize, new PtePermBundle)))(genPtwL3SectorIdx(second_req.vpn))

  // super page
  val spreplace = ReplacementPolicy.fromString(l2tlbParams.spReplacer, l2tlbParams.spSize)
<<<<<<< HEAD
  val (spHit, spHitData, spHitAsid) = {
    val hitVecT = sp.zipWithIndex.map { case (e, i) => e.hit(first_req.vpn) && spv(i) && spasids(i) === io.asid }
=======
  val (spHit, spHitData, spPre) = {
    val hitVecT = sp.zipWithIndex.map { case (e, i) => e.hit(first_req.vpn) && spv(i) }
>>>>>>> 7862ef9b
    val hitVec = hitVecT.map(RegEnable(_, first_fire))
    val hitData = ParallelPriorityMux(hitVec zip sp)
    val hitAsid = ParallelPriorityMux(hitVec zip spasids)
    val hit = ParallelOR(hitVec) && second_valid

    when (hit) { spreplace.access(OHToUInt(hitVec)) }

    spAccessPerf.zip(hitVec).map{ case (s, h) => s := h && RegNext(first_fire) }
    for (i <- 0 until l2tlbParams.spSize) {
      XSDebug(first_fire, p"[sp] sp(${i.U}) ${sp(i)} hit:${sp(i).hit(first_req.vpn)} spv:${spv(i)}\n")
    }
    XSDebug(second_valid, p"[sp] spHit:${hit} spHitData:${hitData} hitVec:${Binary(VecInit(hitVec).asUInt)}\n")

    VecInit(hitVecT).suggestName(s"sp_hitVecT")
    VecInit(hitVec).suggestName(s"sp_hitVec")

<<<<<<< HEAD
    (hit, hitData, hitAsid)
=======
    (hit, hitData, hitData.prefetch)
>>>>>>> 7862ef9b
  }
  val spHitPerm = spHitData.perm.getOrElse(0.U.asTypeOf(new PtePermBundle))
  val spHitLevel = spHitData.level.getOrElse(0.U)

  val resp = Wire(io.resp.bits.cloneType)
  val resp_latch = RegEnable(resp, io.resp.valid && !io.resp.ready)
  val resp_latch_valid = ValidHold(io.resp.valid && !io.resp.ready, io.resp.fire(), sfence.valid)
  second_ready := !second_valid || io.resp.fire()
  resp.source   := second_req.source
  resp.vpn      := second_req.vpn
  resp.hit      := l3Hit || spHit
  resp.prefetch := l3Pre && l3Hit || spPre && spHit
  resp.toFsm.l1Hit := l1Hit
  resp.toFsm.l2Hit := l2Hit
  resp.toFsm.ppn   := Mux(l2Hit, l2HitPPN, l1HitPPN)
  resp.toTlb.tag   := second_req.vpn
  resp.toTlb.ppn   := Mux(l3Hit, l3HitPPN, spHitData.ppn)
  resp.toTlb.perm.map(_ := Mux(l3Hit, l3HitPerm, spHitPerm))
  resp.toTlb.level.map(_ := Mux(l3Hit, 2.U, spHitLevel))
<<<<<<< HEAD
  resp.asid := Mux(l3Hit, l3HitAsid, spHitAsid)
=======
  resp.toTlb.prefetch := from_pre(second_req.source)
>>>>>>> 7862ef9b

  io.resp.valid := second_valid
  io.resp.bits := Mux(resp_latch_valid, resp_latch, resp)
  assert(!(l3Hit && spHit), "normal page and super page both hit")

  // refill Perf
  val l1RefillPerf = Wire(Vec(l2tlbParams.l1Size, Bool()))
  val l2RefillPerf = Wire(Vec(l2tlbParams.l2nWays, Bool()))
  val l3RefillPerf = Wire(Vec(l2tlbParams.l3nWays, Bool()))
  val spRefillPerf = Wire(Vec(l2tlbParams.spSize, Bool()))
  l1RefillPerf.map(_ := false.B)
  l2RefillPerf.map(_ := false.B)
  l3RefillPerf.map(_ := false.B)
  spRefillPerf.map(_ := false.B)

  // refill
  l2.io.w.req <> DontCare
  l3.io.w.req <> DontCare
  l2.io.w.req.valid := false.B
  l3.io.w.req.valid := false.B

  def get_part(data: UInt, index: UInt): UInt = {
    val inner_data = data.asTypeOf(Vec(data.getWidth / XLEN, UInt(XLEN.W)))
    inner_data(index)
  }

  val memRdata = refill.ptes
  val memSelData = get_part(memRdata, refill.addr_low)
  val memPtes = (0 until (l2tlbParams.blockBytes/(XLEN/8))).map(i => memRdata((i+1)*XLEN-1, i*XLEN).asTypeOf(new PteBundle))
  val memPte = memSelData.asTypeOf(new PteBundle)

  memPte.suggestName("memPte")

  // TODO: handle sfenceLatch outsize
  when (io.refill.valid && !memPte.isPf(refill.level) && !sfence.valid ) {
    when (refill.level === 0.U && !memPte.isLeaf()) {
      // val refillIdx = LFSR64()(log2Up(l2tlbParams.l1Size)-1,0) // TODO: may be LRU
      val refillIdx = replaceWrapper(l1v, ptwl1replace.way)
      refillIdx.suggestName(s"PtwL1RefillIdx")
      val rfOH = UIntToOH(refillIdx)
<<<<<<< HEAD
      l1(refillIdx).refill(refill.vpn, memSelData, 0.U)
=======
      l1(refillIdx).refill(refill.vpn, memSelData, 0.U, refill.prefetch)
>>>>>>> 7862ef9b
      ptwl1replace.access(refillIdx)
      l1v := l1v | rfOH
      l1g := (l1g & ~rfOH) | Mux(memPte.perm.g, rfOH, 0.U)
      l1asids(refillIdx) := io.asid

      for (i <- 0 until l2tlbParams.l1Size) {
        l1RefillPerf(i) := i.U === refillIdx
      }

<<<<<<< HEAD
      XSDebug(p"[l1 refill] refillIdx:${refillIdx} refillEntry:${l1(refillIdx).genPtwEntry(refill.vpn, memSelData, 0.U)}\n")
=======
      XSDebug(p"[l1 refill] refillIdx:${refillIdx} refillEntry:${l1(refillIdx).genPtwEntry(refill.vpn, memSelData, 0.U, refill.prefetch)}\n")
>>>>>>> 7862ef9b
      XSDebug(p"[l1 refill] l1v:${Binary(l1v)}->${Binary(l1v | rfOH)} l1g:${Binary(l1g)}->${Binary((l1g & ~rfOH) | Mux(memPte.perm.g, rfOH, 0.U))}\n")

      refillIdx.suggestName(s"l1_refillIdx")
      rfOH.suggestName(s"l1_rfOH")
    }

    when (refill.level === 1.U && !memPte.isLeaf()) {
      val refillIdx = genPtwL2SetIdx(refill.vpn)
      val victimWay = replaceWrapper(RegEnable(VecInit(getl2vSet(refill.vpn).asBools).asUInt, first_fire), ptwl2replace.way(refillIdx))
      val victimWayOH = UIntToOH(victimWay)
      val rfvOH = UIntToOH(Cat(refillIdx, victimWay))
      val wdata = Wire(l2EntryType)
      wdata.entries := wdata.entries.genEntries(vpn = refill.vpn, data = memRdata, levelUInt = 1.U, refill.prefetch)
      wdata.ecc := ecc.encode(wdata.entries.asUInt()) >> wdata.entries.getWidth
      l2.io.w.apply(
        valid = true.B,
        setIdx = refillIdx,
        data = wdata,
        waymask = victimWayOH
      )
      ptwl2replace.access(refillIdx, victimWay)
      l2v := l2v | rfvOH
      l2g := l2g & ~rfvOH | Mux(Cat(memPtes.map(_.perm.g)).andR, rfvOH, 0.U)
      l2asids(refillIdx)(victimWay) := io.asid

      for (i <- 0 until l2tlbParams.l2nWays) {
        l2RefillPerf(i) := i.U === victimWay
      }

      XSDebug(p"[l2 refill] refillIdx:0x${Hexadecimal(refillIdx)} victimWay:${victimWay} victimWayOH:${Binary(victimWayOH)} rfvOH(in UInt):${Cat(refillIdx, victimWay)}\n")
      XSDebug(p"[l2 refill] refilldata:0x${
        (new PtwEntries(num = PtwL2SectorSize, tagLen = PtwL2TagLen, level = 1, hasPerm = false)).genEntries(
          vpn = refill.vpn, data = memRdata, levelUInt = 1.U, refill.prefetch)
      }\n")
      XSDebug(p"[l2 refill] l2v:${Binary(l2v)} -> ${Binary(l2v | rfvOH)}\n")
      XSDebug(p"[l2 refill] l2g:${Binary(l2g)} -> ${Binary(l2g & ~rfvOH | Mux(Cat(memPtes.map(_.perm.g)).andR, rfvOH, 0.U))}\n")

      refillIdx.suggestName(s"l2_refillIdx")
      victimWay.suggestName(s"l2_victimWay")
      victimWayOH.suggestName(s"l2_victimWayOH")
      rfvOH.suggestName(s"l2_rfvOH")
    }

    when (refill.level === 2.U && memPte.isLeaf()) {
      val refillIdx = genPtwL3SetIdx(refill.vpn)
      val victimWay = replaceWrapper(RegEnable(VecInit(getl3vSet(refill.vpn).asBools).asUInt, first_fire), ptwl3replace.way(refillIdx))
      val victimWayOH = UIntToOH(victimWay)
      val rfvOH = UIntToOH(Cat(refillIdx, victimWay))
      val wdata = Wire(l3EntryType)
      wdata.entries := wdata.entries.genEntries(vpn = refill.vpn, data = memRdata, levelUInt = 2.U, refill.prefetch)
      wdata.ecc := ecc.encode(wdata.entries.asUInt()) >> wdata.entries.getWidth
      l3.io.w.apply(
        valid = true.B,
        setIdx = refillIdx,
        data = wdata,
        waymask = victimWayOH
      )
      ptwl3replace.access(refillIdx, victimWay)
      l3v := l3v | rfvOH
      l3g := l3g & ~rfvOH | Mux(Cat(memPtes.map(_.perm.g)).andR, rfvOH, 0.U)
      l3asids(refillIdx)(victimWay) := io.asid

        for (i <- 0 until l2tlbParams.l3nWays) {
          l3RefillPerf(i) := i.U === victimWay
        }

      XSDebug(p"[l3 refill] refillIdx:0x${Hexadecimal(refillIdx)} victimWay:${victimWay} victimWayOH:${Binary(victimWayOH)} rfvOH(in UInt):${Cat(refillIdx, victimWay)}\n")
      XSDebug(p"[l3 refill] refilldata:0x${
        (new PtwEntries(num = PtwL3SectorSize, tagLen = PtwL3TagLen, level = 2, hasPerm = true)).genEntries(
          vpn = refill.vpn, data = memRdata, levelUInt = 2.U, refill.prefetch)
      }\n")
      XSDebug(p"[l3 refill] l3v:${Binary(l3v)} -> ${Binary(l3v | rfvOH)}\n")
      XSDebug(p"[l3 refill] l3g:${Binary(l3g)} -> ${Binary(l3g & ~rfvOH | Mux(Cat(memPtes.map(_.perm.g)).andR, rfvOH, 0.U))}\n")

      refillIdx.suggestName(s"l3_refillIdx")
      victimWay.suggestName(s"l3_victimWay")
      victimWayOH.suggestName(s"l3_victimWayOH")
      rfvOH.suggestName(s"l3_rfvOH")
    }
    when ((refill.level === 0.U || refill.level === 1.U) && memPte.isLeaf()) {
      val refillIdx = spreplace.way// LFSR64()(log2Up(l2tlbParams.spSize)-1,0) // TODO: may be LRU
      val rfOH = UIntToOH(refillIdx)
      sp(refillIdx).refill(refill.vpn, memSelData, refill.level, refill.prefetch)
      spreplace.access(refillIdx)
      spv := spv | rfOH
      spg := spg & ~rfOH | Mux(memPte.perm.g, rfOH, 0.U)
      spasids(refillIdx) := io.asid

      for (i <- 0 until l2tlbParams.spSize) {
        spRefillPerf(i) := i.U === refillIdx
      }

      XSDebug(p"[sp refill] refillIdx:${refillIdx} refillEntry:${sp(refillIdx).genPtwEntry(refill.vpn, memSelData, refill.level, refill.prefetch)}\n")
      XSDebug(p"[sp refill] spv:${Binary(spv)}->${Binary(spv | rfOH)} spg:${Binary(spg)}->${Binary(spg & ~rfOH | Mux(memPte.perm.g, rfOH, 0.U))}\n")

      refillIdx.suggestName(s"sp_refillIdx")
      rfOH.suggestName(s"sp_rfOH")
    }
  }

  val l2eccFlush = RegNext(l2eccError, init = false.B)
  val l3eccFlush = RegNext(l3eccError, init = false.B)
  val eccVpn = RegNext(second_req.vpn)

  assert(!l2eccFlush)
  assert(!l3eccFlush)
  when (l2eccFlush) {
    val flushSetIdxOH = UIntToOH(genPtwL2SetIdx(eccVpn))
    val flushMask = VecInit(flushSetIdxOH.asBools.map { a => Fill(l2tlbParams.l2nWays, a.asUInt) }).asUInt
    l2v := l2v & ~flushMask
    l2g := l2g & ~flushMask
  }

  when (l3eccFlush) {
    val flushSetIdxOH = UIntToOH(genPtwL3SetIdx(eccVpn))
    val flushMask = VecInit(flushSetIdxOH.asBools.map { a => Fill(l2tlbParams.l3nWays, a.asUInt) }).asUInt
    l3v := l3v & ~flushMask
    l3g := l3g & ~flushMask
  }

  // sfence
  when (sfence.valid) {
    when (sfence.bits.rs1/*va*/) {
      when (sfence.bits.rs2) {
        // all va && all asid
        l1v := 0.U
        l2v := 0.U
        l3v := 0.U
        spv := 0.U
      } .otherwise {
        // all va && specific asid except global
        val l3flushSetIdxOH = UIntToOH(genPtwL3SetIdx(sfence.bits.addr(sfence.bits.addr.getWidth-1, offLen)))
        val l2flushSetIdxOH = UIntToOH(genPtwL2SetIdx(sfence.bits.addr(sfence.bits.addr.getWidth-1, offLen)))
        val l1flushMask = VecInit(l1asids.map(_ === io.asid)).asUInt
        val l2asidmask = VecInit(l2asids(OHToUInt(l2flushSetIdxOH)).map(_ === io.asid)).asUInt
        val l3asidmask = VecInit(l3asids(OHToUInt(l3flushSetIdxOH)).map(_ === io.asid)).asUInt
        val l2flushMask = VecInit(l2flushSetIdxOH.asBools.map { a => Fill(l2tlbParams.l2nWays, a.asUInt) & l2asidmask }).asUInt
        val l3flushMask = VecInit(l3flushSetIdxOH.asBools.map { a => Fill(l2tlbParams.l3nWays, a.asUInt) & l3asidmask }).asUInt
        val spflushMask = VecInit(spasids.map(_ === io.asid)).asUInt

        l1v := l1v & (~l1flushMask | l1g)
        l2v := l2v & (~l2flushMask | l2g)
        l3v := l3v & (~l3flushMask | l3g)
        spv := spv & (~spflushMask | spg)
      }
    } .otherwise {
      // val flushMask = UIntToOH(genTlbL2Idx(sfence.bits.addr(sfence.bits.addr.getWidth-1, offLen)))
      val flushSetIdxOH = UIntToOH(genPtwL3SetIdx(sfence.bits.addr(sfence.bits.addr.getWidth-1, offLen)))
      // val flushMask = VecInit(flushSetIdxOH.asBools.map(Fill(l2tlbParams.l3nWays, _.asUInt))).asUInt
      val flushMask = VecInit(flushSetIdxOH.asBools.map { a => Fill(l2tlbParams.l3nWays, a.asUInt) }).asUInt
      flushSetIdxOH.suggestName(s"sfence_nrs1_flushSetIdxOH")
      flushMask.suggestName(s"sfence_nrs1_flushMask")
      when (sfence.bits.rs2) {
        // specific leaf of addr && all asid
        l3v := l3v & ~flushMask
        l3g := l3g & ~flushMask
      } .otherwise {
        // specific leaf of addr && specific asid
        val l3asidmask = VecInit(l3asids(OHToUInt(flushSetIdxOH)).map(_ === io.asid)).asUInt
        val l3flushMask = VecInit(flushSetIdxOH.asBools.map { a => Fill(l2tlbParams.l3nWays, a.asUInt) & l3asidmask }).asUInt
        l3v := l3v & (~l3flushMask | l3g)
      }
      // TODO: handle sp's asid
      spv := 0.U
    }
  }

  l2asids(0).map(a => printf("%x",a))

  // Perf Count
  val resp_l3 = DataHoldBypass(l3Hit, io.resp.valid && !resp_latch_valid).asBool()
  val resp_sp = DataHoldBypass(spHit, io.resp.valid && !resp_latch_valid).asBool()
  val resp_l1_pre = DataHoldBypass(l1Pre, io.resp.valid && !resp_latch_valid).asBool()
  val resp_l2_pre = DataHoldBypass(l2Pre, io.resp.valid && !resp_latch_valid).asBool()
  val resp_l3_pre = DataHoldBypass(l3Pre, io.resp.valid && !resp_latch_valid).asBool()
  val resp_sp_pre = DataHoldBypass(spPre, io.resp.valid && !resp_latch_valid).asBool()
  val base_valid_access_0 = !from_pre(io.resp.bits.source) && io.resp.fire()
  XSPerfAccumulate("access", base_valid_access_0)
  XSPerfAccumulate("l1_hit", base_valid_access_0 && io.resp.bits.toFsm.l1Hit && !io.resp.bits.toFsm.l2Hit && !io.resp.bits.hit)
  XSPerfAccumulate("l2_hit", base_valid_access_0 && io.resp.bits.toFsm.l2Hit && !io.resp.bits.hit)
  XSPerfAccumulate("l3_hit", base_valid_access_0 && resp_l3)
  XSPerfAccumulate("sp_hit", base_valid_access_0 && resp_sp)
  XSPerfAccumulate("pte_hit",base_valid_access_0 && io.resp.bits.hit)

  XSPerfAccumulate("l1_hit_pre", base_valid_access_0 && resp_l1_pre && io.resp.bits.toFsm.l1Hit && !io.resp.bits.toFsm.l2Hit && !io.resp.bits.hit)
  XSPerfAccumulate("l2_hit_pre", base_valid_access_0 && resp_l2_pre && io.resp.bits.toFsm.l2Hit && !io.resp.bits.hit)
  XSPerfAccumulate("l3_hit_pre", base_valid_access_0 && resp_l3_pre && resp_l3)
  XSPerfAccumulate("sp_hit_pre", base_valid_access_0 && resp_sp_pre && resp_sp)
  XSPerfAccumulate("pte_hit_pre",base_valid_access_0 && (resp_l3_pre && resp_l3 || resp_sp_pre && resp_sp) && io.resp.bits.hit)

  val base_valid_access_1 = from_pre(io.resp.bits.source) && io.resp.fire()
  XSPerfAccumulate("pre_access", base_valid_access_1)
  XSPerfAccumulate("pre_l1_hit", base_valid_access_1 && io.resp.bits.toFsm.l1Hit && !io.resp.bits.toFsm.l2Hit && !io.resp.bits.hit)
  XSPerfAccumulate("pre_l2_hit", base_valid_access_1 && io.resp.bits.toFsm.l2Hit && !io.resp.bits.hit)
  XSPerfAccumulate("pre_l3_hit", base_valid_access_1 && resp_l3)
  XSPerfAccumulate("pre_sp_hit", base_valid_access_1 && resp_sp)
  XSPerfAccumulate("pre_pte_hit",base_valid_access_1 && io.resp.bits.hit)

  XSPerfAccumulate("pre_l1_hit_pre", base_valid_access_1 && resp_l1_pre && io.resp.bits.toFsm.l1Hit && !io.resp.bits.toFsm.l2Hit && !io.resp.bits.hit)
  XSPerfAccumulate("pre_l2_hit_pre", base_valid_access_1 && resp_l2_pre && io.resp.bits.toFsm.l2Hit && !io.resp.bits.hit)
  XSPerfAccumulate("pre_l3_hit_pre", base_valid_access_1 && resp_l3_pre && resp_l3)
  XSPerfAccumulate("pre_sp_hit_pre", base_valid_access_1 && resp_sp_pre && resp_sp)
  XSPerfAccumulate("pre_pte_hit_pre",base_valid_access_1 && (resp_l3_pre && resp_l3 || resp_sp_pre && resp_sp) && io.resp.bits.hit)

  val base_valid_access_2 = second_isFirst && !from_pre(io.resp.bits.source) && io.resp.fire()
  XSPerfAccumulate("access_first", base_valid_access_2)
  XSPerfAccumulate("l1_hit_first", base_valid_access_2 && io.resp.bits.toFsm.l1Hit && !io.resp.bits.toFsm.l2Hit && !io.resp.bits.hit)
  XSPerfAccumulate("l2_hit_first", base_valid_access_2 && io.resp.bits.toFsm.l2Hit && !io.resp.bits.hit)
  XSPerfAccumulate("l3_hit_first", base_valid_access_2 && resp_l3)
  XSPerfAccumulate("sp_hit_first", base_valid_access_2 && resp_sp)
  XSPerfAccumulate("pte_hit_first",base_valid_access_2 && io.resp.bits.hit)

  XSPerfAccumulate("l1_hit_pre_first", base_valid_access_2 && resp_l1_pre && io.resp.bits.toFsm.l1Hit && !io.resp.bits.toFsm.l2Hit && !io.resp.bits.hit)
  XSPerfAccumulate("l2_hit_pre_first", base_valid_access_2 && resp_l2_pre && io.resp.bits.toFsm.l2Hit && !io.resp.bits.hit)
  XSPerfAccumulate("l3_hit_pre_first", base_valid_access_2 && resp_l3_pre && resp_l3)
  XSPerfAccumulate("sp_hit_pre_first", base_valid_access_2 && resp_sp_pre && resp_sp)
  XSPerfAccumulate("pte_hit_pre_first",base_valid_access_2 && (resp_l3_pre && resp_l3 || resp_sp_pre && resp_sp) && io.resp.bits.hit)

  val base_valid_access_3 = second_isFirst && from_pre(io.resp.bits.source) && io.resp.fire()
  XSPerfAccumulate("pre_access_first", base_valid_access_3)
  XSPerfAccumulate("pre_l1_hit_first", base_valid_access_3 && io.resp.bits.toFsm.l1Hit && !io.resp.bits.toFsm.l2Hit && !io.resp.bits.hit)
  XSPerfAccumulate("pre_l2_hit_first", base_valid_access_3 && io.resp.bits.toFsm.l2Hit && !io.resp.bits.hit)
  XSPerfAccumulate("pre_l3_hit_first", base_valid_access_3 && resp_l3)
  XSPerfAccumulate("pre_sp_hit_first", base_valid_access_3 && resp_sp)
  XSPerfAccumulate("pre_pte_hit_first", base_valid_access_3 && io.resp.bits.hit)

  XSPerfAccumulate("pre_l1_hit_pre_first", base_valid_access_3 && resp_l1_pre && io.resp.bits.toFsm.l1Hit && !io.resp.bits.toFsm.l2Hit && !io.resp.bits.hit)
  XSPerfAccumulate("pre_l2_hit_pre_first", base_valid_access_3 && resp_l2_pre && io.resp.bits.toFsm.l2Hit && !io.resp.bits.hit)
  XSPerfAccumulate("pre_l3_hit_pre_first", base_valid_access_3 && resp_l3_pre && resp_l3)
  XSPerfAccumulate("pre_sp_hit_pre_first", base_valid_access_3 && resp_sp_pre && resp_sp)
  XSPerfAccumulate("pre_pte_hit_pre_first",base_valid_access_3 && (resp_l3_pre && resp_l3 || resp_sp_pre && resp_sp) && io.resp.bits.hit)

  XSPerfAccumulate("rwHarzad", io.req.valid && !io.req.ready)
  XSPerfAccumulate("out_blocked", io.resp.valid && !io.resp.ready)
  l1AccessPerf.zipWithIndex.map{ case (l, i) => XSPerfAccumulate(s"L1AccessIndex${i}", l) }
  l2AccessPerf.zipWithIndex.map{ case (l, i) => XSPerfAccumulate(s"L2AccessIndex${i}", l) }
  l3AccessPerf.zipWithIndex.map{ case (l, i) => XSPerfAccumulate(s"L3AccessIndex${i}", l) }
  spAccessPerf.zipWithIndex.map{ case (l, i) => XSPerfAccumulate(s"SPAccessIndex${i}", l) }
  l1RefillPerf.zipWithIndex.map{ case (l, i) => XSPerfAccumulate(s"L1RefillIndex${i}", l) }
  l2RefillPerf.zipWithIndex.map{ case (l, i) => XSPerfAccumulate(s"L2RefillIndex${i}", l) }
  l3RefillPerf.zipWithIndex.map{ case (l, i) => XSPerfAccumulate(s"L3RefillIndex${i}", l) }
  spRefillPerf.zipWithIndex.map{ case (l, i) => XSPerfAccumulate(s"SPRefillIndex${i}", l) }

  XSPerfAccumulate("l1Refill", Cat(l1RefillPerf).orR)
  XSPerfAccumulate("l2Refill", Cat(l2RefillPerf).orR)
  XSPerfAccumulate("l3Refill", Cat(l3RefillPerf).orR)
  XSPerfAccumulate("spRefill", Cat(spRefillPerf).orR)
  XSPerfAccumulate("l1Refill_pre", Cat(l1RefillPerf).orR && refill.prefetch)
  XSPerfAccumulate("l2Refill_pre", Cat(l2RefillPerf).orR && refill.prefetch)
  XSPerfAccumulate("l3Refill_pre", Cat(l3RefillPerf).orR && refill.prefetch)
  XSPerfAccumulate("spRefill_pre", Cat(spRefillPerf).orR && refill.prefetch)

  // debug
  XSDebug(sfence.valid, p"[sfence] original v and g vector:\n")
  XSDebug(sfence.valid, p"[sfence] l1v:${Binary(l1v)}\n")
  XSDebug(sfence.valid, p"[sfence] l2v:${Binary(l2v)}\n")
  XSDebug(sfence.valid, p"[sfence] l3v:${Binary(l3v)}\n")
  XSDebug(sfence.valid, p"[sfence] l3g:${Binary(l3g)}\n")
  XSDebug(sfence.valid, p"[sfence] spv:${Binary(spv)}\n")
  XSDebug(RegNext(sfence.valid), p"[sfence] new v and g vector:\n")
  XSDebug(RegNext(sfence.valid), p"[sfence] l1v:${Binary(l1v)}\n")
  XSDebug(RegNext(sfence.valid), p"[sfence] l2v:${Binary(l2v)}\n")
  XSDebug(RegNext(sfence.valid), p"[sfence] l3v:${Binary(l3v)}\n")
  XSDebug(RegNext(sfence.valid), p"[sfence] l3g:${Binary(l3g)}\n")
  XSDebug(RegNext(sfence.valid), p"[sfence] spv:${Binary(spv)}\n")
}<|MERGE_RESOLUTION|>--- conflicted
+++ resolved
@@ -163,13 +163,8 @@
 
   // l1
   val ptwl1replace = ReplacementPolicy.fromString(l2tlbParams.l1Replacer, l2tlbParams.l1Size)
-<<<<<<< HEAD
-  val (l1Hit, l1HitPPN) = {
+  val (l1Hit, l1HitPPN, l1Pre) = {
     val hitVecT = l1.zipWithIndex.map { case (e, i) => e.hit(first_req.vpn) && l1v(i) && l1asids(i) === io.asid }
-=======
-  val (l1Hit, l1HitPPN, l1Pre) = {
-    val hitVecT = l1.zipWithIndex.map { case (e, i) => e.hit(first_req.vpn) && l1v(i) }
->>>>>>> 7862ef9b
     val hitVec = hitVecT.map(RegEnable(_, first_fire))
     val hitPPN = ParallelPriorityMux(hitVec zip l1.map(_.ppn))
     val hitPre = ParallelPriorityMux(hitVec zip l1.map(_.prefetch))
@@ -200,15 +195,10 @@
     l2.io.r.req.bits.apply(setIdx = ridx)
     val ramDatas = l2.io.r.resp.data
     // val hitVec = VecInit(ramDatas.map{wayData => wayData.hit(first_req.vpn) })
-<<<<<<< HEAD
-    val hitVec = VecInit(ramDatas.zip(vidx.zip(asids_idx)).map { case (wayData, v) => wayData.hit(second_req.vpn) && v._1 && v._2 === io.asid })
-    val hitWayData = ParallelPriorityMux(hitVec zip ramDatas)
-=======
-    val hitVec = VecInit(ramDatas.zip(vidx).map { case (wayData, v) => wayData.entries.hit(second_req.vpn) && v })
+    val hitVec = VecInit(ramDatas.zip(vidx.zip(asids_idx)).map { case (wayData, v) => wayData.entries.hit(second_req.vpn) && v._1 && v._2 === io.asid })
     val hitWayEntry = ParallelPriorityMux(hitVec zip ramDatas)
     val hitWayData = hitWayEntry.entries
     val hitWayEcc = hitWayEntry.ecc
->>>>>>> 7862ef9b
     val hit = ParallelOR(hitVec) && second_valid
     val hitWay = ParallelPriorityMux(hitVec zip (0 until l2tlbParams.l2nWays).map(_.U))
 
@@ -235,27 +225,18 @@
 
   // l3
   val ptwl3replace = ReplacementPolicy.fromString(l2tlbParams.l3Replacer,l2tlbParams.l3nWays,l2tlbParams.l3nSets)
-<<<<<<< HEAD
-  val (l3Hit, l3HitData, l3HitAsid) = {
-=======
-  val (l3Hit, l3HitData, l3Pre, l3eccError) = {
->>>>>>> 7862ef9b
+  val (l3Hit, l3HitData, l3HitAsid, l3Pre, l3eccError) = {
     val ridx = genPtwL3SetIdx(first_req.vpn)
     val vidx = RegEnable(VecInit(getl3vSet(first_req.vpn).asBools), first_fire)
     val asids_idx = RegEnable(getl3asidSet(first_req.vpn), first_fire)
     l3.io.r.req.valid := first_fire
     l3.io.r.req.bits.apply(setIdx = ridx)
     val ramDatas = l3.io.r.resp.data
-<<<<<<< HEAD
-    val hitVec = VecInit(ramDatas.zip(vidx.zip(asids_idx)).map{ case (wayData, v) => wayData.hit(second_req.vpn) && v._1 && v._2 === io.asid })
-    val hitWayData = ParallelPriorityMux(hitVec zip ramDatas)
-    val hitAsid = ParallelPriorityMux(hitVec zip asids_idx)
-=======
-    val hitVec = VecInit(ramDatas.zip(vidx).map{ case (wayData, v) => wayData.entries.hit(second_req.vpn) && v })
+    val hitVec = VecInit(ramDatas.zip(vidx.zip(asids_idx)).map{ case (wayData, v) => wayData.entries.hit(second_req.vpn) && v._1 && v._2 === io.asid })
     val hitWayEntry = ParallelPriorityMux(hitVec zip ramDatas)
+    val hitAsid = ParallelPriorityMux(hitVec zip spasids)
     val hitWayData = hitWayEntry.entries
     val hitWayEcc = hitWayEntry.ecc
->>>>>>> 7862ef9b
     val hit = ParallelOR(hitVec) && second_valid
     val hitWay = ParallelPriorityMux(hitVec zip (0 until l2tlbParams.l3nWays).map(_.U))
 
@@ -276,24 +257,15 @@
     hitVec.suggestName(s"l3_hitVec")
     hitWay.suggestName(s"l3_hitWay")
 
-<<<<<<< HEAD
-    (hit, hitWayData, hitAsid)
-=======
-    (hit && !eccError, hitWayData, hitWayData.prefetch, hit && eccError)
->>>>>>> 7862ef9b
+    (hit && !eccError, hitWayData, hitAsid, hitWayData.prefetch, hit && eccError)
   }
   val l3HitPPN = l3HitData.ppns(genPtwL3SectorIdx(second_req.vpn))
   val l3HitPerm = l3HitData.perms.getOrElse(0.U.asTypeOf(Vec(PtwL3SectorSize, new PtePermBundle)))(genPtwL3SectorIdx(second_req.vpn))
 
   // super page
   val spreplace = ReplacementPolicy.fromString(l2tlbParams.spReplacer, l2tlbParams.spSize)
-<<<<<<< HEAD
-  val (spHit, spHitData, spHitAsid) = {
+  val (spHit, spHitData, spHitAsid, spPre) = {
     val hitVecT = sp.zipWithIndex.map { case (e, i) => e.hit(first_req.vpn) && spv(i) && spasids(i) === io.asid }
-=======
-  val (spHit, spHitData, spPre) = {
-    val hitVecT = sp.zipWithIndex.map { case (e, i) => e.hit(first_req.vpn) && spv(i) }
->>>>>>> 7862ef9b
     val hitVec = hitVecT.map(RegEnable(_, first_fire))
     val hitData = ParallelPriorityMux(hitVec zip sp)
     val hitAsid = ParallelPriorityMux(hitVec zip spasids)
@@ -310,11 +282,7 @@
     VecInit(hitVecT).suggestName(s"sp_hitVecT")
     VecInit(hitVec).suggestName(s"sp_hitVec")
 
-<<<<<<< HEAD
-    (hit, hitData, hitAsid)
-=======
-    (hit, hitData, hitData.prefetch)
->>>>>>> 7862ef9b
+    (hit, hitData, hitAsid, hitData.prefetch)
   }
   val spHitPerm = spHitData.perm.getOrElse(0.U.asTypeOf(new PtePermBundle))
   val spHitLevel = spHitData.level.getOrElse(0.U)
@@ -334,11 +302,8 @@
   resp.toTlb.ppn   := Mux(l3Hit, l3HitPPN, spHitData.ppn)
   resp.toTlb.perm.map(_ := Mux(l3Hit, l3HitPerm, spHitPerm))
   resp.toTlb.level.map(_ := Mux(l3Hit, 2.U, spHitLevel))
-<<<<<<< HEAD
   resp.asid := Mux(l3Hit, l3HitAsid, spHitAsid)
-=======
   resp.toTlb.prefetch := from_pre(second_req.source)
->>>>>>> 7862ef9b
 
   io.resp.valid := second_valid
   io.resp.bits := Mux(resp_latch_valid, resp_latch, resp)
@@ -379,11 +344,7 @@
       val refillIdx = replaceWrapper(l1v, ptwl1replace.way)
       refillIdx.suggestName(s"PtwL1RefillIdx")
       val rfOH = UIntToOH(refillIdx)
-<<<<<<< HEAD
-      l1(refillIdx).refill(refill.vpn, memSelData, 0.U)
-=======
       l1(refillIdx).refill(refill.vpn, memSelData, 0.U, refill.prefetch)
->>>>>>> 7862ef9b
       ptwl1replace.access(refillIdx)
       l1v := l1v | rfOH
       l1g := (l1g & ~rfOH) | Mux(memPte.perm.g, rfOH, 0.U)
@@ -393,11 +354,7 @@
         l1RefillPerf(i) := i.U === refillIdx
       }
 
-<<<<<<< HEAD
-      XSDebug(p"[l1 refill] refillIdx:${refillIdx} refillEntry:${l1(refillIdx).genPtwEntry(refill.vpn, memSelData, 0.U)}\n")
-=======
       XSDebug(p"[l1 refill] refillIdx:${refillIdx} refillEntry:${l1(refillIdx).genPtwEntry(refill.vpn, memSelData, 0.U, refill.prefetch)}\n")
->>>>>>> 7862ef9b
       XSDebug(p"[l1 refill] l1v:${Binary(l1v)}->${Binary(l1v | rfOH)} l1g:${Binary(l1g)}->${Binary((l1g & ~rfOH) | Mux(memPte.perm.g, rfOH, 0.U))}\n")
 
       refillIdx.suggestName(s"l1_refillIdx")
