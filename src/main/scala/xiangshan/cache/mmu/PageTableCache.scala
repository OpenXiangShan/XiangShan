--- conflicted
+++ resolved
@@ -168,11 +168,7 @@
 
   // l2
   val ptwl2replace = ReplacementPolicy.fromString(l2tlbParams.l2Replacer,l2tlbParams.l2nWays,l2tlbParams.l2nSets)
-<<<<<<< HEAD
-  val (l2Hit, l2HitPPN, l2Pre) = {
-=======
-  val (l2Hit, l2HitPPN, l2eccError) = {
->>>>>>> 0b737e67
+  val (l2Hit, l2HitPPN, l2Pre, l2eccError) = {
     val ridx = genPtwL2SetIdx(first_req.vpn)
     val vidx = RegEnable(VecInit(getl2vSet(first_req.vpn).asBools), first_fire)
     l2.io.r.req.valid := first_fire
@@ -204,20 +200,12 @@
     }
     XSDebug(second_valid, p"[l2] l2Hit:${hit} l2HitPPN:0x${Hexadecimal(hitWayData.ppns(genPtwL2SectorIdx(second_req.vpn)))} hitVec:${Binary(hitVec.asUInt)} hitWay:${hitWay} vidx:${Binary(vidx.asUInt)}\n")
 
-<<<<<<< HEAD
-    (hit, hitWayData.ppns(genPtwL2SectorIdx(second_req.vpn)), hitWayData.prefetch)
-=======
-    (hit && !eccError, hitWayData.ppns(genPtwL2SectorIdx(second_req.vpn)), hit && eccError)
->>>>>>> 0b737e67
+    (hit && !eccError, hitWayData.ppns(genPtwL2SectorIdx(second_req.vpn)), hitWayData.prefetch, hit && eccError)
   }
 
   // l3
   val ptwl3replace = ReplacementPolicy.fromString(l2tlbParams.l3Replacer,l2tlbParams.l3nWays,l2tlbParams.l3nSets)
-<<<<<<< HEAD
-  val (l3Hit, l3HitData, l3Pre) = {
-=======
-  val (l3Hit, l3HitData, l3eccError) = {
->>>>>>> 0b737e67
+  val (l3Hit, l3HitData, l3Pre, l3eccError) = {
     val ridx = genPtwL3SetIdx(first_req.vpn)
     val vidx = RegEnable(VecInit(getl3vSet(first_req.vpn).asBools), first_fire)
     l3.io.r.req.valid := first_fire
@@ -247,11 +235,7 @@
     hitVec.suggestName(s"l3_hitVec")
     hitWay.suggestName(s"l3_hitWay")
 
-<<<<<<< HEAD
-    (hit, hitWayData, hitWayData.prefetch)
-=======
-    (hit && !eccError, hitWayData, hit && eccError)
->>>>>>> 0b737e67
+    (hit && !eccError, hitWayData, hitWayData.prefetch, hit && eccError)
   }
   val l3HitPPN = l3HitData.ppns(genPtwL3SectorIdx(second_req.vpn))
   val l3HitPerm = l3HitData.perms.getOrElse(0.U.asTypeOf(Vec(PtwL3SectorSize, new PtePermBundle)))(genPtwL3SectorIdx(second_req.vpn))
@@ -357,18 +341,12 @@
       val victimWayOH = UIntToOH(victimWay)
       val rfvOH = UIntToOH(Cat(refillIdx, victimWay))
       val wdata = Wire(l2EntryType)
-      wdata.entries := wdata.entries.genEntries(vpn = refill.vpn, data = memRdata, levelUInt = 1.U)
+      wdata.entries := wdata.entries.genEntries(vpn = refill.vpn, data = memRdata, levelUInt = 1.U, refill.prefetch)
       wdata.ecc := ecc.encode(wdata.entries.asUInt()) >> wdata.entries.getWidth
       l2.io.w.apply(
         valid = true.B,
         setIdx = refillIdx,
-<<<<<<< HEAD
-        data = (new PtwEntries(num = PtwL2SectorSize, tagLen = PtwL2TagLen, level = 1, hasPerm = false)).genEntries(
-          vpn = refill.vpn, data = memRdata, levelUInt = 1.U, refill.prefetch
-        ),
-=======
         data = wdata,
->>>>>>> 0b737e67
         waymask = victimWayOH
       )
       ptwl2replace.access(refillIdx, victimWay)
@@ -399,18 +377,12 @@
       val victimWayOH = UIntToOH(victimWay)
       val rfvOH = UIntToOH(Cat(refillIdx, victimWay))
       val wdata = Wire(l3EntryType)
-      wdata.entries := wdata.entries.genEntries(vpn = refill.vpn, data = memRdata, levelUInt = 2.U)
+      wdata.entries := wdata.entries.genEntries(vpn = refill.vpn, data = memRdata, levelUInt = 2.U, refill.prefetch)
       wdata.ecc := ecc.encode(wdata.entries.asUInt()) >> wdata.entries.getWidth
       l3.io.w.apply(
         valid = true.B,
         setIdx = refillIdx,
-<<<<<<< HEAD
-        data = (new PtwEntries(num = PtwL3SectorSize, tagLen = PtwL3TagLen, level = 2, hasPerm = true)).genEntries(
-          vpn = refill.vpn, data = memRdata, levelUInt = 2.U, refill.prefetch
-        ),
-=======
         data = wdata,
->>>>>>> 0b737e67
         waymask = victimWayOH
       )
       ptwl3replace.access(refillIdx, victimWay)
