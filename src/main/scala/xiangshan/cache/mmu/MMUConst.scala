--- conflicted
+++ resolved
@@ -25,7 +25,6 @@
 import freechips.rocketchip.diplomacy.{LazyModule, LazyModuleImp}
 import freechips.rocketchip.tilelink._
 
-<<<<<<< HEAD
 case class TLBParameters
 (
   name: String = "none",
@@ -40,7 +39,8 @@
   normalAssociative: String = "fa", // "fa", "sa", "da", "sa" is not supported
   superAssociative: String = "fa", // must be fa
   normalAsVictim: Boolean = false // when get replace from fa, store it into sram
-=======
+)
+
 case class L2TLBParameters
 (
   name: String = "l2tlb",
@@ -61,11 +61,8 @@
   spReplacer: Option[String] = Some("plru"),
   // miss queue
   missQueueSize: Int = 8,
-  // sram
-  sramSinglePort: Boolean = true,
   // way size
   blockBytes: Int = 64
->>>>>>> dd81f7f0
 )
 
 trait HasTlbConst extends HasXSParameter {
@@ -100,7 +97,6 @@
 
 trait HasPtwConst extends HasTlbConst with MemoryOpConstants{
   val PtwWidth = 2
-  val sramSinglePort = true // NOTE: ptwl2, ptwl3 sram single port or not
   val blockBits = l2tlbParams.blockBytes * 8
 
   val bPtwWidth = log2Up(PtwWidth)
