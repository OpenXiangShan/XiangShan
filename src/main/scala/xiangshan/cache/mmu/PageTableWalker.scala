/***************************************************************************************
* Copyright (c) 2020-2021 Institute of Computing Technology, Chinese Academy of Sciences
* Copyright (c) 2020-2021 Peng Cheng Laboratory
*
* XiangShan is licensed under Mulan PSL v2.
* You can use this software according to the terms and conditions of the Mulan PSL v2.
* You may obtain a copy of Mulan PSL v2 at:
*          http://license.coscl.org.cn/MulanPSL2
*
* THIS SOFTWARE IS PROVIDED ON AN "AS IS" BASIS, WITHOUT WARRANTIES OF ANY KIND,
* EITHER EXPRESS OR IMPLIED, INCLUDING BUT NOT LIMITED TO NON-INFRINGEMENT,
* MERCHANTABILITY OR FIT FOR A PARTICULAR PURPOSE.
*
* See the Mulan PSL v2 for more details.
***************************************************************************************/

package xiangshan.cache.mmu

import chipsalliance.rocketchip.config.Parameters
import chisel3._
import chisel3.util._
import chisel3.internal.naming.chiselName
import xiangshan._
import xiangshan.cache.{HasDCacheParameters, MemoryOpConstants}
import utils._
import freechips.rocketchip.diplomacy.{LazyModule, LazyModuleImp}
import freechips.rocketchip.tilelink._
import xiangshan.backend.fu.{PMPReqBundle, PMPRespBundle}

/* ptw finite state machine, the actual page table walker
 */
class PtwFsmIO()(implicit p: Parameters) extends PtwBundle {
  val req = Flipped(DecoupledIO(new Bundle {
    val source = UInt(bSourceWidth.W)
    val l1Hit = Bool()
    val vpn = UInt(vpnLen.W)
    val ppn = UInt(ppnLen.W)
  }))
  val resp = DecoupledIO(new Bundle {
    val source = UInt(bSourceWidth.W)
    val resp = new PtwResp
  })

  val mq = DecoupledIO(new L2TlbMQInBundle())

  val mem = new Bundle {
    val req = DecoupledIO(new L2TlbMemReqBundle())
    val resp = Flipped(ValidIO(UInt(XLEN.W)))
    val mask = Input(Bool())
  }
  val pmp = new Bundle {
    val req = ValidIO(new PMPReqBundle())
    val resp = Flipped(new PMPRespBundle())
  }

  val csr = Input(new TlbCsrBundle)
  val sfence = Input(new SfenceBundle)
  val refill = Output(new Bundle {
    val vpn = UInt(vpnLen.W)
    val level = UInt(log2Up(Level).W)
    val source = UInt(bSourceWidth.W)
  })
}

@chiselName
class PtwFsm()(implicit p: Parameters) extends XSModule with HasPtwConst {
  val io = IO(new PtwFsmIO)

  val sfence = io.sfence
  val mem = io.mem
  val satp = io.csr.satp

  val s_idle :: s_addr_check :: s_mem_req :: s_mem_resp :: s_check_pte :: Nil = Enum(5)
  val state = RegInit(s_idle)
  val level = RegInit(0.U(log2Up(Level).W))
  val af_level = RegInit(0.U(log2Up(Level).W)) // access fault return this level
  val ppn = Reg(UInt(ppnLen.W))
  val vpn = Reg(UInt(vpnLen.W))
  val levelNext = level + 1.U
  val l1Hit = Reg(Bool())
  val memPte = mem.resp.bits.asTypeOf(new PteBundle().cloneType)
  io.req.ready := state === s_idle

  val finish = WireInit(false.B)
  val sent_to_pmp = state === s_addr_check || (state === s_check_pte && !finish)
  val accessFault = RegEnable(io.pmp.resp.ld, sent_to_pmp)
  val pageFault = memPte.isPf(level)
  switch (state) {
    is (s_idle) {
      when (io.req.fire()) {
        val req = io.req.bits
        state := s_addr_check
        level := Mux(req.l1Hit, 1.U, 0.U)
        af_level := Mux(req.l1Hit, 1.U, 0.U)
        ppn := Mux(req.l1Hit, io.req.bits.ppn, satp.ppn)
        vpn := io.req.bits.vpn
        l1Hit := req.l1Hit
        accessFault := false.B
      }
    }

    is (s_addr_check) {
      state := s_mem_req
    }

    is (s_mem_req) {
      when (mem.req.fire()) {
        state := s_mem_resp
      }
      when (accessFault) {
        state := s_check_pte
      }
    }

    is (s_mem_resp) {
      when(mem.resp.fire()) {
        state := s_check_pte
        af_level := af_level + 1.U
      }
    }

    is (s_check_pte) {
      when (io.resp.valid) {
        when (io.resp.fire()) {
          state := s_idle
        }
        finish := true.B
      }.otherwise {
        when (io.pmp.resp.ld) {
          // do nothing
        }.elsewhen (io.mq.valid) {
          when (io.mq.fire()) {
            state := s_idle
          }
          finish := true.B
        }.otherwise { // when level is 1.U, finish
          assert(level =/= 2.U)
          level := levelNext
          state := s_mem_req
        }
      }
    }
  }

  when (sfence.valid) {
    state := s_idle
    accessFault := false.B
  }

  // memPte is valid when at s_check_pte. when mem.resp.fire, it's not ready.
  val is_pte = memPte.isLeaf() || memPte.isPf(level)
  val find_pte = is_pte
  val to_find_pte = level === 1.U && !is_pte
  val source = RegEnable(io.req.bits.source, io.req.fire())
  io.resp.valid := state === s_check_pte && (find_pte || accessFault)
  io.resp.bits.source := source
<<<<<<< HEAD
  io.resp.bits.resp.apply(pageFault, level, memPte, vpn, satp.asid)
=======
  io.resp.bits.resp.apply(pageFault && !accessFault, accessFault, Mux(accessFault, af_level, level), memPte, vpn)
>>>>>>> 7862ef9b

  io.mq.valid := state === s_check_pte && to_find_pte && !accessFault
  io.mq.bits.source := source
  io.mq.bits.vpn := vpn
  io.mq.bits.l3.valid := true.B
  io.mq.bits.l3.bits := memPte.ppn

  assert(level =/= 2.U || level =/= 3.U)

  val l1addr = MakeAddr(satp.ppn, getVpnn(vpn, 2))
  val l2addr = MakeAddr(Mux(l1Hit, ppn, memPte.ppn), getVpnn(vpn, 1))
  val mem_addr = Mux(af_level === 0.U, l1addr, l2addr)
  io.pmp.req.valid := DontCare // samecycle, do not use valid
  io.pmp.req.bits.addr := mem_addr
  io.pmp.req.bits.size := 3.U // TODO: fix it
  io.pmp.req.bits.cmd := TlbCmd.read

  mem.req.valid := state === s_mem_req && !io.mem.mask && !accessFault
  mem.req.bits.addr := mem_addr
  mem.req.bits.id := FsmReqID.U(bMemID.W)

  io.refill.vpn := vpn
  io.refill.level := level
  io.refill.source := source

  XSDebug(p"[fsm] state:${state} level:${level} notFound:${pageFault}\n")

  // perf
  XSPerfAccumulate("fsm_count", io.req.fire())
  for (i <- 0 until PtwWidth) {
    XSPerfAccumulate(s"fsm_count_source${i}", io.req.fire() && io.req.bits.source === i.U)
  }
  XSPerfAccumulate("fsm_busy", state =/= s_idle)
  XSPerfAccumulate("fsm_idle", state === s_idle)
  XSPerfAccumulate("resp_blocked", io.resp.valid && !io.resp.ready)
  XSPerfAccumulate("mem_count", mem.req.fire())
  XSPerfAccumulate("mem_cycle", BoolStopWatch(mem.req.fire, mem.resp.fire(), true))
  XSPerfAccumulate("mem_blocked", mem.req.valid && !mem.req.ready)

  TimeOutAssert(state =/= s_idle, timeOutThreshold, "page table walker time out")
}<|MERGE_RESOLUTION|>--- conflicted
+++ resolved
@@ -154,11 +154,7 @@
   val source = RegEnable(io.req.bits.source, io.req.fire())
   io.resp.valid := state === s_check_pte && (find_pte || accessFault)
   io.resp.bits.source := source
-<<<<<<< HEAD
-  io.resp.bits.resp.apply(pageFault, level, memPte, vpn, satp.asid)
-=======
-  io.resp.bits.resp.apply(pageFault && !accessFault, accessFault, Mux(accessFault, af_level, level), memPte, vpn)
->>>>>>> 7862ef9b
+  io.resp.bits.resp.apply(pageFault && !accessFault, accessFault, Mux(accessFault, af_level, level), memPte, vpn, satp.asid)
 
   io.mq.valid := state === s_check_pte && to_find_pte && !accessFault
   io.mq.bits.source := source
