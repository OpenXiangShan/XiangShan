--- conflicted
+++ resolved
@@ -166,11 +166,6 @@
 
   val l1addr = MakeAddr(satp.ppn, getVpnn(vpn, 2))
   val l2addr = MakeAddr(Mux(l1Hit, ppn, memPte.ppn), getVpnn(vpn, 1))
-<<<<<<< HEAD
-  mem.req.valid := state === s_mem_req && !io.mem.mask
-  mem.req.bits.addr := Mux(level === 0.U, l1addr, l2addr)
-  mem.req.bits.id := FsmReqID.U(bMemID.W)
-=======
   val mem_addr = Mux(af_level === 0.U, l1addr, l2addr)
   io.pmp.req.valid := DontCare // samecycle, do not use valid
   io.pmp.req.bits.addr := mem_addr
@@ -179,8 +174,7 @@
 
   mem.req.valid := state === s_mem_req && !io.mem.mask && !accessFault
   mem.req.bits.addr := mem_addr
-  mem.req.bits.id := MSHRSize.U(bMemID.W)
->>>>>>> 0b737e67
+  mem.req.bits.id := FsmReqID.U(bMemID.W)
 
   io.refill.vpn := vpn
   io.refill.level := level
