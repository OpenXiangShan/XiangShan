package xiangshan.cache

import chipsalliance.rocketchip.config.Parameters
import chisel3._
import chisel3.util._
import xiangshan._
import utils._
import freechips.rocketchip.diplomacy.{LazyModule, LazyModuleImp}
import freechips.rocketchip.tilelink._

/* PTW Graph
 * not yet
 */

trait HasPtwConst extends HasTlbConst with MemoryOpConstants{
  val PtwWidth = 2
  val MemBandWidth  = 256 // TODO: change to IO bandwidth param
  val SramSinglePort = true // NOTE: ptwl2, ptwl3 sram single port or not

  val bPtwWidth = log2Up(PtwWidth)

  // ptwl1: fully-associated
  val PtwL1TagLen = vpnnLen
  val ptwl1Replacer = Some("plru")

  /* +-------+----------+-------------+
   * |  Tag  |  SetIdx  |  SectorIdx  |
   * +-------+----------+-------------+
   */
  // ptwl2: 8-way group-associated
  val PtwL2WayNum = 8
  val PtwL2WaySize = PtwL2EntrySize / PtwL2WayNum
  val PtwL2SectorSize = MemBandWidth/XLEN
  val PtwL2LineSize = PtwL2SectorSize * PtwL2WayNum
  val PtwL2LineNum  = PtwL2EntrySize / PtwL2LineSize
  val PtwL2IdxLen = log2Up(PtwL2WaySize)
  val PtwL2SectorIdxLen = log2Up(PtwL2SectorSize)
  val PtwL2SetIdxLen = log2Up(PtwL2LineNum)
  val PtwL2TagLen = vpnnLen * 2 - PtwL2IdxLen
  val ptwl2Replacer = Some("setplru")

  // ptwl3: 16-way group-associated
  val PtwL3WayNum = 16
  val PtwL3WaySize = PtwL3EntrySize / PtwL3WayNum
  val PtwL3SectorSize = MemBandWidth / XLEN
  val PtwL3LineSize = PtwL3SectorSize * PtwL3WayNum
  val PtwL3LineNum  = PtwL3EntrySize / PtwL3LineSize
  val PtwL3IdxLen = log2Up(PtwL3WaySize)
  val PtwL3SectorIdxLen = log2Up(PtwL3SectorSize)
  val PtwL3SetIdxLen = log2Up(PtwL3LineNum)
  val PtwL3TagLen = vpnnLen * 3 - PtwL3IdxLen
  val ptwl3Replacer = Some("setplru")

  // super page, including 1GB and 2MB page
  val SPTagLen = vpnnLen * 2
  val spReplacer = Some("plru")

  val MSHRSize = PtwMissQueueSize

  def genPtwL2Idx(vpn: UInt) = {
    (vpn(vpnLen - 1, vpnnLen))(PtwL2IdxLen - 1, 0)
  }

  def genPtwL2SectorIdx(vpn: UInt) = {
    genPtwL2Idx(vpn)(PtwL2SectorIdxLen - 1, 0)
  }

  def genPtwL2SetIdx(vpn: UInt) = {
    genPtwL2Idx(vpn)(PtwL2SetIdxLen + PtwL2SectorIdxLen - 1, PtwL2SectorIdxLen)
  }

  def genPtwL3Idx(vpn: UInt) = {
    vpn(PtwL3IdxLen - 1, 0)
  }

  def genPtwL3SectorIdx(vpn: UInt) = {
    genPtwL3Idx(vpn)(PtwL3SectorIdxLen - 1, 0)
  }

  def genPtwL3SetIdx(vpn: UInt) = {
    genPtwL3Idx(vpn)(PtwL3SetIdxLen + PtwL3SectorIdxLen - 1, PtwL3SectorIdxLen)
  }

  def MakeAddr(ppn: UInt, off: UInt) = {
    require(off.getWidth == 9)
    Cat(ppn, off, 0.U(log2Up(XLEN/8).W))(PAddrBits-1, 0)
  }

  def getVpnn(vpn: UInt, idx: Int) = {
    vpn(vpnnLen*(idx+1)-1, vpnnLen*idx)
  }

  def getVpnClip(vpn: UInt, level: Int) = {
    // level 0  /* vpnn2 */
    // level 1  /* vpnn2 * vpnn1 */
    // level 2  /* vpnn2 * vpnn1 * vpnn0*/
    vpn(vpnLen - 1, (2 - level) * vpnnLen)
  }

  def printVec[T <: Data](x: Seq[T]): Printable = {
    (0 until x.length).map(i => p"(${i.U})${x(i)} ").reduce(_+_)
  }

}

abstract class PtwBundle(implicit p: Parameters) extends XSBundle with HasPtwConst
abstract class PtwModule(outer: PTW) extends LazyModuleImp(outer)
  with HasXSParameter with HasPtwConst

class PteBundle(implicit p: Parameters) extends PtwBundle{
  val reserved  = UInt(pteResLen.W)
  val ppn  = UInt(ppnLen.W)
  val rsw  = UInt(2.W)
  val perm = new Bundle {
    val d    = Bool()
    val a    = Bool()
    val g    = Bool()
    val u    = Bool()
    val x    = Bool()
    val w    = Bool()
    val r    = Bool()
    val v    = Bool()
  }

  def unaligned(level: UInt) = {
    isLeaf() && !(level === 2.U ||
                  level === 1.U && ppn(vpnnLen-1,   0) === 0.U ||
                  level === 0.U && ppn(vpnnLen*2-1, 0) === 0.U)
  }

  def isPf(level: UInt) = {
    !perm.v || (!perm.r && perm.w) || unaligned(level)
  }

  def isLeaf() = {
    perm.r || perm.x || perm.w
  }

  def getPerm() = {
    val pm = Wire(new PtePermBundle)
    pm.d := perm.d
    pm.a := perm.a
    pm.g := perm.g
    pm.u := perm.u
    pm.x := perm.x
    pm.w := perm.w
    pm.r := perm.r
    pm
  }

  override def toPrintable: Printable = {
    p"ppn:0x${Hexadecimal(ppn)} perm:b${Binary(perm.asUInt)}"
  }
}

class PtwEntry(tagLen: Int, hasPerm: Boolean = false, hasLevel: Boolean = false)(implicit p: Parameters) extends PtwBundle {
  val tag = UInt(tagLen.W)
  val ppn = UInt(ppnLen.W)
  val perm = if (hasPerm) Some(new PtePermBundle) else None
  val level = if (hasLevel) Some(UInt(log2Up(Level).W)) else None

  def hit(vpn: UInt) = {
    require(vpn.getWidth == vpnLen)
    if (hasLevel) {
      val hit0 = tag(tagLen - 1, tagLen - vpnnLen) === vpn(vpnLen - 1, vpnLen - vpnnLen)
      val hit1 = tag(tagLen - vpnnLen - 1, tagLen - vpnnLen * 2) === vpn(vpnLen - vpnnLen - 1, vpnLen - vpnnLen * 2)
      Mux(level.getOrElse(0.U) === 0.U, hit0, hit0 && hit1)
    } else {
      tag === vpn(vpnLen - 1, vpnLen - tagLen)
    }
  }

  def refill(vpn: UInt, pte: UInt, level: UInt = 0.U) {
    tag := vpn(vpnLen - 1, vpnLen - tagLen)
    ppn := pte.asTypeOf(pteBundle).ppn
    perm.map(_ := pte.asTypeOf(pteBundle).perm)
    this.level.map(_ := level)
  }

  def genPtwEntry(vpn: UInt, pte: UInt, level: UInt = 0.U) = {
    val e = Wire(new PtwEntry(tagLen, hasPerm, hasLevel))
    e.refill(vpn, pte, level)
    e
  }

  override def cloneType: this.type = (new PtwEntry(tagLen, hasPerm, hasLevel)).asInstanceOf[this.type]

  override def toPrintable: Printable = {
    // p"tag:0x${Hexadecimal(tag)} ppn:0x${Hexadecimal(ppn)} perm:${perm}"
    p"tag:0x${Hexadecimal(tag)} ppn:0x${Hexadecimal(ppn)} " +
      (if (hasPerm) p"perm:${perm.getOrElse(0.U.asTypeOf(new PtePermBundle))} " else p"") +
      (if (hasLevel) p"level:${level.getOrElse(0.U)}" else p"")
  }
}

class PtwEntries(num: Int, tagLen: Int, level: Int, hasPerm: Boolean)(implicit p: Parameters) extends PtwBundle {
  require(log2Up(num)==log2Down(num))

  val tag  = UInt(tagLen.W)
  val ppns = Vec(num, UInt(ppnLen.W))
  val vs   = Vec(num, Bool())
  val perms = if (hasPerm) Some(Vec(num, new PtePermBundle)) else None
  // println(s"PtwEntries: tag:1*${tagLen} ppns:${num}*${ppnLen} vs:${num}*1")

  def tagClip(vpn: UInt) = {
    require(vpn.getWidth == vpnLen)
    vpn(vpnLen - 1, vpnLen - tagLen)
  }

  def sectorIdxClip(vpn: UInt, level: Int) = {
    getVpnClip(vpn, level)(log2Up(num) - 1, 0)
  }

  def hit(vpn: UInt) = {
    tag === tagClip(vpn) && vs(sectorIdxClip(vpn, level)) // TODO: optimize this. don't need to compare each with tag
  }

  def genEntries(vpn: UInt, data: UInt, levelUInt: UInt) = {
    require((data.getWidth / XLEN) == num,
      "input data length must be multiple of pte length")

    val ps = Wire(new PtwEntries(num, tagLen, level, hasPerm))
    ps.tag := tagClip(vpn)
    for (i <- 0 until num) {
      val pte = data((i+1)*XLEN-1, i*XLEN).asTypeOf(new PteBundle)
      ps.ppns(i) := pte.ppn
      ps.vs(i)   := !pte.isPf(levelUInt) && (if (hasPerm) pte.isLeaf() else !pte.isLeaf())
      ps.perms.map(_(i) := pte.perm)
    }
    ps
  }

  override def cloneType: this.type = (new PtwEntries(num, tagLen, level, hasPerm)).asInstanceOf[this.type]
  override def toPrintable: Printable = {
    // require(num == 4, "if num is not 4, please comment this toPrintable")
    // NOTE: if num is not 4, please comment this toPrintable
    val permsInner = perms.getOrElse(0.U.asTypeOf(Vec(num, new PtePermBundle)))
    p"tag:0x${Hexadecimal(tag)} ppns:${printVec(ppns)} vs:${Binary(vs.asUInt)} " +
      (if (hasPerm) p"perms:${printVec(permsInner)}" else p"")
  }
}

class PtwReq(implicit p: Parameters) extends PtwBundle {
  val vpn = UInt(vpnLen.W)

  override def toPrintable: Printable = {
    p"vpn:0x${Hexadecimal(vpn)}"
  }
}

class PtwResp(implicit p: Parameters) extends PtwBundle {
  val entry = new PtwEntry(tagLen = vpnLen, hasPerm = true, hasLevel = true)
  val pf  = Bool()

  override def toPrintable: Printable = {
    p"entry:${entry} pf:${pf}"
  }
}

class PtwIO(implicit p: Parameters) extends PtwBundle {
  val tlb = Vec(PtwWidth, Flipped(new TlbPtwIO))
  val sfence = Input(new SfenceBundle)
  val csr = Input(new TlbCsrBundle)
}

object ValidHold {
  def apply(infire: Bool, outfire: Bool, flush: Bool = false.B ) = {
    val valid = RegInit(false.B)
    when (outfire) { valid := false.B }
    when (infire) { valid := true.B }
    when (flush) { valid := false.B } // NOTE: the flush will flush in & out, is that ok?
    valid
  }
}

object OneCycleValid {
  def apply(fire: Bool, flush: Bool = false.B) = {
    val valid = RegInit(false.B)
    when (valid) { valid := false.B }
    when (fire) { valid := true.B }
    when (flush) { valid := false.B }
    valid
  }
}

class PTW()(implicit p: Parameters) extends LazyModule {

  val node = TLClientNode(Seq(TLMasterPortParameters.v1(
    clients = Seq(TLMasterParameters.v1(
      "ptw"
    ))
  )))

  lazy val module = new PTWImp(this)
}

class PTWImp(outer: PTW) extends PtwModule(outer) {

  val (mem, edge) = outer.node.out.head
  require(mem.d.bits.data.getWidth == l1BusDataWidth, "PTW: tilelink width does not match")

  val io = IO(new PtwIO)
<<<<<<< HEAD
  val difftestIO = IO(new Bundle() {
    val ptwResp = Output(Bool())
    val ptwAddr = Output(UInt(64.W))
    val ptwData = Output(Vec(4, UInt(64.W)))
  })

  /* Ptw processes multiple requests
   * Divide Ptw procedure into two stages: cache access ; mem access if cache miss
   *           miss queue itlb       dtlb
   *               |       |         |
   *               ------arbiter------
   *                            |
   *                    l1 - l2 - l3 - sp
   *                            |
   *          -------------------------------------------
   *    miss  |  queue                                  | hit
   *    [][][][][][]                                    |
   *          |                                         |
   *    state machine accessing mem                     |
   *          |                                         |
   *          ---------------arbiter---------------------
   *                 |                    |
   *                itlb                 dtlb
   */

  difftestIO <> DontCare

=======

  val arb = Module(new Arbiter(new PtwReq, PtwWidth))
  arb.io.in <> VecInit(io.tlb.map(_.req))
  val arbChosen = RegEnable(arb.io.chosen, arb.io.out.fire())
  val req = RegEnable(arb.io.out.bits, arb.io.out.fire())
  val resp  = VecInit(io.tlb.map(_.resp))
  val vpn = req.vpn
>>>>>>> 695364a3
  val sfence = RegNext(io.sfence)
  val csr    = io.csr
  val satp   = csr.satp
  val priv   = csr.priv

  val missQueue = Module(new PtwMissQueue)
  val cache = Module(new PtwCache)
  val fsm = Module(new PtwFsm)
  val arb1 = Module(new Arbiter(new PtwReq, PtwWidth))
  val arb2 = Module(new Arbiter(new Bundle {
    val vpn = UInt(vpnLen.W)
    val source = UInt(bPtwWidth.W)
  }, 2))
  val outArb = (0 until PtwWidth).map(i => Module(new Arbiter(new PtwResp, 2)).io)

  // NOTE: when cache out but miss and fsm doesnt accept,
  val blockNewReq = !missQueue.io.in.ready && cache.io.resp.valid && !cache.io.resp.bits.hit && !cache.io.resp.bits.isReplay
  arb1.io.in <> VecInit(io.tlb.map(_.req(0)))
  arb1.io.out.ready := arb2.io.in(1).ready && !blockNewReq

  val blockMissQueue = !fsm.io.req.ready || BoolStopWatch(missQueue.io.out.fire(), fsm.io.resp.fire() || sfence.valid)
  block_decoupled(missQueue.io.out, arb2.io.in(0), blockMissQueue)
  arb2.io.in(1).valid := arb1.io.out.valid && !blockNewReq
  arb2.io.in(1).bits.vpn := arb1.io.out.bits.vpn
  arb2.io.in(1).bits.source := arb1.io.chosen
  arb2.io.out.ready := cache.io.req.ready

  cache.io.req.valid := arb2.io.out.valid
  cache.io.req.bits.vpn := arb2.io.out.bits.vpn
  cache.io.req.bits.source := arb2.io.out.bits.source
  cache.io.req.bits.isReplay := arb2.io.chosen === 0.U
  cache.io.refill.valid := mem.d.valid
  cache.io.refill.bits.ptes := mem.d.bits.data
  cache.io.refill.bits.vpn  := fsm.io.refill.vpn
  cache.io.refill.bits.level := fsm.io.refill.level
  cache.io.refill.bits.memAddr := fsm.io.refill.memAddr
  cache.io.sfence := sfence
  cache.io.resp.ready := Mux(cache.io.resp.bits.hit, true.B, missQueue.io.in.ready || fsm.io.req.ready)

  missQueue.io.in.valid := cache.io.resp.valid && !cache.io.resp.bits.hit && !fsm.io.req.ready
  missQueue.io.in.bits.vpn := cache.io.resp.bits.vpn
  missQueue.io.in.bits.source := cache.io.resp.bits.source
  missQueue.io.sfence  := sfence

  // NOTE: missQueue req has higher priority
  fsm.io.req.valid := cache.io.resp.valid && !cache.io.resp.bits.hit
  fsm.io.req.bits.source := cache.io.resp.bits.source
  fsm.io.req.bits.l1Hit := cache.io.resp.bits.toFsm.l1Hit
  fsm.io.req.bits.l2Hit := cache.io.resp.bits.toFsm.l2Hit
  fsm.io.req.bits.ppn := cache.io.resp.bits.toFsm.ppn
  fsm.io.req.bits.vpn := cache.io.resp.bits.vpn
  fsm.io.mem.req.ready := mem.a.ready
  fsm.io.mem.resp.valid := mem.d.valid
  fsm.io.mem.resp.bits.data := mem.d.bits.data
  fsm.io.csr := csr
  fsm.io.sfence := sfence
  fsm.io.resp.ready := MuxLookup(fsm.io.resp.bits.source, false.B,
    (0 until PtwWidth).map(i => i.U -> outArb(i).in(1).ready))

  val memRead =  edge.Get(
    fromSource = 0.U/*id*/,
    // toAddress  = memAddr(log2Up(CacheLineSize / 2 / 8) - 1, 0),
    toAddress  = Cat(fsm.io.mem.req.bits.addr(PAddrBits - 1, log2Up(l1BusDataWidth/8)), 0.U(log2Up(l1BusDataWidth/8).W)),
    lgSize     = log2Up(l1BusDataWidth/8).U
  )._2
  mem.a.bits := memRead
  mem.a.valid := fsm.io.mem.req.valid
  mem.d.ready := true.B

  for (i <- 0 until PtwWidth) {
    outArb(i).in(0).valid := cache.io.resp.valid && cache.io.resp.bits.hit && cache.io.resp.bits.source===i.U
    outArb(i).in(0).bits.entry := cache.io.resp.bits.toTlb
    outArb(i).in(0).bits.pf := false.B
    outArb(i).in(1).valid := fsm.io.resp.valid && fsm.io.resp.bits.source===i.U
    outArb(i).in(1).bits := fsm.io.resp.bits.resp
  }

  // io.tlb.map(_.resp) <> outArb.map(_.out)
  io.tlb.map(_.resp).zip(outArb.map(_.out)).map{
    case (resp, out) => resp <> out
  }
  def block_decoupled[T <: Data](source: DecoupledIO[T], sink: DecoupledIO[T], block_signal: Bool) = {
    sink.valid   := source.valid && !block_signal
    source.ready := sink.ready   && !block_signal
    sink.bits    := source.bits
  }
  // debug info
  for (i <- 0 until PtwWidth) {
    XSDebug(p"[io.tlb(${i.U})] ${io.tlb(i)}\n")
  }
  XSDebug(p"[io.sfence] ${io.sfence}\n")
  XSDebug(p"[io.csr] ${io.csr}\n")
}

/* Miss Queue dont care about duplicate req, which is done by PtwFilter
 * PtwMissQueue is just a Queue inside Chisel with flush
 */
class PtwMissQueue extends XSModule with HasXSParameter with HasXSLog with HasPtwConst {
  val io = IO(new Bundle {
    val in = Flipped(Decoupled(new Bundle {
      val vpn = UInt(vpnLen.W)
      val source = UInt(bPtwWidth.W)
    }))
    val sfence = Input(new SfenceBundle)
    val out = Decoupled(new Bundle {
      val vpn = UInt(vpnLen.W)
      val source = UInt(bPtwWidth.W)
    })
    val empty = Output(Bool())
  })

  val vpn = Reg(Vec(MSHRSize, UInt(vpnLen.W))) // request vpn
  val source = Reg(Vec(MSHRSize, UInt(bPtwWidth.W))) // is itlb
  val enqPtr = RegInit(0.U(log2Up(MSHRSize).W))
  val deqPtr = RegInit(0.U(log2Up(MSHRSize).W))

  val mayFull = RegInit(false.B)
  val full = mayFull && enqPtr === deqPtr
  val empty = !mayFull && enqPtr === deqPtr

  val do_enq = io.in.fire()
  val do_deq = io.out.fire()

  when (do_enq) {
    enqPtr := enqPtr + 1.U
    vpn(enqPtr) := io.in.bits.vpn
    source(enqPtr) := io.in.bits.source
  }

  when (do_deq) {
    deqPtr := deqPtr + 1.U
  }

  when (do_enq =/= do_deq) {
    mayFull := do_enq
  }

  when (io.sfence.valid) {
    enqPtr := 0.U
    deqPtr := 0.U
    mayFull := false.B
  }

  io.in.ready := !full
  io.out.valid := !empty
  io.out.bits.vpn := vpn(deqPtr)
  io.out.bits.source := source(deqPtr)
  io.empty := empty
}

class PTWRepeater extends XSModule with HasXSParameter with HasXSLog with HasPtwConst {
  val io = IO(new Bundle {
    val tlb = Flipped(new TlbPtwIO)
    val ptw = new TlbPtwIO
    val sfence = Input(new SfenceBundle)
  })

  val (tlb, ptw, sfence) = (io.tlb, io.ptw, RegNext(io.sfence.valid))
  val req = RegEnable(tlb.req(0).bits, tlb.req(0).fire())
  val resp = RegEnable(ptw.resp.bits, ptw.resp.fire())
  val haveOne = BoolStopWatch(tlb.req(0).fire(), tlb.resp.fire() || sfence)
  val sent = BoolStopWatch(ptw.req(0).fire(), tlb.req(0).fire() || sfence)
  val recv = BoolStopWatch(ptw.resp.fire(), tlb.req(0).fire() || sfence)

  tlb.req(0).ready := !haveOne
  ptw.req(0).valid := haveOne && !sent
  ptw.req(0).bits := req

  tlb.resp.bits := resp
  tlb.resp.valid := haveOne && recv
  ptw.resp.ready := !recv

  XSDebug(haveOne, p"haveOne:${haveOne} sent:${sent} recv:${recv} sfence:${sfence} req:${req} resp:${resp}")
  XSDebug(io.tlb.req(0).valid || io.tlb.resp.valid, p"tlb: ${tlb}\n")
  XSDebug(io.ptw.req(0).valid || io.ptw.resp.valid, p"ptw: ${ptw}\n")
  assert(!RegNext(recv && io.ptw.resp.valid, init = false.B), "re-receive ptw.resp")
}

/* dtlb
 *
 */
class PTWFilter(Width: Int, Size: Int) extends XSModule with HasXSLog with HasPtwConst {
  val io = IO(new Bundle {
    val tlb = Flipped(new TlbPtwIO(Width))
    val ptw = new TlbPtwIO
    val sfence = Input(new SfenceBundle)
  })

  val v = RegInit(VecInit(Seq.fill(Size)(false.B)))
  val vpn = Reg(Vec(Size, UInt(vpnLen.W)))
  val enqPtr = RegInit(0.U(log2Up(Size).W)) // Enq
  val issPtr = RegInit(0.U(log2Up(Size).W)) // Iss to Ptw
  val deqPtr = RegInit(0.U(log2Up(Size).W)) // Deq
  val mayFullDeq = RegInit(false.B)
  val mayFullIss = RegInit(false.B)

  val sfence = RegNext(io.sfence)
  val ptwResp = RegEnable(io.ptw.resp.bits, io.ptw.resp.fire())
  val ptwResp_valid = RegNext(io.ptw.resp.valid, init = false.B)
  val reqs = filter(io.tlb.req)

  var enqPtr_next = WireInit(deqPtr)
  val isFull = enqPtr === deqPtr && mayFullDeq
  val isEmptyDeq = enqPtr === deqPtr && !mayFullDeq
  val isEmptyIss = enqPtr === issPtr && !mayFullIss
  val accumEnqNum = (0 until Width).map(i => PopCount(reqs.take(i).map(_.valid)))
  val enqPtrVec = VecInit((0 until Width).map(i => enqPtr + accumEnqNum(i)))
  val enqPtrFullVec = enqPtrVec.map(_ === deqPtr && mayFullDeq)
  val canEnqueue = !Cat(enqPtrFullVec).orR

  io.tlb.req.map(_.ready := true.B) // NOTE: just drop un-fire reqs
  io.tlb.resp.valid := ptwResp_valid
  io.tlb.resp.bits := ptwResp
  io.ptw.req(0).valid := v(issPtr) && !isEmptyIss && !(ptwResp_valid && ptwResp.entry.hit(io.ptw.req(0).bits.vpn))
  io.ptw.req(0).bits.vpn := vpn(issPtr)
  io.ptw.resp.ready := true.B

  reqs.zipWithIndex.map{
    case (req, i) =>
      when (req.valid && canEnqueue) {
        v(enqPtrVec(i)) := true.B
        vpn(enqPtrVec(i)) := req.bits.vpn
      }
  }

  val do_enq = canEnqueue && Cat(reqs.map(_.valid)).orR
  val do_deq = (!v(deqPtr) && !isEmptyDeq)
  val do_iss = io.ptw.req(0).fire() || (!v(issPtr) && !isEmptyIss)
  when (do_enq) {
    enqPtr := enqPtr + enqPtrVec(Width - 1)
  }
  when (do_deq) {
    deqPtr := deqPtr + 1.U
  }
  when (do_iss) {
    issPtr := issPtr + 1.U
  }
  when (do_enq =/= do_deq) {
    mayFullDeq := do_enq
  }
  when (do_enq =/= do_iss) {
    mayFullIss := do_enq
  }

  when (ptwResp_valid) {
    vpn.zip(v).map{case (pi, vi) =>
      when (vi && ptwResp.entry.hit(pi)) { vi := false.B }
    }
  }

  when (sfence.valid) {
    v.map(_ := false.B)
    deqPtr := 0.U
    enqPtr := 0.U
    issPtr := 0.U
    ptwResp_valid := false.B
    mayFullDeq := false.B
    mayFullIss := false.B
  }

  def canMerge(vpnReq: UInt, reqs: Seq[DecoupledIO[PtwReq]], index: Int) : Bool = {
    Cat((vpn ++ reqs.take(index).map(_.bits.vpn))
      .zip(v ++ reqs.take(index).map(_.valid))
      .map{case (pi, vi) => vi && pi === vpnReq}
    ).orR || (ptwResp_valid && ptwResp.entry.hit(vpnReq))
  }

  def filter(tlbReq: Vec[DecoupledIO[PtwReq]]) = {
    val reqs =  tlbReq.indices.map{ i =>
      val req = Wire(ValidIO(new PtwReq()))
      req.bits := tlbReq(i).bits
      req.valid := !canMerge(tlbReq(i).bits.vpn, tlbReq, i) && tlbReq(i).valid
      req
    }
    reqs
  }
}

/* ptw cache caches the page table of all the three layers
 * ptw cache resp at next cycle
 * the cache should not be blocked
 * when miss queue if full, just block req outside
 */
class PtwCacheIO extends PtwBundle {
  val req = Flipped(DecoupledIO(new Bundle {
    val vpn = UInt(vpnLen.W)
    val source = UInt(bPtwWidth.W)
    val isReplay = Bool()
  }))
  val resp = DecoupledIO(new Bundle {
    val source = UInt(bPtwWidth.W)
    val vpn = UInt(vpnLen.W)
    val isReplay = Bool()
    val hit = Bool()
    val toFsm = new Bundle {
      val l1Hit = Bool()
      val l2Hit = Bool()
      val ppn = UInt(ppnLen.W)
    }
    val toTlb = new PtwEntry(tagLen = vpnLen, hasPerm = true, hasLevel = true)
  })
  val refill = Flipped(ValidIO(new Bundle {
    val ptes = UInt(MemBandWidth.W)
    val vpn = UInt(vpnLen.W)
    val level = UInt(log2Up(Level).W)
    val memAddr = Input(UInt(PAddrBits.W))
  }))
  val sfence = Input(new SfenceBundle)
}

class PtwCache extends Module with HasXSParameter with HasXSLog with HasPtwConst {
  val io = IO(new PtwCacheIO)

  // TODO: four caches make the codes dirty, think about how to deal with it

  val sfence = io.sfence
  val refill = io.refill.bits

  val first_valid = io.req.valid
  val first_fire = first_valid && io.req.ready
  val first_req = io.req.bits
  val second_ready = Wire(Bool())
  val second_valid = BoolStopWatch(first_fire, io.resp.fire(), true)
  val second_req = RegEnable(first_req, first_fire)
  // NOTE: if ptw cache resp may be blocked, hard to handle refill
  // when miss queue is full, please to block itlb and dtlb input

  // when refill, refuce to accept new req
  val rwHarzad = if (SramSinglePort) io.refill.valid else false.B
  io.req.ready := !rwHarzad && (second_ready || io.req.bits.isReplay)
  // NOTE: when write, don't ready, whe
  //       when replay, just come in, out make sure resp.fire()

  // l1: level 0 non-leaf pte
  val l1 = Reg(Vec(PtwL1EntrySize, new PtwEntry(tagLen = PtwL1TagLen)))
  val l1v = RegInit(0.U(PtwL1EntrySize.W))
  val l1g = Reg(UInt(PtwL1EntrySize.W))

  // l2: level 1 non-leaf pte
  val l2 = Module(new SRAMTemplate(
    new PtwEntries(num = PtwL2SectorSize, tagLen = PtwL2TagLen, level = 1, hasPerm = false),
    set = PtwL2LineNum,
    way = PtwL2WayNum,
    singlePort = SramSinglePort
  ))
  val l2v = RegInit(0.U((PtwL2LineNum * PtwL2WayNum).W))
  val l2g = Reg(UInt((PtwL2LineNum * PtwL2WayNum).W))
  def getl2vSet(vpn: UInt) = {
    require(log2Up(PtwL2WayNum) == log2Down(PtwL2WayNum))
    val set = genPtwL2SetIdx(vpn)
    require(set.getWidth == log2Up(PtwL2LineNum))
    val l2vVec = l2v.asTypeOf(Vec(PtwL2LineNum, UInt(PtwL2WayNum.W)))
    l2vVec(set)
  }

  // l3: level 2 leaf pte of 4KB pages
  val l3 = Module(new SRAMTemplate(
    new PtwEntries(num = PtwL3SectorSize, tagLen = PtwL3TagLen, level = 2, hasPerm = true),
    set = PtwL3LineNum,
    way = PtwL3WayNum,
    singlePort = SramSinglePort
  ))
  val l3v = RegInit(0.U((PtwL3LineNum * PtwL3WayNum).W))
  val l3g = Reg(UInt((PtwL3LineNum * PtwL3WayNum).W))
  def getl3vSet(vpn: UInt) = {
    require(log2Up(PtwL3WayNum) == log2Down(PtwL3WayNum))
    val set = genPtwL3SetIdx(vpn)
    require(set.getWidth == log2Up(PtwL3LineNum))
    val l3vVec = l3v.asTypeOf(Vec(PtwL3LineNum, UInt(PtwL3WayNum.W)))
    l3vVec(set)
  }

  // sp: level 0/1 leaf pte of 1GB/2MB super pages
  val sp = Reg(Vec(PtwSPEntrySize, new PtwEntry(tagLen = SPTagLen, hasPerm = true, hasLevel = true)))
  val spv = RegInit(0.U(PtwSPEntrySize.W))
  val spg = Reg(UInt(PtwSPEntrySize.W))

  // Access Perf
  val l1AccessPerf = Wire(Vec(PtwL1EntrySize, Bool()))
  val l2AccessPerf = Wire(Vec(PtwL2WayNum, Bool()))
  val l3AccessPerf = Wire(Vec(PtwL3WayNum, Bool()))
  val spAccessPerf = Wire(Vec(PtwSPEntrySize, Bool()))
  l1AccessPerf.map(_ := false.B)
  l2AccessPerf.map(_ := false.B)
  l3AccessPerf.map(_ := false.B)
  spAccessPerf.map(_ := false.B)

  // l1
  val ptwl1replace = ReplacementPolicy.fromString(ptwl1Replacer, PtwL1EntrySize)
  val (l1Hit, l1HitPPN) = {
    val hitVecT = l1.zipWithIndex.map { case (e, i) => e.hit(first_req.vpn) && l1v(i) }
    val hitVec = hitVecT.map(RegEnable(_, first_fire))
    val hitPPN = ParallelPriorityMux(hitVec zip l1.map(_.ppn))
    val hit = ParallelOR(hitVec) && second_valid

    when (hit) { ptwl1replace.access(OHToUInt(hitVec)) }

    l1AccessPerf.zip(hitVec).map{ case (l, h) => l := h && RegNext(first_fire)}
    for (i <- 0 until PtwL1EntrySize) {
      XSDebug(first_fire, p"[l1] l1(${i.U}) ${l1(i)} hit:${l1(i).hit(first_req.vpn)}\n")
    }
    XSDebug(first_fire, p"[l1] l1v:${Binary(l1v)} hitVecT:${Binary(VecInit(hitVecT).asUInt)}\n")
    XSDebug(second_valid, p"[l1] l1Hit:${hit} l1HitPPN:0x${Hexadecimal(hitPPN)} hitVec:${VecInit(hitVec).asUInt}\n")

    VecInit(hitVecT).suggestName(s"l1_hitVecT")
    VecInit(hitVec).suggestName(s"l1_hitVec")

    (hit, hitPPN)
  }

  // l2
  val ptwl2replace = ReplacementPolicy.fromString(ptwl2Replacer,PtwL2WayNum,PtwL2LineNum)
  val (l2Hit, l2HitPPN) = {
    val ridx = genPtwL2SetIdx(first_req.vpn)
    val vidx = RegEnable(VecInit(getl2vSet(first_req.vpn).asBools), first_fire)
    l2.io.r.req.valid := first_fire
    l2.io.r.req.bits.apply(setIdx = ridx)
    val ramDatas = l2.io.r.resp.data
    // val hitVec = VecInit(ramDatas.map{wayData => wayData.hit(first_req.vpn) })
    val hitVec = VecInit(ramDatas.zip(vidx).map { case (wayData, v) => wayData.hit(second_req.vpn) && v })
    val hitWayData = ParallelPriorityMux(hitVec zip ramDatas)
    val hit = ParallelOR(hitVec) && second_valid
    val hitWay = ParallelPriorityMux(hitVec zip (0 until PtwL2WayNum).map(_.U))

    ridx.suggestName(s"l2_ridx")
    vidx.suggestName(s"l2_vidx")
    ramDatas.suggestName(s"l2_ramDatas")
    hitVec.suggestName(s"l2_hitVec")
    hitWayData.suggestName(s"l2_hitWayData")
    hitWay.suggestName(s"l2_hitWay")

    when (hit) { ptwl2replace.access(genPtwL2SetIdx(second_req.vpn), hitWay) }

    l2AccessPerf.zip(hitVec).map{ case (l, h) => l := h && RegNext(first_fire) }
    XSDebug(first_fire, p"[l2] ridx:0x${Hexadecimal(ridx)}\n")
    for (i <- 0 until PtwL2WayNum) {
      XSDebug(RegNext(first_fire), p"[l2] ramDatas(${i.U}) ${ramDatas(i)}  l2v:${vidx(i)}  hit:${ramDatas(i).hit(second_req.vpn)}\n")
    }
    XSDebug(second_valid, p"[l2] l2Hit:${hit} l2HitPPN:0x${Hexadecimal(hitWayData.ppns(genPtwL2SectorIdx(second_req.vpn)))} hitVec:${Binary(hitVec.asUInt)} hitWay:${hitWay} vidx:${Binary(vidx.asUInt)}\n")

    (hit, hitWayData.ppns(genPtwL2SectorIdx(second_req.vpn)))
  }

  // l3
  val ptwl3replace = ReplacementPolicy.fromString(ptwl3Replacer,PtwL3WayNum,PtwL3LineNum)
  val (l3Hit, l3HitData) = {
    val ridx = genPtwL3SetIdx(first_req.vpn)
    val vidx = RegEnable(VecInit(getl3vSet(first_req.vpn).asBools), first_fire)
    l3.io.r.req.valid := first_fire
    l3.io.r.req.bits.apply(setIdx = ridx)
    val ramDatas = l3.io.r.resp.data
    val hitVec = VecInit(ramDatas.zip(vidx).map{ case (wayData, v) => wayData.hit(second_req.vpn) && v })
    val hitWayData = ParallelPriorityMux(hitVec zip ramDatas)
    val hit = ParallelOR(hitVec) && second_valid
    val hitWay = ParallelPriorityMux(hitVec zip (0 until PtwL3WayNum).map(_.U))

    when (hit) { ptwl3replace.access(genPtwL3SetIdx(second_req.vpn), hitWay) }

    l3AccessPerf.zip(hitVec).map{ case (l, h) => l := h && RegNext(first_fire) }
    XSDebug(first_fire, p"[l3] ridx:0x${Hexadecimal(ridx)}\n")
    for (i <- 0 until PtwL3WayNum) {
      XSDebug(RegNext(first_fire), p"[l3] ramDatas(${i.U}) ${ramDatas(i)}  l3v:${vidx(i)}  hit:${ramDatas(i).hit(second_req.vpn)}\n")
    }
    XSDebug(second_valid, p"[l3] l3Hit:${hit} l3HitData:${hitWayData} hitVec:${Binary(hitVec.asUInt)} hitWay:${hitWay} vidx:${Binary(vidx.asUInt)}\n")

    ridx.suggestName(s"l3_ridx")
    vidx.suggestName(s"l3_vidx")
    ramDatas.suggestName(s"l3_ramDatas")
    hitVec.suggestName(s"l3_hitVec")
    hitWay.suggestName(s"l3_hitWay")

    (hit, hitWayData)
  }
  val l3HitPPN = l3HitData.ppns(genPtwL3SectorIdx(second_req.vpn))
  val l3HitPerm = l3HitData.perms.getOrElse(0.U.asTypeOf(Vec(PtwL3SectorSize, new PtePermBundle)))(genPtwL3SectorIdx(second_req.vpn))

  // super page
  val spreplace = ReplacementPolicy.fromString(spReplacer, PtwSPEntrySize)
  val (spHit, spHitData) = {
    val hitVecT = sp.zipWithIndex.map { case (e, i) => e.hit(first_req.vpn) && spv(i) }
    val hitVec = hitVecT.map(RegEnable(_, first_fire))
    val hitData = ParallelPriorityMux(hitVec zip sp)
    val hit = ParallelOR(hitVec) && second_valid

    when (hit) { spreplace.access(OHToUInt(hitVec)) }

    spAccessPerf.zip(hitVec).map{ case (s, h) => s := h && RegNext(first_fire) }
    for (i <- 0 until PtwSPEntrySize) {
      XSDebug(first_fire, p"[sp] sp(${i.U}) ${sp(i)} hit:${sp(i).hit(first_req.vpn)} spv:${spv(i)}\n")
    }
    XSDebug(second_valid, p"[sp] spHit:${hit} spHitData:${hitData} hitVec:${Binary(VecInit(hitVec).asUInt)}\n")

    VecInit(hitVecT).suggestName(s"sp_hitVecT")
    VecInit(hitVec).suggestName(s"sp_hitVec")

    (hit, hitData)
  }
  val spHitPerm = spHitData.perm.getOrElse(0.U.asTypeOf(new PtePermBundle))
  val spHitLevel = spHitData.level.getOrElse(0.U)

  val resp = Wire(io.resp.bits.cloneType)
  val resp_latch = RegEnable(resp, io.resp.valid && !io.resp.ready)
  val resp_latch_valid = ValidHold(io.resp.valid && !io.resp.ready, io.resp.ready, sfence.valid)
  second_ready := !(second_valid || resp_latch_valid) || io.resp.fire()
  resp.source   := second_req.source
  resp.vpn      := second_req.vpn
  resp.isReplay := second_req.isReplay
  resp.hit      := l3Hit || spHit
  resp.toFsm.l1Hit := l1Hit
  resp.toFsm.l2Hit := l2Hit
  resp.toFsm.ppn   := Mux(l1Hit, l1HitPPN, l2HitPPN)
  resp.toTlb.tag   := second_req.vpn
  resp.toTlb.ppn   := Mux(l3Hit, l3HitPPN, spHitData.ppn)
  resp.toTlb.perm.map(_ := Mux(l3Hit, l3HitPerm, spHitPerm))
  resp.toTlb.level.map(_ := Mux(l3Hit, 2.U, spHitLevel))

  io.resp.valid := second_valid
  io.resp.bits := Mux(resp_latch_valid, resp_latch, resp)
  assert(!(l3Hit && spHit), "normal page and super page both hit")

  // refill Perf
  val l1RefillPerf = Wire(Vec(PtwL1EntrySize, Bool()))
  val l2RefillPerf = Wire(Vec(PtwL2WayNum, Bool()))
  val l3RefillPerf = Wire(Vec(PtwL3WayNum, Bool()))
  val spRefillPerf = Wire(Vec(PtwSPEntrySize, Bool()))
  l1RefillPerf.map(_ := false.B)
  l2RefillPerf.map(_ := false.B)
  l3RefillPerf.map(_ := false.B)
  spRefillPerf.map(_ := false.B)

  // refill
  l2.io.w.req <> DontCare
  l3.io.w.req <> DontCare
  l2.io.w.req.valid := false.B
  l3.io.w.req.valid := false.B

  val memRdata = refill.ptes
  val memSelData = memRdata.asTypeOf(Vec(MemBandWidth/XLEN, UInt(XLEN.W)))(refill.memAddr(log2Up(l1BusDataWidth/8) - 1, log2Up(XLEN/8)))
  val memPtes = (0 until PtwL3SectorSize).map(i => memRdata((i+1)*XLEN-1, i*XLEN).asTypeOf(new PteBundle))
  val memPte = memSelData.asTypeOf(new PteBundle)

  // TODO: handle sfenceLatch outsize
  when (io.refill.valid && !memPte.isPf(refill.level) && sfence.valid) {
    when (refill.level === 0.U && !memPte.isLeaf()) {
      // val refillIdx = LFSR64()(log2Up(PtwL1EntrySize)-1,0) // TODO: may be LRU
      val refillIdx = replaceWrapper(l1v, ptwl1replace.way)
      refillIdx.suggestName(s"PtwL1RefillIdx")
      val rfOH = UIntToOH(refillIdx)
      l1(refillIdx).refill(refill.vpn, memSelData)
      ptwl1replace.access(refillIdx)
      l1v := l1v | rfOH
      l1g := (l1g & ~rfOH) | Mux(memPte.perm.g, rfOH, 0.U)

      for (i <- 0 until PtwL1EntrySize) {
        l1RefillPerf(i) := i.U === refillIdx
      }

      XSDebug(p"[l1 refill] refillIdx:${refillIdx} refillEntry:${l1(refillIdx).genPtwEntry(refill.vpn, memSelData)}\n")
      XSDebug(p"[l1 refill] l1v:${Binary(l1v)}->${Binary(l1v | rfOH)} l1g:${Binary(l1g)}->${Binary((l1g & ~rfOH) | Mux(memPte.perm.g, rfOH, 0.U))}\n")

      refillIdx.suggestName(s"l1_refillIdx")
      rfOH.suggestName(s"l1_rfOH")
    }

    when (refill.level === 1.U && !memPte.isLeaf()) {
      val refillIdx = genPtwL2SetIdx(refill.vpn)
      val victimWay = replaceWrapper(RegEnable(VecInit(getl2vSet(refill.vpn).asBools).asUInt, first_fire), ptwl2replace.way(refillIdx))
      val victimWayOH = UIntToOH(victimWay)
      val rfvOH = UIntToOH(Cat(refillIdx, victimWay))
      l2.io.w.apply(
        valid = true.B,
        setIdx = refillIdx,
        data = (new PtwEntries(num = PtwL2SectorSize, tagLen = PtwL2TagLen, level = 1, hasPerm = false)).genEntries(
          vpn = refill.vpn, data = memRdata, levelUInt = 1.U
        ),
        waymask = victimWayOH
      )
      ptwl2replace.access(refillIdx, victimWay)
      l2v := l2v | rfvOH
      l2g := l2g & ~rfvOH | Mux(Cat(memPtes.map(_.perm.g)).andR, rfvOH, 0.U)

      for (i <- 0 until PtwL2WayNum) {
        l2RefillPerf(i) := i.U === victimWay
      }

      XSDebug(p"[l2 refill] refillIdx:0x${Hexadecimal(refillIdx)} victimWay:${victimWay} victimWayOH:${Binary(victimWayOH)} rfvOH(in UInt):${Cat(refillIdx, victimWay)}\n")
      XSDebug(p"[l2 refill] refilldata:0x${
        (new PtwEntries(num = PtwL2SectorSize, tagLen = PtwL2TagLen, level = 1, hasPerm = false)).genEntries(
          vpn = refill.vpn, data = memRdata, levelUInt = 1.U)
      }\n")
      XSDebug(p"[l2 refill] l2v:${Binary(l2v)} -> ${Binary(l2v | rfvOH)}\n")
      XSDebug(p"[l2 refill] l2g:${Binary(l2g)} -> ${Binary(l2g & ~rfvOH | Mux(Cat(memPtes.map(_.perm.g)).andR, rfvOH, 0.U))}\n")

      refillIdx.suggestName(s"l2_refillIdx")
      victimWay.suggestName(s"l2_victimWay")
      victimWayOH.suggestName(s"l2_victimWayOH")
      rfvOH.suggestName(s"l2_rfvOH")
    }

    when (refill.level === 2.U && memPte.isLeaf()) {
      val refillIdx = genPtwL3SetIdx(refill.vpn)
      val victimWay = replaceWrapper(RegEnable(VecInit(getl3vSet(refill.vpn).asBools).asUInt, first_fire), ptwl3replace.way(refillIdx))
      val victimWayOH = UIntToOH(victimWay)
      val rfvOH = UIntToOH(Cat(refillIdx, victimWay))
      l3.io.w.apply(
        valid = true.B,
        setIdx = refillIdx,
        data = (new PtwEntries(num = PtwL3SectorSize, tagLen = PtwL3TagLen, level = 2, hasPerm = true)).genEntries(
          vpn = refill.vpn, data = memRdata, levelUInt = 2.U
        ),
        waymask = victimWayOH
      )
      ptwl3replace.access(refillIdx, victimWay)
      l3v := l3v | rfvOH
      l3g := l3g & ~rfvOH | Mux(Cat(memPtes.map(_.perm.g)).andR, rfvOH, 0.U)

        for (i <- 0 until PtwL3WayNum) {
          l3RefillPerf(i) := i.U === victimWay
        }

      XSDebug(p"[l3 refill] refillIdx:0x${Hexadecimal(refillIdx)} victimWay:${victimWay} victimWayOH:${Binary(victimWayOH)} rfvOH(in UInt):${Cat(refillIdx, victimWay)}\n")
      XSDebug(p"[l3 refill] refilldata:0x${
        (new PtwEntries(num = PtwL3SectorSize, tagLen = PtwL3TagLen, level = 2, hasPerm = true)).genEntries(
          vpn = refill.vpn, data = memRdata, levelUInt = 2.U)
      }\n")
      XSDebug(p"[l3 refill] l3v:${Binary(l3v)} -> ${Binary(l3v | rfvOH)}\n")
      XSDebug(p"[l3 refill] l3g:${Binary(l3g)} -> ${Binary(l3g & ~rfvOH | Mux(Cat(memPtes.map(_.perm.g)).andR, rfvOH, 0.U))}\n")

      refillIdx.suggestName(s"l3_refillIdx")
      victimWay.suggestName(s"l3_victimWay")
      victimWayOH.suggestName(s"l3_victimWayOH")
      rfvOH.suggestName(s"l3_rfvOH")
    }

    when ((refill.level === 0.U || refill.level === 1.U) && memPte.isLeaf()) {
      val refillIdx = spreplace.way// LFSR64()(log2Up(PtwSPEntrySize)-1,0) // TODO: may be LRU
      val rfOH = UIntToOH(refillIdx)
      sp(refillIdx).refill(refill.vpn, memSelData, refill.level)
      spreplace.access(refillIdx)
      spv := spv | rfOH
      spg := spg & ~rfOH | Mux(memPte.perm.g, rfOH, 0.U)

      for (i <- 0 until PtwSPEntrySize) {
        spRefillPerf(i) := i.U === refillIdx
      }

      XSDebug(p"[sp refill] refillIdx:${refillIdx} refillEntry:${sp(refillIdx).genPtwEntry(refill.vpn, memSelData, refill.level)}\n")
      XSDebug(p"[sp refill] spv:${Binary(spv)}->${Binary(spv | rfOH)} spg:${Binary(spg)}->${Binary(spg & ~rfOH | Mux(memPte.perm.g, rfOH, 0.U))}\n")

      refillIdx.suggestName(s"sp_refillIdx")
      rfOH.suggestName(s"sp_rfOH")
    }
  }

  // sfence
  when (sfence.valid) {
    when (sfence.bits.rs1/*va*/) {
      when (sfence.bits.rs2) {
        // all va && all asid
        l1v := 0.U
        l2v := 0.U
        l3v := 0.U
        spv := 0.U
      } .otherwise {
        // all va && specific asid except global
        l1v := l1v & l1g
        l2v := l2v & l2g
        l3v := l3v & l3g
        spv := spv & spg
      }
    } .otherwise {
      // val flushMask = UIntToOH(genTlbL2Idx(sfence.bits.addr(sfence.bits.addr.getWidth-1, offLen)))
      val flushSetIdxOH = UIntToOH(genPtwL3SetIdx(sfence.bits.addr(sfence.bits.addr.getWidth-1, offLen)))
      // val flushMask = VecInit(flushSetIdxOH.asBools.map(Fill(PtwL3WayNum, _.asUInt))).asUInt
      val flushMask = VecInit(flushSetIdxOH.asBools.map { a => Fill(PtwL3WayNum, a.asUInt) }).asUInt
      flushSetIdxOH.suggestName(s"sfence_nrs1_flushSetIdxOH")
      flushMask.suggestName(s"sfence_nrs1_flushMask")
      when (sfence.bits.rs2) {
        // specific leaf of addr && all asid
        l3v := l3v & ~flushMask
        l3g := l3g & ~flushMask
      } .otherwise {
        // specific leaf of addr && specific asid
        l3v := l3v & (~flushMask | l3g)
      }
      spv := 0.U
    }
  }

  // Perf Count
  XSPerfAccumulate("access", second_valid)
  XSPerfAccumulate("l1_hit", l1Hit)
  XSPerfAccumulate("l2_hit", l2Hit)
  XSPerfAccumulate("l3_hit", l3Hit)
  XSPerfAccumulate("sp_hit", spHit)
  XSPerfAccumulate("pte_hit", l3Hit || spHit)
  l1AccessPerf.zipWithIndex.map{ case (l, i) => XSPerfAccumulate(s"L1AccessIndex${i}", l) }
  l2AccessPerf.zipWithIndex.map{ case (l, i) => XSPerfAccumulate(s"L2AccessIndex${i}", l) }
  l3AccessPerf.zipWithIndex.map{ case (l, i) => XSPerfAccumulate(s"L3AccessIndex${i}", l) }
  spAccessPerf.zipWithIndex.map{ case (l, i) => XSPerfAccumulate(s"SPAccessIndex${i}", l) }
  l1RefillPerf.zipWithIndex.map{ case (l, i) => XSPerfAccumulate(s"L1RefillIndex${i}", l) }
  l2RefillPerf.zipWithIndex.map{ case (l, i) => XSPerfAccumulate(s"L2RefillIndex${i}", l) }
  l3RefillPerf.zipWithIndex.map{ case (l, i) => XSPerfAccumulate(s"L3RefillIndex${i}", l) }
  spRefillPerf.zipWithIndex.map{ case (l, i) => XSPerfAccumulate(s"SPRefillIndex${i}", l) }

  // debug
  XSDebug(sfence.valid, p"[sfence] original v and g vector:\n")
  XSDebug(sfence.valid, p"[sfence] l1v:${Binary(l1v)}\n")
  XSDebug(sfence.valid, p"[sfence] l2v:${Binary(l2v)}\n")
  XSDebug(sfence.valid, p"[sfence] l3v:${Binary(l3v)}\n")
  XSDebug(sfence.valid, p"[sfence] l3g:${Binary(l3g)}\n")
  XSDebug(sfence.valid, p"[sfence] spv:${Binary(spv)}\n")
  XSDebug(RegNext(sfence.valid), p"[sfence] new v and g vector:\n")
  XSDebug(RegNext(sfence.valid), p"[sfence] l1v:${Binary(l1v)}\n")
  XSDebug(RegNext(sfence.valid), p"[sfence] l2v:${Binary(l2v)}\n")
  XSDebug(RegNext(sfence.valid), p"[sfence] l3v:${Binary(l3v)}\n")
  XSDebug(RegNext(sfence.valid), p"[sfence] l3g:${Binary(l3g)}\n")
  XSDebug(RegNext(sfence.valid), p"[sfence] spv:${Binary(spv)}\n")
}

<<<<<<< HEAD
/* ptw finite state machine, the actual page table walker
 */
class PtwFsmIO extends PtwBundle {
  val req = Flipped(DecoupledIO(new Bundle {
    val source = UInt(bPtwWidth.W)
    val l1Hit = Bool()
    val l2Hit = Bool()
    val vpn = UInt(vpnLen.W)
    val ppn = UInt(ppnLen.W)
  }))
  val resp = DecoupledIO(new Bundle {
    val source = UInt(bPtwWidth.W)
    val resp = new PtwResp
  })

  val mem = new Bundle {
    val req = DecoupledIO(new Bundle {
      val addr = UInt(PAddrBits.W)
    })
    val resp = Flipped(ValidIO(new Bundle {
      val data = UInt(MemBandWidth.W)
    }))
  }
=======
class PTWRepeater(implicit p: Parameters) extends XSModule with HasXSParameter with HasPtwConst {
  val io = IO(new Bundle {
    val tlb = Flipped(new TlbPtwIO)
    val ptw = new TlbPtwIO
    val sfence = Input(new SfenceBundle)
  })

  val (tlb, ptw, sfence) = (io.tlb, io.ptw, RegNext(io.sfence.valid))
  val req = RegEnable(tlb.req.bits, tlb.req.fire())
  val resp = RegEnable(ptw.resp.bits, ptw.resp.fire())
  val haveOne = BoolStopWatch(tlb.req.fire(), tlb.resp.fire() || sfence)
  val sent = BoolStopWatch(ptw.req.fire(), tlb.req.fire() || sfence)
  val recv = BoolStopWatch(ptw.resp.fire(), tlb.req.fire() || sfence)
>>>>>>> 695364a3

  val csr = Input(new TlbCsrBundle)
  val sfence = Input(new SfenceBundle)
  val refill = Output(new Bundle {
    val vpn = UInt(vpnLen.W)
    val level = UInt(log2Up(Level).W)
    val memAddr = UInt(PAddrBits.W)
  })
}

class PtwFsm extends XSModule with HasPtwConst {
  val io = IO(new PtwFsmIO)

<<<<<<< HEAD
  val sfence = io.sfence
  val mem = io.mem
  val satp = io.csr.satp

  val s_idle :: s_mem_req :: s_mem_resp :: s_resp :: Nil = Enum(4)
  val state = RegInit(s_idle)
  val level = RegInit(0.U(log2Up(Level).W))
  val ppn = Reg(UInt(ppnLen.W))
  val vpn = Reg(UInt(vpnLen.W))
  val levelNext = level + 1.U

  val sfenceLatch = RegEnable(false.B, init = false.B, mem.resp.valid) // NOTE: store sfence to disable mem.resp.fire(), but not stall other ptw req
  val memAddrReg = RegEnable(mem.req.bits.addr, mem.req.fire())
  val l1Hit = Reg(Bool())
  val l2Hit = Reg(Bool())

  val memRdata = mem.resp.bits.data
  val memSelData = memRdata.asTypeOf(Vec(MemBandWidth/XLEN, UInt(XLEN.W)))(memAddrReg(log2Up(l1BusDataWidth/8) - 1, log2Up(XLEN/8)))
  val memPtes = (0 until PtwL3SectorSize).map(i => memRdata((i+1)*XLEN-1, i*XLEN).asTypeOf(new PteBundle))
  val memPte = memSelData.asTypeOf(new PteBundle)
  val memPteReg = RegEnable(memPte, mem.resp.fire())

  val notFound = WireInit(false.B)
  switch (state) {
    is (s_idle) {
      when (io.req.fire()) {
        val req = io.req.bits
        state := s_mem_req
        level := Mux(req.l2Hit, 2.U, Mux(req.l1Hit, 1.U, 0.U))
        ppn := Mux(req.l2Hit || req.l1Hit, io.req.bits.ppn, satp.ppn)
        vpn := io.req.bits.vpn
        l1Hit := req.l1Hit
        l2Hit := req.l2Hit
      }
    }

    is (s_mem_req) {
      when (mem.req.fire() && !sfenceLatch) {
        state := s_mem_resp
      }
    }

    is (s_mem_resp) {
      when (mem.resp.fire()) {
        when (memPte.isLeaf() || memPte.isPf(level)) {
          state := s_resp
          notFound := memPte.isPf(level)
        }.otherwise {
          when (level =/= 2.U) {
            level := levelNext
            state := s_mem_req
          }.otherwise {
            state := s_resp
            notFound := true.B
          }
        }
      }
    }

    is (s_resp) {
      when (io.resp.fire()) {
        state := s_idle
      }
    }
  }

  when (sfence.valid) {
    state := s_idle
    when (state === s_mem_resp && !mem.resp.fire()) {
      sfenceLatch := true.B
    }
  }

  val finish = mem.resp.fire()  && (memPte.isLeaf() || memPte.isPf(level) || level === 2.U)
  val resp = Reg(io.resp.bits.cloneType)
  when (finish && !sfenceLatch) {
    resp.source := RegEnable(io.req.bits.source, io.req.fire())
    resp.resp.pf := level === 2.U || notFound
    resp.resp.entry.tag := vpn
    resp.resp.entry.ppn := memPte.ppn
    resp.resp.entry.perm.map(_ := memPte.getPerm())
    resp.resp.entry.level.map(_ := level)
  }
  io.resp.valid := state === s_resp
  io.resp.bits := resp
  io.req.ready := state === s_idle

  val l1addr = MakeAddr(satp.ppn, getVpnn(vpn, 2))
  val l2addr = MakeAddr(Mux(l1Hit, ppn, memPteReg.ppn), getVpnn(vpn, 1))
  val l3addr = MakeAddr(Mux(l2Hit, ppn, memPteReg.ppn), getVpnn(vpn, 0))
  mem.req.valid := state === s_mem_req
  mem.req.bits.addr := Mux(level === 0.U, l1addr, Mux(level === 1.U, l2addr, l3addr))

  io.refill.vpn := vpn
  io.refill.level := level
  io.refill.memAddr := memAddrReg

  XSDebug(p"[fsm] state:${state} level:${level} sfenceLatch:${sfenceLatch} notFound:${notFound}\n")

  // perf
  XSPerfAccumulate("mem_count", mem.req.fire())
  XSPerfAccumulate("mem_cycle", BoolStopWatch(mem.req.fire, mem.resp.fire(), true))
  XSPerfAccumulate("mem_blocked_cycle", mem.req.valid && !mem.req.ready)
=======
  XSDebug(haveOne, p"haveOne:${haveOne} sent:${sent} recv:${recv} sfence:${sfence} req:${req} resp:${resp}")
  XSDebug(io.tlb.req.valid || io.tlb.resp.valid, p"tlb: ${tlb}\n")
  XSDebug(io.ptw.req.valid || io.ptw.resp.valid, p"ptw: ${ptw}\n")
  assert(!RegNext(recv && io.ptw.resp.valid), "re-receive ptw.resp")
}

class PTEHelper() extends BlackBox {
  val io = IO(new Bundle {
    val clock  = Input(Clock())
    val enable = Input(Bool())
    val satp   = Input(UInt(64.W))
    val vpn    = Input(UInt(64.W))
    val pte    = Output(UInt(64.W))
    val level  = Output(UInt(8.W))
    val pf     = Output(UInt(8.W))
  })
}

class FakePTW()(implicit p: Parameters) extends XSModule with HasPtwConst {
  val io = IO(new PtwIO)

  for (i <- 0 until PtwWidth) {
    io.tlb(i).req.ready := true.B

    val helper = Module(new PTEHelper())
    helper.io.clock := clock
    helper.io.enable := io.tlb(i).req.valid
    helper.io.satp := io.csr.satp.ppn
    helper.io.vpn := io.tlb(i).req.bits.vpn
    val pte = helper.io.pte.asTypeOf(new PteBundle)
    val level = helper.io.level
    val pf = helper.io.pf

    io.tlb(i).resp.valid := RegNext(io.tlb(i).req.valid)
    assert(!io.tlb(i).resp.valid || io.tlb(i).resp.ready)
    io.tlb(i).resp.bits.entry.tag := RegNext(io.tlb(i).req.bits.vpn)
    io.tlb(i).resp.bits.entry.ppn := pte.ppn
    io.tlb(i).resp.bits.entry.perm.map(_ := pte.getPerm())
    io.tlb(i).resp.bits.entry.level.map(_ := level)
    io.tlb(i).resp.bits.pf := pf
  }
}

class PTWWrapper()(implicit p: Parameters) extends LazyModule with HasDCacheParameters {
  val node = if (!useFakePTW) TLIdentityNode() else null
  val ptw = if (!useFakePTW) LazyModule(new PTW()) else null
  if (!useFakePTW) {
    node := ptw.node
  }

  lazy val module = new LazyModuleImp(this) {
    val io = IO(new PtwIO)
    if (useFakePTW) {
      val fake_ptw = Module(new FakePTW())
      io <> fake_ptw.io
    }
    else {
      io <> ptw.module.io
    }
  }
>>>>>>> 695364a3
}<|MERGE_RESOLUTION|>--- conflicted
+++ resolved
@@ -294,13 +294,12 @@
   lazy val module = new PTWImp(this)
 }
 
-class PTWImp(outer: PTW) extends PtwModule(outer) {
+class PTWImp(outer: PTW)(implicit p: Parameters) extends PtwModule(outer) {
 
   val (mem, edge) = outer.node.out.head
   require(mem.d.bits.data.getWidth == l1BusDataWidth, "PTW: tilelink width does not match")
 
   val io = IO(new PtwIO)
-<<<<<<< HEAD
   val difftestIO = IO(new Bundle() {
     val ptwResp = Output(Bool())
     val ptwAddr = Output(UInt(64.W))
@@ -328,15 +327,6 @@
 
   difftestIO <> DontCare
 
-=======
-
-  val arb = Module(new Arbiter(new PtwReq, PtwWidth))
-  arb.io.in <> VecInit(io.tlb.map(_.req))
-  val arbChosen = RegEnable(arb.io.chosen, arb.io.out.fire())
-  val req = RegEnable(arb.io.out.bits, arb.io.out.fire())
-  val resp  = VecInit(io.tlb.map(_.resp))
-  val vpn = req.vpn
->>>>>>> 695364a3
   val sfence = RegNext(io.sfence)
   val csr    = io.csr
   val satp   = csr.satp
@@ -434,7 +424,7 @@
 /* Miss Queue dont care about duplicate req, which is done by PtwFilter
  * PtwMissQueue is just a Queue inside Chisel with flush
  */
-class PtwMissQueue extends XSModule with HasXSParameter with HasXSLog with HasPtwConst {
+class PtwMissQueue(implicit p: Parameters) extends XSModule with HasPtwConst {
   val io = IO(new Bundle {
     val in = Flipped(Decoupled(new Bundle {
       val vpn = UInt(vpnLen.W)
@@ -487,7 +477,7 @@
   io.empty := empty
 }
 
-class PTWRepeater extends XSModule with HasXSParameter with HasXSLog with HasPtwConst {
+class PTWRepeater(implicit p: Parameters) extends XSModule with HasPtwConst {
   val io = IO(new Bundle {
     val tlb = Flipped(new TlbPtwIO)
     val ptw = new TlbPtwIO
@@ -518,7 +508,7 @@
 /* dtlb
  *
  */
-class PTWFilter(Width: Int, Size: Int) extends XSModule with HasXSLog with HasPtwConst {
+class PTWFilter(Width: Int, Size: Int)(implicit p: Parameters) extends XSModule with HasPtwConst {
   val io = IO(new Bundle {
     val tlb = Flipped(new TlbPtwIO(Width))
     val ptw = new TlbPtwIO
@@ -620,7 +610,7 @@
  * the cache should not be blocked
  * when miss queue if full, just block req outside
  */
-class PtwCacheIO extends PtwBundle {
+class PtwCacheIO()(implicit p: Parameters) extends PtwBundle {
   val req = Flipped(DecoupledIO(new Bundle {
     val vpn = UInt(vpnLen.W)
     val source = UInt(bPtwWidth.W)
@@ -647,7 +637,7 @@
   val sfence = Input(new SfenceBundle)
 }
 
-class PtwCache extends Module with HasXSParameter with HasXSLog with HasPtwConst {
+class PtwCache()(implicit p: Parameters) extends XSModule with HasPtwConst {
   val io = IO(new PtwCacheIO)
 
   // TODO: four caches make the codes dirty, think about how to deal with it
@@ -1057,10 +1047,9 @@
   XSDebug(RegNext(sfence.valid), p"[sfence] spv:${Binary(spv)}\n")
 }
 
-<<<<<<< HEAD
 /* ptw finite state machine, the actual page table walker
  */
-class PtwFsmIO extends PtwBundle {
+class PtwFsmIO()(implicit p: Parameters) extends PtwBundle {
   val req = Flipped(DecoupledIO(new Bundle {
     val source = UInt(bPtwWidth.W)
     val l1Hit = Bool()
@@ -1081,21 +1070,6 @@
       val data = UInt(MemBandWidth.W)
     }))
   }
-=======
-class PTWRepeater(implicit p: Parameters) extends XSModule with HasXSParameter with HasPtwConst {
-  val io = IO(new Bundle {
-    val tlb = Flipped(new TlbPtwIO)
-    val ptw = new TlbPtwIO
-    val sfence = Input(new SfenceBundle)
-  })
-
-  val (tlb, ptw, sfence) = (io.tlb, io.ptw, RegNext(io.sfence.valid))
-  val req = RegEnable(tlb.req.bits, tlb.req.fire())
-  val resp = RegEnable(ptw.resp.bits, ptw.resp.fire())
-  val haveOne = BoolStopWatch(tlb.req.fire(), tlb.resp.fire() || sfence)
-  val sent = BoolStopWatch(ptw.req.fire(), tlb.req.fire() || sfence)
-  val recv = BoolStopWatch(ptw.resp.fire(), tlb.req.fire() || sfence)
->>>>>>> 695364a3
 
   val csr = Input(new TlbCsrBundle)
   val sfence = Input(new SfenceBundle)
@@ -1106,10 +1080,9 @@
   })
 }
 
-class PtwFsm extends XSModule with HasPtwConst {
+class PtwFsm()(implicit p: Parameters) extends XSModule with HasPtwConst {
   val io = IO(new PtwFsmIO)
 
-<<<<<<< HEAD
   val sfence = io.sfence
   val mem = io.mem
   val satp = io.csr.satp
@@ -1213,11 +1186,6 @@
   XSPerfAccumulate("mem_count", mem.req.fire())
   XSPerfAccumulate("mem_cycle", BoolStopWatch(mem.req.fire, mem.resp.fire(), true))
   XSPerfAccumulate("mem_blocked_cycle", mem.req.valid && !mem.req.ready)
-=======
-  XSDebug(haveOne, p"haveOne:${haveOne} sent:${sent} recv:${recv} sfence:${sfence} req:${req} resp:${resp}")
-  XSDebug(io.tlb.req.valid || io.tlb.resp.valid, p"tlb: ${tlb}\n")
-  XSDebug(io.ptw.req.valid || io.ptw.resp.valid, p"ptw: ${ptw}\n")
-  assert(!RegNext(recv && io.ptw.resp.valid), "re-receive ptw.resp")
 }
 
 class PTEHelper() extends BlackBox {
@@ -1236,20 +1204,20 @@
   val io = IO(new PtwIO)
 
   for (i <- 0 until PtwWidth) {
-    io.tlb(i).req.ready := true.B
+    io.tlb(i).req(0).ready := true.B
 
     val helper = Module(new PTEHelper())
     helper.io.clock := clock
-    helper.io.enable := io.tlb(i).req.valid
+    helper.io.enable := io.tlb(i).req(0).valid
     helper.io.satp := io.csr.satp.ppn
-    helper.io.vpn := io.tlb(i).req.bits.vpn
+    helper.io.vpn := io.tlb(i).req(0).bits.vpn
     val pte = helper.io.pte.asTypeOf(new PteBundle)
     val level = helper.io.level
     val pf = helper.io.pf
 
-    io.tlb(i).resp.valid := RegNext(io.tlb(i).req.valid)
+    io.tlb(i).resp.valid := RegNext(io.tlb(i).req(0).valid)
     assert(!io.tlb(i).resp.valid || io.tlb(i).resp.ready)
-    io.tlb(i).resp.bits.entry.tag := RegNext(io.tlb(i).req.bits.vpn)
+    io.tlb(i).resp.bits.entry.tag := RegNext(io.tlb(i).req(0).bits.vpn)
     io.tlb(i).resp.bits.entry.ppn := pte.ppn
     io.tlb(i).resp.bits.entry.perm.map(_ := pte.getPerm())
     io.tlb(i).resp.bits.entry.level.map(_ := level)
@@ -1274,5 +1242,4 @@
       io <> ptw.module.io
     }
   }
->>>>>>> 695364a3
 }