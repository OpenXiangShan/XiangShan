--- conflicted
+++ resolved
@@ -93,31 +93,17 @@
   // data sram
   val data_sram = Module(new SRAMTemplate(
     Bits(DCacheSRAMRowBits.W),
-<<<<<<< HEAD
-    set = DCacheSets,
-=======
     set = DCacheSets / DCacheSetDiv,
->>>>>>> 9ede204e
     way = 1,
     shouldReset = false,
     holdRead = false,
     singlePort = true
   ))
 
-<<<<<<< HEAD
-  val wenReg = RegNext(io.w.en)
-  val waddrReg = RegNext(io.w.addr)
-  val wdataReg = RegNext(io.w.data)
-  data_sram.io.w.req.valid := wenReg
-  data_sram.io.w.req.bits.apply(
-    setIdx = waddrReg,
-    data = wdataReg,
-=======
   data_sram.io.w.req.valid := io.w.en
   data_sram.io.w.req.bits.apply(
     setIdx = io.w.addr,
     data = io.w.data,
->>>>>>> 9ede204e
     waymask = 1.U
   )
   data_sram.io.r.req.valid := io.r.en
@@ -171,23 +157,15 @@
 
   val r_way_en_reg = RegNext(io.r.way_en)
 
-<<<<<<< HEAD
-  val w_reg = RegNext(io.w)
-=======
   // external controls do not read and write at the same time
   val w_info = io.w
->>>>>>> 9ede204e
   // val rw_bypass = RegNext(io.w.addr === io.r.addr && io.w.way_en === io.r.way_en && io.w.en)
 
   // multiway data bank
   val data_bank = Array.fill(DCacheWays) {
     Module(new SRAMTemplate(
       Bits(DCacheSRAMRowBits.W),
-<<<<<<< HEAD
-      set = DCacheSets,
-=======
       set = DCacheSets / DCacheSetDiv,
->>>>>>> 9ede204e
       way = 1,
       shouldReset = false,
       holdRead = false,
@@ -196,19 +174,11 @@
   }
 
   for (w <- 0 until DCacheWays) {
-<<<<<<< HEAD
-    val wen = w_reg.en && w_reg.way_en(w)
-    data_bank(w).io.w.req.valid := wen
-    data_bank(w).io.w.req.bits.apply(
-      setIdx = w_reg.addr,
-      data = w_reg.data,
-=======
     val wen = w_info.en && w_info.way_en(w)
     data_bank(w).io.w.req.valid := wen
     data_bank(w).io.w.req.bits.apply(
       setIdx = w_info.addr,
       data = w_info.data,
->>>>>>> 9ede204e
       waymask = 1.U
     )
     data_bank(w).io.r.req.valid := io.r.en
@@ -342,11 +312,6 @@
   io.write.ready := true.B
   io.write_dup.foreach(_.ready := true.B)
 
-<<<<<<< HEAD
-  val data_banks = List.tabulate(DCacheBanks)(i => List.tabulate(DCacheWays)(j => Module(new DataSRAM(i,j))))
-  // ecc_banks also needs to be changed to two-dimensional to align with data_banks
-  val ecc_banks = List.tabulate(DCacheBanks)(i => List.tabulate(DCacheWays)(j => Module(new SRAMTemplate(
-=======
   val data_banks = List.tabulate(DCacheSetDiv)( k => List.tabulate(DCacheBanks)(i => List.tabulate(DCacheWays)(j => Module(new DataSRAM(i,j)))))
   // ecc_banks also needs to be changed to two-dimensional to align with data_banks
   val ecc_banks = List.tabulate(DCacheSetDiv)( k =>
@@ -673,7 +638,6 @@
 
   val data_banks = List.fill(DCacheSetDiv)(List.tabulate(DCacheBanks)(i => Module(new DataSRAMBank(i))))
   val ecc_banks = List.fill(DCacheSetDiv)(List.fill(DCacheBanks)(Module(new SRAMTemplate(
->>>>>>> 9ede204e
     Bits(eccBits.W),
     set = DCacheSets / DCacheSetDiv,
     way = DCacheWays,
@@ -874,18 +838,6 @@
   val eccReadResult = Wire(Vec(DCacheBanks, UInt(eccBits.W)))
   // DCacheDupNum is 16
   // vec: the dupIdx for every bank and every group
-<<<<<<< HEAD
-  val rdata_dup_vec = Seq(0,0,1,1,2,2,3,3)
-  val rdataEcc_dup_vec = Seq(4,4,5,5,6,6,7,7)
-  val wdata_dup_vec = Seq(8,8,9,9,10,10,11,11)
-  val wdataEcc_dup_vec = Seq(12,12,13,13,14,14,15,15)
-  rdata_dup_vec.zipWithIndex.map{ case(dupIdx, bankIdx) =>
-    for (wayIdx <- 0 until DCacheWays) {
-      when(io.cacheOp_req_dup(dupIdx).valid && CacheInstrucion.isReadData(io.cacheOp_req_bits_opCode_dup(dupIdx))) {
-        val data_bank = data_banks(bankIdx)(wayIdx)
-        data_bank.io.r.en := UIntToOH(io.cacheOp.req.bits.wayNum(4, 0))(wayIdx)
-        data_bank.io.r.addr := io.cacheOp.req.bits.index
-=======
   val rdata_dup_vec = Seq(0, 0, 1, 1, 2, 2, 3, 3)
   val rdataEcc_dup_vec = Seq(4, 4, 5, 5, 6, 6, 7, 7)
   val wdata_dup_vec = Seq(8, 8, 9, 9, 10, 10, 11, 11)
@@ -900,60 +852,33 @@
         data_bank.io.r.en := true.B
         data_bank.io.r.way_en := cacheOpWayMask
         data_bank.io.r.addr := cacheOpSetAddr
->>>>>>> 9ede204e
         cacheOpShouldResp := true.B
       }
     }
   }
   rdataEcc_dup_vec.zipWithIndex.map{ case(dupIdx, bankIdx) =>
-<<<<<<< HEAD
-    for (wayIdx <- 0 until DCacheWays){
-      when(io.cacheOp_req_dup(dupIdx).valid && CacheInstrucion.isReadDataECC(io.cacheOp_req_bits_opCode_dup(dupIdx))) {
-        val ecc_bank = ecc_banks(bankIdx)(wayIdx)
-        ecc_bank.io.r.req.valid := true.B
-        ecc_bank.io.r.req.bits.setIdx := io.cacheOp.req.bits.index
-=======
     for (divIdx <- 0 until DCacheSetDiv) {
       when(io.cacheOp_req_dup(dupIdx).valid && CacheInstrucion.isReadDataECC(io.cacheOp_req_bits_opCode_dup(dupIdx))) {
         val ecc_bank = ecc_banks(divIdx)(bankIdx)
         ecc_bank.io.r.req.valid := true.B
         ecc_bank.io.r.req.bits.setIdx := cacheOpSetAddr
->>>>>>> 9ede204e
         cacheOpShouldResp := true.B
       }
     }
   }
   wdata_dup_vec.zipWithIndex.map{ case(dupIdx, bankIdx) =>
-<<<<<<< HEAD
-    for (wayIdx <- 0 until DCacheWays){
-      when(io.cacheOp_req_dup(dupIdx).valid && CacheInstrucion.isWriteData(io.cacheOp_req_bits_opCode_dup(dupIdx))) {
-        val data_bank = data_banks(bankIdx)(wayIdx)
-        data_bank.io.w.en := UIntToOH(io.cacheOp.req.bits.wayNum(4, 0))(wayIdx)
-        data_bank.io.w.addr := io.cacheOp.req.bits.index
-=======
     for (divIdx <- 0 until DCacheSetDiv) {
       when(io.cacheOp_req_dup(dupIdx).valid && CacheInstrucion.isWriteData(io.cacheOp_req_bits_opCode_dup(dupIdx))) {
         val data_bank = data_banks(divIdx)(bankIdx)
         data_bank.io.w.en := cacheOpDivAddr === divIdx.U
         data_bank.io.w.way_en := cacheOpWayMask
         data_bank.io.w.addr := cacheOpSetAddr
->>>>>>> 9ede204e
         data_bank.io.w.data := io.cacheOp.req.bits.write_data_vec(bankIdx)
         cacheOpShouldResp := true.B
       }
     }
   }
   wdataEcc_dup_vec.zipWithIndex.map{ case(dupIdx, bankIdx) =>
-<<<<<<< HEAD
-    for (wayIdx <- 0 until DCacheWays) {
-      when(io.cacheOp_req_dup(dupIdx).valid && CacheInstrucion.isWriteDataECC(io.cacheOp_req_bits_opCode_dup(dupIdx))) {
-        val ecc_bank = ecc_banks(bankIdx)(wayIdx)
-        ecc_bank.io.w.req.valid := UIntToOH(io.cacheOp.req.bits.wayNum(4, 0))(wayIdx)
-        ecc_bank.io.w.req.bits.apply(
-          setIdx = io.cacheOp.req.bits.index,
-          data = io.cacheOp.req.bits.write_data_ecc,
-          waymask = 1.U
-=======
     for (divIdx <- 0 until DCacheSetDiv) {
       when(io.cacheOp_req_dup(dupIdx).valid && CacheInstrucion.isWriteDataECC(io.cacheOp_req_bits_opCode_dup(dupIdx))) {
         val ecc_bank = ecc_banks(divIdx)(bankIdx)
@@ -962,7 +887,6 @@
           setIdx = cacheOpSetAddr,
           data = io.cacheOp.req.bits.write_data_ecc,
           waymask = cacheOpWayMask
->>>>>>> 9ede204e
         )
         cacheOpShouldResp := true.B
       }
@@ -1013,284 +937,4 @@
     XSPerfAccumulate(s"data_array_fake_rr_bank_conflict_${x}_${y}", rr_bank_conflict(x)(y) && set_addrs(x) === set_addrs(y))
   ))
 
-}
-
-// the smallest access unit is bank
-class BankedDataArray(implicit p: Parameters) extends AbstractBankedDataArray {
-  println("  DCacheType: BankedDataArray")
-  val ReduceReadlineConflict = false
-
-  io.write.ready := true.B
-  io.write_dup.foreach(_.ready := true.B)
-
-  val data_banks = List.tabulate(DCacheBanks)(i => Module(new DataSRAMBank(i)))
-  val ecc_banks = List.fill(DCacheBanks)(Module(new SRAMTemplate(
-    Bits(eccBits.W),
-    set = DCacheSets,
-    way = DCacheWays,
-    shouldReset = false,
-    holdRead = false,
-    singlePort = true
-  )))
-
-  data_banks.map(_.dump())
-
-  val way_en = Wire(Vec(LoadPipelineWidth, io.read(0).bits.way_en.cloneType))
-  val set_addrs = Wire(Vec(LoadPipelineWidth, UInt()))
-  val bank_addrs = Wire(Vec(LoadPipelineWidth, UInt()))
-
-  // read data_banks and ecc_banks
-  // for single port SRAM, do not allow read and write in the same cycle
-  val rwhazard = RegNext(io.write.valid)
-  val rrhazard = false.B // io.readline.valid
-  (0 until LoadPipelineWidth).map(rport_index => {
-    set_addrs(rport_index) := addr_to_dcache_set(io.read(rport_index).bits.addr)
-    bank_addrs(rport_index) := addr_to_dcache_bank(io.read(rport_index).bits.addr)
-
-    io.read(rport_index).ready := !(rwhazard || rrhazard)
-
-    // use way_en to select a way after data read out
-    assert(!(RegNext(io.read(rport_index).fire() && PopCount(io.read(rport_index).bits.way_en) > 1.U)))
-    way_en(rport_index) := io.read(rport_index).bits.way_en
-  })
-  io.readline.ready := !(rwhazard)
-
-  // read each bank, get bank result
-  val bank_result = Wire(Vec(DCacheBanks, new L1BankedDataReadResult()))
-  dontTouch(bank_result)
-  val read_bank_error_delayed = Wire(Vec(DCacheBanks, Bool()))
-  dontTouch(read_bank_error_delayed)
-  val rr_bank_conflict = Seq.tabulate(LoadPipelineWidth)(x => Seq.tabulate(LoadPipelineWidth)(y =>
-    bank_addrs(x) === bank_addrs(y) && io.read(x).valid && io.read(y).valid
-  ))
-  val rrl_bank_conflict = Wire(Vec(LoadPipelineWidth, Bool()))
-  if (ReduceReadlineConflict) {
-    (0 until LoadPipelineWidth).foreach(i => rrl_bank_conflict(i) := io.read(i).valid && io.readline.valid && io.readline.bits.rmask(bank_addrs(i)))
-  } else {
-    (0 until LoadPipelineWidth).foreach(i => rrl_bank_conflict(i) := io.read(i).valid && io.readline.valid)
-  }
-  val rrl_bank_conflict_intend = Wire(Vec(LoadPipelineWidth, Bool()))
-  if (ReduceReadlineConflict) {
-    (0 until LoadPipelineWidth).foreach(i => rrl_bank_conflict_intend(i) := io.read(i).valid && io.readline_intend && io.readline.bits.rmask(bank_addrs(i)))
-  } else {
-    (0 until LoadPipelineWidth).foreach(i => rrl_bank_conflict_intend(i) := io.read(i).valid && io.readline_intend)
-  }
-
-  val rw_bank_conflict = VecInit(Seq.tabulate(LoadPipelineWidth)(io.read(_).valid && rwhazard))
-  val perf_multi_read = PopCount(io.read.map(_.valid)) >= 2.U
-  (0 until LoadPipelineWidth).foreach(i => {
-    io.bank_conflict_fast(i) := rw_bank_conflict(i) || rrl_bank_conflict(i) ||
-      (if (i == 0) 0.B else (0 until i).map(rr_bank_conflict(_)(i)).reduce(_ || _))
-    io.bank_conflict_slow(i) := RegNext(io.bank_conflict_fast(i))
-    io.disable_ld_fast_wakeup(i) := rw_bank_conflict(i) || rrl_bank_conflict_intend(i) ||
-      (if (i == 0) 0.B else (0 until i).map(rr_bank_conflict(_)(i)).reduce(_ || _))
-  })
-  XSPerfAccumulate("data_array_multi_read", perf_multi_read)
-  (1 until LoadPipelineWidth).foreach(y => (0 until y).foreach(x =>
-    XSPerfAccumulate(s"data_array_rr_bank_conflict_${x}_${y}", rr_bank_conflict(x)(y))
-  ))
-  (0 until LoadPipelineWidth).foreach(i => {
-    XSPerfAccumulate(s"data_array_rrl_bank_conflict_${i}", rrl_bank_conflict(i))
-    XSPerfAccumulate(s"data_array_rw_bank_conflict_${i}", rw_bank_conflict(i))
-    XSPerfAccumulate(s"data_array_read_${i}", io.read(i).valid)
-  })
-  XSPerfAccumulate("data_array_access_total", PopCount(io.read.map(_.valid)))
-  XSPerfAccumulate("data_array_read_line", io.readline.valid)
-  XSPerfAccumulate("data_array_write", io.write.valid)
-
-  for (bank_index <- 0 until DCacheBanks) {
-    //     Set Addr & Read Way Mask
-    //
-    //    Pipe 0   ....  Pipe (n-1)
-    //      +      ....     +
-    //      |      ....     |
-    // +----+---------------+-----+
-    //  X                        X
-    //   X                      +------+ Bank Addr Match
-    //    +---------+----------+
-    //              |
-    //     +--------+--------+
-    //     |    Data Bank    |
-    //     +-----------------+
-    val bank_addr_matchs = WireInit(VecInit(List.tabulate(LoadPipelineWidth)(i => {
-      bank_addrs(i) === bank_index.U && io.read(i).valid
-    })))
-    val readline_match = Wire(Bool())
-    if (ReduceReadlineConflict) {
-      readline_match := io.readline.valid && io.readline.bits.rmask(bank_index)
-    } else {
-      readline_match := io.readline.valid
-    }
-    val bank_way_en = Mux(readline_match,
-      io.readline.bits.way_en,
-      PriorityMux(Seq.tabulate(LoadPipelineWidth)(i => bank_addr_matchs(i) -> way_en(i)))
-    )
-    val bank_set_addr = Mux(readline_match,
-      addr_to_dcache_set(io.readline.bits.addr),
-      PriorityMux(Seq.tabulate(LoadPipelineWidth)(i => bank_addr_matchs(i) -> set_addrs(i)))
-    )
-
-    val read_enable = bank_addr_matchs.asUInt.orR || readline_match
-
-    // read raw data
-    val data_bank = data_banks(bank_index)
-    data_bank.io.r.en := read_enable
-    data_bank.io.r.way_en := bank_way_en
-    data_bank.io.r.addr := bank_set_addr
-    bank_result(bank_index).raw_data := data_bank.io.r.data
-
-    // read ECC
-    val ecc_bank = ecc_banks(bank_index)
-    ecc_bank.io.r.req.valid := read_enable
-    ecc_bank.io.r.req.bits.apply(setIdx = bank_set_addr)
-    bank_result(bank_index).ecc := Mux1H(RegNext(bank_way_en), ecc_bank.io.r.resp.data)
-
-    // use ECC to check error
-    val ecc_data = bank_result(bank_index).asECCData()
-    val ecc_data_delayed = RegEnable(ecc_data, RegNext(read_enable))
-    bank_result(bank_index).error_delayed := dcacheParameters.dataCode.decode(ecc_data_delayed).error
-    read_bank_error_delayed(bank_index) := bank_result(bank_index).error_delayed
-  }
-
-  // read result: expose banked read result
-  io.readline_resp := bank_result
-  val bank_result_delayed = RegNext(bank_result)
-  (0 until LoadPipelineWidth).map(i => {
-    io.read_resp_delayed(i) := bank_result_delayed(RegNext(RegNext(bank_addrs(i))))
-  })
-
-  // error detection
-  // normal read ports
-  (0 until LoadPipelineWidth).map(rport_index => {
-    io.read_error_delayed(rport_index) := RegNext(RegNext(io.read(rport_index).fire())) &&
-      read_bank_error_delayed(RegNext(RegNext(bank_addrs(rport_index)))) &&
-      !RegNext(io.bank_conflict_slow(rport_index))
-  })
-  // readline port
-  io.readline_error_delayed := RegNext(RegNext(io.readline.fire())) &&
-    VecInit((0 until DCacheBanks).map(i => io.readline_resp(i).error_delayed)).asUInt().orR
-
-  // write data_banks & ecc_banks
-  val sram_waddr = addr_to_dcache_set(io.write.bits.addr)
-  val sram_waddr_dup = io.write_dup.map(x => addr_to_dcache_set(x.bits.addr))
-  for (bank_index <- 0 until DCacheBanks) {
-    // data write
-    val data_bank = data_banks(bank_index)
-    data_bank.io.w.en := io.write_dup(bank_index).valid && io.write.bits.wmask(bank_index)
-    data_bank.io.w.way_en := io.write_dup(bank_index).bits.way_en
-    data_bank.io.w.addr := sram_waddr_dup(bank_index)
-    data_bank.io.w.data := io.write.bits.data(bank_index)
-
-    // ecc write
-    val ecc_bank = ecc_banks(bank_index)
-    ecc_bank.io.w.req.valid := RegNext(io.write_dup(bank_index).valid && io.write.bits.wmask(bank_index))
-    ecc_bank.io.w.req.bits.apply(
-      setIdx = RegNext(sram_waddr_dup(bank_index)),
-      data = RegNext(getECCFromEncWord(cacheParams.dataCode.encode((io.write.bits.data(bank_index))))),
-      waymask = RegNext(io.write_dup(bank_index).bits.way_en)
-    )
-    when(ecc_bank.io.w.req.valid) {
-      XSDebug("write in ecc sram: bank %x set %x data %x waymask %x\n",
-        bank_index.U,
-        sram_waddr,
-        getECCFromEncWord(cacheParams.dataCode.encode((io.write.bits.data(bank_index)))),
-        io.write.bits.way_en
-      );
-    }
-  }
-
-  // deal with customized cache op
-  require(nWays <= 32)
-  io.cacheOp.resp.bits := DontCare
-  val cacheOpShouldResp = WireInit(false.B)
-  val eccReadResult = Wire(Vec(DCacheBanks, UInt(eccBits.W)))
-  // DCacheDupNum is 16
-  // vec: the dupIdx for every bank and every group
-  val rdata_dup_vec = Seq(0, 0, 1, 1, 2, 2, 3, 3)
-  val rdataEcc_dup_vec = Seq(4, 4, 5, 5, 6, 6, 7, 7)
-  val wdata_dup_vec = Seq(8, 8, 9, 9, 10, 10, 11, 11)
-  val wdataEcc_dup_vec = Seq(12, 12, 13, 13, 14, 14, 15, 15)
-  rdata_dup_vec.zipWithIndex.map{ case(dupIdx, bankIdx) =>
-    when(io.cacheOp_req_dup(dupIdx).valid && CacheInstrucion.isReadData(io.cacheOp_req_bits_opCode_dup(dupIdx))) {
-      val data_bank = data_banks(bankIdx)
-      data_bank.io.r.en := true.B
-      data_bank.io.r.way_en := UIntToOH(io.cacheOp.req.bits.wayNum(4, 0))
-      data_bank.io.r.addr := io.cacheOp.req.bits.index
-      cacheOpShouldResp := true.B
-    }
-  }
-  rdataEcc_dup_vec.zipWithIndex.map{ case(dupIdx, bankIdx) =>
-    when(io.cacheOp_req_dup(dupIdx).valid && CacheInstrucion.isReadDataECC(io.cacheOp_req_bits_opCode_dup(dupIdx))) {
-      val ecc_bank = ecc_banks(bankIdx)
-      ecc_bank.io.r.req.valid := true.B
-      ecc_bank.io.r.req.bits.setIdx := io.cacheOp.req.bits.index
-      cacheOpShouldResp := true.B
-    }
-  }
-  wdata_dup_vec.zipWithIndex.map{ case(dupIdx, bankIdx) =>
-    when(io.cacheOp_req_dup(dupIdx).valid && CacheInstrucion.isWriteData(io.cacheOp_req_bits_opCode_dup(dupIdx))) {
-      val data_bank = data_banks(bankIdx)
-      data_bank.io.w.en := true.B
-      data_bank.io.w.way_en := UIntToOH(io.cacheOp.req.bits.wayNum(4, 0))
-      data_bank.io.w.addr := io.cacheOp.req.bits.index
-      data_bank.io.w.data := io.cacheOp.req.bits.write_data_vec(bankIdx)
-      cacheOpShouldResp := true.B
-    }
-  }
-  wdataEcc_dup_vec.zipWithIndex.map{ case(dupIdx, bankIdx) =>
-    when(io.cacheOp_req_dup(dupIdx).valid && CacheInstrucion.isWriteDataECC(io.cacheOp_req_bits_opCode_dup(dupIdx))) {
-      val ecc_bank = ecc_banks(bankIdx)
-      ecc_bank.io.w.req.valid := true.B
-      ecc_bank.io.w.req.bits.apply(
-        setIdx = io.cacheOp.req.bits.index,
-        data = io.cacheOp.req.bits.write_data_ecc,
-        waymask = UIntToOH(io.cacheOp.req.bits.wayNum(4, 0))
-      )
-      cacheOpShouldResp := true.B
-    }
-  }
-
-  io.cacheOp.resp.valid := RegNext(io.cacheOp.req.valid && cacheOpShouldResp)
-  for (bank_index <- 0 until DCacheBanks) {
-    io.cacheOp.resp.bits.read_data_vec(bank_index) := bank_result(bank_index).raw_data
-    eccReadResult(bank_index) := ecc_banks(bank_index).io.r.resp.data(RegNext(io.cacheOp.req.bits.wayNum(4, 0)))
-  }
-  io.cacheOp.resp.bits.read_data_ecc := Mux(io.cacheOp.resp.valid,
-    eccReadResult(RegNext(io.cacheOp.req.bits.bank_num)),
-    0.U
-  )
-
-  val tableName = "BankConflict" + p(XSCoreParamsKey).HartId.toString
-  val siteName = "BankedDataArray" + p(XSCoreParamsKey).HartId.toString
-  val bankConflictTable = ChiselDB.createTable(tableName, new BankConflictDB)
-  val bankConflictData = Wire(new BankConflictDB)
-  for (i <- 0 until LoadPipelineWidth) {
-    bankConflictData.set_index(i) := set_addrs(i)
-    bankConflictData.addr(i) := io.read(i).bits.addr
-  }
-
-  // FIXME: rr_bank_conflict(0)(1) no generalization
-  when(rr_bank_conflict(0)(1)) {
-    bankConflictData.bank_index := bank_addrs(0)
-    bankConflictData.way_index := OHToUInt(way_en(0))
-    bankConflictData.fake_rr_bank_conflict := set_addrs(0) === set_addrs(1)
-  }.otherwise {
-    bankConflictData.bank_index := 0.U
-    bankConflictData.way_index := 0.U
-    bankConflictData.fake_rr_bank_conflict := false.B
-  }
-
-  val isWriteBankConflictTable = WireInit(Constantin.createRecord("isWriteBankConflictTable" + p(XSCoreParamsKey).HartId.toString))
-  bankConflictTable.log(
-    data = bankConflictData,
-    en = isWriteBankConflictTable.orR && rr_bank_conflict(0)(1),
-    site = siteName,
-    clock = clock,
-    reset = reset
-  )
-
-  (1 until LoadPipelineWidth).foreach(y => (0 until y).foreach(x =>
-    XSPerfAccumulate(s"data_array_fake_rr_bank_conflict_${x}_${y}", rr_bank_conflict(x)(y) && set_addrs(x) === set_addrs(y))
-  ))
-
 }