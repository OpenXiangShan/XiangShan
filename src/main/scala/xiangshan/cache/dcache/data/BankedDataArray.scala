--- conflicted
+++ resolved
@@ -382,13 +382,8 @@
   val rrl_bank_conflict = Wire(Vec(LoadPipelineWidth, Bool()))
   val rrl_bank_conflict_intend = Wire(Vec(LoadPipelineWidth, Bool()))
   (0 until LoadPipelineWidth).foreach { i =>
-<<<<<<< HEAD
-    val judge = if (ReduceReadlineConflict) io.read(i).valid && io.readline.bits.rmask(bank_addrs(i)) && line_div_addr === div_addrs(i) && line_set_addr =/= set_addrs(i)
+    val judge = if (ReduceReadlineConflict) io.read(i).valid && (io.readline.bits.rmask & io.read(i).bits.bankMask) =/= 0.U && line_div_addr === div_addrs(i) && line_set_addr =/= set_addrs(i)
                 else io.read(i).valid && line_div_addr === div_addrs(i) && line_set_addr =/= set_addrs(i)
-=======
-    val judge = if (ReduceReadlineConflict) io.read(i).valid && (io.readline.bits.rmask & io.read(i).bits.bankMask) =/= 0.U && line_div_addr === div_addrs(i) && io.readline.bits.way_en === way_en(i) && line_set_addr =/= set_addrs(i)
-                else io.read(i).valid && line_div_addr === div_addrs(i) && io.readline.bits.way_en === way_en(i) && line_set_addr =/= set_addrs(i)
->>>>>>> 2fdb4d6a
     rrl_bank_conflict(i) := judge && io.readline.valid
     rrl_bank_conflict_intend(i) := judge && io.readline_intend
   }
