/***************************************************************************************
* Copyright (c) 2020-2021 Institute of Computing Technology, Chinese Academy of Sciences
* Copyright (c) 2020-2021 Peng Cheng Laboratory
*
* XiangShan is licensed under Mulan PSL v2.
* You can use this software according to the terms and conditions of the Mulan PSL v2.
* You may obtain a copy of Mulan PSL v2 at:
*          http://license.coscl.org.cn/MulanPSL2
*
* THIS SOFTWARE IS PROVIDED ON AN "AS IS" BASIS, WITHOUT WARRANTIES OF ANY KIND,
* EITHER EXPRESS OR IMPLIED, INCLUDING BUT NOT LIMITED TO NON-INFRINGEMENT,
* MERCHANTABILITY OR FIT FOR A PARTICULAR PURPOSE.
*
* See the Mulan PSL v2 for more details.
***************************************************************************************/

package xiangshan.cache

import chipsalliance.rocketchip.config.Parameters
import chisel3._
import utils._
import utility._
import chisel3.util._
import freechips.rocketchip.tilelink.{ClientMetadata, TLClientParameters, TLEdgeOut}
import xiangshan.{L1CacheErrorInfo, XSCoreParamsKey}

import scala.math.max

class BankConflictDB(implicit p: Parameters) extends DCacheBundle{
  val addr = Vec(LoadPipelineWidth, Bits(PAddrBits.W))
  val set_index = Vec(LoadPipelineWidth, UInt((DCacheAboveIndexOffset - DCacheSetOffset).W))
  val bank_index = UInt((DCacheSetOffset - DCacheBankOffset).W)
  val way_index = UInt(wayBits.W)
  val fake_rr_bank_conflict = Bool()
}

class L1BankedDataReadReq(implicit p: Parameters) extends DCacheBundle
{
  val way_en = Bits(DCacheWays.W)
  val addr = Bits(PAddrBits.W)
}

class L1BankedDataReadLineReq(implicit p: Parameters) extends L1BankedDataReadReq
{
  val rmask = Bits(DCacheBanks.W)
}

// Now, we can write a cache-block in a single cycle
class L1BankedDataWriteReq(implicit p: Parameters) extends L1BankedDataReadReq
{
  val wmask = Bits(DCacheBanks.W)
  val data = Vec(DCacheBanks, Bits(DCacheSRAMRowBits.W))
}

// cache-block write request without data
class L1BankedDataWriteReqCtrl(implicit p: Parameters) extends L1BankedDataReadReq

class L1BankedDataReadResult(implicit p: Parameters) extends DCacheBundle
{
  // you can choose which bank to read to save power
  val ecc = Bits(eccBits.W)
  val raw_data = Bits(DCacheSRAMRowBits.W)
  val error_delayed = Bool() // 1 cycle later than data resp

  def asECCData() = {
    Cat(ecc, raw_data)
  }
}

class DataSRAMBankWriteReq(implicit p: Parameters) extends DCacheBundle {
  val en = Bool()
  val addr = UInt()
  val way_en = UInt(DCacheWays.W)
  val data = UInt(DCacheSRAMRowBits.W)
}

// wrap a sram
class DataSRAM(bankIdx: Int, wayIdx: Int)(implicit p: Parameters) extends DCacheModule {
  val io = IO(new Bundle() {
    val w = new Bundle() {
      val en = Input(Bool())
      val addr = Input(UInt())
      val data = Input(UInt(DCacheSRAMRowBits.W))
    }

    val r = new Bundle() {
      val en = Input(Bool())
      val addr = Input(UInt())
      val data = Output(UInt(DCacheSRAMRowBits.W))
    }
  })

  // data sram
  val data_sram = Module(new SRAMTemplate(
    Bits(DCacheSRAMRowBits.W),
    set = DCacheSets,
    way = 1,
    shouldReset = false,
    holdRead = false,
    singlePort = true
  ))

  val wenReg = RegNext(io.w.en)
  val waddrReg = RegNext(io.w.addr)
  val wdataReg = RegNext(io.w.data)
  data_sram.io.w.req.valid := wenReg
  data_sram.io.w.req.bits.apply(
    setIdx = waddrReg,
    data = wdataReg,
    waymask = 1.U
  )
  data_sram.io.r.req.valid := io.r.en
  data_sram.io.r.req.bits.apply(setIdx = io.r.addr)
  io.r.data := data_sram.io.r.resp.data(0)
<<<<<<< HEAD
  XSPerfAccumulate("data_sram_read_counter", data_sram.io.r.req.valid)
=======
  XSPerfAccumulate("part_data_read_counter", data_sram.io.r.req.valid)
>>>>>>> 871d8dc8

  def dump_r() = {
    when(RegNext(io.r.en)) {
      XSDebug("bank read set %x bank %x way %x data %x\n",
        RegNext(io.r.addr),
        bankIdx.U,
        wayIdx.U,
        io.r.data
      )
    }
  }

  def dump_w() = {
    when(io.w.en) {
      XSDebug("bank write set %x bank %x way %x data %x\n",
        io.w.addr,
        bankIdx.U,
        wayIdx.U,
        io.w.data
      )
    }
  }

  def dump() = {
    dump_w()
    dump_r()
  }
}

// wrap data rows of 8 ways
class DataSRAMBank(index: Int)(implicit p: Parameters) extends DCacheModule {
  val io = IO(new Bundle() {
    val w = Input(new DataSRAMBankWriteReq)

    val r = new Bundle() {
      val en = Input(Bool())
      val addr = Input(UInt())
      val way_en = Input(UInt(DCacheWays.W))
      val data = Output(UInt(DCacheSRAMRowBits.W))
    }
  })

  assert(RegNext(!io.w.en || PopCount(io.w.way_en) <= 1.U))
  assert(RegNext(!io.r.en || PopCount(io.r.way_en) <= 1.U))

  val r_way_en_reg = RegNext(io.r.way_en)

  val w_reg = RegNext(io.w)
  // val rw_bypass = RegNext(io.w.addr === io.r.addr && io.w.way_en === io.r.way_en && io.w.en)

  // multiway data bank
  val data_bank = Array.fill(DCacheWays) {
    Module(new SRAMTemplate(
      Bits(DCacheSRAMRowBits.W),
      set = DCacheSets,
      way = 1,
      shouldReset = false,
      holdRead = false,
      singlePort = true
    ))
  }

  for (w <- 0 until DCacheWays) {
    val wen = w_reg.en && w_reg.way_en(w)
    data_bank(w).io.w.req.valid := wen
    data_bank(w).io.w.req.bits.apply(
      setIdx = w_reg.addr,
      data = w_reg.data,
      waymask = 1.U
    )
    data_bank(w).io.r.req.valid := io.r.en
    data_bank(w).io.r.req.bits.apply(setIdx = io.r.addr)
  }
<<<<<<< HEAD
  XSPerfAccumulate("data_read_counter", PopCount(Cat(data_bank.map(_.io.r.req.valid))))
=======
  XSPerfAccumulate("part_data_read_counter", PopCount(Cat(data_bank.map(_.io.r.req.valid))))
>>>>>>> 871d8dc8

  val half = nWays / 2
  val data_read = data_bank.map(_.io.r.resp.data(0))
  val data_left = Mux1H(r_way_en_reg.tail(half), data_read.take(half))
  val data_right = Mux1H(r_way_en_reg.head(half), data_read.drop(half))

  val sel_low = r_way_en_reg.tail(half).orR()
  val row_data = Mux(sel_low, data_left, data_right)

  io.r.data := row_data

  def dump_r() = {
    when(RegNext(io.r.en)) {
      XSDebug("bank read addr %x way_en %x data %x\n",
        RegNext(io.r.addr),
        RegNext(io.r.way_en),
        io.r.data
      )
    }
  }

  def dump_w() = {
    when(io.w.en) {
      XSDebug("bank write addr %x way_en %x data %x\n",
        io.w.addr,
        io.w.way_en,
        io.w.data
      )
    }
  }

  def dump() = {
    dump_w()
    dump_r()
  }
}

//                     Banked DCache Data
// -----------------------------------------------------------------
// | Bank0 | Bank1 | Bank2 | Bank3 | Bank4 | Bank5 | Bank6 | Bank7 |
// -----------------------------------------------------------------
// | Way0  | Way0  | Way0  | Way0  | Way0  | Way0  | Way0  | Way0  |
// | Way1  | Way1  | Way1  | Way1  | Way1  | Way1  | Way1  | Way1  |
// | ....  | ....  | ....  | ....  | ....  | ....  | ....  | ....  |
// -----------------------------------------------------------------
abstract class AbstractBankedDataArray(implicit p: Parameters) extends DCacheModule
{
  val ReadlinePortErrorIndex = LoadPipelineWidth
  val io = IO(new DCacheBundle {
    // load pipeline read word req
    val read = Vec(LoadPipelineWidth, Flipped(DecoupledIO(new L1BankedDataReadReq)))
    // main pipeline read / write line req
    val readline_intend = Input(Bool())
    val readline = Flipped(DecoupledIO(new L1BankedDataReadLineReq))
    val write = Flipped(DecoupledIO(new L1BankedDataWriteReq))
    val write_dup = Vec(DCacheBanks, Flipped(Decoupled(new L1BankedDataWriteReqCtrl)))
    // data for readline and loadpipe
    val readline_resp = Output(Vec(DCacheBanks, new L1BankedDataReadResult()))
    val readline_error_delayed = Output(Bool())
    val read_resp_delayed = Output(Vec(LoadPipelineWidth, new L1BankedDataReadResult()))
    val read_error_delayed = Output(Vec(LoadPipelineWidth, Bool()))
    // val nacks = Output(Vec(LoadPipelineWidth, Bool()))
    // val errors = Output(Vec(LoadPipelineWidth + 1, new L1CacheErrorInfo)) // read ports + readline port
    // when bank_conflict, read (1) port should be ignored
    val bank_conflict_slow = Output(Vec(LoadPipelineWidth, Bool()))
    val bank_conflict_fast = Output(Vec(LoadPipelineWidth, Bool()))
    val disable_ld_fast_wakeup = Output(Vec(LoadPipelineWidth, Bool()))
    // customized cache op port 
    val cacheOp = Flipped(new L1CacheInnerOpIO)
    val cacheOp_req_dup = Vec(DCacheDupNum, Flipped(Valid(new CacheCtrlReqInfo)))
    val cacheOp_req_bits_opCode_dup = Input(Vec(DCacheDupNum, UInt(XLEN.W)))
  })

  def pipeMap[T <: Data](f: Int => T) = VecInit((0 until LoadPipelineWidth).map(f))

  def getECCFromEncWord(encWord: UInt) = {
    require(encWord.getWidth == encWordBits)
    encWord(encWordBits - 1, wordBits)
  }

  def dumpRead() = {
    (0 until LoadPipelineWidth) map { w =>
      when(io.read(w).valid) {
        XSDebug(s"DataArray Read channel: $w valid way_en: %x addr: %x\n",
          io.read(w).bits.way_en, io.read(w).bits.addr)
      }
    }
    when(io.readline.valid) {
      XSDebug(s"DataArray Read Line, valid way_en: %x addr: %x rmask %x\n",
        io.readline.bits.way_en, io.readline.bits.addr, io.readline.bits.rmask)
    }
  }

  def dumpWrite() = {
    when(io.write.valid) {
      XSDebug(s"DataArray Write valid way_en: %x addr: %x\n",
        io.write.bits.way_en, io.write.bits.addr)

      (0 until DCacheBanks) map { r =>
        XSDebug(s"cycle: $r data: %x wmask: %x\n",
          io.write.bits.data(r), io.write.bits.wmask(r))
      }
    }
  }

  def dumpResp() = {
    XSDebug(s"DataArray ReadeResp channel:\n")
    (0 until LoadPipelineWidth) map { r =>
      XSDebug(s"cycle: $r data: %x\n", io.read_resp_delayed(r).raw_data)
    }
  }

  def dump() = {
    dumpRead
    dumpWrite
    dumpResp
  }
}

// the smallest access unit is sram
class SramedDataArray(implicit p: Parameters) extends AbstractBankedDataArray {
  println("  DCacheType: SramedDataArray")
  val ReduceReadlineConflict = false

  io.write.ready := true.B
  io.write_dup.foreach(_.ready := true.B)

  val data_banks = List.tabulate(DCacheBanks)(i => List.tabulate(DCacheWays)(j => Module(new DataSRAM(i,j))))
  // ecc_banks also needs to be changed to two-dimensional to align with data_banks
  val ecc_banks = List.tabulate(DCacheBanks)(i => List.tabulate(DCacheWays)(j => Module(new SRAMTemplate(
    Bits(eccBits.W),
    set = DCacheSets,
    way = 1,
    shouldReset = false,
    holdRead = false,
    singlePort = true
    ))))

  data_banks.map(_.map(_.dump()))

  val way_en = Wire(Vec(LoadPipelineWidth, io.read(0).bits.way_en.cloneType))
  val set_addrs = Wire(Vec(LoadPipelineWidth, UInt()))
  val bank_addrs = Wire(Vec(LoadPipelineWidth, UInt()))

  // read data_banks and ecc_banks
  // for single port SRAM, do not allow read and write in the same cycle
  val rwhazard = RegNext(io.write.valid)
  val rrhazard = false.B // io.readline.valid
  (0 until LoadPipelineWidth).map(rport_index => {
    set_addrs(rport_index) := addr_to_dcache_set(io.read(rport_index).bits.addr)
    bank_addrs(rport_index) := addr_to_dcache_bank(io.read(rport_index).bits.addr)

    io.read(rport_index).ready := !(rwhazard || rrhazard)

    // use way_en to select a way after data read out
    assert(!(RegNext(io.read(rport_index).fire() && PopCount(io.read(rport_index).bits.way_en) > 1.U)))
    way_en(rport_index) := io.read(rport_index).bits.way_en
  })
  io.readline.ready := !(rwhazard)

  // read conflict
  val rr_bank_conflict = Seq.tabulate(LoadPipelineWidth)(x => Seq.tabulate(LoadPipelineWidth)(y =>
    bank_addrs(x) === bank_addrs(y) && io.read(x).valid && io.read(y).valid && io.read(x).bits.way_en === io.read(y).bits.way_en && set_addrs(x) =/= set_addrs(y)
  ))
  val rrl_bank_conflict = Wire(Vec(LoadPipelineWidth, Bool()))
  if (ReduceReadlineConflict) {
    (0 until LoadPipelineWidth).foreach(i => rrl_bank_conflict(i) := io.read(i).valid && io.readline.valid && io.readline.bits.rmask(bank_addrs(i)))
  } else {
    (0 until LoadPipelineWidth).foreach(i => rrl_bank_conflict(i) := io.read(i).valid && io.readline.valid && io.readline.bits.way_en === way_en(i) && addr_to_dcache_set(io.readline.bits.addr)=/=set_addrs(i))
  }
  val rrl_bank_conflict_intend = Wire(Vec(LoadPipelineWidth, Bool()))
  if (ReduceReadlineConflict) {
    (0 until LoadPipelineWidth).foreach(i => rrl_bank_conflict_intend(i) := io.read(i).valid && io.readline_intend && io.readline.bits.rmask(bank_addrs(i)))
  } else {
    (0 until LoadPipelineWidth).foreach(i => rrl_bank_conflict_intend(i) := io.read(i).valid && io.readline_intend && io.readline.bits.way_en === way_en(i) && addr_to_dcache_set(io.readline.bits.addr)=/=set_addrs(i))
  }

  val rw_bank_conflict = VecInit(Seq.tabulate(LoadPipelineWidth)(io.read(_).valid && rwhazard))
  val perf_multi_read = PopCount(io.read.map(_.valid)) >= 2.U
  (0 until LoadPipelineWidth).foreach(i => {
    io.bank_conflict_fast(i) := rw_bank_conflict(i) || rrl_bank_conflict(i) ||
      (if (i == 0) 0.B else (0 until i).map(rr_bank_conflict(_)(i)).reduce(_ || _))
    io.bank_conflict_slow(i) := RegNext(io.bank_conflict_fast(i))
    io.disable_ld_fast_wakeup(i) := rw_bank_conflict(i) || rrl_bank_conflict_intend(i) ||
      (if (i == 0) 0.B else (0 until i).map(rr_bank_conflict(_)(i)).reduce(_ || _))
  })
  XSPerfAccumulate("data_array_multi_read", perf_multi_read)
  (1 until LoadPipelineWidth).foreach(y => (0 until y).foreach(x =>
    XSPerfAccumulate(s"data_array_rr_bank_conflict_${x}_${y}", rr_bank_conflict(x)(y))
  ))
  (0 until LoadPipelineWidth).foreach(i => {
    XSPerfAccumulate(s"data_array_rrl_bank_conflict_${i}", rrl_bank_conflict(i))
    XSPerfAccumulate(s"data_array_rw_bank_conflict_${i}", rw_bank_conflict(i))
    XSPerfAccumulate(s"data_array_read_${i}", io.read(i).valid)
  })
  XSPerfAccumulate("data_array_access_total", PopCount(io.read.map(_.valid)))
  XSPerfAccumulate("data_array_read_line", io.readline.valid)
  XSPerfAccumulate("data_array_write", io.write.valid)

  val read_result = Wire(Vec(DCacheBanks, Vec(DCacheWays,new L1BankedDataReadResult())))
  val read_error_delayed_result = Wire(Vec(DCacheBanks, Vec(DCacheWays, Bool())))
  dontTouch(read_result)
  dontTouch(read_error_delayed_result)
  for (bank_index <- 0 until DCacheBanks) {
    for (way_index <- 0 until DCacheWays) {
      //     Set Addr & Read Way Mask
      //
      //    Pipe 0   ....  Pipe (n-1)
      //      +      ....     +
      //      |      ....     |
      // +----+---------------+-----+
      //  X                        X
      //   X                      +------+ Bank Addr Match
      //    +---------+----------+
      //              |
      //     +--------+--------+
      //     |    Data Bank    |
      //     +-----------------+
      val loadpipe_en = WireInit(VecInit(List.tabulate(LoadPipelineWidth)(i => {
        bank_addrs(i) === bank_index.U && io.read(i).valid && way_en(i)(way_index)
      })))
      val readline_en = Wire(Bool())
      if (ReduceReadlineConflict) {
        readline_en := io.readline.valid && io.readline.bits.rmask(bank_index) && io.readline.bits.way_en(way_index)
      } else {
        readline_en := io.readline.valid && io.readline.bits.way_en(way_index)
      }
      val sram_set_addr = Mux(readline_en,
        addr_to_dcache_set(io.readline.bits.addr),
        PriorityMux(Seq.tabulate(LoadPipelineWidth)(i => loadpipe_en(i) -> set_addrs(i)))
      )
      val read_en = loadpipe_en.asUInt.orR || readline_en
      // read raw data
      val data_bank = data_banks(bank_index)(way_index)
      data_bank.io.r.en := read_en
      data_bank.io.r.addr := sram_set_addr
      val ecc_bank = ecc_banks(bank_index)(way_index)
      ecc_bank.io.r.req.valid := read_en
      ecc_bank.io.r.req.bits.apply(setIdx = sram_set_addr)

      read_result(bank_index)(way_index).raw_data := data_bank.io.r.data
      read_result(bank_index)(way_index).ecc := ecc_bank.io.r.resp.data(0)

      // use ECC to check error
      val ecc_data = read_result(bank_index)(way_index).asECCData()
      val ecc_data_delayed = RegEnable(ecc_data, RegNext(read_en))
      read_result(bank_index)(way_index).error_delayed := dcacheParameters.dataCode.decode(ecc_data_delayed).error
      read_error_delayed_result(bank_index)(way_index) := read_result(bank_index)(way_index).error_delayed
    }
  }
  
  val data_read_oh = WireInit(VecInit(Seq.fill(DCacheBanks * DCacheWays)(0.U(1.W))))
  for (bank_index <- 0 until DCacheBanks) {
    for (way_index <- 0 until DCacheWays) {
      data_read_oh(bank_index * DCacheBanks + way_index) := data_banks(bank_index)(way_index).io.r.en
    }
  }
  XSPerfAccumulate("data_read_counter", PopCount(Cat(data_read_oh)))

  // read result: expose banked read result
  /*
  (0 until LoadPipelineWidth).map(i => {
    io.read_resp(i) := read_result(RegNext(bank_addrs(i)))(RegNext(OHToUInt(way_en(i))))
   })
  */
  val read_result_delayed = RegNext(read_result)
  (0 until LoadPipelineWidth).map(i => {
    io.read_resp_delayed(i) := read_result_delayed(RegNext(RegNext(bank_addrs(i))))(RegNext(RegNext(OHToUInt(way_en(i)))))
  })
  (0 until DCacheBanks).map(i => {
    io.readline_resp(i) := read_result(i)(RegNext(OHToUInt(io.readline.bits.way_en)))
  })

  // error detection
  // normal read ports
  (0 until LoadPipelineWidth).map(rport_index => {
    io.read_error_delayed(rport_index) := RegNext(RegNext(io.read(rport_index).fire())) &&
      read_error_delayed_result(RegNext(RegNext(bank_addrs(rport_index))))(RegNext(RegNext(OHToUInt(way_en(rport_index))))) &&
      !RegNext(io.bank_conflict_slow(rport_index))
  })
  // readline port
  io.readline_error_delayed := RegNext(RegNext(io.readline.fire())) &&
    VecInit((0 until DCacheBanks).map(i => io.readline_resp(i).error_delayed)).asUInt().orR

  // write data_banks & ecc_banks
  val sram_waddr = addr_to_dcache_set(io.write.bits.addr)
  val sram_waddr_dup = io.write_dup.map(x => addr_to_dcache_set(x.bits.addr))
  for (bank_index <- 0 until DCacheBanks) {
    for (way_index <- 0 until DCacheWays) {
      // data write
      val data_bank = data_banks(bank_index)(way_index)
      data_bank.io.w.en := io.write_dup(bank_index).valid && io.write.bits.wmask(bank_index) && io.write_dup(bank_index).bits.way_en(way_index)
      data_bank.io.w.addr := sram_waddr_dup(bank_index)
      data_bank.io.w.data := io.write.bits.data(bank_index)
      // ecc write
      val ecc_bank = ecc_banks(bank_index)(way_index)
      ecc_bank.io.w.req.valid := RegNext(io.write_dup(bank_index).valid && io.write.bits.wmask(bank_index) && io.write_dup(bank_index).bits.way_en(way_index))
      ecc_bank.io.w.req.bits.apply(
        setIdx = RegNext(sram_waddr_dup(bank_index)),
        data = RegNext(getECCFromEncWord(cacheParams.dataCode.encode((io.write.bits.data(bank_index))))),
        waymask = 1.U
      )
      when(ecc_bank.io.w.req.valid) {
        XSDebug("write in ecc sram: bank %x set %x data %x waymask %x\n",
          bank_index.U,
          sram_waddr,
          getECCFromEncWord(cacheParams.dataCode.encode((io.write.bits.data(bank_index)))),
          io.write.bits.way_en
        );
      }
    }
  }

  require(nWays <= 32)
  io.cacheOp.resp.bits := DontCare
  val cacheOpShouldResp = WireInit(false.B)
  val eccReadResult = Wire(Vec(DCacheBanks, UInt(eccBits.W)))
  // DCacheDupNum is 16
  // vec: the dupIdx for every bank and every group
  val rdata_dup_vec = Seq(0,0,1,1,2,2,3,3)
  val rdataEcc_dup_vec = Seq(4,4,5,5,6,6,7,7)
  val wdata_dup_vec = Seq(8,8,9,9,10,10,11,11)
  val wdataEcc_dup_vec = Seq(12,12,13,13,14,14,15,15)
<<<<<<< HEAD
  rdata_dup_vec.zipWithIndex.map{ case(dupIdx, bankIdx) =>
    for (wayIdx <- 0 until DCacheWays) {
      when(io.cacheOp_req_dup(dupIdx).valid && CacheInstrucion.isReadData(io.cacheOp_req_bits_opCode_dup(dupIdx))) {
        val data_bank = data_banks(bankIdx)(wayIdx)
        data_bank.io.r.en := UIntToOH(io.cacheOp.req.bits.wayNum(4, 0))(wayIdx)
        data_bank.io.r.addr := io.cacheOp.req.bits.index
        cacheOpShouldResp := true.B
      }
    }
  }
  rdataEcc_dup_vec.zipWithIndex.map{ case(dupIdx, bankIdx) =>
    for (wayIdx <- 0 until DCacheWays){
      when(io.cacheOp_req_dup(dupIdx).valid && CacheInstrucion.isReadDataECC(io.cacheOp_req_bits_opCode_dup(dupIdx))) {
        val ecc_bank = ecc_banks(bankIdx)(wayIdx)
        ecc_bank.io.r.req.valid := true.B
        ecc_bank.io.r.req.bits.setIdx := io.cacheOp.req.bits.index
        cacheOpShouldResp := true.B
      }
    }
  }
  wdata_dup_vec.zipWithIndex.map{ case(dupIdx, bankIdx) =>
    for (wayIdx <- 0 until DCacheWays){
      when(io.cacheOp_req_dup(dupIdx).valid && CacheInstrucion.isWriteData(io.cacheOp_req_bits_opCode_dup(dupIdx))) {
        val data_bank = data_banks(bankIdx)(wayIdx)
        data_bank.io.w.en := UIntToOH(io.cacheOp.req.bits.wayNum(4, 0))(wayIdx)
        data_bank.io.w.addr := io.cacheOp.req.bits.index
        data_bank.io.w.data := io.cacheOp.req.bits.write_data_vec(bankIdx)
        cacheOpShouldResp := true.B
      }
    }
  }
  wdataEcc_dup_vec.zipWithIndex.map{ case(dupIdx, bankIdx) =>
    for (wayIdx <- 0 until DCacheWays) {
      when(io.cacheOp_req_dup(dupIdx).valid && CacheInstrucion.isWriteDataECC(io.cacheOp_req_bits_opCode_dup(dupIdx))) {
        val ecc_bank = ecc_banks(bankIdx)(wayIdx)
        ecc_bank.io.w.req.valid := UIntToOH(io.cacheOp.req.bits.wayNum(4, 0))(wayIdx)
        ecc_bank.io.w.req.bits.apply(
          setIdx = io.cacheOp.req.bits.index,
          data = io.cacheOp.req.bits.write_data_ecc,
          waymask = 1.U
        )
        cacheOpShouldResp := true.B
=======
  for(dupIdx <- rdata_dup_vec){
    for(bankIdx <- 0 until DCacheBanks){
      for (wayIdx <- 0 until DCacheWays){
        when(io.cacheOp_req_dup(dupIdx).valid && CacheInstrucion.isReadData(io.cacheOp_req_bits_opCode_dup(dupIdx))) {
          val data_bank = data_banks(bankIdx)(wayIdx)
          data_bank.io.r.en := UIntToOH(io.cacheOp.req.bits.wayNum(4, 0))(wayIdx)
          data_bank.io.r.addr := io.cacheOp.req.bits.index
          cacheOpShouldResp := true.B
        }
      }
    }
  }
  for(dupIdx <- rdataEcc_dup_vec){
    for(bankIdx <- 0 until DCacheBanks){
      for (wayIdx <- 0 until DCacheWays){
        when(io.cacheOp_req_dup(dupIdx).valid && CacheInstrucion.isReadDataECC(io.cacheOp_req_bits_opCode_dup(dupIdx))) {
          val ecc_bank = ecc_banks(bankIdx)(wayIdx)
          ecc_bank.io.r.req.valid := true.B
          ecc_bank.io.r.req.bits.setIdx := io.cacheOp.req.bits.index
          cacheOpShouldResp := true.B
        }
      }
    }
  }
  for(dupIdx <- wdata_dup_vec){
    for(bankIdx <- 0 until DCacheBanks){
      for (wayIdx <- 0 until DCacheWays){
        when(io.cacheOp_req_dup(dupIdx).valid && CacheInstrucion.isWriteData(io.cacheOp_req_bits_opCode_dup(dupIdx))) {
          val data_bank = data_banks(bankIdx)(wayIdx)
          data_bank.io.w.en := UIntToOH(io.cacheOp.req.bits.wayNum(4, 0))(wayIdx)
          data_bank.io.w.addr := io.cacheOp.req.bits.index
          data_bank.io.w.data := io.cacheOp.req.bits.write_data_vec(bankIdx)
          cacheOpShouldResp := true.B
        }
      }
    }
  }
  for(dupIdx <- wdataEcc_dup_vec){
    for(bankIdx <- 0 until DCacheBanks){
      for (wayIdx <- 0 until DCacheWays){
        when(io.cacheOp_req_dup(dupIdx).valid && CacheInstrucion.isWriteDataECC(io.cacheOp_req_bits_opCode_dup(dupIdx))) {
          val ecc_bank = ecc_banks(bankIdx)(wayIdx)
          ecc_bank.io.w.req.valid := UIntToOH(io.cacheOp.req.bits.wayNum(4, 0))(wayIdx)
          ecc_bank.io.w.req.bits.apply(
            setIdx = io.cacheOp.req.bits.index,
            data = io.cacheOp.req.bits.write_data_ecc,
            waymask = 1.U
          )
          cacheOpShouldResp := true.B
        }
>>>>>>> 871d8dc8
      }
    }
  }

  io.cacheOp.resp.valid := RegNext(io.cacheOp.req.valid && cacheOpShouldResp)
  for (bank_index <- 0 until DCacheBanks) {
    io.cacheOp.resp.bits.read_data_vec(bank_index) := read_result(bank_index)(RegNext(io.cacheOp.req.bits.wayNum(4, 0))).raw_data
	  eccReadResult(bank_index) := read_result(bank_index)(RegNext(io.cacheOp.req.bits.wayNum(4, 0))).ecc
  }
  io.cacheOp.resp.bits.read_data_ecc := Mux(io.cacheOp.resp.valid, 
    eccReadResult(RegNext(io.cacheOp.req.bits.bank_num)),
    0.U
  )

  val tableName =  "BankConflict" + p(XSCoreParamsKey).HartId.toString
  val siteName = "BankedDataArray" + p(XSCoreParamsKey).HartId.toString
  val bankConflictTable = ChiselDB.createTable(tableName, new BankConflictDB)
  val bankConflictData = Wire(new BankConflictDB)
  for (i <- 0 until LoadPipelineWidth) {
    bankConflictData.set_index(i) := set_addrs(i)
    bankConflictData.addr(i) := io.read(i).bits.addr
  }

  // FIXME: rr_bank_conflict(0)(1) no generalization
  when(rr_bank_conflict(0)(1)) {
    bankConflictData.bank_index := bank_addrs(0)
    bankConflictData.way_index  := OHToUInt(way_en(0))
    bankConflictData.fake_rr_bank_conflict := set_addrs(0) === set_addrs(1)
  }.otherwise {
    bankConflictData.bank_index := 0.U
    bankConflictData.way_index := 0.U
    bankConflictData.fake_rr_bank_conflict := false.B
  }

  val isWriteBankConflictTable = WireInit(Constantin.createRecord("isWriteBankConflictTable" + p(XSCoreParamsKey).HartId.toString))
  bankConflictTable.log(
    data = bankConflictData,
    en = isWriteBankConflictTable.orR && rr_bank_conflict(0)(1),
    site = siteName,
    clock = clock,
    reset = reset
  )

  (1 until LoadPipelineWidth).foreach(y => (0 until y).foreach(x =>
    XSPerfAccumulate(s"data_array_fake_rr_bank_conflict_${x}_${y}", rr_bank_conflict(x)(y) && set_addrs(x)===set_addrs(y))
  ))

}

// the smallest access unit is bank
class BankedDataArray(implicit p: Parameters) extends AbstractBankedDataArray {
  println("  DCacheType: BankedDataArray")
  val ReduceReadlineConflict = false

  io.write.ready := true.B
  io.write_dup.foreach(_.ready := true.B)

  val data_banks = List.tabulate(DCacheBanks)(i => Module(new DataSRAMBank(i)))
  val ecc_banks = List.fill(DCacheBanks)(Module(new SRAMTemplate(
    Bits(eccBits.W),
    set = DCacheSets,
    way = DCacheWays,
    shouldReset = false,
    holdRead = false,
    singlePort = true
  )))

  data_banks.map(_.dump())

  val way_en = Wire(Vec(LoadPipelineWidth, io.read(0).bits.way_en.cloneType))
  val set_addrs = Wire(Vec(LoadPipelineWidth, UInt()))
  val bank_addrs = Wire(Vec(LoadPipelineWidth, UInt()))

  // read data_banks and ecc_banks
  // for single port SRAM, do not allow read and write in the same cycle
  val rwhazard = RegNext(io.write.valid)
  val rrhazard = false.B // io.readline.valid
  (0 until LoadPipelineWidth).map(rport_index => {
    set_addrs(rport_index) := addr_to_dcache_set(io.read(rport_index).bits.addr)
    bank_addrs(rport_index) := addr_to_dcache_bank(io.read(rport_index).bits.addr)

    io.read(rport_index).ready := !(rwhazard || rrhazard)

    // use way_en to select a way after data read out
    assert(!(RegNext(io.read(rport_index).fire() && PopCount(io.read(rport_index).bits.way_en) > 1.U)))
    way_en(rport_index) := io.read(rport_index).bits.way_en
  })
  io.readline.ready := !(rwhazard)

  // read each bank, get bank result
  val bank_result = Wire(Vec(DCacheBanks, new L1BankedDataReadResult()))
  dontTouch(bank_result)
  val read_bank_error_delayed = Wire(Vec(DCacheBanks, Bool()))
  dontTouch(read_bank_error_delayed)
  val rr_bank_conflict = Seq.tabulate(LoadPipelineWidth)(x => Seq.tabulate(LoadPipelineWidth)(y =>
    bank_addrs(x) === bank_addrs(y) && io.read(x).valid && io.read(y).valid
  ))
  val rrl_bank_conflict = Wire(Vec(LoadPipelineWidth, Bool()))
  if (ReduceReadlineConflict) {
    (0 until LoadPipelineWidth).foreach(i => rrl_bank_conflict(i) := io.read(i).valid && io.readline.valid && io.readline.bits.rmask(bank_addrs(i)))
  } else {
    (0 until LoadPipelineWidth).foreach(i => rrl_bank_conflict(i) := io.read(i).valid && io.readline.valid)
  }
  val rrl_bank_conflict_intend = Wire(Vec(LoadPipelineWidth, Bool()))
  if (ReduceReadlineConflict) {
    (0 until LoadPipelineWidth).foreach(i => rrl_bank_conflict_intend(i) := io.read(i).valid && io.readline_intend && io.readline.bits.rmask(bank_addrs(i)))
  } else {
    (0 until LoadPipelineWidth).foreach(i => rrl_bank_conflict_intend(i) := io.read(i).valid && io.readline_intend)
  }

  val rw_bank_conflict = VecInit(Seq.tabulate(LoadPipelineWidth)(io.read(_).valid && rwhazard))
  val perf_multi_read = PopCount(io.read.map(_.valid)) >= 2.U
  (0 until LoadPipelineWidth).foreach(i => {
    io.bank_conflict_fast(i) := rw_bank_conflict(i) || rrl_bank_conflict(i) ||
      (if (i == 0) 0.B else (0 until i).map(rr_bank_conflict(_)(i)).reduce(_ || _))
    io.bank_conflict_slow(i) := RegNext(io.bank_conflict_fast(i))
    io.disable_ld_fast_wakeup(i) := rw_bank_conflict(i) || rrl_bank_conflict_intend(i) ||
      (if (i == 0) 0.B else (0 until i).map(rr_bank_conflict(_)(i)).reduce(_ || _))
  })
  XSPerfAccumulate("data_array_multi_read", perf_multi_read)
  (1 until LoadPipelineWidth).foreach(y => (0 until y).foreach(x =>
    XSPerfAccumulate(s"data_array_rr_bank_conflict_${x}_${y}", rr_bank_conflict(x)(y))
  ))
  (0 until LoadPipelineWidth).foreach(i => {
    XSPerfAccumulate(s"data_array_rrl_bank_conflict_${i}", rrl_bank_conflict(i))
    XSPerfAccumulate(s"data_array_rw_bank_conflict_${i}", rw_bank_conflict(i))
    XSPerfAccumulate(s"data_array_read_${i}", io.read(i).valid)
  })
  XSPerfAccumulate("data_array_access_total", PopCount(io.read.map(_.valid)))
  XSPerfAccumulate("data_array_read_line", io.readline.valid)
  XSPerfAccumulate("data_array_write", io.write.valid)

  for (bank_index <- 0 until DCacheBanks) {
    //     Set Addr & Read Way Mask
    //
    //    Pipe 0   ....  Pipe (n-1)
    //      +      ....     +
    //      |      ....     |
    // +----+---------------+-----+
    //  X                        X
    //   X                      +------+ Bank Addr Match
    //    +---------+----------+
    //              |
    //     +--------+--------+
    //     |    Data Bank    |
    //     +-----------------+
    val bank_addr_matchs = WireInit(VecInit(List.tabulate(LoadPipelineWidth)(i => {
      bank_addrs(i) === bank_index.U && io.read(i).valid
    })))
    val readline_match = Wire(Bool())
    if (ReduceReadlineConflict) {
      readline_match := io.readline.valid && io.readline.bits.rmask(bank_index)
    } else {
      readline_match := io.readline.valid
    }
    val bank_way_en = Mux(readline_match,
      io.readline.bits.way_en,
      PriorityMux(Seq.tabulate(LoadPipelineWidth)(i => bank_addr_matchs(i) -> way_en(i)))
    )
    val bank_set_addr = Mux(readline_match,
      addr_to_dcache_set(io.readline.bits.addr),
      PriorityMux(Seq.tabulate(LoadPipelineWidth)(i => bank_addr_matchs(i) -> set_addrs(i)))
    )

    val read_enable = bank_addr_matchs.asUInt.orR || readline_match

    // read raw data
    val data_bank = data_banks(bank_index)
    data_bank.io.r.en := read_enable
    data_bank.io.r.way_en := bank_way_en
    data_bank.io.r.addr := bank_set_addr
    bank_result(bank_index).raw_data := data_bank.io.r.data

    // read ECC
    val ecc_bank = ecc_banks(bank_index)
    ecc_bank.io.r.req.valid := read_enable
    ecc_bank.io.r.req.bits.apply(setIdx = bank_set_addr)
    bank_result(bank_index).ecc := Mux1H(RegNext(bank_way_en), ecc_bank.io.r.resp.data)

    // use ECC to check error
    val ecc_data = bank_result(bank_index).asECCData()
    val ecc_data_delayed = RegEnable(ecc_data, RegNext(read_enable))
    bank_result(bank_index).error_delayed := dcacheParameters.dataCode.decode(ecc_data_delayed).error
    read_bank_error_delayed(bank_index) := bank_result(bank_index).error_delayed
  }

<<<<<<< HEAD
=======
  val data_read_oh = WireInit(VecInit(Seq.fill(DCacheBanks)(0.U(XLEN.W))))
  for (bank_index <- 0 until DCacheBanks) {
    data_read_oh(bank_index) := PopCount(Fill(DCacheWays, data_banks(bank_index).io.r.en.asUInt))
  }
  XSPerfAccumulate("data_read_counter", data_read_oh.reduce(_ + _))

>>>>>>> 871d8dc8
  // read result: expose banked read result
  io.readline_resp := bank_result
  val bank_result_delayed = RegNext(bank_result)
  (0 until LoadPipelineWidth).map(i => {
    io.read_resp_delayed(i) := bank_result_delayed(RegNext(RegNext(bank_addrs(i))))
  })

  // error detection
  // normal read ports
  (0 until LoadPipelineWidth).map(rport_index => {
    io.read_error_delayed(rport_index) := RegNext(RegNext(io.read(rport_index).fire())) &&
      read_bank_error_delayed(RegNext(RegNext(bank_addrs(rport_index)))) &&
      !RegNext(io.bank_conflict_slow(rport_index))
  })
  // readline port
  io.readline_error_delayed := RegNext(RegNext(io.readline.fire())) &&
    VecInit((0 until DCacheBanks).map(i => io.readline_resp(i).error_delayed)).asUInt().orR

  // write data_banks & ecc_banks
  val sram_waddr = addr_to_dcache_set(io.write.bits.addr)
  val sram_waddr_dup = io.write_dup.map(x => addr_to_dcache_set(x.bits.addr))
  for (bank_index <- 0 until DCacheBanks) {
    // data write
    val data_bank = data_banks(bank_index)
    data_bank.io.w.en := io.write_dup(bank_index).valid && io.write.bits.wmask(bank_index)
    data_bank.io.w.way_en := io.write_dup(bank_index).bits.way_en
    data_bank.io.w.addr := sram_waddr_dup(bank_index)
    data_bank.io.w.data := io.write.bits.data(bank_index)

    // ecc write
    val ecc_bank = ecc_banks(bank_index)
    ecc_bank.io.w.req.valid := RegNext(io.write_dup(bank_index).valid && io.write.bits.wmask(bank_index))
    ecc_bank.io.w.req.bits.apply(
      setIdx = RegNext(sram_waddr_dup(bank_index)),
      data = RegNext(getECCFromEncWord(cacheParams.dataCode.encode((io.write.bits.data(bank_index))))),
      waymask = RegNext(io.write_dup(bank_index).bits.way_en)
    )
    when(ecc_bank.io.w.req.valid) {
      XSDebug("write in ecc sram: bank %x set %x data %x waymask %x\n",
        bank_index.U,
        sram_waddr,
        getECCFromEncWord(cacheParams.dataCode.encode((io.write.bits.data(bank_index)))),
        io.write.bits.way_en
      );
    }
  }

  // deal with customized cache op
  require(nWays <= 32)
  io.cacheOp.resp.bits := DontCare
  val cacheOpShouldResp = WireInit(false.B)
  val eccReadResult = Wire(Vec(DCacheBanks, UInt(eccBits.W)))
  // DCacheDupNum is 16
  // vec: the dupIdx for every bank and every group
  val rdata_dup_vec = Seq(0, 0, 1, 1, 2, 2, 3, 3)
  val rdataEcc_dup_vec = Seq(4, 4, 5, 5, 6, 6, 7, 7)
  val wdata_dup_vec = Seq(8, 8, 9, 9, 10, 10, 11, 11)
  val wdataEcc_dup_vec = Seq(12, 12, 13, 13, 14, 14, 15, 15)
<<<<<<< HEAD
  rdata_dup_vec.zipWithIndex.map{ case(dupIdx, bankIdx) =>
    when(io.cacheOp_req_dup(dupIdx).valid && CacheInstrucion.isReadData(io.cacheOp_req_bits_opCode_dup(dupIdx))) {
      val data_bank = data_banks(bankIdx)
      data_bank.io.r.en := true.B
      data_bank.io.r.way_en := UIntToOH(io.cacheOp.req.bits.wayNum(4, 0))
      data_bank.io.r.addr := io.cacheOp.req.bits.index
      cacheOpShouldResp := true.B
    }
  }
  rdataEcc_dup_vec.zipWithIndex.map{ case(dupIdx, bankIdx) =>
    when(io.cacheOp_req_dup(dupIdx).valid && CacheInstrucion.isReadDataECC(io.cacheOp_req_bits_opCode_dup(dupIdx))) {
      val ecc_bank = ecc_banks(bankIdx)
      ecc_bank.io.r.req.valid := true.B
      ecc_bank.io.r.req.bits.setIdx := io.cacheOp.req.bits.index
      cacheOpShouldResp := true.B
    }
  }
  wdata_dup_vec.zipWithIndex.map{ case(dupIdx, bankIdx) =>
    when(io.cacheOp_req_dup(dupIdx).valid && CacheInstrucion.isWriteData(io.cacheOp_req_bits_opCode_dup(dupIdx))) {
      val data_bank = data_banks(bankIdx)
      data_bank.io.w.en := true.B
      data_bank.io.w.way_en := UIntToOH(io.cacheOp.req.bits.wayNum(4, 0))
      data_bank.io.w.addr := io.cacheOp.req.bits.index
      data_bank.io.w.data := io.cacheOp.req.bits.write_data_vec(bankIdx)
      cacheOpShouldResp := true.B
    }
  }
  wdataEcc_dup_vec.zipWithIndex.map{ case(dupIdx, bankIdx) =>
    when(io.cacheOp_req_dup(dupIdx).valid && CacheInstrucion.isWriteDataECC(io.cacheOp_req_bits_opCode_dup(dupIdx))) {
      val ecc_bank = ecc_banks(bankIdx)
      ecc_bank.io.w.req.valid := true.B
      ecc_bank.io.w.req.bits.apply(
        setIdx = io.cacheOp.req.bits.index,
        data = io.cacheOp.req.bits.write_data_ecc,
        waymask = UIntToOH(io.cacheOp.req.bits.wayNum(4, 0))
      )
      cacheOpShouldResp := true.B
=======
  for (dupIdx <- rdata_dup_vec) {
    for (bank_index <- 0 until (DCacheBanks)) {
      when(io.cacheOp.req.valid && CacheInstrucion.isReadData(io.cacheOp.req.bits.opCode)) {
        val data_bank = data_banks(bank_index)
        data_bank.io.r.en := true.B
        data_bank.io.r.way_en := UIntToOH(io.cacheOp.req.bits.wayNum(4, 0))
        data_bank.io.r.addr := io.cacheOp.req.bits.index
        cacheOpShouldResp := true.B
      }
    }
  }
  for (dupIdx <- rdataEcc_dup_vec) {
    for (bank_index <- 0 until (DCacheBanks)) {
      when(io.cacheOp_req_dup(0).valid && CacheInstrucion.isReadDataECC(io.cacheOp_req_bits_opCode_dup(0))) {
        val ecc_bank = ecc_banks(bank_index)
        ecc_bank.io.r.req.valid := true.B
        ecc_bank.io.r.req.bits.setIdx := io.cacheOp.req.bits.index
        cacheOpShouldResp := true.B
      }
    }
  }
  for (dupIdx <- wdata_dup_vec) {
    for (bank_index <- 0 until (DCacheBanks)) {
      when(io.cacheOp_req_dup(1).valid && CacheInstrucion.isWriteData(io.cacheOp_req_bits_opCode_dup(1))) {
        val data_bank = data_banks(bank_index)
        data_bank.io.w.en := true.B
        data_bank.io.w.way_en := UIntToOH(io.cacheOp.req.bits.wayNum(4, 0))
        data_bank.io.w.addr := io.cacheOp.req.bits.index
        data_bank.io.w.data := io.cacheOp.req.bits.write_data_vec(bank_index)
        cacheOpShouldResp := true.B
      }
    }
  }
  for (dupIdx <- wdataEcc_dup_vec) {
    for (bank_index <- 0 until (DCacheBanks)) {
      when(io.cacheOp_req_dup(2).valid && CacheInstrucion.isWriteDataECC(io.cacheOp_req_bits_opCode_dup(2))) {
        val ecc_bank = ecc_banks(bank_index)
        ecc_bank.io.w.req.valid := true.B
        ecc_bank.io.w.req.bits.apply(
          setIdx = io.cacheOp.req.bits.index,
          data = io.cacheOp.req.bits.write_data_ecc,
          waymask = UIntToOH(io.cacheOp.req.bits.wayNum(4, 0))
        )
        cacheOpShouldResp := true.B
      }
>>>>>>> 871d8dc8
    }
  }

  io.cacheOp.resp.valid := RegNext(io.cacheOp.req.valid && cacheOpShouldResp)
  for (bank_index <- 0 until DCacheBanks) {
    io.cacheOp.resp.bits.read_data_vec(bank_index) := bank_result(bank_index).raw_data
    eccReadResult(bank_index) := ecc_banks(bank_index).io.r.resp.data(RegNext(io.cacheOp.req.bits.wayNum(4, 0)))
  }
  io.cacheOp.resp.bits.read_data_ecc := Mux(io.cacheOp.resp.valid,
    eccReadResult(RegNext(io.cacheOp.req.bits.bank_num)),
    0.U
  )

  val tableName = "BankConflict" + p(XSCoreParamsKey).HartId.toString
  val siteName = "BankedDataArray" + p(XSCoreParamsKey).HartId.toString
  val bankConflictTable = ChiselDB.createTable(tableName, new BankConflictDB)
  val bankConflictData = Wire(new BankConflictDB)
  for (i <- 0 until LoadPipelineWidth) {
    bankConflictData.set_index(i) := set_addrs(i)
    bankConflictData.addr(i) := io.read(i).bits.addr
  }

  // FIXME: rr_bank_conflict(0)(1) no generalization
  when(rr_bank_conflict(0)(1)) {
    bankConflictData.bank_index := bank_addrs(0)
    bankConflictData.way_index := OHToUInt(way_en(0))
    bankConflictData.fake_rr_bank_conflict := set_addrs(0) === set_addrs(1)
  }.otherwise {
    bankConflictData.bank_index := 0.U
    bankConflictData.way_index := 0.U
    bankConflictData.fake_rr_bank_conflict := false.B
  }

  val isWriteBankConflictTable = WireInit(Constantin.createRecord("isWriteBankConflictTable" + p(XSCoreParamsKey).HartId.toString))
  bankConflictTable.log(
    data = bankConflictData,
    en = isWriteBankConflictTable.orR && rr_bank_conflict(0)(1),
    site = siteName,
    clock = clock,
    reset = reset
  )

  (1 until LoadPipelineWidth).foreach(y => (0 until y).foreach(x =>
    XSPerfAccumulate(s"data_array_fake_rr_bank_conflict_${x}_${y}", rr_bank_conflict(x)(y) && set_addrs(x) === set_addrs(y))
  ))

}<|MERGE_RESOLUTION|>--- conflicted
+++ resolved
@@ -112,11 +112,7 @@
   data_sram.io.r.req.valid := io.r.en
   data_sram.io.r.req.bits.apply(setIdx = io.r.addr)
   io.r.data := data_sram.io.r.resp.data(0)
-<<<<<<< HEAD
-  XSPerfAccumulate("data_sram_read_counter", data_sram.io.r.req.valid)
-=======
   XSPerfAccumulate("part_data_read_counter", data_sram.io.r.req.valid)
->>>>>>> 871d8dc8
 
   def dump_r() = {
     when(RegNext(io.r.en)) {
@@ -190,11 +186,7 @@
     data_bank(w).io.r.req.valid := io.r.en
     data_bank(w).io.r.req.bits.apply(setIdx = io.r.addr)
   }
-<<<<<<< HEAD
-  XSPerfAccumulate("data_read_counter", PopCount(Cat(data_bank.map(_.io.r.req.valid))))
-=======
   XSPerfAccumulate("part_data_read_counter", PopCount(Cat(data_bank.map(_.io.r.req.valid))))
->>>>>>> 871d8dc8
 
   val half = nWays / 2
   val data_read = data_bank.map(_.io.r.resp.data(0))
@@ -518,7 +510,6 @@
   val rdataEcc_dup_vec = Seq(4,4,5,5,6,6,7,7)
   val wdata_dup_vec = Seq(8,8,9,9,10,10,11,11)
   val wdataEcc_dup_vec = Seq(12,12,13,13,14,14,15,15)
-<<<<<<< HEAD
   rdata_dup_vec.zipWithIndex.map{ case(dupIdx, bankIdx) =>
     for (wayIdx <- 0 until DCacheWays) {
       when(io.cacheOp_req_dup(dupIdx).valid && CacheInstrucion.isReadData(io.cacheOp_req_bits_opCode_dup(dupIdx))) {
@@ -561,58 +552,6 @@
           waymask = 1.U
         )
         cacheOpShouldResp := true.B
-=======
-  for(dupIdx <- rdata_dup_vec){
-    for(bankIdx <- 0 until DCacheBanks){
-      for (wayIdx <- 0 until DCacheWays){
-        when(io.cacheOp_req_dup(dupIdx).valid && CacheInstrucion.isReadData(io.cacheOp_req_bits_opCode_dup(dupIdx))) {
-          val data_bank = data_banks(bankIdx)(wayIdx)
-          data_bank.io.r.en := UIntToOH(io.cacheOp.req.bits.wayNum(4, 0))(wayIdx)
-          data_bank.io.r.addr := io.cacheOp.req.bits.index
-          cacheOpShouldResp := true.B
-        }
-      }
-    }
-  }
-  for(dupIdx <- rdataEcc_dup_vec){
-    for(bankIdx <- 0 until DCacheBanks){
-      for (wayIdx <- 0 until DCacheWays){
-        when(io.cacheOp_req_dup(dupIdx).valid && CacheInstrucion.isReadDataECC(io.cacheOp_req_bits_opCode_dup(dupIdx))) {
-          val ecc_bank = ecc_banks(bankIdx)(wayIdx)
-          ecc_bank.io.r.req.valid := true.B
-          ecc_bank.io.r.req.bits.setIdx := io.cacheOp.req.bits.index
-          cacheOpShouldResp := true.B
-        }
-      }
-    }
-  }
-  for(dupIdx <- wdata_dup_vec){
-    for(bankIdx <- 0 until DCacheBanks){
-      for (wayIdx <- 0 until DCacheWays){
-        when(io.cacheOp_req_dup(dupIdx).valid && CacheInstrucion.isWriteData(io.cacheOp_req_bits_opCode_dup(dupIdx))) {
-          val data_bank = data_banks(bankIdx)(wayIdx)
-          data_bank.io.w.en := UIntToOH(io.cacheOp.req.bits.wayNum(4, 0))(wayIdx)
-          data_bank.io.w.addr := io.cacheOp.req.bits.index
-          data_bank.io.w.data := io.cacheOp.req.bits.write_data_vec(bankIdx)
-          cacheOpShouldResp := true.B
-        }
-      }
-    }
-  }
-  for(dupIdx <- wdataEcc_dup_vec){
-    for(bankIdx <- 0 until DCacheBanks){
-      for (wayIdx <- 0 until DCacheWays){
-        when(io.cacheOp_req_dup(dupIdx).valid && CacheInstrucion.isWriteDataECC(io.cacheOp_req_bits_opCode_dup(dupIdx))) {
-          val ecc_bank = ecc_banks(bankIdx)(wayIdx)
-          ecc_bank.io.w.req.valid := UIntToOH(io.cacheOp.req.bits.wayNum(4, 0))(wayIdx)
-          ecc_bank.io.w.req.bits.apply(
-            setIdx = io.cacheOp.req.bits.index,
-            data = io.cacheOp.req.bits.write_data_ecc,
-            waymask = 1.U
-          )
-          cacheOpShouldResp := true.B
-        }
->>>>>>> 871d8dc8
       }
     }
   }
@@ -799,15 +738,12 @@
     read_bank_error_delayed(bank_index) := bank_result(bank_index).error_delayed
   }
 
-<<<<<<< HEAD
-=======
   val data_read_oh = WireInit(VecInit(Seq.fill(DCacheBanks)(0.U(XLEN.W))))
   for (bank_index <- 0 until DCacheBanks) {
     data_read_oh(bank_index) := PopCount(Fill(DCacheWays, data_banks(bank_index).io.r.en.asUInt))
   }
   XSPerfAccumulate("data_read_counter", data_read_oh.reduce(_ + _))
 
->>>>>>> 871d8dc8
   // read result: expose banked read result
   io.readline_resp := bank_result
   val bank_result_delayed = RegNext(bank_result)
@@ -866,7 +802,6 @@
   val rdataEcc_dup_vec = Seq(4, 4, 5, 5, 6, 6, 7, 7)
   val wdata_dup_vec = Seq(8, 8, 9, 9, 10, 10, 11, 11)
   val wdataEcc_dup_vec = Seq(12, 12, 13, 13, 14, 14, 15, 15)
-<<<<<<< HEAD
   rdata_dup_vec.zipWithIndex.map{ case(dupIdx, bankIdx) =>
     when(io.cacheOp_req_dup(dupIdx).valid && CacheInstrucion.isReadData(io.cacheOp_req_bits_opCode_dup(dupIdx))) {
       val data_bank = data_banks(bankIdx)
@@ -904,53 +839,6 @@
         waymask = UIntToOH(io.cacheOp.req.bits.wayNum(4, 0))
       )
       cacheOpShouldResp := true.B
-=======
-  for (dupIdx <- rdata_dup_vec) {
-    for (bank_index <- 0 until (DCacheBanks)) {
-      when(io.cacheOp.req.valid && CacheInstrucion.isReadData(io.cacheOp.req.bits.opCode)) {
-        val data_bank = data_banks(bank_index)
-        data_bank.io.r.en := true.B
-        data_bank.io.r.way_en := UIntToOH(io.cacheOp.req.bits.wayNum(4, 0))
-        data_bank.io.r.addr := io.cacheOp.req.bits.index
-        cacheOpShouldResp := true.B
-      }
-    }
-  }
-  for (dupIdx <- rdataEcc_dup_vec) {
-    for (bank_index <- 0 until (DCacheBanks)) {
-      when(io.cacheOp_req_dup(0).valid && CacheInstrucion.isReadDataECC(io.cacheOp_req_bits_opCode_dup(0))) {
-        val ecc_bank = ecc_banks(bank_index)
-        ecc_bank.io.r.req.valid := true.B
-        ecc_bank.io.r.req.bits.setIdx := io.cacheOp.req.bits.index
-        cacheOpShouldResp := true.B
-      }
-    }
-  }
-  for (dupIdx <- wdata_dup_vec) {
-    for (bank_index <- 0 until (DCacheBanks)) {
-      when(io.cacheOp_req_dup(1).valid && CacheInstrucion.isWriteData(io.cacheOp_req_bits_opCode_dup(1))) {
-        val data_bank = data_banks(bank_index)
-        data_bank.io.w.en := true.B
-        data_bank.io.w.way_en := UIntToOH(io.cacheOp.req.bits.wayNum(4, 0))
-        data_bank.io.w.addr := io.cacheOp.req.bits.index
-        data_bank.io.w.data := io.cacheOp.req.bits.write_data_vec(bank_index)
-        cacheOpShouldResp := true.B
-      }
-    }
-  }
-  for (dupIdx <- wdataEcc_dup_vec) {
-    for (bank_index <- 0 until (DCacheBanks)) {
-      when(io.cacheOp_req_dup(2).valid && CacheInstrucion.isWriteDataECC(io.cacheOp_req_bits_opCode_dup(2))) {
-        val ecc_bank = ecc_banks(bank_index)
-        ecc_bank.io.w.req.valid := true.B
-        ecc_bank.io.w.req.bits.apply(
-          setIdx = io.cacheOp.req.bits.index,
-          data = io.cacheOp.req.bits.write_data_ecc,
-          waymask = UIntToOH(io.cacheOp.req.bits.wayNum(4, 0))
-        )
-        cacheOpShouldResp := true.B
-      }
->>>>>>> 871d8dc8
     }
   }
 
