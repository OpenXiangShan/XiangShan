/***************************************************************************************
* Copyright (c) 2020-2021 Institute of Computing Technology, Chinese Academy of Sciences
* Copyright (c) 2020-2021 Peng Cheng Laboratory
*
* XiangShan is licensed under Mulan PSL v2.
* You can use this software according to the terms and conditions of the Mulan PSL v2.
* You may obtain a copy of Mulan PSL v2 at:
*          http://license.coscl.org.cn/MulanPSL2
*
* THIS SOFTWARE IS PROVIDED ON AN "AS IS" BASIS, WITHOUT WARRANTIES OF ANY KIND,
* EITHER EXPRESS OR IMPLIED, INCLUDING BUT NOT LIMITED TO NON-INFRINGEMENT,
* MERCHANTABILITY OR FIT FOR A PARTICULAR PURPOSE.
*
* See the Mulan PSL v2 for more details.
***************************************************************************************/

package xiangshan.cache

import chipsalliance.rocketchip.config.Parameters
import chisel3._
import chisel3.util._
import xiangshan._
import utils._
import utility._
import freechips.rocketchip.tilelink._
import freechips.rocketchip.tilelink.ClientStates._
import freechips.rocketchip.tilelink.MemoryOpCategories._
import freechips.rocketchip.tilelink.TLPermissions._
import difftest._
<<<<<<< HEAD
import huancun.{AliasKey, DirtyKey, PreferCacheKey, PrefetchKey, ReqSourceKey}
import utility.FastArbiter
=======
import coupledL2.{AliasKey, DirtyKey, PrefetchKey}
>>>>>>> 8a610956
import mem.{AddPipelineReg}
import mem.trace._

class MissEntryReleaseInfo(implicit p: Parameters) extends DCacheBundle {
  val paddr = UInt(PAddrBits.W)
}

class MissReqWoStoreData(implicit p: Parameters) extends DCacheBundle {
  val source = UInt(sourceTypeWidth.W)
  val cmd = UInt(M_SZ.W)
  val addr = UInt(PAddrBits.W)
  val vaddr = UInt(VAddrBits.W)
  val way_en = UInt(DCacheWays.W)
  val pc = UInt(VAddrBits.W)

  // store
  val full_overwrite = Bool()

  // which word does amo work on?
  val word_idx = UInt(log2Up(blockWords).W)
  val amo_data = UInt(DataBits.W)
  val amo_mask = UInt((DataBits / 8).W)

  val req_coh = new ClientMetadata
  val replace_coh = new ClientMetadata
  val replace_tag = UInt(tagBits.W)
  val id = UInt(reqIdWidth.W)

  // For now, miss queue entry req is actually valid when req.valid && !cancel
  // * req.valid is fast to generate
  // * cancel is slow to generate, it will not be used until the last moment
  //
  // cancel may come from the following sources:
  // 1. miss req blocked by writeback queue: 
  //      a writeback req of the same address is in progress
  // 2. pmp check failed
  val cancel = Bool() // cancel is slow to generate, it will cancel missreq.valid

  // Req source decode
  // Note that req source is NOT cmd type
  // For instance, a req which isFromPrefetch may have R or W cmd
  def isFromLoad = source === LOAD_SOURCE.U
  def isFromStore = source === STORE_SOURCE.U
  def isFromAMO = source === AMO_SOURCE.U
  def isFromPrefetch = source >= DCACHE_PREFETCH_SOURCE.U
  def isPrefetchWrite = source === DCACHE_PREFETCH_SOURCE.U && cmd === MemoryOpConstants.M_PFW
  def hit = req_coh.isValid()
}

class MissReqStoreData(implicit p: Parameters) extends DCacheBundle {
  // store data and store mask will be written to miss queue entry 
  // 1 cycle after req.fire() and meta write
  val store_data = UInt((cfg.blockBytes * 8).W)
  val store_mask = UInt(cfg.blockBytes.W)
}

class MissReq(implicit p: Parameters) extends MissReqWoStoreData {
  // store data and store mask will be written to miss queue entry 
  // 1 cycle after req.fire() and meta write
  val store_data = UInt((cfg.blockBytes * 8).W)
  val store_mask = UInt(cfg.blockBytes.W)

  def toMissReqStoreData(): MissReqStoreData = {
    val out = Wire(new MissReqStoreData)
    out.store_data := store_data
    out.store_mask := store_mask
    out
  }

  def toMissReqWoStoreData(): MissReqWoStoreData = {
    val out = Wire(new MissReqWoStoreData)
    out.source := source
    out.cmd := cmd
    out.addr := addr
    out.vaddr := vaddr
    out.way_en := way_en
    out.full_overwrite := full_overwrite
    out.word_idx := word_idx
    out.amo_data := amo_data
    out.amo_mask := amo_mask
    out.req_coh := req_coh
    out.replace_coh := replace_coh
    out.replace_tag := replace_tag
    out.id := id
    out.cancel := cancel
    out.pc := pc
    out
  }
}

class MissResp(implicit p: Parameters) extends DCacheBundle {
  val id = UInt(log2Up(cfg.nMissEntries).W)
  // cache miss request is handled by miss queue, either merged or newly allocated
  val handled = Bool()
  // cache req missed, merged into one of miss queue entries
  // i.e. !miss_merged means this access is the first miss for this cacheline
  val merged = Bool()
  val repl_way_en = UInt(DCacheWays.W)
}


/** 
  * miss queue enq logic: enq is now splited into 2 cycles
  *  +---------------------------------------------------------------------+    pipeline reg  +-------------------------+
  *  +         s0: enq source arbiter, judge mshr alloc or merge           +     +-------+    + s1: real alloc or merge +
  *  +                      +-----+          primary_fire?       ->        +     | alloc |    +                         +
  *  + mainpipe  -> req0 -> |     |          secondary_fire?     ->        +     | merge |    +                         +
  *  + loadpipe0 -> req1 -> | arb | -> req                       ->        +  -> | req   | -> +                         +
  *  + loadpipe1 -> req2 -> |     |          mshr id             ->        +     | id    |    +                         +
  *  +                      +-----+                                        +     +-------+    +                         +
  *  +---------------------------------------------------------------------+                  +-------------------------+                  
  */

// a pipeline reg between MissReq and MissEntry
class MissReqPipeRegBundle(edge: TLEdgeOut)(implicit p: Parameters) extends DCacheBundle {
  val req           = new MissReq
  // this request is about to merge to an existing mshr
  val merge         = Bool()
  // this request is about to allocate a new mshr
  val alloc         = Bool()
  val mshr_id       = UInt(log2Up(cfg.nMissEntries).W)

  def reg_valid(): Bool = {
    (merge || alloc)
  }

  def reject_req(new_req: MissReq): Bool = {
    val set_match = addr_to_dcache_set(req.vaddr) === addr_to_dcache_set(new_req.vaddr)
    val way_match = req.way_en === new_req.way_en
    reg_valid() && set_match && way_match
  }

  def merge_req(new_req: MissReq): Bool = {
    val block_match = get_block(req.addr) === get_block(new_req.addr)
    val merge_load = (req.isFromLoad || req.isFromStore || req.isFromPrefetch) && new_req.isFromLoad
    // store merge to a store is disabled, sbuffer should avoid this situation, as store to same address should preserver their program order to match memory model
    val merge_store = (req.isFromLoad || req.isFromPrefetch) && new_req.isFromStore
    Mux(alloc, block_match && (merge_load || merge_store), false.B)
  }
  
  // send out acquire as soon as possible
  // if a new store miss req is about to merge into this pipe reg, don't send acquire now
  def can_send_acquire(valid: Bool, new_req: MissReq): Bool = {
    alloc && (!valid || !merge_req(new_req) || !new_req.isFromStore)
  }

  def get_acquire(l2_pf_store_only: Bool): TLBundleA = {
    val acquire = Wire(new TLBundleA(edge.bundle))
    val grow_param = req.req_coh.onAccess(req.cmd)._2
    val acquireBlock = edge.AcquireBlock(
      fromSource = mshr_id,
      toAddress = get_block_addr(req.addr),
      lgSize = (log2Up(cfg.blockBytes)).U,
      growPermissions = grow_param
    )._2
    val acquirePerm = edge.AcquirePerm(
      fromSource = mshr_id,
      toAddress = get_block_addr(req.addr),
      lgSize = (log2Up(cfg.blockBytes)).U,
      growPermissions = grow_param
    )._2
    acquire := Mux(req.full_overwrite, acquirePerm, acquireBlock)
    // resolve cache alias by L2
    acquire.user.lift(AliasKey).foreach( _ := req.vaddr(13, 12))
    // trigger prefetch
    acquire.user.lift(PrefetchKey).foreach(_ := Mux(l2_pf_store_only, req.isFromStore, true.B))
    // req source
    when(req.isFromLoad) {
      acquire.user.lift(ReqSourceKey).foreach(_ := MemReqSource.CPULoadData.id.U)
    }.elsewhen(req.isFromStore) {
      acquire.user.lift(ReqSourceKey).foreach(_ := MemReqSource.CPUStoreData.id.U)
    }.elsewhen(req.isFromAMO) {
      acquire.user.lift(ReqSourceKey).foreach(_ := MemReqSource.CPUAtomicData.id.U)
    }.otherwise {
      acquire.user.lift(ReqSourceKey).foreach(_ := MemReqSource.L1DataPrefetch.id.U)
    }

    acquire
  }
}

class MissEntry(edge: TLEdgeOut)(implicit p: Parameters) extends DCacheModule {
  val io = IO(new Bundle() {
    val hartId = Input(UInt(8.W))
    // MSHR ID
    val id = Input(UInt(log2Up(cfg.nMissEntries).W))
    // client requests
    // MSHR update request, MSHR state and addr will be updated when req.fire()
    val req = Flipped(ValidIO(new MissReqWoStoreData))
    // pipeline reg
    val miss_req_pipe_reg = Input(new MissReqPipeRegBundle(edge))
    // allocate this entry for new req
    val primary_valid = Input(Bool())
    // this entry is free and can be allocated to new reqs
    val primary_ready = Output(Bool())
    // this entry is busy, but it can merge the new req
    val secondary_ready = Output(Bool())
    // this entry is busy and it can not merge the new req
    val secondary_reject = Output(Bool())
    // way selected for replacing, used to support plru update
    val repl_way_en = Output(UInt(DCacheWays.W))

    // bus
    val mem_acquire = DecoupledIO(new TLBundleA(edge.bundle))
    val mem_grant = Flipped(DecoupledIO(new TLBundleD(edge.bundle)))
    val mem_finish = DecoupledIO(new TLBundleE(edge.bundle))

    // send refill info to load queue 
    val refill_to_ldq = ValidIO(new Refill)

    // refill pipe
    val refill_pipe_req = DecoupledIO(new RefillPipeReq)
    val refill_pipe_resp = Input(Bool())

    // replace pipe
    val replace_pipe_req = DecoupledIO(new MainPipeReq)
    val replace_pipe_resp = Input(Bool())

    // main pipe: amo miss
    val main_pipe_req = DecoupledIO(new MainPipeReq)
    val main_pipe_resp = Input(Bool())

    val block_addr = ValidIO(UInt(PAddrBits.W))

    val debug_early_replace = ValidIO(new Bundle() {
      // info about the block that has been replaced
      val idx = UInt(idxBits.W) // vaddr
      val tag = UInt(tagBits.W) // paddr
    })

    val req_handled_by_this_entry = Output(Bool())

    val forwardInfo = Output(new MissEntryForwardIO)
    val l2_pf_store_only = Input(Bool())

<<<<<<< HEAD
    val release_in_next_cycle = Output(Bool())
    val paddr = Output(UInt(PAddrBits.W))

    val memSetPattenDetected = Input(Bool())
=======
    // whether the pipeline reg has send out an acquire
    val acquire_fired_by_pipe_reg = Input(Bool())

>>>>>>> 8a610956
    val perf_pending_prefetch = Output(Bool())
    val perf_pending_normal   = Output(Bool())

    val rob_head_query = new DCacheBundle {
      val vaddr = Input(UInt(VAddrBits.W))
      val query_valid = Input(Bool())

      val resp = Output(Bool())

      def hit(e_vaddr: UInt): Bool = {
        require(e_vaddr.getWidth == VAddrBits)
        query_valid && vaddr(VAddrBits - 1, DCacheLineOffset) === e_vaddr(VAddrBits - 1, DCacheLineOffset)
      }
    }

<<<<<<< HEAD
=======
    val latency_monitor = new DCacheBundle {
      val load_miss_refilling  = Output(Bool())
      val store_miss_refilling = Output(Bool())
      val amo_miss_refilling   = Output(Bool())
      val pf_miss_refilling    = Output(Bool())
    }
>>>>>>> 8a610956
  })

  assert(!RegNext(io.primary_valid && !io.primary_ready))

  val req = Reg(new MissReqWoStoreData)
  val req_primary_fire = Reg(new MissReqWoStoreData) // for perf use
  val req_store_mask = Reg(UInt(cfg.blockBytes.W))
  val req_valid = RegInit(false.B)
  val set = addr_to_dcache_set(req.vaddr)

  val miss_req_pipe_reg_bits = io.miss_req_pipe_reg.req

  val input_req_is_prefetch = isPrefetch(miss_req_pipe_reg_bits.cmd)

  val s_acquire = RegInit(true.B)
  val s_grantack = RegInit(true.B)
  val s_replace_req = RegInit(true.B)
  val s_refill = RegInit(true.B)
  val s_mainpipe_req = RegInit(true.B)

  val w_grantfirst = RegInit(true.B)
  val w_grantlast = RegInit(true.B)
  val w_replace_resp = RegInit(true.B)
  val w_refill_resp = RegInit(true.B)
  val w_mainpipe_resp = RegInit(true.B)

  val release_entry = s_grantack && w_refill_resp && w_mainpipe_resp

  val acquire_not_sent = !s_acquire && !io.mem_acquire.ready
  val data_not_refilled = !w_grantfirst

  val error = RegInit(false.B)
  val prefetch = RegInit(false.B)
  val access = RegInit(false.B)

  val should_refill_data_reg =  Reg(Bool())
  val should_refill_data = WireInit(should_refill_data_reg)

  // val full_overwrite = req.isFromStore && req_store_mask.andR
  val full_overwrite = Reg(Bool())

  val (_, _, refill_done, refill_count) = edge.count(io.mem_grant)
  val grant_param = Reg(UInt(TLPermissions.bdWidth.W))

  // refill data with store data, this reg will be used to store:
  // 1. store data (if needed), before l2 refill data
  // 2. store data and l2 refill data merged result (i.e. new cacheline taht will be write to data array)
  val refill_and_store_data = Reg(Vec(blockRows, UInt(rowBits.W)))
  // raw data refilled to l1 by l2
  val refill_data_raw = Reg(Vec(blockBytes/beatBytes, UInt(beatBits.W)))

  // allocate current miss queue entry for a miss req
  val primary_fire = WireInit(io.req.valid && io.primary_ready && io.primary_valid && !io.req.bits.cancel)
  // merge miss req to current miss queue entry
  val secondary_fire = WireInit(io.req.valid && io.secondary_ready && !io.req.bits.cancel)

  val req_handled_by_this_entry = primary_fire || secondary_fire

  // for perf use
  val secondary_fired = RegInit(false.B)

  io.perf_pending_prefetch := req_valid && prefetch && !secondary_fired
  io.perf_pending_normal   := req_valid && (!prefetch || secondary_fired)

  io.rob_head_query.resp   := io.rob_head_query.hit(req.vaddr) && req_valid

  io.req_handled_by_this_entry := req_handled_by_this_entry

  when (release_entry && req_valid) {
    req_valid := false.B
  }
  io.release_in_next_cycle := release_entry && req_valid
  io.paddr := req.addr

  when (io.miss_req_pipe_reg.alloc) {
    assert(RegNext(primary_fire), "after 1 cycle of primary_fire, entry will be allocated")
    req_valid := true.B

    req := miss_req_pipe_reg_bits.toMissReqWoStoreData()
    req_primary_fire := miss_req_pipe_reg_bits.toMissReqWoStoreData()
    req.addr := get_block_addr(miss_req_pipe_reg_bits.addr)

    s_acquire := io.acquire_fired_by_pipe_reg
    s_grantack := false.B

    w_grantfirst := false.B
    w_grantlast := false.B

    when(miss_req_pipe_reg_bits.isFromStore) {
      req_store_mask := miss_req_pipe_reg_bits.store_mask
      for (i <- 0 until blockRows) {
        refill_and_store_data(i) := miss_req_pipe_reg_bits.store_data(rowBits * (i + 1) - 1, rowBits * i)
      }
    }
    full_overwrite := miss_req_pipe_reg_bits.isFromStore && miss_req_pipe_reg_bits.full_overwrite

    when (!miss_req_pipe_reg_bits.isFromAMO) {
      s_refill := false.B
      w_refill_resp := false.B
    }

    when (!miss_req_pipe_reg_bits.hit && miss_req_pipe_reg_bits.replace_coh.isValid() && !miss_req_pipe_reg_bits.isFromAMO) {
      s_replace_req := false.B
      w_replace_resp := false.B
    }

    when (miss_req_pipe_reg_bits.isFromAMO) {
      s_mainpipe_req := false.B
      w_mainpipe_resp := false.B
    }

    should_refill_data_reg := miss_req_pipe_reg_bits.isFromLoad
    error := false.B
    prefetch := input_req_is_prefetch
    access := false.B
    secondary_fired := false.B
  }

  when (io.miss_req_pipe_reg.merge) {
    assert(RegNext(secondary_fire) || RegNext(RegNext(primary_fire)), "after 1 cycle of secondary_fire or 2 cycle of primary_fire, entry will be merged")
    assert(miss_req_pipe_reg_bits.req_coh.state <= req.req_coh.state || (prefetch && !access))
    assert(!(miss_req_pipe_reg_bits.isFromAMO || req.isFromAMO))
    // use the most uptodate meta
    req.req_coh := miss_req_pipe_reg_bits.req_coh

    when (miss_req_pipe_reg_bits.isFromStore) {
      req := miss_req_pipe_reg_bits
      req.addr := get_block_addr(miss_req_pipe_reg_bits.addr)
      // vaddr??
      req.vaddr := req.vaddr
      req.way_en := req.way_en
      req.replace_coh := req.replace_coh
      req.replace_tag := req.replace_tag
      req_store_mask := miss_req_pipe_reg_bits.store_mask
      for (i <- 0 until blockRows) {
        refill_and_store_data(i) := miss_req_pipe_reg_bits.store_data(rowBits * (i + 1) - 1, rowBits * i)
      }
      full_overwrite := miss_req_pipe_reg_bits.isFromStore && miss_req_pipe_reg_bits.full_overwrite
    }

    should_refill_data := should_refill_data_reg || miss_req_pipe_reg_bits.isFromLoad
    should_refill_data_reg := should_refill_data
    when (!input_req_is_prefetch) {
      access := true.B // when merge non-prefetch req, set access bit
    }
    secondary_fired := true.B
  }

  when (io.mem_acquire.fire()) {
    s_acquire := true.B
  }

  // merge data refilled by l2 and store data, update miss queue entry, gen refill_req
  val new_data = Wire(Vec(blockRows, UInt(rowBits.W)))
  val new_mask = Wire(Vec(blockRows, UInt(rowBytes.W)))
  // merge refilled data and store data (if needed)
  def mergePutData(old_data: UInt, new_data: UInt, wmask: UInt): UInt = {
    val full_wmask = FillInterleaved(8, wmask)
    (~full_wmask & old_data | full_wmask & new_data)
  }
  for (i <- 0 until blockRows) {
    // new_data(i) := req.store_data(rowBits * (i + 1) - 1, rowBits * i)
    new_data(i) := refill_and_store_data(i)
    // we only need to merge data for Store
    new_mask(i) := Mux(req.isFromStore, req_store_mask(rowBytes * (i + 1) - 1, rowBytes * i), 0.U)
  }

  val hasData = RegInit(true.B)
  val isDirty = RegInit(false.B)
  when (io.mem_grant.fire()) {
    w_grantfirst := true.B
    grant_param := io.mem_grant.bits.param
    when (edge.hasData(io.mem_grant.bits)) {
      // GrantData
      for (i <- 0 until beatRows) {
        val idx = (refill_count << log2Floor(beatRows)) + i.U
        val grant_row = io.mem_grant.bits.data(rowBits * (i + 1) - 1, rowBits * i)
        refill_and_store_data(idx) := mergePutData(grant_row, new_data(idx), new_mask(idx))
      }
      w_grantlast := w_grantlast || refill_done
      hasData := true.B
    }.otherwise {
      // Grant
      assert(full_overwrite)
      for (i <- 0 until blockRows) {
        refill_and_store_data(i) := new_data(i)
      }
      w_grantlast := true.B
      hasData := false.B
    }

    error := io.mem_grant.bits.denied || io.mem_grant.bits.corrupt || error

    refill_data_raw(refill_count) := io.mem_grant.bits.data
    isDirty := io.mem_grant.bits.echo.lift(DirtyKey).getOrElse(false.B)
  }

  when (io.mem_finish.fire()) {
    s_grantack := true.B
  }

  when (io.replace_pipe_req.fire()) {
    s_replace_req := true.B
  }

  when (io.replace_pipe_resp) {
    w_replace_resp := true.B
  }

  when (io.refill_pipe_req.fire()) {
    s_refill := true.B
  }

  when (io.refill_pipe_resp) {
    w_refill_resp := true.B
  }

  when (io.main_pipe_req.fire()) {
    s_mainpipe_req := true.B
  }

  when (io.main_pipe_resp) {
    w_mainpipe_resp := true.B
  }

  def before_req_sent_can_merge(new_req: MissReqWoStoreData): Bool = {
    acquire_not_sent && (req.isFromLoad || req.isFromPrefetch) && (new_req.isFromLoad || new_req.isFromStore)
  }
  
  def before_data_refill_can_merge(new_req: MissReqWoStoreData): Bool = {
    data_not_refilled && (req.isFromLoad || req.isFromStore || req.isFromPrefetch) && new_req.isFromLoad
  }

  // if the old req and new req are both same block prefetch write, the new req can be merged
  def prefetch_write_can_merge(new_req: MissReqWoStoreData): Bool = {
    req_valid && req.isPrefetchWrite && new_req.isPrefetchWrite
  }
  
  // Note that late prefetch will be ignored

  def should_merge(new_req: MissReqWoStoreData): Bool = {
    val block_match = get_block(req.addr) === get_block(new_req.addr)
    block_match &&
    (
      before_req_sent_can_merge(new_req) ||
      before_data_refill_can_merge(new_req) ||
      prefetch_write_can_merge(new_req)
    )
  }

  // store can be merged before io.mem_acquire.fire()
  // store can not be merged the cycle that io.mem_acquire.fire()
  // load can be merged before io.mem_grant.fire()
  //
  // TODO: merge store if possible? mem_acquire may need to be re-issued,
  // but sbuffer entry can be freed
  def should_reject(new_req: MissReqWoStoreData): Bool = {
    val block_match = get_block(req.addr) === get_block(new_req.addr)
    val set_match = set === addr_to_dcache_set(new_req.vaddr)

    req_valid &&
      Mux(
        block_match,
        !before_req_sent_can_merge(new_req) &&
          !before_data_refill_can_merge(new_req) &&
           !prefetch_write_can_merge(new_req),
        set_match && new_req.way_en === req.way_en
      )
  }

<<<<<<< HEAD

  when(io.id >= ((cfg.nMissEntries).U - cacheParams.nMaxPrefetchEntry.U)) {
    // can accept prefetch req
    io.primary_ready := !req_valid
  }.otherwise {
    // cannot accept prefetch req except when a memset patten is detected
    io.primary_ready := !req_valid && (!io.req.bits.isFromPrefetch || io.memSetPattenDetected)
  }
=======
  // req_valid will be updated 1 cycle after primary_fire, so next cycle, this entry cannot accept a new req
  io.primary_ready := !req_valid && !RegNext(primary_fire)
>>>>>>> 8a610956
  io.secondary_ready := should_merge(io.req.bits)
  io.secondary_reject := should_reject(io.req.bits)
  io.repl_way_en := req.way_en

  // should not allocate, merge or reject at the same time
  assert(RegNext(PopCount(Seq(io.primary_ready, io.secondary_ready, io.secondary_reject)) <= 1.U))

  val refill_data_splited = WireInit(VecInit(Seq.tabulate(cfg.blockBytes * 8 / l1BusDataWidth)(i => {
    val data = refill_and_store_data.asUInt
    data((i + 1) * l1BusDataWidth - 1, i * l1BusDataWidth)
  })))
  // when granted data is all ready, wakeup lq's miss load
  io.refill_to_ldq.valid := RegNext(!w_grantlast && io.mem_grant.fire()) && should_refill_data_reg
  io.refill_to_ldq.bits.addr := RegNext(req.addr + (refill_count << refillOffBits))
  io.refill_to_ldq.bits.data := refill_data_splited(RegNext(refill_count))
  io.refill_to_ldq.bits.error := RegNext(io.mem_grant.bits.corrupt || io.mem_grant.bits.denied)
  io.refill_to_ldq.bits.refill_done := RegNext(refill_done && io.mem_grant.fire())
  io.refill_to_ldq.bits.hasdata := hasData
  io.refill_to_ldq.bits.data_raw := refill_data_raw.asUInt
  io.refill_to_ldq.bits.id := io.id

  // if the entry has a pending merge req, wait for it
  // Note: now, only wait for store, because store may acquire T
  // TODO: support prefetch
  io.mem_acquire.valid := !s_acquire && !(io.miss_req_pipe_reg.merge && miss_req_pipe_reg_bits.isFromStore)
  val grow_param = req.req_coh.onAccess(req.cmd)._2
  val acquireBlock = edge.AcquireBlock(
    fromSource = io.id,
    toAddress = req.addr,
    lgSize = (log2Up(cfg.blockBytes)).U,
    growPermissions = grow_param
  )._2
  val acquirePerm = edge.AcquirePerm(
    fromSource = io.id,
    toAddress = req.addr,
    lgSize = (log2Up(cfg.blockBytes)).U,
    growPermissions = grow_param
  )._2
  io.mem_acquire.bits := Mux(full_overwrite, acquirePerm, acquireBlock)
  // resolve cache alias by L2
  io.mem_acquire.bits.user.lift(AliasKey).foreach( _ := req.vaddr(13, 12))
  // trigger prefetch
  io.mem_acquire.bits.user.lift(PrefetchKey).foreach(_ := Mux(io.l2_pf_store_only, req.isFromStore, true.B))
  // req source
  when(prefetch && !secondary_fired) {
    io.mem_acquire.bits.user.lift(ReqSourceKey).foreach(_ := MemReqSource.L1DataPrefetch.id.U)
  }.otherwise {
<<<<<<< HEAD
    io.mem_acquire.bits.user.lift(ReqSourceKey).foreach(_ := MemReqSource.CPUData.id.U)
  }
  // prefer not to cache data in L2 by default
  io.mem_acquire.bits.user.lift(PreferCacheKey).foreach(_ := false.B)
=======
    when(req.isFromStore) {
      io.mem_acquire.bits.user.lift(ReqSourceKey).foreach(_ := MemReqSource.CPUStoreData.id.U)
    }.elsewhen(req.isFromLoad) {
      io.mem_acquire.bits.user.lift(ReqSourceKey).foreach(_ := MemReqSource.CPULoadData.id.U)
    }.elsewhen(req.isFromAMO) {
      io.mem_acquire.bits.user.lift(ReqSourceKey).foreach(_ := MemReqSource.CPUAtomicData.id.U)
    }.otherwise {
      io.mem_acquire.bits.user.lift(ReqSourceKey).foreach(_ := MemReqSource.L1DataPrefetch.id.U)
    }
  }
>>>>>>> 8a610956
  require(nSets <= 256)

  io.mem_grant.ready := !w_grantlast && s_acquire

  val grantack = RegEnable(edge.GrantAck(io.mem_grant.bits), io.mem_grant.fire())
  assert(RegNext(!io.mem_grant.fire() || edge.isRequest(io.mem_grant.bits)))
  io.mem_finish.valid := !s_grantack && w_grantfirst
  io.mem_finish.bits := grantack

  io.replace_pipe_req.valid := !s_replace_req
  val replace = io.replace_pipe_req.bits
  replace := DontCare
  replace.miss := false.B
  replace.miss_id := io.id
  replace.miss_dirty := false.B
  replace.probe := false.B
  replace.probe_need_data := false.B
  replace.source := LOAD_SOURCE.U
  replace.vaddr := req.vaddr // only untag bits are needed
  replace.addr := Cat(req.replace_tag, 0.U(pgUntagBits.W)) // only tag bits are needed
  replace.store_mask := 0.U
  replace.replace := true.B
  replace.replace_way_en := req.way_en
  replace.error := false.B

  io.refill_pipe_req.valid := !s_refill && w_replace_resp && w_grantlast
  val refill = io.refill_pipe_req.bits
  refill.source := req.source
  refill.addr := req.addr
  refill.way_en := req.way_en
  refill.wmask := Mux(
    hasData || req.isFromLoad,
    ~0.U(DCacheBanks.W),
    VecInit((0 until DCacheBanks).map(i => get_mask_of_bank(i, req_store_mask).orR)).asUInt
  )
  refill.data := refill_and_store_data.asTypeOf((new RefillPipeReq).data)
  refill.miss_id := io.id
  refill.id := req.id
  def missCohGen(cmd: UInt, param: UInt, dirty: Bool) = {
    val c = categorize(cmd)
    MuxLookup(Cat(c, param, dirty), Nothing, Seq(
      //(effect param) -> (next)
      Cat(rd, toB, false.B)  -> Branch,
      Cat(rd, toB, true.B)   -> Branch,
      Cat(rd, toT, false.B)  -> Trunk,
      Cat(rd, toT, true.B)   -> Dirty,
      Cat(wi, toT, false.B)  -> Trunk,
      Cat(wi, toT, true.B)   -> Dirty,
      Cat(wr, toT, false.B)  -> Dirty,
      Cat(wr, toT, true.B)   -> Dirty))
  }
  refill.meta.coh := ClientMetadata(missCohGen(req.cmd, grant_param, isDirty))
  refill.error := error
  refill.prefetch := prefetch
  refill.access := access
  refill.alias := req.vaddr(13, 12) // TODO

  io.main_pipe_req.valid := !s_mainpipe_req && w_grantlast
  io.main_pipe_req.bits := DontCare
  io.main_pipe_req.bits.miss := true.B
  io.main_pipe_req.bits.miss_id := io.id
  io.main_pipe_req.bits.miss_param := grant_param
  io.main_pipe_req.bits.miss_dirty := isDirty
  io.main_pipe_req.bits.miss_way_en := req.way_en
  io.main_pipe_req.bits.probe := false.B
  io.main_pipe_req.bits.source := req.source
  io.main_pipe_req.bits.cmd := req.cmd
  io.main_pipe_req.bits.vaddr := req.vaddr
  io.main_pipe_req.bits.addr := req.addr
  io.main_pipe_req.bits.store_data := refill_and_store_data.asUInt
  io.main_pipe_req.bits.store_mask := ~0.U(blockBytes.W)
  io.main_pipe_req.bits.word_idx := req.word_idx
  io.main_pipe_req.bits.amo_data := req.amo_data
  io.main_pipe_req.bits.amo_mask := req.amo_mask
  io.main_pipe_req.bits.error := error
  io.main_pipe_req.bits.id := req.id

  io.block_addr.valid := req_valid && w_grantlast && !w_refill_resp
  io.block_addr.bits := req.addr

  io.debug_early_replace.valid := BoolStopWatch(io.replace_pipe_resp, io.refill_pipe_req.fire())
  io.debug_early_replace.bits.idx := addr_to_dcache_set(req.vaddr)
  io.debug_early_replace.bits.tag := req.replace_tag

  io.forwardInfo.apply(req_valid, req.addr, refill_data_raw, w_grantfirst, w_grantlast)

  // refill latency monitor
  io.latency_monitor.load_miss_refilling  := req_valid && req_primary_fire.isFromLoad     && BoolStopWatch(io.mem_acquire.fire, io.mem_grant.fire && !refill_done, true)
  io.latency_monitor.store_miss_refilling := req_valid && req_primary_fire.isFromStore    && BoolStopWatch(io.mem_acquire.fire, io.mem_grant.fire && !refill_done, true)
  io.latency_monitor.amo_miss_refilling   := req_valid && req_primary_fire.isFromAMO      && BoolStopWatch(io.mem_acquire.fire, io.mem_grant.fire && !refill_done, true)
  io.latency_monitor.pf_miss_refilling    := req_valid && req_primary_fire.isFromPrefetch && BoolStopWatch(io.mem_acquire.fire, io.mem_grant.fire && !refill_done, true)

  XSPerfAccumulate("miss_req_primary", primary_fire)
  XSPerfAccumulate("miss_req_merged", secondary_fire)
  XSPerfAccumulate("load_miss_penalty_to_use",
    should_refill_data &&
      BoolStopWatch(primary_fire, io.refill_to_ldq.valid, true)
  )
  XSPerfAccumulate("main_pipe_penalty", BoolStopWatch(io.main_pipe_req.fire(), io.main_pipe_resp))
  XSPerfAccumulate("penalty_blocked_by_channel_A", io.mem_acquire.valid && !io.mem_acquire.ready)
  XSPerfAccumulate("penalty_waiting_for_channel_D", s_acquire && !w_grantlast && !io.mem_grant.valid)
  XSPerfAccumulate("penalty_waiting_for_channel_E", io.mem_finish.valid && !io.mem_finish.ready)
  XSPerfAccumulate("penalty_from_grant_to_refill", !w_refill_resp && w_grantlast)
  XSPerfAccumulate("prefetch_req_primary", primary_fire && io.req.bits.source === DCACHE_PREFETCH_SOURCE.U)
  XSPerfAccumulate("prefetch_req_merged", secondary_fire && io.req.bits.source === DCACHE_PREFETCH_SOURCE.U)

  val (mshr_penalty_sample, mshr_penalty) = TransactionLatencyCounter(RegNext(RegNext(primary_fire)), release_entry)
  XSPerfHistogram("miss_penalty", mshr_penalty, mshr_penalty_sample, 0, 20, 1, true, true)
  XSPerfHistogram("miss_penalty", mshr_penalty, mshr_penalty_sample, 20, 100, 10, true, false)

  val load_miss_begin = primary_fire && io.req.bits.isFromLoad
  val refill_finished = RegNext(!w_grantlast && refill_done) && should_refill_data
  val (load_miss_penalty_sample, load_miss_penalty) = TransactionLatencyCounter(load_miss_begin, refill_finished) // not real refill finish time
  XSPerfHistogram("load_miss_penalty_to_use", load_miss_penalty, load_miss_penalty_sample, 0, 20, 1, true, true)
  XSPerfHistogram("load_miss_penalty_to_use", load_miss_penalty, load_miss_penalty_sample, 20, 100, 10, true, false)

  val (a_to_d_penalty_sample, a_to_d_penalty) = TransactionLatencyCounter(io.mem_acquire.fire(), io.mem_grant.fire() && refill_done)
  XSPerfHistogram("a_to_d_penalty", a_to_d_penalty, a_to_d_penalty_sample, 0, 20, 1, true, true)
  XSPerfHistogram("a_to_d_penalty", a_to_d_penalty, a_to_d_penalty_sample, 20, 100, 10, true, false)
}

class MissQueue(edge: TLEdgeOut)(implicit p: Parameters) extends DCacheModule with HasPerfEvents {
  val io = IO(new Bundle {
    val hartId = Input(UInt(8.W))
    val req = Flipped(DecoupledIO(new MissReq))
    val resp = Output(new MissResp)
    val refill_to_ldq = ValidIO(new Refill)

    val mem_acquire = DecoupledIO(new TLBundleA(edge.bundle))
    val mem_grant = Flipped(DecoupledIO(new TLBundleD(edge.bundle)))
    val mem_finish = DecoupledIO(new TLBundleE(edge.bundle))

    val refill_pipe_req = DecoupledIO(new RefillPipeReq)
    val refill_pipe_req_dup = Vec(nDupStatus, DecoupledIO(new RefillPipeReqCtrl))
    val refill_pipe_resp = Flipped(ValidIO(UInt(log2Up(cfg.nMissEntries).W)))

    val replace_pipe_req = DecoupledIO(new MainPipeReq)
    val replace_pipe_resp = Flipped(ValidIO(UInt(log2Up(cfg.nMissEntries).W)))

    val main_pipe_req = DecoupledIO(new MainPipeReq)
    val main_pipe_resp = Flipped(ValidIO(new AtomicsResp))

    // block probe
    val probe_addr = Input(UInt(PAddrBits.W))
    val probe_block = Output(Bool())

    val full = Output(Bool())

    // only for performance counter
    // This is valid when an mshr has finished replacing a block (w_replace_resp),
    // but hasn't received Grant from L2 (!w_grantlast)
    val debug_early_replace = Vec(cfg.nMissEntries, ValidIO(new Bundle() {
      // info about the block that has been replaced
      val idx = UInt(idxBits.W) // vaddr
      val tag = UInt(tagBits.W) // paddr
    }))

    // forward missqueue
    val forward = Vec(LoadPipelineWidth, new LduToMissqueueForwardIO)
    val l2_pf_store_only = Input(Bool())

    // Give paddr out when Release a entry
    val entry_release_info = Valid(new MissEntryReleaseInfo)
    val memSetPattenDetected = Output(Bool())
    val lqEmpty = Input(Bool())
  })
  
  // 128KBL1: FIXME: provide vaddr for l2

  val entries = Seq.fill(cfg.nMissEntries)(Module(new MissEntry(edge)))

  val miss_req_pipe_reg = RegInit(0.U.asTypeOf(new MissReqPipeRegBundle(edge)))
  val acquire_from_pipereg = Wire(chiselTypeOf(io.mem_acquire))

  val primary_ready_vec = entries.map(_.io.primary_ready)
  val secondary_ready_vec = entries.map(_.io.secondary_ready)
  val secondary_reject_vec = entries.map(_.io.secondary_reject)
  val probe_block_vec = entries.map { case e => e.io.block_addr.valid && e.io.block_addr.bits === io.probe_addr }

  val merge = Cat(secondary_ready_vec ++ Seq(miss_req_pipe_reg.merge_req(io.req.bits))).orR
  val reject = Cat(secondary_reject_vec ++ Seq(miss_req_pipe_reg.reject_req(io.req.bits))).orR
  val alloc = !reject && !merge && Cat(primary_ready_vec).orR
  val accept = alloc || merge

  val req_mshr_handled_vec = entries.map(_.io.req_handled_by_this_entry)
  // merged to pipeline reg
  val req_pipeline_reg_handled = miss_req_pipe_reg.merge_req(io.req.bits)
  assert(PopCount(Seq(req_pipeline_reg_handled, VecInit(req_mshr_handled_vec).asUInt.orR)) <= 1.U, "miss req will either go to mshr or pipeline reg")
  assert(PopCount(req_mshr_handled_vec) <= 1.U, "Only one mshr can handle a req")
  io.resp.id := Mux(!req_pipeline_reg_handled, OHToUInt(req_mshr_handled_vec), miss_req_pipe_reg.mshr_id)
  io.resp.handled := Cat(req_mshr_handled_vec).orR || req_pipeline_reg_handled
  io.resp.merged := merge
  io.resp.repl_way_en := Mux(!req_pipeline_reg_handled, Mux1H(secondary_ready_vec, entries.map(_.io.repl_way_en)), miss_req_pipe_reg.req.way_en)

  /*  MissQueue enq logic is now splitted into 2 cycles
   *
   */ 
  miss_req_pipe_reg.req     := io.req.bits
  miss_req_pipe_reg.alloc   := alloc && io.req.valid && !io.req.bits.cancel
  miss_req_pipe_reg.merge   := merge && io.req.valid && !io.req.bits.cancel
  miss_req_pipe_reg.mshr_id := io.resp.id

  assert(PopCount(Seq(alloc && io.req.valid, merge && io.req.valid)) <= 1.U, "allocate and merge a mshr in same cycle!")

  val source_except_load_cnt = RegInit(0.U(10.W))
  when(VecInit(req_handled_vec).asUInt.orR) {
    when(io.req.bits.isFromLoad) {
      source_except_load_cnt := 0.U
    }.otherwise {
      when(io.req.bits.isFromStore) {
        source_except_load_cnt := source_except_load_cnt + 1.U
      }
    }
  }
  val Threshold = 8
  val memSetPattenDetected = RegNext((source_except_load_cnt >= Threshold.U) && io.lqEmpty)

  io.memSetPattenDetected := memSetPattenDetected

  val forwardInfo_vec = VecInit(entries.map(_.io.forwardInfo))
  (0 until LoadPipelineWidth).map(i => {
    val id = io.forward(i).mshrid
    val req_valid = io.forward(i).valid
    val paddr = io.forward(i).paddr

    val (forward_mshr, forwardData) = forwardInfo_vec(id).forward(req_valid, paddr)
    io.forward(i).forward_result_valid := forwardInfo_vec(id).check(req_valid, paddr)
    io.forward(i).forward_mshr := forward_mshr
    io.forward(i).forwardData := forwardData
  })

  assert(RegNext(PopCount(secondary_ready_vec) <= 1.U))
//  assert(RegNext(PopCount(secondary_reject_vec) <= 1.U))
  // It is possible that one mshr wants to merge a req, while another mshr wants to reject it.
  // That is, a coming req has the same paddr as that of mshr_0 (merge),
  // while it has the same set and the same way as mshr_1 (reject).
  // In this situation, the coming req should be merged by mshr_0
//  assert(RegNext(PopCount(Seq(merge, reject)) <= 1.U))

  def select_valid_one[T <: Bundle](
    in: Seq[DecoupledIO[T]],
    out: DecoupledIO[T],
    name: Option[String] = None): Unit = {

    if (name.nonEmpty) { out.suggestName(s"${name.get}_select") }
    out.valid := Cat(in.map(_.valid)).orR
    out.bits := ParallelMux(in.map(_.valid) zip in.map(_.bits))
    in.map(_.ready := out.ready) 
    assert(!RegNext(out.valid && PopCount(Cat(in.map(_.valid))) > 1.U))
  }

  io.mem_grant.ready := false.B

  entries.zipWithIndex.foreach {
    case (e, i) =>
      val former_primary_ready = if(i == 0)
        false.B 
      else
        Cat((0 until i).map(j => entries(j).io.primary_ready)).orR
      
      e.io.hartId := io.hartId
      e.io.id := i.U
      e.io.l2_pf_store_only := io.l2_pf_store_only
      e.io.req.valid := io.req.valid
      e.io.primary_valid := io.req.valid && 
        !merge && 
        !reject && 
        !former_primary_ready &&
        e.io.primary_ready
      e.io.req.bits := io.req.bits.toMissReqWoStoreData()

      e.io.mem_grant.valid := false.B
      e.io.mem_grant.bits := DontCare
      when (io.mem_grant.bits.source === i.U) {
        e.io.mem_grant <> io.mem_grant
      }

      when(miss_req_pipe_reg.reg_valid() && miss_req_pipe_reg.mshr_id === i.U) {
        e.io.miss_req_pipe_reg := miss_req_pipe_reg
      }.otherwise {
        e.io.miss_req_pipe_reg       := DontCare
        e.io.miss_req_pipe_reg.merge := false.B
        e.io.miss_req_pipe_reg.alloc := false.B
      }

      e.io.acquire_fired_by_pipe_reg := acquire_from_pipereg.fire

      e.io.refill_pipe_resp := io.refill_pipe_resp.valid && io.refill_pipe_resp.bits === i.U
      e.io.replace_pipe_resp := io.replace_pipe_resp.valid && io.replace_pipe_resp.bits === i.U
      e.io.main_pipe_resp := io.main_pipe_resp.valid && io.main_pipe_resp.bits.ack_miss_queue && io.main_pipe_resp.bits.miss_id === i.U

      e.io.memSetPattenDetected := memSetPattenDetected

      io.debug_early_replace(i) := e.io.debug_early_replace
  }

  val release_in_next_cycle_vec = VecInit(entries.map(_.io.release_in_next_cycle))
  val paddr_vec = VecInit(entries.map(_.io.paddr))
  io.entry_release_info.valid := release_in_next_cycle_vec.asUInt.orR
  io.entry_release_info.bits.paddr := Mux1H(release_in_next_cycle_vec, paddr_vec)

  assert(PopCount(release_in_next_cycle_vec) <= 1.U, "release 2 or more mshr in a same cycle")

  io.req.ready := accept
  io.refill_to_ldq.valid := Cat(entries.map(_.io.refill_to_ldq.valid)).orR
  io.refill_to_ldq.bits := ParallelMux(entries.map(_.io.refill_to_ldq.valid) zip entries.map(_.io.refill_to_ldq.bits))

  acquire_from_pipereg.valid := miss_req_pipe_reg.can_send_acquire(io.req.valid, io.req.bits)
  acquire_from_pipereg.bits := miss_req_pipe_reg.get_acquire(io.l2_pf_store_only)

  XSPerfAccumulate("acquire_fire_from_pipereg", acquire_from_pipereg.fire)
  XSPerfAccumulate("pipereg_valid", miss_req_pipe_reg.reg_valid())

  val acquire_sources = Seq(acquire_from_pipereg) ++ entries.map(_.io.mem_acquire)
  TLArbiter.lowest(edge, io.mem_acquire, acquire_sources:_*)
  TLArbiter.lowest(edge, io.mem_finish, entries.map(_.io.mem_finish):_*)

  // arbiter_with_pipereg_N_dup(entries.map(_.io.refill_pipe_req), io.refill_pipe_req,
  // io.refill_pipe_req_dup,
  // Some("refill_pipe_req"))
  val out_refill_pipe_req = Wire(Decoupled(new RefillPipeReq))
  val out_refill_pipe_req_ctrl = Wire(Decoupled(new RefillPipeReqCtrl))
  out_refill_pipe_req_ctrl.valid := out_refill_pipe_req.valid
  out_refill_pipe_req_ctrl.bits := out_refill_pipe_req.bits.getCtrl
  out_refill_pipe_req.ready := out_refill_pipe_req_ctrl.ready
  arbiter(entries.map(_.io.refill_pipe_req), out_refill_pipe_req, Some("refill_pipe_req"))
  for (dup <- io.refill_pipe_req_dup) {
    AddPipelineReg(out_refill_pipe_req_ctrl, dup, false.B)
  }
  AddPipelineReg(out_refill_pipe_req, io.refill_pipe_req, false.B)

  arbiter_with_pipereg(entries.map(_.io.replace_pipe_req), io.replace_pipe_req, Some("replace_pipe_req"))

  fastArbiter(entries.map(_.io.main_pipe_req), io.main_pipe_req, Some("main_pipe_req"))

  io.probe_block := Cat(probe_block_vec).orR

  io.full := ~Cat(entries.map(_.io.primary_ready)).andR

  // L1MissTrace Chisel DB
  val debug_miss_trace = Wire(new L1MissTrace)
  debug_miss_trace.vaddr := io.req.bits.vaddr
  debug_miss_trace.paddr := io.req.bits.addr
  debug_miss_trace.source := io.req.bits.source
  debug_miss_trace.pc := io.req.bits.pc

  val isWriteL1MissQMissTable = WireInit(Constantin.createRecord("isWriteL1MissQMissTable" + p(XSCoreParamsKey).HartId.toString))
  val table = ChiselDB.createTable("L1MissQMissTrace_hart"+ p(XSCoreParamsKey).HartId.toString, new L1MissTrace)
  table.log(debug_miss_trace, isWriteL1MissQMissTable.orR && io.req.valid && !io.req.bits.cancel && alloc, "MissQueue", clock, reset)

  // Difftest
  if (env.EnableDifftest) {
    val difftest = Module(new DifftestRefillEvent)
    difftest.io.clock := clock
    difftest.io.coreid := io.hartId
    difftest.io.cacheid := 1.U
    difftest.io.valid := io.refill_to_ldq.valid && io.refill_to_ldq.bits.hasdata && io.refill_to_ldq.bits.refill_done
    difftest.io.addr := io.refill_to_ldq.bits.addr
    difftest.io.data := io.refill_to_ldq.bits.data_raw.asTypeOf(difftest.io.data)
  }

  // Perf count
<<<<<<< HEAD
  XSPerfAccumulate("miss_req", io.req.fire())
  XSPerfAccumulate("miss_req_uncancel", io.req.fire() && !io.req.bits.cancel)
  XSPerfAccumulate("store_prefetch_num", io.req.fire() && !io.req.bits.cancel && io.req.bits.source === DCACHE_PREFETCH_SOURCE.U)
  XSPerfAccumulate("miss_req_allocate", io.req.fire() && alloc)
  XSPerfAccumulate("miss_req_merge_load", io.req.fire() && merge && io.req.bits.isFromLoad)
  XSPerfAccumulate("miss_req_reject_load", io.req.valid && reject && io.req.bits.isFromLoad)
  XSPerfAccumulate("probe_blocked_by_miss", io.probe_block)
  XSPerfAccumulate("prefetch_primary_fire", io.req.fire() && alloc && io.req.bits.isFromPrefetch)
  XSPerfAccumulate("prefetch_secondary_fire", io.req.fire() && merge && io.req.bits.isFromPrefetch)
  XSPerfAccumulate("memSetPattenDetected", memSetPattenDetected)
=======
  XSPerfAccumulate("miss_req", io.req.fire() && !io.req.bits.cancel)
  XSPerfAccumulate("miss_req_allocate", io.req.fire() && !io.req.bits.cancel && alloc)
  XSPerfAccumulate("miss_req_load_allocate", io.req.fire() && !io.req.bits.cancel && alloc && io.req.bits.isFromLoad)
  XSPerfAccumulate("miss_req_store_allocate", io.req.fire() && !io.req.bits.cancel && alloc && io.req.bits.isFromStore)
  XSPerfAccumulate("miss_req_amo_allocate", io.req.fire() && !io.req.bits.cancel && alloc && io.req.bits.isFromAMO)
  XSPerfAccumulate("miss_req_merge_load", io.req.fire() && !io.req.bits.cancel && merge && io.req.bits.isFromLoad)
  XSPerfAccumulate("miss_req_reject_load", io.req.valid && !io.req.bits.cancel && reject && io.req.bits.isFromLoad)
  XSPerfAccumulate("probe_blocked_by_miss", io.probe_block)
  XSPerfAccumulate("prefetch_primary_fire", io.req.fire() && !io.req.bits.cancel && alloc && io.req.bits.isFromPrefetch)
  XSPerfAccumulate("prefetch_secondary_fire", io.req.fire() && !io.req.bits.cancel && merge && io.req.bits.isFromPrefetch)
>>>>>>> 8a610956
  val max_inflight = RegInit(0.U((log2Up(cfg.nMissEntries) + 1).W))
  val num_valids = PopCount(~Cat(primary_ready_vec).asUInt)
  when (num_valids > max_inflight) {
    max_inflight := num_valids
  }
  // max inflight (average) = max_inflight_total / cycle cnt
  XSPerfAccumulate("max_inflight", max_inflight)
  QueuePerf(cfg.nMissEntries, num_valids, num_valids === cfg.nMissEntries.U)
  io.full := num_valids === cfg.nMissEntries.U
  XSPerfHistogram("num_valids", num_valids, true.B, 0, cfg.nMissEntries, 1)

  XSPerfHistogram("L1DMLP_CPUData", PopCount(VecInit(entries.map(_.io.perf_pending_normal)).asUInt), true.B, 0, cfg.nMissEntries, 1)
  XSPerfHistogram("L1DMLP_Prefetch", PopCount(VecInit(entries.map(_.io.perf_pending_prefetch)).asUInt), true.B, 0, cfg.nMissEntries, 1)
  XSPerfHistogram("L1DMLP_Total", num_valids, true.B, 0, cfg.nMissEntries, 1)

<<<<<<< HEAD
=======
  XSPerfAccumulate("miss_load_refill_latency", PopCount(entries.map(_.io.latency_monitor.load_miss_refilling)))
  XSPerfAccumulate("miss_store_refill_latency", PopCount(entries.map(_.io.latency_monitor.store_miss_refilling)))
  XSPerfAccumulate("miss_amo_refill_latency", PopCount(entries.map(_.io.latency_monitor.amo_miss_refilling)))
  XSPerfAccumulate("miss_pf_refill_latency", PopCount(entries.map(_.io.latency_monitor.pf_miss_refilling)))

>>>>>>> 8a610956
  val rob_head_miss_in_dcache = VecInit(entries.map(_.io.rob_head_query.resp)).asUInt.orR
  val sourceVaddr = WireInit(0.U.asTypeOf(new Valid(UInt(VAddrBits.W))))
  val lq_doing_other_replay = WireInit(false.B)

  ExcitingUtils.addSink(sourceVaddr, s"rob_head_vaddr_${coreParams.HartId}", ExcitingUtils.Perf)
  ExcitingUtils.addSink(lq_doing_other_replay, s"rob_head_other_replay_${coreParams.HartId}", ExcitingUtils.Perf)

  entries.foreach {
    case e => {
      e.io.rob_head_query.query_valid := sourceVaddr.valid
      e.io.rob_head_query.vaddr := sourceVaddr.bits
    }
  }

<<<<<<< HEAD
  ExcitingUtils.addSource(!rob_head_miss_in_dcache && !lq_doing_other_replay, s"load_l1_cache_stall_without_bank_conflict_${coreParams.HartId}", ExcitingUtils.Perf)
  ExcitingUtils.addSource(rob_head_miss_in_dcache, s"load_l1_miss_${coreParams.HartId}", ExcitingUtils.Perf)
=======
  // ExcitingUtils.addSource(!rob_head_miss_in_dcache && !lq_doing_other_replay, s"load_l1_cache_stall_without_bank_conflict_${coreParams.HartId}", ExcitingUtils.Perf, true)
  ExcitingUtils.addSource(rob_head_miss_in_dcache, s"load_l1_miss_${coreParams.HartId}", ExcitingUtils.Perf, true)
>>>>>>> 8a610956

  val perfValidCount = RegNext(PopCount(entries.map(entry => (!entry.io.primary_ready))))
  val perfEvents = Seq(
    ("dcache_missq_req      ", io.req.fire()),
    ("dcache_missq_1_4_valid", (perfValidCount < (cfg.nMissEntries.U/4.U))),
    ("dcache_missq_2_4_valid", (perfValidCount > (cfg.nMissEntries.U/4.U)) & (perfValidCount <= (cfg.nMissEntries.U/2.U))),
    ("dcache_missq_3_4_valid", (perfValidCount > (cfg.nMissEntries.U/2.U)) & (perfValidCount <= (cfg.nMissEntries.U*3.U/4.U))),
    ("dcache_missq_4_4_valid", (perfValidCount > (cfg.nMissEntries.U*3.U/4.U))),
  )
  generatePerfEvent()
}<|MERGE_RESOLUTION|>--- conflicted
+++ resolved
@@ -27,18 +27,9 @@
 import freechips.rocketchip.tilelink.MemoryOpCategories._
 import freechips.rocketchip.tilelink.TLPermissions._
 import difftest._
-<<<<<<< HEAD
-import huancun.{AliasKey, DirtyKey, PreferCacheKey, PrefetchKey, ReqSourceKey}
-import utility.FastArbiter
-=======
 import coupledL2.{AliasKey, DirtyKey, PrefetchKey}
->>>>>>> 8a610956
 import mem.{AddPipelineReg}
 import mem.trace._
-
-class MissEntryReleaseInfo(implicit p: Parameters) extends DCacheBundle {
-  val paddr = UInt(PAddrBits.W)
-}
 
 class MissReqWoStoreData(implicit p: Parameters) extends DCacheBundle {
   val source = UInt(sourceTypeWidth.W)
@@ -268,16 +259,10 @@
     val forwardInfo = Output(new MissEntryForwardIO)
     val l2_pf_store_only = Input(Bool())
 
-<<<<<<< HEAD
-    val release_in_next_cycle = Output(Bool())
-    val paddr = Output(UInt(PAddrBits.W))
-
-    val memSetPattenDetected = Input(Bool())
-=======
     // whether the pipeline reg has send out an acquire
     val acquire_fired_by_pipe_reg = Input(Bool())
-
->>>>>>> 8a610956
+    val memSetPattenDetected = Input(Bool())
+
     val perf_pending_prefetch = Output(Bool())
     val perf_pending_normal   = Output(Bool())
 
@@ -293,15 +278,12 @@
       }
     }
 
-<<<<<<< HEAD
-=======
     val latency_monitor = new DCacheBundle {
       val load_miss_refilling  = Output(Bool())
       val store_miss_refilling = Output(Bool())
       val amo_miss_refilling   = Output(Bool())
       val pf_miss_refilling    = Output(Bool())
     }
->>>>>>> 8a610956
   })
 
   assert(!RegNext(io.primary_valid && !io.primary_ready))
@@ -373,8 +355,6 @@
   when (release_entry && req_valid) {
     req_valid := false.B
   }
-  io.release_in_next_cycle := release_entry && req_valid
-  io.paddr := req.addr
 
   when (io.miss_req_pipe_reg.alloc) {
     assert(RegNext(primary_fire), "after 1 cycle of primary_fire, entry will be allocated")
@@ -572,19 +552,14 @@
       )
   }
 
-<<<<<<< HEAD
-
+  // req_valid will be updated 1 cycle after primary_fire, so next cycle, this entry cannot accept a new req
   when(io.id >= ((cfg.nMissEntries).U - cacheParams.nMaxPrefetchEntry.U)) {
     // can accept prefetch req
-    io.primary_ready := !req_valid
+    io.primary_ready := !req_valid && !RegNext(primary_fire)
   }.otherwise {
     // cannot accept prefetch req except when a memset patten is detected
-    io.primary_ready := !req_valid && (!io.req.bits.isFromPrefetch || io.memSetPattenDetected)
-  }
-=======
-  // req_valid will be updated 1 cycle after primary_fire, so next cycle, this entry cannot accept a new req
-  io.primary_ready := !req_valid && !RegNext(primary_fire)
->>>>>>> 8a610956
+    io.primary_ready := !req_valid && (!io.req.bits.isFromPrefetch || io.memSetPattenDetected) && !RegNext(primary_fire)
+  }
   io.secondary_ready := should_merge(io.req.bits)
   io.secondary_reject := should_reject(io.req.bits)
   io.repl_way_en := req.way_en
@@ -632,12 +607,6 @@
   when(prefetch && !secondary_fired) {
     io.mem_acquire.bits.user.lift(ReqSourceKey).foreach(_ := MemReqSource.L1DataPrefetch.id.U)
   }.otherwise {
-<<<<<<< HEAD
-    io.mem_acquire.bits.user.lift(ReqSourceKey).foreach(_ := MemReqSource.CPUData.id.U)
-  }
-  // prefer not to cache data in L2 by default
-  io.mem_acquire.bits.user.lift(PreferCacheKey).foreach(_ := false.B)
-=======
     when(req.isFromStore) {
       io.mem_acquire.bits.user.lift(ReqSourceKey).foreach(_ := MemReqSource.CPUStoreData.id.U)
     }.elsewhen(req.isFromLoad) {
@@ -648,7 +617,6 @@
       io.mem_acquire.bits.user.lift(ReqSourceKey).foreach(_ := MemReqSource.L1DataPrefetch.id.U)
     }
   }
->>>>>>> 8a610956
   require(nSets <= 256)
 
   io.mem_grant.ready := !w_grantlast && s_acquire
@@ -810,8 +778,6 @@
     val forward = Vec(LoadPipelineWidth, new LduToMissqueueForwardIO)
     val l2_pf_store_only = Input(Bool())
 
-    // Give paddr out when Release a entry
-    val entry_release_info = Valid(new MissEntryReleaseInfo)
     val memSetPattenDetected = Output(Bool())
     val lqEmpty = Input(Bool())
   })
@@ -854,7 +820,7 @@
   assert(PopCount(Seq(alloc && io.req.valid, merge && io.req.valid)) <= 1.U, "allocate and merge a mshr in same cycle!")
 
   val source_except_load_cnt = RegInit(0.U(10.W))
-  when(VecInit(req_handled_vec).asUInt.orR) {
+  when(VecInit(req_mshr_handled_vec).asUInt.orR || req_pipeline_reg_handled) {
     when(io.req.bits.isFromLoad) {
       source_except_load_cnt := 0.U
     }.otherwise {
@@ -945,13 +911,6 @@
       io.debug_early_replace(i) := e.io.debug_early_replace
   }
 
-  val release_in_next_cycle_vec = VecInit(entries.map(_.io.release_in_next_cycle))
-  val paddr_vec = VecInit(entries.map(_.io.paddr))
-  io.entry_release_info.valid := release_in_next_cycle_vec.asUInt.orR
-  io.entry_release_info.bits.paddr := Mux1H(release_in_next_cycle_vec, paddr_vec)
-
-  assert(PopCount(release_in_next_cycle_vec) <= 1.U, "release 2 or more mshr in a same cycle")
-
   io.req.ready := accept
   io.refill_to_ldq.valid := Cat(entries.map(_.io.refill_to_ldq.valid)).orR
   io.refill_to_ldq.bits := ParallelMux(entries.map(_.io.refill_to_ldq.valid) zip entries.map(_.io.refill_to_ldq.bits))
@@ -1011,18 +970,6 @@
   }
 
   // Perf count
-<<<<<<< HEAD
-  XSPerfAccumulate("miss_req", io.req.fire())
-  XSPerfAccumulate("miss_req_uncancel", io.req.fire() && !io.req.bits.cancel)
-  XSPerfAccumulate("store_prefetch_num", io.req.fire() && !io.req.bits.cancel && io.req.bits.source === DCACHE_PREFETCH_SOURCE.U)
-  XSPerfAccumulate("miss_req_allocate", io.req.fire() && alloc)
-  XSPerfAccumulate("miss_req_merge_load", io.req.fire() && merge && io.req.bits.isFromLoad)
-  XSPerfAccumulate("miss_req_reject_load", io.req.valid && reject && io.req.bits.isFromLoad)
-  XSPerfAccumulate("probe_blocked_by_miss", io.probe_block)
-  XSPerfAccumulate("prefetch_primary_fire", io.req.fire() && alloc && io.req.bits.isFromPrefetch)
-  XSPerfAccumulate("prefetch_secondary_fire", io.req.fire() && merge && io.req.bits.isFromPrefetch)
-  XSPerfAccumulate("memSetPattenDetected", memSetPattenDetected)
-=======
   XSPerfAccumulate("miss_req", io.req.fire() && !io.req.bits.cancel)
   XSPerfAccumulate("miss_req_allocate", io.req.fire() && !io.req.bits.cancel && alloc)
   XSPerfAccumulate("miss_req_load_allocate", io.req.fire() && !io.req.bits.cancel && alloc && io.req.bits.isFromLoad)
@@ -1033,7 +980,6 @@
   XSPerfAccumulate("probe_blocked_by_miss", io.probe_block)
   XSPerfAccumulate("prefetch_primary_fire", io.req.fire() && !io.req.bits.cancel && alloc && io.req.bits.isFromPrefetch)
   XSPerfAccumulate("prefetch_secondary_fire", io.req.fire() && !io.req.bits.cancel && merge && io.req.bits.isFromPrefetch)
->>>>>>> 8a610956
   val max_inflight = RegInit(0.U((log2Up(cfg.nMissEntries) + 1).W))
   val num_valids = PopCount(~Cat(primary_ready_vec).asUInt)
   when (num_valids > max_inflight) {
@@ -1049,14 +995,11 @@
   XSPerfHistogram("L1DMLP_Prefetch", PopCount(VecInit(entries.map(_.io.perf_pending_prefetch)).asUInt), true.B, 0, cfg.nMissEntries, 1)
   XSPerfHistogram("L1DMLP_Total", num_valids, true.B, 0, cfg.nMissEntries, 1)
 
-<<<<<<< HEAD
-=======
   XSPerfAccumulate("miss_load_refill_latency", PopCount(entries.map(_.io.latency_monitor.load_miss_refilling)))
   XSPerfAccumulate("miss_store_refill_latency", PopCount(entries.map(_.io.latency_monitor.store_miss_refilling)))
   XSPerfAccumulate("miss_amo_refill_latency", PopCount(entries.map(_.io.latency_monitor.amo_miss_refilling)))
   XSPerfAccumulate("miss_pf_refill_latency", PopCount(entries.map(_.io.latency_monitor.pf_miss_refilling)))
 
->>>>>>> 8a610956
   val rob_head_miss_in_dcache = VecInit(entries.map(_.io.rob_head_query.resp)).asUInt.orR
   val sourceVaddr = WireInit(0.U.asTypeOf(new Valid(UInt(VAddrBits.W))))
   val lq_doing_other_replay = WireInit(false.B)
@@ -1071,13 +1014,8 @@
     }
   }
 
-<<<<<<< HEAD
-  ExcitingUtils.addSource(!rob_head_miss_in_dcache && !lq_doing_other_replay, s"load_l1_cache_stall_without_bank_conflict_${coreParams.HartId}", ExcitingUtils.Perf)
-  ExcitingUtils.addSource(rob_head_miss_in_dcache, s"load_l1_miss_${coreParams.HartId}", ExcitingUtils.Perf)
-=======
   // ExcitingUtils.addSource(!rob_head_miss_in_dcache && !lq_doing_other_replay, s"load_l1_cache_stall_without_bank_conflict_${coreParams.HartId}", ExcitingUtils.Perf, true)
   ExcitingUtils.addSource(rob_head_miss_in_dcache, s"load_l1_miss_${coreParams.HartId}", ExcitingUtils.Perf, true)
->>>>>>> 8a610956
 
   val perfValidCount = RegNext(PopCount(entries.map(entry => (!entry.io.primary_ready))))
   val perfEvents = Seq(
