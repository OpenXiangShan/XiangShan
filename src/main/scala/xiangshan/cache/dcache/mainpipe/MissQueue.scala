--- conflicted
+++ resolved
@@ -459,22 +459,15 @@
     val mem_finish = DecoupledIO(new TLBundleE(edge.bundle))
 
     val refill_pipe_req = DecoupledIO(new RefillPipeReq)
-<<<<<<< HEAD
-    val refill_pipe_req_dup_0 = Output(Valid(new RefillPipeReq))
-    val refill_pipe_req_dup_1 = Output(Valid(new RefillPipeReq))
-    val refill_pipe_req_dup_2 = Output(Valid(new RefillPipeReq))
-    val refill_pipe_req_dup_3 = Output(Valid(new RefillPipeReq))
-=======
-    // val refill_pipe_req_dup_0 = Output(new RefillPipeReq)
-    // val refill_pipe_req_dup_1 = Output(new RefillPipeReq)
-    // val refill_pipe_req_dup_2 = Output(new RefillPipeReq)
-    // val refill_pipe_req_dup_3 = Output(new RefillPipeReq)
+    // val refill_pipe_req_dup_0 = Output(Valid(new RefillPipeReq))
+    // val refill_pipe_req_dup_1 = Output(Valid(new RefillPipeReq))
+    // val refill_pipe_req_dup_2 = Output(Valid(new RefillPipeReq))
+    // val refill_pipe_req_dup_3 = Output(Valid(new RefillPipeReq))
     // Why is 8?
     // 4 for data_write.valid, meta_write.valid, tag_write.valid, error_flag_write.valid depending on data_write.ready
     // 4 for data_write.valid, meta_write.valid, tag_write.valid, error_flag_write.valid depending on tag_write.ready
     // Since meta array is always ready, we do not need to consider meta_write.ready
     val refill_pipe_req_dup = Vec(8, DecoupledIO(new RefillPipeReq))
->>>>>>> b37d43a5
     val refill_pipe_resp = Flipped(ValidIO(UInt(log2Up(cfg.nMissEntries).W)))
 
     val replace_pipe_req = DecoupledIO(new MainPipeReq)
