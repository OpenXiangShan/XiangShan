/***************************************************************************************
* Copyright (c) 2020-2021 Institute of Computing Technology, Chinese Academy of Sciences
* Copyright (c) 2020-2021 Peng Cheng Laboratory
*
* XiangShan is licensed under Mulan PSL v2.
* You can use this software according to the terms and conditions of the Mulan PSL v2.
* You may obtain a copy of Mulan PSL v2 at:
*          http://license.coscl.org.cn/MulanPSL2
*
* THIS SOFTWARE IS PROVIDED ON AN "AS IS" BASIS, WITHOUT WARRANTIES OF ANY KIND,
* EITHER EXPRESS OR IMPLIED, INCLUDING BUT NOT LIMITED TO NON-INFRINGEMENT,
* MERCHANTABILITY OR FIT FOR A PARTICULAR PURPOSE.
*
* See the Mulan PSL v2 for more details.
***************************************************************************************/

package xiangshan.cache

import chipsalliance.rocketchip.config.Parameters
import chisel3._
import chisel3.experimental.ExtModule
import chisel3.util._
import xiangshan._
import utils._
import utility._
import freechips.rocketchip.diplomacy.{IdRange, LazyModule, LazyModuleImp, TransferSizes}
import freechips.rocketchip.tilelink._
import freechips.rocketchip.util.{BundleFieldBase, UIntToOH1}
import device.RAMHelper
import huancun.{AliasField, AliasKey, DirtyField, PreferCacheField, PrefetchField}
import utility.FastArbiter
import mem.{AddPipelineReg}
import xiangshan.cache.dcache.ReplayCarry

import scala.math.max

// DCache specific parameters
case class DCacheParameters
(
  nSets: Int = 256,
  nWays: Int = 8,
  rowBits: Int = 64,
  tagECC: Option[String] = None,
  dataECC: Option[String] = None,
  replacer: Option[String] = Some("setplru"),
  nMissEntries: Int = 1,
  nProbeEntries: Int = 1,
  nReleaseEntries: Int = 1,
  nMMIOEntries: Int = 1,
  nMMIOs: Int = 1,
  blockBytes: Int = 64,
  alwaysReleaseData: Boolean = true
) extends L1CacheParameters {
  // if sets * blockBytes > 4KB(page size),
  // cache alias will happen,
  // we need to avoid this by recoding additional bits in L2 cache
  val setBytes = nSets * blockBytes
  val aliasBitsOpt = if(setBytes > pageSize) Some(log2Ceil(setBytes / pageSize)) else None
  val reqFields: Seq[BundleFieldBase] = Seq(
    PrefetchField(),
    PreferCacheField()
  ) ++ aliasBitsOpt.map(AliasField)
  val echoFields: Seq[BundleFieldBase] = Seq(DirtyField())

  def tagCode: Code = Code.fromString(tagECC)

  def dataCode: Code = Code.fromString(dataECC)
}

//           Physical Address
// --------------------------------------
// |   Physical Tag |  PIndex  | Offset |
// --------------------------------------
//                  |
//                  DCacheTagOffset
//
//           Virtual Address
// --------------------------------------
// | Above index  | Set | Bank | Offset |
// --------------------------------------
//                |     |      |        |
//                |     |      |        0
//                |     |      DCacheBankOffset
//                |     DCacheSetOffset
//                DCacheAboveIndexOffset

// Default DCache size = 64 sets * 8 ways * 8 banks * 8 Byte = 32K Byte

trait HasDCacheParameters extends HasL1CacheParameters {
  val cacheParams = dcacheParameters
  val cfg = cacheParams

  def encWordBits = cacheParams.dataCode.width(wordBits)

  def encRowBits = encWordBits * rowWords // for DuplicatedDataArray only
  def eccBits = encWordBits - wordBits

  def encTagBits = cacheParams.tagCode.width(tagBits)
  def eccTagBits = encTagBits - tagBits

  def blockProbeAfterGrantCycles = 8 // give the processor some time to issue a request after a grant

  def nSourceType = 3
  def sourceTypeWidth = log2Up(nSourceType)
  def LOAD_SOURCE = 0
  def STORE_SOURCE = 1
  def AMO_SOURCE = 2
  def SOFT_PREFETCH = 3

  // each source use a id to distinguish its multiple reqs
  def reqIdWidth = log2Up(nEntries) max log2Up(StoreBufferSize)

  require(isPow2(cfg.nMissEntries)) // TODO
  // require(isPow2(cfg.nReleaseEntries))
  require(cfg.nMissEntries < cfg.nReleaseEntries)
  val nEntries = cfg.nMissEntries + cfg.nReleaseEntries
  val releaseIdBase = cfg.nMissEntries

  // banked dcache support
  val DCacheSets = cacheParams.nSets
  val DCacheWays = cacheParams.nWays
  val DCacheBanks = 8 // hardcoded
  val DCacheSRAMRowBits = cacheParams.rowBits // hardcoded
  val DCacheWordBits = 64 // hardcoded
  val DCacheWordBytes = DCacheWordBits / 8
  require(DCacheSRAMRowBits == 64)

  val DCacheSizeBits = DCacheSRAMRowBits * DCacheBanks * DCacheWays * DCacheSets
  val DCacheSizeBytes = DCacheSizeBits / 8
  val DCacheSizeWords = DCacheSizeBits / 64 // TODO

  val DCacheSameVPAddrLength = 12

  val DCacheSRAMRowBytes = DCacheSRAMRowBits / 8
  val DCacheWordOffset = log2Up(DCacheWordBytes)

  val DCacheBankOffset = log2Up(DCacheSRAMRowBytes)
  val DCacheSetOffset = DCacheBankOffset + log2Up(DCacheBanks)
  val DCacheAboveIndexOffset = DCacheSetOffset + log2Up(DCacheSets)
  val DCacheTagOffset = DCacheAboveIndexOffset min DCacheSameVPAddrLength
  val DCacheLineOffset = DCacheSetOffset

  // uncache
  val uncacheIdxBits = log2Up(StoreQueueSize) max log2Up(LoadQueueSize)

  // parameters about duplicating regs to solve fanout
  // In Main Pipe:
    // tag_write.ready -> data_write.valid * 8 banks
    // tag_write.ready -> meta_write.valid
    // tag_write.ready -> tag_write.valid
    // tag_write.ready -> err_write.valid
    // tag_write.ready -> wb.valid
  val nDupTagWriteReady = DCacheBanks + 4
  // In Main Pipe:
    // data_write.ready -> data_write.valid * 8 banks
    // data_write.ready -> meta_write.valid
    // data_write.ready -> tag_write.valid
    // data_write.ready -> err_write.valid
    // data_write.ready -> wb.valid
  val nDupDataWriteReady = DCacheBanks + 4
  val nDupWbReady = DCacheBanks + 4
  val nDupStatus = nDupTagWriteReady + nDupDataWriteReady
  val dataWritePort = 0
  val metaWritePort = DCacheBanks
  val tagWritePort = metaWritePort + 1
  val errWritePort = tagWritePort + 1
  val wbPort = errWritePort + 1

  def addr_to_dcache_bank(addr: UInt) = {
    require(addr.getWidth >= DCacheSetOffset)
    addr(DCacheSetOffset-1, DCacheBankOffset)
  }

  def addr_to_dcache_set(addr: UInt) = {
    require(addr.getWidth >= DCacheAboveIndexOffset)
    addr(DCacheAboveIndexOffset-1, DCacheSetOffset)
  }

  def get_data_of_bank(bank: Int, data: UInt) = {
    require(data.getWidth >= (bank+1)*DCacheSRAMRowBits)
    data(DCacheSRAMRowBits * (bank + 1) - 1, DCacheSRAMRowBits * bank)
  }

  def get_mask_of_bank(bank: Int, data: UInt) = {
    require(data.getWidth >= (bank+1)*DCacheSRAMRowBytes)
    data(DCacheSRAMRowBytes * (bank + 1) - 1, DCacheSRAMRowBytes * bank)
  }

  def arbiter[T <: Bundle](
    in: Seq[DecoupledIO[T]],
    out: DecoupledIO[T],
    name: Option[String] = None): Unit = {
    val arb = Module(new Arbiter[T](chiselTypeOf(out.bits), in.size))
    if (name.nonEmpty) { arb.suggestName(s"${name.get}_arb") }
    for ((a, req) <- arb.io.in.zip(in)) {
      a <> req
    }
    out <> arb.io.out
  }

  def arbiter_with_pipereg[T <: Bundle](
    in: Seq[DecoupledIO[T]],
    out: DecoupledIO[T],
    name: Option[String] = None): Unit = {
    val arb = Module(new Arbiter[T](chiselTypeOf(out.bits), in.size))
    if (name.nonEmpty) { arb.suggestName(s"${name.get}_arb") }
    for ((a, req) <- arb.io.in.zip(in)) {
      a <> req
    }
    AddPipelineReg(arb.io.out, out, false.B)
  }

  def arbiter_with_pipereg_N_dup[T <: Bundle](
    in: Seq[DecoupledIO[T]],
    out: DecoupledIO[T],
    dups: Seq[DecoupledIO[T]],
    name: Option[String] = None): Unit = {
    val arb = Module(new Arbiter[T](chiselTypeOf(out.bits), in.size))
    if (name.nonEmpty) { arb.suggestName(s"${name.get}_arb") }
    for ((a, req) <- arb.io.in.zip(in)) {
      a <> req
    }
    for (dup <- dups) {
      AddPipelineReg(arb.io.out, dup, false.B)
    }
    AddPipelineReg(arb.io.out, out, false.B)
  }

  def rrArbiter[T <: Bundle](
    in: Seq[DecoupledIO[T]],
    out: DecoupledIO[T],
    name: Option[String] = None): Unit = {
    val arb = Module(new RRArbiter[T](chiselTypeOf(out.bits), in.size))
    if (name.nonEmpty) { arb.suggestName(s"${name.get}_arb") }
    for ((a, req) <- arb.io.in.zip(in)) {
      a <> req
    }
    out <> arb.io.out
  }

  def fastArbiter[T <: Bundle](
    in: Seq[DecoupledIO[T]],
    out: DecoupledIO[T],
    name: Option[String] = None): Unit = {
    val arb = Module(new FastArbiter[T](chiselTypeOf(out.bits), in.size))
    if (name.nonEmpty) { arb.suggestName(s"${name.get}_arb") }
    for ((a, req) <- arb.io.in.zip(in)) {
      a <> req
    }
    out <> arb.io.out
  }

  val numReplaceRespPorts = 2

  require(isPow2(nSets), s"nSets($nSets) must be pow2")
  require(isPow2(nWays), s"nWays($nWays) must be pow2")
  require(full_divide(rowBits, wordBits), s"rowBits($rowBits) must be multiple of wordBits($wordBits)")
  require(full_divide(beatBits, rowBits), s"beatBits($beatBits) must be multiple of rowBits($rowBits)")
}

abstract class DCacheModule(implicit p: Parameters) extends L1CacheModule
  with HasDCacheParameters

abstract class DCacheBundle(implicit p: Parameters) extends L1CacheBundle
  with HasDCacheParameters

class ReplacementAccessBundle(implicit p: Parameters) extends DCacheBundle {
  val set = UInt(log2Up(nSets).W)
  val way = UInt(log2Up(nWays).W)
}

class ReplacementWayReqIO(implicit p: Parameters) extends DCacheBundle {
  val set = ValidIO(UInt(log2Up(nSets).W))
  val way = Input(UInt(log2Up(nWays).W))
}

// memory request in word granularity(load, mmio, lr/sc, atomics)
class DCacheWordReq(implicit p: Parameters)  extends DCacheBundle
{
  val cmd    = UInt(M_SZ.W)
  val addr   = UInt(PAddrBits.W)
  val data   = UInt(DataBits.W)
  val mask   = UInt((DataBits/8).W)
  val id     = UInt(reqIdWidth.W)
  val instrtype   = UInt(sourceTypeWidth.W)
  val replayCarry = new ReplayCarry
  def dump() = {
    XSDebug("DCacheWordReq: cmd: %x addr: %x data: %x mask: %x id: %d\n",
      cmd, addr, data, mask, id)
  }
}

// memory request in word granularity(store)
class DCacheLineReq(implicit p: Parameters)  extends DCacheBundle
{
  val cmd    = UInt(M_SZ.W)
  val vaddr  = UInt(VAddrBits.W)
  val addr   = UInt(PAddrBits.W)
  val data   = UInt((cfg.blockBytes * 8).W)
  val mask   = UInt(cfg.blockBytes.W)
  val id     = UInt(reqIdWidth.W)
  def dump() = {
    XSDebug("DCacheLineReq: cmd: %x addr: %x data: %x mask: %x id: %d\n",
      cmd, addr, data, mask, id)
  }
  def idx: UInt = get_idx(vaddr)
}

class DCacheWordReqWithVaddr(implicit p: Parameters) extends DCacheWordReq {
  val vaddr = UInt(VAddrBits.W)
  val wline = Bool()
}

class BaseDCacheWordResp(implicit p: Parameters) extends DCacheBundle
{
  // read in s2
  val data = UInt(DataBits.W)
  // select in s3
  val data_delayed = UInt(DataBits.W)
  val id     = UInt(reqIdWidth.W)

  // cache req missed, send it to miss queue
  val miss   = Bool()
  // cache miss, and failed to enter the missqueue, replay from RS is needed
  val replay = Bool()
  val replayCarry = new ReplayCarry
  // data has been corrupted
  val tag_error = Bool() // tag error
  def dump() = {
    XSDebug("DCacheWordResp: data: %x id: %d miss: %b replay: %b\n",
      data, id, miss, replay)
  }
}

class DCacheWordResp(implicit p: Parameters) extends BaseDCacheWordResp
{
  // 1 cycle after data resp
  val error_delayed = Bool() // all kinds of errors, include tag error
}

class BankedDCacheWordResp(implicit p: Parameters) extends DCacheWordResp
{
  val bank_data = Vec(DCacheBanks, Bits(DCacheSRAMRowBits.W))
  val bank_oh = UInt(DCacheBanks.W)
  val mshr_id = UInt(log2Up(cfg.nMissEntries).W)
}

class DCacheWordRespWithError(implicit p: Parameters) extends BaseDCacheWordResp
{
  val error = Bool() // all kinds of errors, include tag error
}

class DCacheLineResp(implicit p: Parameters) extends DCacheBundle
{
  val data   = UInt((cfg.blockBytes * 8).W)
  // cache req missed, send it to miss queue
  val miss   = Bool()
  // cache req nacked, replay it later
  val replay = Bool()
  val id     = UInt(reqIdWidth.W)
  def dump() = {
    XSDebug("DCacheLineResp: data: %x id: %d miss: %b replay: %b\n",
      data, id, miss, replay)
  }
}

class Refill(implicit p: Parameters) extends DCacheBundle
{
  val addr   = UInt(PAddrBits.W)
  val data   = UInt(l1BusDataWidth.W)
  val error  = Bool() // refilled data has been corrupted
  // for debug usage
  val data_raw = UInt((cfg.blockBytes * 8).W)
  val hasdata = Bool()
  val refill_done = Bool()
  def dump() = {
    XSDebug("Refill: addr: %x data: %x\n", addr, data)
  }
  val id     = UInt(log2Up(cfg.nMissEntries).W)
}

class Release(implicit p: Parameters) extends DCacheBundle
{
  val paddr  = UInt(PAddrBits.W)
  def dump() = {
    XSDebug("Release: paddr: %x\n", paddr(PAddrBits-1, DCacheTagOffset))
  }
}

class DCacheWordIO(implicit p: Parameters) extends DCacheBundle
{
  val req  = DecoupledIO(new DCacheWordReq)
  val resp = Flipped(DecoupledIO(new DCacheWordResp))
}


class UncacheWordReq(implicit p: Parameters) extends DCacheBundle 
{
  val cmd  = UInt(M_SZ.W)
  val addr = UInt(PAddrBits.W)
  val data = UInt(DataBits.W)
  val mask = UInt((DataBits/8).W)
  val id   = UInt(uncacheIdxBits.W)
  val instrtype = UInt(sourceTypeWidth.W)
  val atomic = Bool()
  val replayCarry = new ReplayCarry

  def dump() = {
    XSDebug("UncacheWordReq: cmd: %x addr: %x data: %x mask: %x id: %d\n",
      cmd, addr, data, mask, id) 
  }
}

class UncacheWorResp(implicit p: Parameters) extends DCacheBundle 
{
  val data      = UInt(DataBits.W)
  val data_delayed = UInt(DataBits.W)
  val id        = UInt(uncacheIdxBits.W)
  val miss      = Bool()
  val replay    = Bool()
  val tag_error = Bool()
  val error     = Bool()
  val replayCarry = new ReplayCarry

  def dump() = {
    XSDebug("UncacheWordResp: data: %x id: %d miss: %b replay: %b, tag_error: %b, error: %b\n",
      data, id, miss, replay, tag_error, error) 
  }
}

class UncacheWordIO(implicit p: Parameters) extends DCacheBundle
{
  val req  = DecoupledIO(new UncacheWordReq)
  val resp = Flipped(DecoupledIO(new UncacheWorResp))
}

class AtomicsResp(implicit p: Parameters) extends DCacheBundle {
  val data    = UInt(DataBits.W)
  val miss    = Bool()
  val miss_id = UInt(log2Up(cfg.nMissEntries).W)
  val replay  = Bool()
  val error   = Bool()

  val ack_miss_queue = Bool()

  val id     = UInt(reqIdWidth.W)
}

class AtomicWordIO(implicit p: Parameters) extends DCacheBundle
{
  val req  = DecoupledIO(new MainPipeReq)
  val resp = Flipped(ValidIO(new AtomicsResp))
  val block_lr = Input(Bool())
}

// used by load unit
class DCacheLoadIO(implicit p: Parameters) extends DCacheWordIO
{
  // kill previous cycle's req
  val s1_kill  = Output(Bool())
  val s2_kill  = Output(Bool())
  // cycle 0: virtual address: req.addr
  // cycle 1: physical address: s1_paddr
  val s1_paddr_dup_lsu = Output(UInt(PAddrBits.W)) // lsu side paddr
  val s1_paddr_dup_dcache = Output(UInt(PAddrBits.W)) // dcache side paddr
  val s1_disable_fast_wakeup = Input(Bool())
  val s1_bank_conflict = Input(Bool())
  // cycle 2: hit signal
  val s2_hit = Input(Bool()) // hit signal for lsu, 

  // debug
  val debug_s1_hit_way = Input(UInt(nWays.W))
}

class DCacheLineIO(implicit p: Parameters) extends DCacheBundle
{
  val req  = DecoupledIO(new DCacheLineReq)
  val resp = Flipped(DecoupledIO(new DCacheLineResp))
}

class DCacheToSbufferIO(implicit p: Parameters) extends DCacheBundle { 
  // sbuffer will directly send request to dcache main pipe
  val req = Flipped(Decoupled(new DCacheLineReq))

  val main_pipe_hit_resp = ValidIO(new DCacheLineResp)
  val refill_hit_resp = ValidIO(new DCacheLineResp)

  val replay_resp = ValidIO(new DCacheLineResp)

  def hit_resps: Seq[ValidIO[DCacheLineResp]] = Seq(main_pipe_hit_resp, refill_hit_resp)
}

// forward tilelink channel D's data to ldu
class DcacheToLduForwardIO(implicit p: Parameters) extends DCacheBundle {
  val valid = Bool()
  val data = UInt(l1BusDataWidth.W)
  val mshrid = UInt(log2Up(cfg.nMissEntries).W)
  val last = Bool()

  def apply(req_valid : Bool, req_data : UInt, req_mshrid : UInt, req_last : Bool) = {
    valid := req_valid
    data := req_data
    mshrid := req_mshrid
    last := req_last
  }

  def dontCare() = {
    valid := false.B
    data := DontCare
    mshrid := DontCare
    last := DontCare
  }

  def forward(req_valid : Bool, req_mshr_id : UInt, req_paddr : UInt) = {
    val all_match = req_valid && valid &&
                req_mshr_id === mshrid &&
                req_paddr(log2Up(refillBytes)) === last

    val forward_D = RegInit(false.B)
    val forwardData = RegInit(VecInit(List.fill(8)(0.U(8.W))))

    val block_idx = req_paddr(log2Up(refillBytes) - 1, 3)
    val block_data = Wire(Vec(l1BusDataWidth / 64, UInt(64.W)))
    (0 until l1BusDataWidth / 64).map(i => {
      block_data(i) := data(64 * i + 63, 64 * i)
    })
    val selected_data = block_data(block_idx)

    forward_D := all_match
    for (i <- 0 until 8) {
      forwardData(i) := selected_data(8 * i + 7, 8 * i)
    }

    (forward_D, forwardData)
  }
}

class MissEntryForwardIO(implicit p: Parameters) extends DCacheBundle {
  val inflight = Bool()
  val paddr = UInt(PAddrBits.W)
  val raw_data = Vec(blockBytes/beatBytes, UInt(beatBits.W))
  val firstbeat_valid = Bool()
  val lastbeat_valid = Bool()

  def apply(mshr_valid : Bool, mshr_paddr : UInt, mshr_rawdata : Vec[UInt], mshr_first_valid : Bool, mshr_last_valid : Bool) = {
    inflight := mshr_valid
    paddr := mshr_paddr
    raw_data := mshr_rawdata
    firstbeat_valid := mshr_first_valid
    lastbeat_valid := mshr_last_valid
  }

  // check if we can forward from mshr or D channel
  def check(req_valid : Bool, req_paddr : UInt) = {
    RegNext(req_valid && inflight && req_paddr(PAddrBits - 1, blockOffBits) === paddr(PAddrBits - 1, blockOffBits))
  }

  def forward(req_valid : Bool, req_paddr : UInt) = {
    val all_match = (req_paddr(log2Up(refillBytes)) === 0.U && firstbeat_valid) || 
                    (req_paddr(log2Up(refillBytes)) === 1.U && lastbeat_valid)

    val forward_mshr = RegInit(false.B)
    val forwardData = RegInit(VecInit(List.fill(8)(0.U(8.W))))

    val beat_data = raw_data(req_paddr(log2Up(refillBytes)))
    val block_idx = req_paddr(log2Up(refillBytes) - 1, 3)
    val block_data = Wire(Vec(l1BusDataWidth / 64, UInt(64.W)))
    (0 until l1BusDataWidth / 64).map(i => {
      block_data(i) := beat_data(64 * i + 63, 64 * i)
    })
    val selected_data = block_data(block_idx)

    forward_mshr := all_match
    for (i <- 0 until 8) {
      forwardData(i) := selected_data(8 * i + 7, 8 * i)
    }

    (forward_mshr, forwardData)
  }
}

// forward mshr's data to ldu
class LduToMissqueueForwardIO(implicit p: Parameters) extends DCacheBundle {
  // req
  val valid = Input(Bool())
  val mshrid = Input(UInt(log2Up(cfg.nMissEntries).W))
  val paddr = Input(UInt(PAddrBits.W))
  // resp
  val forward_mshr = Output(Bool())
  val forwardData = Output(Vec(8, UInt(8.W)))
  val forward_result_valid = Output(Bool())

  def connect(sink: LduToMissqueueForwardIO) = {
    sink.valid := valid
    sink.mshrid := mshrid
    sink.paddr := paddr
    forward_mshr := sink.forward_mshr
    forwardData := sink.forwardData
    forward_result_valid := sink.forward_result_valid
  }

  def forward() = {
    (forward_result_valid, forward_mshr, forwardData)
  }
}

class DCacheToLsuIO(implicit p: Parameters) extends DCacheBundle {
  val load  = Vec(LoadPipelineWidth, Flipped(new DCacheLoadIO)) // for speculative load
  val lsq = ValidIO(new Refill)  // refill to load queue, wake up load misses
  val store = new DCacheToSbufferIO // for sbuffer
  val atomics  = Flipped(new AtomicWordIO)  // atomics reqs
  val release = ValidIO(new Release) // cacheline release hint for ld-ld violation check 
  val forward_D = Output(Vec(LoadPipelineWidth, new DcacheToLduForwardIO))
  val forward_mshr = Vec(LoadPipelineWidth, new LduToMissqueueForwardIO)
}

class DCacheIO(implicit p: Parameters) extends DCacheBundle {
  val hartId = Input(UInt(8.W))
  val lsu = new DCacheToLsuIO
  val csr = new L1CacheToCsrIO
  val error = new L1CacheErrorInfo
  val mshrFull = Output(Bool())
}


class DCache()(implicit p: Parameters) extends LazyModule with HasDCacheParameters {

  val clientParameters = TLMasterPortParameters.v1(
    Seq(TLMasterParameters.v1(
      name = "dcache",
      sourceId = IdRange(0, nEntries + 1),
      supportsProbe = TransferSizes(cfg.blockBytes)
    )),
    requestFields = cacheParams.reqFields,
    echoFields = cacheParams.echoFields
  )

  val clientNode = TLClientNode(Seq(clientParameters))

  lazy val module = new DCacheImp(this)
}


class DCacheImp(outer: DCache) extends LazyModuleImp(outer) with HasDCacheParameters with HasPerfEvents {

  val io = IO(new DCacheIO)
  
  val (bus, edge) = outer.clientNode.out.head
  require(bus.d.bits.data.getWidth == l1BusDataWidth, "DCache: tilelink width does not match")

  println("DCache:")
  println("  DCacheSets: " + DCacheSets)
  println("  DCacheWays: " + DCacheWays)
  println("  DCacheBanks: " + DCacheBanks)
  println("  DCacheSRAMRowBits: " + DCacheSRAMRowBits)
  println("  DCacheWordOffset: " + DCacheWordOffset)
  println("  DCacheBankOffset: " + DCacheBankOffset)
  println("  DCacheSetOffset: " + DCacheSetOffset)
  println("  DCacheTagOffset: " + DCacheTagOffset)
  println("  DCacheAboveIndexOffset: " + DCacheAboveIndexOffset)

  //----------------------------------------
  // core data structures
  val bankedDataArray = Module(new BankedDataArray)
  val metaArray = Module(new AsynchronousMetaArray(readPorts = LoadPipelineWidth + 1, writePorts = 2))
  val errorArray = Module(new ErrorArray(readPorts = LoadPipelineWidth + 1, writePorts = 2)) // TODO: add it to meta array
  val tagArray = Module(new DuplicatedTagArray(readPorts = LoadPipelineWidth + 1))
  bankedDataArray.dump()

  //----------------------------------------
  // core modules
  val ldu = Seq.tabulate(LoadPipelineWidth)({ i => Module(new LoadPipe(i))})
  // val atomicsReplayUnit = Module(new AtomicsReplayEntry)
  val mainPipe   = Module(new MainPipe)
  val refillPipe = Module(new RefillPipe)
  val missQueue  = Module(new MissQueue(edge))
  val probeQueue = Module(new ProbeQueue(edge))
  val wb         = Module(new WritebackQueue(edge))

  missQueue.io.hartId := io.hartId

  val errors = ldu.map(_.io.error) ++ // load error
    Seq(mainPipe.io.error) // store / misc error 
  io.error <> RegNext(Mux1H(errors.map(e => RegNext(e.valid) -> RegNext(e))))

  //----------------------------------------
  // meta array
  val meta_read_ports = ldu.map(_.io.meta_read) ++
    Seq(mainPipe.io.meta_read)
  val meta_resp_ports = ldu.map(_.io.meta_resp) ++
    Seq(mainPipe.io.meta_resp)
  val meta_write_ports = Seq(
    mainPipe.io.meta_write,
    refillPipe.io.meta_write
  )
  meta_read_ports.zip(metaArray.io.read).foreach { case (p, r) => r <> p }
  meta_resp_ports.zip(metaArray.io.resp).foreach { case (p, r) => p := r }
  meta_write_ports.zip(metaArray.io.write).foreach { case (p, w) => w <> p }

  val error_flag_resp_ports = ldu.map(_.io.error_flag_resp) ++
    Seq(mainPipe.io.error_flag_resp)
  val error_flag_write_ports = Seq(
    mainPipe.io.error_flag_write,
    refillPipe.io.error_flag_write
  )
  meta_read_ports.zip(errorArray.io.read).foreach { case (p, r) => r <> p }
  error_flag_resp_ports.zip(errorArray.io.resp).foreach { case (p, r) => p := r }
  error_flag_write_ports.zip(errorArray.io.write).foreach { case (p, w) => w <> p }

  //----------------------------------------
  // tag array
  require(tagArray.io.read.size == (ldu.size + 1))
  val tag_write_intend = missQueue.io.refill_pipe_req.valid || mainPipe.io.tag_write_intend
  assert(!RegNext(!tag_write_intend && tagArray.io.write.valid))
  ldu.zipWithIndex.foreach {
    case (ld, i) =>
      tagArray.io.read(i) <> ld.io.tag_read
      ld.io.tag_resp := tagArray.io.resp(i)
      ld.io.tag_read.ready := !tag_write_intend
  }
  tagArray.io.read.last <> mainPipe.io.tag_read
  mainPipe.io.tag_resp := tagArray.io.resp.last

  val fake_tag_read_conflict_this_cycle = PopCount(ldu.map(ld=> ld.io.tag_read.valid))
  XSPerfAccumulate("fake_tag_read_conflict", fake_tag_read_conflict_this_cycle)

  val tag_write_arb = Module(new Arbiter(new TagWriteReq, 2))
  tag_write_arb.io.in(0) <> refillPipe.io.tag_write
  tag_write_arb.io.in(1) <> mainPipe.io.tag_write
  tagArray.io.write <> tag_write_arb.io.out

  //----------------------------------------
  // data array

  val dataWriteArb = Module(new Arbiter(new L1BankedDataWriteReq, 2))
  dataWriteArb.io.in(0) <> refillPipe.io.data_write
  dataWriteArb.io.in(1) <> mainPipe.io.data_write

  bankedDataArray.io.write <> dataWriteArb.io.out

  for (bank <- 0 until DCacheBanks) {
    val dataWriteArb_dup = Module(new Arbiter(new L1BankedDataWriteReqCtrl, 2))
    dataWriteArb_dup.io.in(0).valid := refillPipe.io.data_write_dup(bank).valid
    dataWriteArb_dup.io.in(0).bits := refillPipe.io.data_write_dup(bank).bits
    dataWriteArb_dup.io.in(1).valid := mainPipe.io.data_write_dup(bank).valid
    dataWriteArb_dup.io.in(1).bits := mainPipe.io.data_write_dup(bank).bits

    bankedDataArray.io.write_dup(bank) <> dataWriteArb_dup.io.out
  }

  bankedDataArray.io.readline <> mainPipe.io.data_read
  bankedDataArray.io.readline_intend := mainPipe.io.data_read_intend
  mainPipe.io.readline_error_delayed := bankedDataArray.io.readline_error_delayed
  mainPipe.io.data_resp := bankedDataArray.io.readline_resp

  (0 until LoadPipelineWidth).map(i => {
    bankedDataArray.io.read(i) <> ldu(i).io.banked_data_read
    bankedDataArray.io.read_error_delayed(i) <> ldu(i).io.read_error_delayed

    ldu(i).io.banked_data_resp := bankedDataArray.io.read_resp_delayed(i)

    ldu(i).io.bank_conflict_fast := bankedDataArray.io.bank_conflict_fast(i)
    ldu(i).io.bank_conflict_slow := bankedDataArray.io.bank_conflict_slow(i)
  })

<<<<<<< HEAD
=======
  (0 until LoadPipelineWidth).map(i => {
    ldu(i).io.banked_data_resp := bankedDataArray.io.resp
  })

  (0 until LoadPipelineWidth).map(i => {
    val (_, _, done, _) = edge.count(bus.d)
    when(bus.d.bits.opcode === TLMessages.GrantData) {
      io.lsu.forward_D(i).apply(bus.d.valid, bus.d.bits.data, bus.d.bits.source, done)
    }.otherwise {
      io.lsu.forward_D(i).dontCare()
    }
  })

>>>>>>> 683c1411
  //----------------------------------------
  // load pipe
  // the s1 kill signal
  // only lsu uses this, replay never kills
  for (w <- 0 until LoadPipelineWidth) {
    ldu(w).io.lsu <> io.lsu.load(w)

    // replay and nack not needed anymore
    // TODO: remove replay and nack
    ldu(w).io.nack := false.B

    ldu(w).io.disable_ld_fast_wakeup :=
      bankedDataArray.io.disable_ld_fast_wakeup(w) // load pipe fast wake up should be disabled when bank conflict
  }

  //----------------------------------------
  // atomics
  // atomics not finished yet
  // io.lsu.atomics <> atomicsReplayUnit.io.lsu
  io.lsu.atomics.resp := RegNext(mainPipe.io.atomic_resp)
  io.lsu.atomics.block_lr := mainPipe.io.block_lr
  // atomicsReplayUnit.io.pipe_resp := RegNext(mainPipe.io.atomic_resp)
  // atomicsReplayUnit.io.block_lr <> mainPipe.io.block_lr

  //----------------------------------------
  // miss queue
  val MissReqPortCount = LoadPipelineWidth + 1
  val MainPipeMissReqPort = 0

  // Request
  val missReqArb = Module(new Arbiter(new MissReq, MissReqPortCount))

  missReqArb.io.in(MainPipeMissReqPort) <> mainPipe.io.miss_req
  for (w <- 0 until LoadPipelineWidth) { missReqArb.io.in(w + 1) <> ldu(w).io.miss_req }

  for (w <- 0 until LoadPipelineWidth) { ldu(w).io.miss_resp.id := missQueue.io.resp.id }

  wb.io.miss_req.valid := missReqArb.io.out.valid
  wb.io.miss_req.bits  := missReqArb.io.out.bits.addr

  // block_decoupled(missReqArb.io.out, missQueue.io.req, wb.io.block_miss_req)
  missReqArb.io.out <> missQueue.io.req
  when(wb.io.block_miss_req) {
    missQueue.io.req.bits.cancel := true.B
    missReqArb.io.out.ready := false.B
  }

  // forward missqueue
  (0 until LoadPipelineWidth).map(i => io.lsu.forward_mshr(i).connect(missQueue.io.forward(i)))

  // refill to load queue
  io.lsu.lsq <> missQueue.io.refill_to_ldq

  // tilelink stuff
  bus.a <> missQueue.io.mem_acquire
  bus.e <> missQueue.io.mem_finish
  missQueue.io.probe_addr := bus.b.bits.address

  missQueue.io.main_pipe_resp := RegNext(mainPipe.io.atomic_resp)

  //----------------------------------------
  // probe
  // probeQueue.io.mem_probe <> bus.b
  block_decoupled(bus.b, probeQueue.io.mem_probe, missQueue.io.probe_block)
  probeQueue.io.lrsc_locked_block <> mainPipe.io.lrsc_locked_block
  probeQueue.io.update_resv_set <> mainPipe.io.update_resv_set

  //----------------------------------------
  // mainPipe
  // when a req enters main pipe, if it is set-conflict with replace pipe or refill pipe,
  // block the req in main pipe
  block_decoupled(probeQueue.io.pipe_req, mainPipe.io.probe_req, missQueue.io.refill_pipe_req.valid)
  block_decoupled(io.lsu.store.req, mainPipe.io.store_req, refillPipe.io.req.valid)

  io.lsu.store.replay_resp := RegNext(mainPipe.io.store_replay_resp)
  io.lsu.store.main_pipe_hit_resp := mainPipe.io.store_hit_resp

  arbiter_with_pipereg(
    in = Seq(missQueue.io.main_pipe_req, io.lsu.atomics.req),
    out = mainPipe.io.atomic_req,
    name = Some("main_pipe_atomic_req")
  )

  mainPipe.io.invalid_resv_set := RegNext(wb.io.req.fire && wb.io.req.bits.addr === mainPipe.io.lrsc_locked_block.bits)

  //----------------------------------------
  // replace (main pipe)
  val mpStatus = mainPipe.io.status
  mainPipe.io.replace_req <> missQueue.io.replace_pipe_req
  missQueue.io.replace_pipe_resp := mainPipe.io.replace_resp

  //----------------------------------------
  // refill pipe
  val refillShouldBeBlocked = (mpStatus.s1.valid && mpStatus.s1.bits.set === missQueue.io.refill_pipe_req.bits.idx) ||
    Cat(Seq(mpStatus.s2, mpStatus.s3).map(s =>
      s.valid &&
        s.bits.set === missQueue.io.refill_pipe_req.bits.idx &&
        s.bits.way_en === missQueue.io.refill_pipe_req.bits.way_en
    )).orR
  block_decoupled(missQueue.io.refill_pipe_req, refillPipe.io.req, refillShouldBeBlocked)

  val mpStatus_dup = mainPipe.io.status_dup
  val mq_refill_dup = missQueue.io.refill_pipe_req_dup
  val refillShouldBeBlocked_dup = VecInit((0 until nDupStatus).map { case i =>
    mpStatus_dup(i).s1.valid && mpStatus_dup(i).s1.bits.set === mq_refill_dup(i).bits.idx ||
    Cat(Seq(mpStatus_dup(i).s2, mpStatus_dup(i).s3).map(s =>
      s.valid &&
        s.bits.set === mq_refill_dup(i).bits.idx &&
        s.bits.way_en === mq_refill_dup(i).bits.way_en
    )).orR
  })
  dontTouch(refillShouldBeBlocked_dup)

  refillPipe.io.req_dup_for_data_w.zipWithIndex.foreach { case (r, i) =>
    r.bits := (mq_refill_dup.drop(dataWritePort).take(DCacheBanks))(i).bits 
  }
  refillPipe.io.req_dup_for_meta_w.bits := mq_refill_dup(metaWritePort).bits
  refillPipe.io.req_dup_for_tag_w.bits := mq_refill_dup(tagWritePort).bits
  refillPipe.io.req_dup_for_err_w.bits := mq_refill_dup(errWritePort).bits
  refillPipe.io.req_dup_for_data_w.zipWithIndex.foreach { case (r, i) =>
    r.valid := (mq_refill_dup.drop(dataWritePort).take(DCacheBanks))(i).valid &&
      !(refillShouldBeBlocked_dup.drop(dataWritePort).take(DCacheBanks))(i)
  }
  refillPipe.io.req_dup_for_meta_w.valid := mq_refill_dup(metaWritePort).valid && !refillShouldBeBlocked_dup(metaWritePort)
  refillPipe.io.req_dup_for_tag_w.valid := mq_refill_dup(tagWritePort).valid && !refillShouldBeBlocked_dup(tagWritePort)
  refillPipe.io.req_dup_for_err_w.valid := mq_refill_dup(errWritePort).valid && !refillShouldBeBlocked_dup(errWritePort)

  val refillPipe_io_req_valid_dup = VecInit(mq_refill_dup.zip(refillShouldBeBlocked_dup).map(
    x => x._1.valid && !x._2
  ))
  val refillPipe_io_data_write_valid_dup = VecInit(refillPipe_io_req_valid_dup.slice(0, nDupDataWriteReady))
  val refillPipe_io_tag_write_valid_dup = VecInit(refillPipe_io_req_valid_dup.slice(nDupDataWriteReady, nDupStatus))
  dontTouch(refillPipe_io_req_valid_dup)
  dontTouch(refillPipe_io_data_write_valid_dup)
  dontTouch(refillPipe_io_tag_write_valid_dup)
  mainPipe.io.data_write_ready_dup := VecInit(refillPipe_io_data_write_valid_dup.map(v => !v))
  mainPipe.io.tag_write_ready_dup := VecInit(refillPipe_io_tag_write_valid_dup.map(v => !v))
  mainPipe.io.wb_ready_dup := wb.io.req_ready_dup

  mq_refill_dup.zip(refillShouldBeBlocked_dup).foreach { case (r, block) =>
    r.ready := refillPipe.io.req.ready && !block
  }

  missQueue.io.refill_pipe_resp := refillPipe.io.resp
  io.lsu.store.refill_hit_resp := RegNext(refillPipe.io.store_resp)

  //----------------------------------------
  // wb
  // add a queue between MainPipe and WritebackUnit to reduce MainPipe stalls due to WritebackUnit busy

  wb.io.req <> mainPipe.io.wb
  bus.c     <> wb.io.mem_release
  wb.io.release_wakeup := refillPipe.io.release_wakeup
  wb.io.release_update := mainPipe.io.release_update
  wb.io.probe_ttob_check_req <> mainPipe.io.probe_ttob_check_req
  wb.io.probe_ttob_check_resp <> mainPipe.io.probe_ttob_check_resp

  io.lsu.release.valid := RegNext(wb.io.req.fire())
  io.lsu.release.bits.paddr := RegNext(wb.io.req.bits.addr)
  // Note: RegNext() is required by:
  // * load queue released flag update logic
  // * load / load violation check logic
  // * and timing requirements
  // CHANGE IT WITH CARE

  // connect bus d
  missQueue.io.mem_grant.valid := false.B
  missQueue.io.mem_grant.bits  := DontCare

  wb.io.mem_grant.valid := false.B
  wb.io.mem_grant.bits  := DontCare

  // in L1DCache, we ony expect Grant[Data] and ReleaseAck
  bus.d.ready := false.B
  when (bus.d.bits.opcode === TLMessages.Grant || bus.d.bits.opcode === TLMessages.GrantData) {
    missQueue.io.mem_grant <> bus.d
  } .elsewhen (bus.d.bits.opcode === TLMessages.ReleaseAck) {
    wb.io.mem_grant <> bus.d
  } .otherwise {
    assert (!bus.d.fire())
  }

  //----------------------------------------
  // replacement algorithm
  val replacer = ReplacementPolicy.fromString(cacheParams.replacer, nWays, nSets)

  val replWayReqs = ldu.map(_.io.replace_way) ++ Seq(mainPipe.io.replace_way)
  replWayReqs.foreach{
    case req =>
      req.way := DontCare
      when (req.set.valid) { req.way := replacer.way(req.set.bits) }
  }

  val replAccessReqs = ldu.map(_.io.replace_access) ++ Seq(
    mainPipe.io.replace_access
  )
  val touchWays = Seq.fill(replAccessReqs.size)(Wire(ValidIO(UInt(log2Up(nWays).W))))
  touchWays.zip(replAccessReqs).foreach {
    case (w, req) =>
      w.valid := req.valid
      w.bits := req.bits.way
  }
  val touchSets = replAccessReqs.map(_.bits.set)
  replacer.access(touchSets, touchWays)

  //----------------------------------------
  // assertions
  // dcache should only deal with DRAM addresses
  when (bus.a.fire()) {
    assert(bus.a.bits.address >= 0x80000000L.U)
  }
  when (bus.b.fire()) {
    assert(bus.b.bits.address >= 0x80000000L.U)
  }
  when (bus.c.fire()) {
    assert(bus.c.bits.address >= 0x80000000L.U)
  }

  //----------------------------------------
  // utility functions
  def block_decoupled[T <: Data](source: DecoupledIO[T], sink: DecoupledIO[T], block_signal: Bool) = {
    sink.valid   := source.valid && !block_signal
    source.ready := sink.ready   && !block_signal
    sink.bits    := source.bits
  }

  //----------------------------------------
  // Customized csr cache op support
  val cacheOpDecoder = Module(new CSRCacheOpDecoder("dcache", CacheInstrucion.COP_ID_DCACHE))
  cacheOpDecoder.io.csr <> io.csr
  bankedDataArray.io.cacheOp.req := cacheOpDecoder.io.cache.req
  // dup cacheOp_req_valid
  bankedDataArray.io.cacheOp_req_dup.zipWithIndex.map{ case(dup, i) => dup := cacheOpDecoder.io.cache_req_dup(i) }
  // dup cacheOp_req_bits_opCode
  bankedDataArray.io.cacheOp_req_bits_opCode_dup.zipWithIndex.map{ case (dup, i) => dup := cacheOpDecoder.io.cacheOp_req_bits_opCode_dup(i) }

  tagArray.io.cacheOp.req := cacheOpDecoder.io.cache.req
  // dup cacheOp_req_valid
  tagArray.io.cacheOp_req_dup.zipWithIndex.map{ case(dup, i) => dup := cacheOpDecoder.io.cache_req_dup(i) }
  // dup cacheOp_req_bits_opCode
  tagArray.io.cacheOp_req_bits_opCode_dup.zipWithIndex.map{ case (dup, i) => dup := cacheOpDecoder.io.cacheOp_req_bits_opCode_dup(i) }

  cacheOpDecoder.io.cache.resp.valid := bankedDataArray.io.cacheOp.resp.valid ||
    tagArray.io.cacheOp.resp.valid
  cacheOpDecoder.io.cache.resp.bits := Mux1H(List(
    bankedDataArray.io.cacheOp.resp.valid -> bankedDataArray.io.cacheOp.resp.bits,
    tagArray.io.cacheOp.resp.valid -> tagArray.io.cacheOp.resp.bits,
  ))
  cacheOpDecoder.io.error := io.error
  assert(!((bankedDataArray.io.cacheOp.resp.valid +& tagArray.io.cacheOp.resp.valid) > 1.U))

  //----------------------------------------
  // performance counters
  val num_loads = PopCount(ldu.map(e => e.io.lsu.req.fire()))
  XSPerfAccumulate("num_loads", num_loads)

  io.mshrFull := missQueue.io.full

  // performance counter
  val ld_access = Wire(Vec(LoadPipelineWidth, missQueue.io.debug_early_replace.last.cloneType))
  val st_access = Wire(ld_access.last.cloneType)
  ld_access.zip(ldu).foreach {
    case (a, u) =>
      a.valid := RegNext(u.io.lsu.req.fire()) && !u.io.lsu.s1_kill
      a.bits.idx := RegNext(get_idx(u.io.lsu.req.bits.addr))
      a.bits.tag := get_tag(u.io.lsu.s1_paddr_dup_dcache)
  }
  st_access.valid := RegNext(mainPipe.io.store_req.fire())
  st_access.bits.idx := RegNext(get_idx(mainPipe.io.store_req.bits.vaddr))
  st_access.bits.tag := RegNext(get_tag(mainPipe.io.store_req.bits.addr))
  val access_info = ld_access.toSeq ++ Seq(st_access)
  val early_replace = RegNext(missQueue.io.debug_early_replace)
  val access_early_replace = access_info.map {
    case acc =>
      Cat(early_replace.map {
        case r =>
          acc.valid && r.valid &&
            acc.bits.tag === r.bits.tag &&
            acc.bits.idx === r.bits.idx
      })
  }
  XSPerfAccumulate("access_early_replace", PopCount(Cat(access_early_replace)))

  val perfEvents = (Seq(wb, mainPipe, missQueue, probeQueue) ++ ldu).flatMap(_.getPerfEvents)
  generatePerfEvent()
}

class AMOHelper() extends ExtModule {
  val clock  = IO(Input(Clock()))
  val enable = IO(Input(Bool()))
  val cmd    = IO(Input(UInt(5.W)))
  val addr   = IO(Input(UInt(64.W)))
  val wdata  = IO(Input(UInt(64.W)))
  val mask   = IO(Input(UInt(8.W)))
  val rdata  = IO(Output(UInt(64.W)))
}

class DCacheWrapper()(implicit p: Parameters) extends LazyModule with HasXSParameter {

  val useDcache = coreParams.dcacheParametersOpt.nonEmpty
  val clientNode = if (useDcache) TLIdentityNode() else null
  val dcache = if (useDcache) LazyModule(new DCache()) else null
  if (useDcache) {
    clientNode := dcache.clientNode
  }

  lazy val module = new LazyModuleImp(this) with HasPerfEvents {
    val io = IO(new DCacheIO)
    val perfEvents = if (!useDcache) {
      // a fake dcache which uses dpi-c to access memory, only for debug usage!
      val fake_dcache = Module(new FakeDCache())
      io <> fake_dcache.io
      Seq()
    }
    else {
      io <> dcache.module.io
      dcache.module.getPerfEvents
    }
    generatePerfEvent()
  }
}<|MERGE_RESOLUTION|>--- conflicted
+++ resolved
@@ -763,12 +763,6 @@
     ldu(i).io.bank_conflict_slow := bankedDataArray.io.bank_conflict_slow(i)
   })
 
-<<<<<<< HEAD
-=======
-  (0 until LoadPipelineWidth).map(i => {
-    ldu(i).io.banked_data_resp := bankedDataArray.io.resp
-  })
-
   (0 until LoadPipelineWidth).map(i => {
     val (_, _, done, _) = edge.count(bus.d)
     when(bus.d.bits.opcode === TLMessages.GrantData) {
@@ -778,7 +772,6 @@
     }
   })
 
->>>>>>> 683c1411
   //----------------------------------------
   // load pipe
   // the s1 kill signal
