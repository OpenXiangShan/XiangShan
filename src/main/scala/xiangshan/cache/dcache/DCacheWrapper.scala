/***************************************************************************************
* Copyright (c) 2020-2021 Institute of Computing Technology, Chinese Academy of Sciences
* Copyright (c) 2020-2021 Peng Cheng Laboratory
*
* XiangShan is licensed under Mulan PSL v2.
* You can use this software according to the terms and conditions of the Mulan PSL v2.
* You may obtain a copy of Mulan PSL v2 at:
*          http://license.coscl.org.cn/MulanPSL2
*
* THIS SOFTWARE IS PROVIDED ON AN "AS IS" BASIS, WITHOUT WARRANTIES OF ANY KIND,
* EITHER EXPRESS OR IMPLIED, INCLUDING BUT NOT LIMITED TO NON-INFRINGEMENT,
* MERCHANTABILITY OR FIT FOR A PARTICULAR PURPOSE.
*
* See the Mulan PSL v2 for more details.
***************************************************************************************/

package xiangshan.cache

import chipsalliance.rocketchip.config.Parameters
import chisel3._
import chisel3.experimental.ExtModule
import chisel3.util._
import xiangshan._
import utils._
import utility._
import freechips.rocketchip.diplomacy.{IdRange, LazyModule, LazyModuleImp, TransferSizes}
import freechips.rocketchip.tilelink._
import freechips.rocketchip.util.{BundleFieldBase, UIntToOH1}
import device.RAMHelper
import coupledL2.{AliasField, AliasKey, DirtyField, PrefetchField}
import utility.ReqSourceField
import utility.FastArbiter
<<<<<<< HEAD
import mem.{AddPipelineReg}
import xiangshan.cache.dcache.ReplayCarry
import xiangshan.mem.HasL1PrefetchSourceParameter
import xiangshan.mem.prefetch._
=======
import mem.AddPipelineReg
import xiangshan.cache.wpu._
>>>>>>> 1de5a4a1

import scala.math.max

// DCache specific parameters
case class DCacheParameters
(
  nSets: Int = 256,
  nWays: Int = 8,
  rowBits: Int = 64,
  tagECC: Option[String] = None,
  dataECC: Option[String] = None,
  replacer: Option[String] = Some("setplru"),
  updateReplaceOn2ndmiss: Boolean = true,
  nMissEntries: Int = 1,
  nProbeEntries: Int = 1,
  nReleaseEntries: Int = 1,
  nMMIOEntries: Int = 1,
  nMMIOs: Int = 1,
  blockBytes: Int = 64,
  nMaxPrefetchEntry: Int = 1,
  alwaysReleaseData: Boolean = false
) extends L1CacheParameters {
  // if sets * blockBytes > 4KB(page size),
  // cache alias will happen,
  // we need to avoid this by recoding additional bits in L2 cache
  val setBytes = nSets * blockBytes
  val aliasBitsOpt = if(setBytes > pageSize) Some(log2Ceil(setBytes / pageSize)) else None
  val reqFields: Seq[BundleFieldBase] = Seq(
    PrefetchField(),
    ReqSourceField()
  ) ++ aliasBitsOpt.map(AliasField)
  val echoFields: Seq[BundleFieldBase] = Nil

  def tagCode: Code = Code.fromString(tagECC)

  def dataCode: Code = Code.fromString(dataECC)
}

//           Physical Address
// --------------------------------------
// |   Physical Tag |  PIndex  | Offset |
// --------------------------------------
//                  |
//                  DCacheTagOffset
//
//           Virtual Address
// --------------------------------------
// | Above index  | Set | Bank | Offset |
// --------------------------------------
//                |     |      |        |
//                |     |      |        0
//                |     |      DCacheBankOffset
//                |     DCacheSetOffset
//                DCacheAboveIndexOffset

// Default DCache size = 64 sets * 8 ways * 8 banks * 8 Byte = 32K Byte

trait HasDCacheParameters extends HasL1CacheParameters with HasL1PrefetchSourceParameter{
  val cacheParams = dcacheParameters
  val cfg = cacheParams

  def encWordBits = cacheParams.dataCode.width(wordBits)

  def encRowBits = encWordBits * rowWords // for DuplicatedDataArray only
  def eccBits = encWordBits - wordBits

  def encTagBits = cacheParams.tagCode.width(tagBits)
  def eccTagBits = encTagBits - tagBits

  def blockProbeAfterGrantCycles = 8 // give the processor some time to issue a request after a grant

  def nSourceType = 10
  def sourceTypeWidth = log2Up(nSourceType)
  // non-prefetch source < 3
  def LOAD_SOURCE = 0
  def STORE_SOURCE = 1
  def AMO_SOURCE = 2
  // prefetch source >= 3
  def DCACHE_PREFETCH_SOURCE = 3
  def SOFT_PREFETCH = 4
  // the following sources are only used inside SMS
  def HW_PREFETCH_AGT = 5
  def HW_PREFETCH_PHT_CUR = 6
  def HW_PREFETCH_PHT_INC = 7
  def HW_PREFETCH_PHT_DEC = 8
  def HW_PREFETCH_BOP = 9
  def HW_PREFETCH_STRIDE = 10

  def BLOOM_FILTER_ENTRY_NUM = 4096

  // each source use a id to distinguish its multiple reqs
  def reqIdWidth = log2Up(nEntries) max log2Up(StoreBufferSize)

  require(isPow2(cfg.nMissEntries)) // TODO
  // require(isPow2(cfg.nReleaseEntries))
  require(cfg.nMissEntries < cfg.nReleaseEntries)
  val nEntries = cfg.nMissEntries + cfg.nReleaseEntries
  val releaseIdBase = cfg.nMissEntries

  // banked dcache support
  val DCacheSetDiv = 1
  val DCacheSets = cacheParams.nSets
  val DCacheWays = cacheParams.nWays
  val DCacheBanks = 8 // hardcoded
  val DCacheDupNum = 16
  val DCacheSRAMRowBits = cacheParams.rowBits // hardcoded
  val DCacheWordBits = 64 // hardcoded
  val DCacheWordBytes = DCacheWordBits / 8
<<<<<<< HEAD
  val MaxPrefetchEntry = cacheParams.nMaxPrefetchEntry
=======
  val DCacheVWordBytes = VLEN / 8
>>>>>>> 1de5a4a1
  require(DCacheSRAMRowBits == 64)

  val DCacheSetDivBits = log2Ceil(DCacheSetDiv)
  val DCacheSetBits = log2Ceil(DCacheSets)
  val DCacheSizeBits = DCacheSRAMRowBits * DCacheBanks * DCacheWays * DCacheSets
  val DCacheSizeBytes = DCacheSizeBits / 8
  val DCacheSizeWords = DCacheSizeBits / 64 // TODO

  val DCacheSameVPAddrLength = 12

  val DCacheSRAMRowBytes = DCacheSRAMRowBits / 8
  val DCacheWordOffset = log2Up(DCacheWordBytes)
  val DCacheVWordOffset = log2Up(DCacheVWordBytes)

  val DCacheBankOffset = log2Up(DCacheSRAMRowBytes)
  val DCacheSetOffset = DCacheBankOffset + log2Up(DCacheBanks)
  val DCacheAboveIndexOffset = DCacheSetOffset + log2Up(DCacheSets)
  val DCacheTagOffset = DCacheAboveIndexOffset min DCacheSameVPAddrLength
  val DCacheLineOffset = DCacheSetOffset

  // uncache
  val uncacheIdxBits = log2Up(StoreQueueSize + 1) max log2Up(VirtualLoadQueueSize + 1)
  // hardware prefetch parameters
  // high confidence hardware prefetch port
  val HighConfHWPFLoadPort = LoadPipelineWidth - 1 // use the last load port by default
  val IgnorePrefetchConfidence = false

  // parameters about duplicating regs to solve fanout
  // In Main Pipe:
    // tag_write.ready -> data_write.valid * 8 banks
    // tag_write.ready -> meta_write.valid
    // tag_write.ready -> tag_write.valid
    // tag_write.ready -> err_write.valid
    // tag_write.ready -> wb.valid
  val nDupTagWriteReady = DCacheBanks + 4
  // In Main Pipe:
    // data_write.ready -> data_write.valid * 8 banks
    // data_write.ready -> meta_write.valid
    // data_write.ready -> tag_write.valid
    // data_write.ready -> err_write.valid
    // data_write.ready -> wb.valid
  val nDupDataWriteReady = DCacheBanks + 4
  val nDupWbReady = DCacheBanks + 4
  val nDupStatus = nDupTagWriteReady + nDupDataWriteReady
  val dataWritePort = 0
  val metaWritePort = DCacheBanks
  val tagWritePort = metaWritePort + 1
  val errWritePort = tagWritePort + 1
  val wbPort = errWritePort + 1

  def set_to_dcache_div(set: UInt) = {
    require(set.getWidth >= DCacheSetBits)
    if (DCacheSetDivBits == 0) 0.U else set(DCacheSetDivBits-1, 0)
  }

  def set_to_dcache_div_set(set: UInt) = {
    require(set.getWidth >= DCacheSetBits)
    set(DCacheSetBits - 1, DCacheSetDivBits)
  }

  def addr_to_dcache_bank(addr: UInt) = {
    require(addr.getWidth >= DCacheSetOffset)
    addr(DCacheSetOffset-1, DCacheBankOffset)
  }

  def addr_to_dcache_div(addr: UInt) = {
    require(addr.getWidth >= DCacheAboveIndexOffset)
    if(DCacheSetDivBits == 0) 0.U else addr(DCacheSetOffset + DCacheSetDivBits - 1, DCacheSetOffset)
  }

  def addr_to_dcache_div_set(addr: UInt) = {
    require(addr.getWidth >= DCacheAboveIndexOffset)
    addr(DCacheAboveIndexOffset - 1, DCacheSetOffset + DCacheSetDivBits)
  }

  def addr_to_dcache_set(addr: UInt) = {
    require(addr.getWidth >= DCacheAboveIndexOffset)
    addr(DCacheAboveIndexOffset-1, DCacheSetOffset)
  }

  def get_data_of_bank(bank: Int, data: UInt) = {
    require(data.getWidth >= (bank+1)*DCacheSRAMRowBits)
    data(DCacheSRAMRowBits * (bank + 1) - 1, DCacheSRAMRowBits * bank)
  }

  def get_mask_of_bank(bank: Int, data: UInt) = {
    require(data.getWidth >= (bank+1)*DCacheSRAMRowBytes)
    data(DCacheSRAMRowBytes * (bank + 1) - 1, DCacheSRAMRowBytes * bank)
  }

<<<<<<< HEAD
  def is_alias_match(vaddr0: UInt, vaddr1: UInt): Bool = {
    require(vaddr0.getWidth == VAddrBits && vaddr1.getWidth == VAddrBits)
    if(blockOffBits + idxBits > pgIdxBits) {
      vaddr0(blockOffBits + idxBits - 1, pgIdxBits) === vaddr1(blockOffBits + idxBits - 1, pgIdxBits)
    }else {
      // no alias problem
      true.B
    }
=======
  def get_direct_map_way(addr:UInt): UInt = {
    addr(DCacheAboveIndexOffset + log2Up(DCacheWays) - 1, DCacheAboveIndexOffset)
>>>>>>> 1de5a4a1
  }

  def arbiter[T <: Bundle](
    in: Seq[DecoupledIO[T]],
    out: DecoupledIO[T],
    name: Option[String] = None): Unit = {
    val arb = Module(new Arbiter[T](chiselTypeOf(out.bits), in.size))
    if (name.nonEmpty) { arb.suggestName(s"${name.get}_arb") }
    for ((a, req) <- arb.io.in.zip(in)) {
      a <> req
    }
    out <> arb.io.out
  }

  def arbiter_with_pipereg[T <: Bundle](
    in: Seq[DecoupledIO[T]],
    out: DecoupledIO[T],
    name: Option[String] = None): Unit = {
    val arb = Module(new Arbiter[T](chiselTypeOf(out.bits), in.size))
    if (name.nonEmpty) { arb.suggestName(s"${name.get}_arb") }
    for ((a, req) <- arb.io.in.zip(in)) {
      a <> req
    }
    AddPipelineReg(arb.io.out, out, false.B)
  }

  def arbiter_with_pipereg_N_dup[T <: Bundle](
    in: Seq[DecoupledIO[T]],
    out: DecoupledIO[T],
    dups: Seq[DecoupledIO[T]],
    name: Option[String] = None): Unit = {
    val arb = Module(new Arbiter[T](chiselTypeOf(out.bits), in.size))
    if (name.nonEmpty) { arb.suggestName(s"${name.get}_arb") }
    for ((a, req) <- arb.io.in.zip(in)) {
      a <> req
    }
    for (dup <- dups) {
      AddPipelineReg(arb.io.out, dup, false.B)
    }
    AddPipelineReg(arb.io.out, out, false.B)
  }

  def rrArbiter[T <: Bundle](
    in: Seq[DecoupledIO[T]],
    out: DecoupledIO[T],
    name: Option[String] = None): Unit = {
    val arb = Module(new RRArbiter[T](chiselTypeOf(out.bits), in.size))
    if (name.nonEmpty) { arb.suggestName(s"${name.get}_arb") }
    for ((a, req) <- arb.io.in.zip(in)) {
      a <> req
    }
    out <> arb.io.out
  }

  def fastArbiter[T <: Bundle](
    in: Seq[DecoupledIO[T]],
    out: DecoupledIO[T],
    name: Option[String] = None): Unit = {
    val arb = Module(new FastArbiter[T](chiselTypeOf(out.bits), in.size))
    if (name.nonEmpty) { arb.suggestName(s"${name.get}_arb") }
    for ((a, req) <- arb.io.in.zip(in)) {
      a <> req
    }
    out <> arb.io.out
  }

  val numReplaceRespPorts = 2

  require(isPow2(nSets), s"nSets($nSets) must be pow2")
  require(isPow2(nWays), s"nWays($nWays) must be pow2")
  require(full_divide(rowBits, wordBits), s"rowBits($rowBits) must be multiple of wordBits($wordBits)")
  require(full_divide(beatBits, rowBits), s"beatBits($beatBits) must be multiple of rowBits($rowBits)")
}

abstract class DCacheModule(implicit p: Parameters) extends L1CacheModule
  with HasDCacheParameters

abstract class DCacheBundle(implicit p: Parameters) extends L1CacheBundle
  with HasDCacheParameters

class ReplacementAccessBundle(implicit p: Parameters) extends DCacheBundle {
  val set = UInt(log2Up(nSets).W)
  val way = UInt(log2Up(nWays).W)
}

class ReplacementWayReqIO(implicit p: Parameters) extends DCacheBundle {
  val set = ValidIO(UInt(log2Up(nSets).W))
  val dmWay = Output(UInt(log2Up(nWays).W))
  val way = Input(UInt(log2Up(nWays).W))
}

class DCacheExtraMeta(implicit p: Parameters) extends DCacheBundle
{
  val error = Bool() // cache line has been marked as corrupted by l2 / ecc error detected when store
  val prefetch = UInt(L1PfSourceBits.W) // cache line is first required by prefetch
  val access = Bool() // cache line has been accessed by load / store

  // val debug_access_timestamp = UInt(64.W) // last time a load / store / refill access that cacheline
}

// memory request in word granularity(load, mmio, lr/sc, atomics)
class DCacheWordReq(implicit p: Parameters) extends DCacheBundle
{
  val cmd    = UInt(M_SZ.W)
  val vaddr  = UInt(VAddrBits.W)
  val data   = UInt(VLEN.W)
  val mask   = UInt((VLEN/8).W)
  val id     = UInt(reqIdWidth.W)
  val instrtype   = UInt(sourceTypeWidth.W)
  val isFirstIssue = Bool()
  val replayCarry = new ReplayCarry(nWays)

  val debug_robIdx = UInt(log2Ceil(RobSize).W)
  def dump() = {
    XSDebug("DCacheWordReq: cmd: %x vaddr: %x data: %x mask: %x id: %d\n",
      cmd, vaddr, data, mask, id)
  }
}

// memory request in word granularity(store)
class DCacheLineReq(implicit p: Parameters)  extends DCacheBundle
{
  val cmd    = UInt(M_SZ.W)
  val vaddr  = UInt(VAddrBits.W)
  val addr   = UInt(PAddrBits.W)
  val data   = UInt((cfg.blockBytes * 8).W)
  val mask   = UInt(cfg.blockBytes.W)
  val id     = UInt(reqIdWidth.W)
  def dump() = {
    XSDebug("DCacheLineReq: cmd: %x addr: %x data: %x mask: %x id: %d\n",
      cmd, addr, data, mask, id)
  }
  def idx: UInt = get_idx(vaddr)
}

class DCacheWordReqWithVaddr(implicit p: Parameters) extends DCacheWordReq {
  val addr = UInt(PAddrBits.W)
  val wline = Bool()
}

class DCacheWordReqWithVaddrAndPfFlag(implicit p: Parameters) extends DCacheWordReqWithVaddr {
  val prefetch = Bool()

  def toDCacheWordReqWithVaddr() = {
    val res = Wire(new DCacheWordReqWithVaddr)
    res.vaddr := vaddr
    res.wline := wline
    res.cmd := cmd
    res.addr := addr
    res.data := data
    res.mask := mask
    res.id := id
    res.instrtype := instrtype
    res.replayCarry := replayCarry
    res.isFirstIssue := isFirstIssue
    res.debug_robIdx := debug_robIdx
    
    res
  }
}

class BaseDCacheWordResp(implicit p: Parameters) extends DCacheBundle
{
  // read in s2
  val data = UInt(VLEN.W)
  // select in s3
  val data_delayed = UInt(VLEN.W)
  val id     = UInt(reqIdWidth.W)
  // cache req missed, send it to miss queue
  val miss   = Bool()
  // cache miss, and failed to enter the missqueue, replay from RS is needed
  val replay = Bool()
  val replayCarry = new ReplayCarry(nWays)
  // data has been corrupted
  val tag_error = Bool() // tag error
  val mshr_id = UInt(log2Up(cfg.nMissEntries).W)

  val debug_robIdx = UInt(log2Ceil(RobSize).W)
  def dump() = {
    XSDebug("DCacheWordResp: data: %x id: %d miss: %b replay: %b\n",
      data, id, miss, replay)
  }
}

class DCacheWordResp(implicit p: Parameters) extends BaseDCacheWordResp
{
  val meta_prefetch = UInt(L1PfSourceBits.W)
  val meta_access = Bool()
  // s2
  val handled = Bool()
  val real_miss = Bool()
  // s3: 1 cycle after data resp
  val error_delayed = Bool() // all kinds of errors, include tag error
  val replacementUpdated = Bool()
}

class BankedDCacheWordResp(implicit p: Parameters) extends DCacheWordResp
{
  val bank_data = Vec(DCacheBanks, Bits(DCacheSRAMRowBits.W))
  val bank_oh = UInt(DCacheBanks.W)
}

class DCacheWordRespWithError(implicit p: Parameters) extends BaseDCacheWordResp
{
  val error = Bool() // all kinds of errors, include tag error
}

class DCacheLineResp(implicit p: Parameters) extends DCacheBundle
{
  val data   = UInt((cfg.blockBytes * 8).W)
  // cache req missed, send it to miss queue
  val miss   = Bool()
  // cache req nacked, replay it later
  val replay = Bool()
  val id     = UInt(reqIdWidth.W)
  def dump() = {
    XSDebug("DCacheLineResp: data: %x id: %d miss: %b replay: %b\n",
      data, id, miss, replay)
  }
}

class Refill(implicit p: Parameters) extends DCacheBundle
{
  val addr   = UInt(PAddrBits.W)
  val data   = UInt(l1BusDataWidth.W)
  val error  = Bool() // refilled data has been corrupted
  // for debug usage
  val data_raw = UInt((cfg.blockBytes * 8).W)
  val hasdata = Bool()
  val refill_done = Bool()
  def dump() = {
    XSDebug("Refill: addr: %x data: %x\n", addr, data)
  }
  val id     = UInt(log2Up(cfg.nMissEntries).W)
}

class Release(implicit p: Parameters) extends DCacheBundle
{
  val paddr  = UInt(PAddrBits.W)
  def dump() = {
    XSDebug("Release: paddr: %x\n", paddr(PAddrBits-1, DCacheTagOffset))
  }
}

class DCacheWordIO(implicit p: Parameters) extends DCacheBundle
{
  val req  = DecoupledIO(new DCacheWordReq)
  val resp = Flipped(DecoupledIO(new DCacheWordResp))
}


class UncacheWordReq(implicit p: Parameters) extends DCacheBundle
{
  val cmd  = UInt(M_SZ.W)
  val addr = UInt(PAddrBits.W)
  val data = UInt(XLEN.W)
  val mask = UInt((XLEN/8).W)
  val id   = UInt(uncacheIdxBits.W)
  val instrtype = UInt(sourceTypeWidth.W)
  val atomic = Bool()
  val isFirstIssue = Bool()
  val replayCarry = new ReplayCarry(nWays)

  def dump() = {
    XSDebug("UncacheWordReq: cmd: %x addr: %x data: %x mask: %x id: %d\n",
      cmd, addr, data, mask, id)
  }
}

class UncacheWordResp(implicit p: Parameters) extends DCacheBundle
{
  val data      = UInt(XLEN.W)
  val data_delayed = UInt(XLEN.W)
  val id        = UInt(uncacheIdxBits.W)
  val miss      = Bool()
  val replay    = Bool()
  val tag_error = Bool()
  val error     = Bool()
  val replayCarry = new ReplayCarry(nWays)
  val mshr_id = UInt(log2Up(cfg.nMissEntries).W)  // FIXME: why uncacheWordResp is not merged to baseDcacheResp

  val debug_robIdx = UInt(log2Ceil(RobSize).W)
  def dump() = {
    XSDebug("UncacheWordResp: data: %x id: %d miss: %b replay: %b, tag_error: %b, error: %b\n",
      data, id, miss, replay, tag_error, error)
  }
}

class UncacheWordIO(implicit p: Parameters) extends DCacheBundle
{
  val req  = DecoupledIO(new UncacheWordReq)
  val resp = Flipped(DecoupledIO(new UncacheWordResp))
}

class AtomicsResp(implicit p: Parameters) extends DCacheBundle {
  val data    = UInt(DataBits.W)
  val miss    = Bool()
  val miss_id = UInt(log2Up(cfg.nMissEntries).W)
  val replay  = Bool()
  val error   = Bool()

  val ack_miss_queue = Bool()

  val id     = UInt(reqIdWidth.W)
}

class AtomicWordIO(implicit p: Parameters) extends DCacheBundle
{
  val req  = DecoupledIO(new MainPipeReq)
  val resp = Flipped(ValidIO(new AtomicsResp))
  val block_lr = Input(Bool())
}

// used by load unit
class DCacheLoadIO(implicit p: Parameters) extends DCacheWordIO
{
  // kill previous cycle's req
  val s1_kill  = Output(Bool())
  val s2_kill  = Output(Bool())
  val s0_pc = Output(UInt(VAddrBits.W))
  val s1_pc = Output(UInt(VAddrBits.W))
  val s2_pc = Output(UInt(VAddrBits.W))
  // cycle 0: load has updated replacement before
  val replacementUpdated = Output(Bool())
  // cycle 0: prefetch source bits
  val pf_source = Output(UInt(L1PfSourceBits.W))
  // cycle 0: virtual address: req.addr
  // cycle 1: physical address: s1_paddr
  val s1_paddr_dup_lsu = Output(UInt(PAddrBits.W)) // lsu side paddr
  val s1_paddr_dup_dcache = Output(UInt(PAddrBits.W)) // dcache side paddr
  val s1_disable_fast_wakeup = Input(Bool())
  // cycle 2: hit signal
  val s2_hit = Input(Bool()) // hit signal for lsu,
  val s2_first_hit = Input(Bool())
  val s2_bank_conflict = Input(Bool())
  val s2_wpu_pred_fail = Input(Bool())
  val s2_mq_nack = Input(Bool())

  // debug
  val debug_s1_hit_way = Input(UInt(nWays.W))
  val debug_s2_pred_way_num = Input(UInt(XLEN.W))
  val debug_s2_dm_way_num = Input(UInt(XLEN.W))
  val debug_s2_real_way_num = Input(UInt(XLEN.W))
}

class DCacheLineIO(implicit p: Parameters) extends DCacheBundle
{
  val req  = DecoupledIO(new DCacheLineReq)
  val resp = Flipped(DecoupledIO(new DCacheLineResp))
}

class DCacheToSbufferIO(implicit p: Parameters) extends DCacheBundle {
  // sbuffer will directly send request to dcache main pipe
  val req = Flipped(Decoupled(new DCacheLineReq))

  val main_pipe_hit_resp = ValidIO(new DCacheLineResp)
  val refill_hit_resp = ValidIO(new DCacheLineResp)

  val replay_resp = ValidIO(new DCacheLineResp)

  def hit_resps: Seq[ValidIO[DCacheLineResp]] = Seq(main_pipe_hit_resp, refill_hit_resp)
}

// forward tilelink channel D's data to ldu
class DcacheToLduForwardIO(implicit p: Parameters) extends DCacheBundle {
  val valid = Bool()
  val data = UInt(l1BusDataWidth.W)
  val mshrid = UInt(log2Up(cfg.nMissEntries).W)
  val last = Bool()

  def apply(req_valid : Bool, req_data : UInt, req_mshrid : UInt, req_last : Bool) = {
    valid := req_valid
    data := req_data
    mshrid := req_mshrid
    last := req_last
  }

  def dontCare() = {
    valid := false.B
    data := DontCare
    mshrid := DontCare
    last := DontCare
  }

  def forward(req_valid : Bool, req_mshr_id : UInt, req_paddr : UInt) = {
    val all_match = req_valid && valid &&
                req_mshr_id === mshrid &&
                req_paddr(log2Up(refillBytes)) === last

    val forward_D = RegInit(false.B)
    val forwardData = RegInit(VecInit(List.fill(VLEN/8)(0.U(8.W))))

    val block_idx = req_paddr(log2Up(refillBytes) - 1, 3)
    val block_data = Wire(Vec(l1BusDataWidth / 64, UInt(64.W)))
    (0 until l1BusDataWidth / 64).map(i => {
      block_data(i) := data(64 * i + 63, 64 * i)
    })
    val selected_data = Wire(UInt(128.W))
    selected_data := Mux(req_paddr(3), Fill(2, block_data(block_idx)), Cat(block_data(block_idx + 1.U), block_data(block_idx)))

    forward_D := all_match
    for (i <- 0 until VLEN/8) {
      forwardData(i) := selected_data(8 * i + 7, 8 * i)
    }

    (forward_D, forwardData)
  }
}

class MissEntryForwardIO(implicit p: Parameters) extends DCacheBundle {
  val inflight = Bool()
  val paddr = UInt(PAddrBits.W)
  val raw_data = Vec(blockRows, UInt(rowBits.W))
  val firstbeat_valid = Bool()
  val lastbeat_valid = Bool()

  def apply(mshr_valid : Bool, mshr_paddr : UInt, mshr_rawdata : Vec[UInt], mshr_first_valid : Bool, mshr_last_valid : Bool) = {
    inflight := mshr_valid
    paddr := mshr_paddr
    raw_data := mshr_rawdata
    firstbeat_valid := mshr_first_valid
    lastbeat_valid := mshr_last_valid
  }

  // check if we can forward from mshr or D channel
  def check(req_valid : Bool, req_paddr : UInt) = {
    RegNext(req_valid && inflight && req_paddr(PAddrBits - 1, blockOffBits) === paddr(PAddrBits - 1, blockOffBits))
  }

  def forward(req_valid : Bool, req_paddr : UInt) = {
    val all_match = (req_paddr(log2Up(refillBytes)) === 0.U && firstbeat_valid) ||
                    (req_paddr(log2Up(refillBytes)) === 1.U && lastbeat_valid)

    val forward_mshr = RegInit(false.B)
    val forwardData = RegInit(VecInit(List.fill(VLEN/8)(0.U(8.W))))

    val block_idx = req_paddr(log2Up(refillBytes), 3)
    val block_data = raw_data

    val selected_data = Wire(UInt(128.W))
    selected_data := Mux(req_paddr(3), Fill(2, block_data(block_idx)), Cat(block_data(block_idx + 1.U), block_data(block_idx)))

    forward_mshr := all_match
    for (i <- 0 until VLEN/8) {
      forwardData(i) := selected_data(8 * i + 7, 8 * i)
    }

    (forward_mshr, forwardData)
  }
}

// forward mshr's data to ldu
class LduToMissqueueForwardIO(implicit p: Parameters) extends DCacheBundle {
  // req
  val valid = Input(Bool())
  val mshrid = Input(UInt(log2Up(cfg.nMissEntries).W))
  val paddr = Input(UInt(PAddrBits.W))
  // resp
  val forward_mshr = Output(Bool())
  val forwardData = Output(Vec(VLEN/8, UInt(8.W)))
  val forward_result_valid = Output(Bool())

  def connect(sink: LduToMissqueueForwardIO) = {
    sink.valid := valid
    sink.mshrid := mshrid
    sink.paddr := paddr
    forward_mshr := sink.forward_mshr
    forwardData := sink.forwardData
    forward_result_valid := sink.forward_result_valid
  }

  def forward() = {
    (forward_result_valid, forward_mshr, forwardData)
  }
}

class StorePrefetchReq(implicit p: Parameters) extends DCacheBundle {
  val paddr = UInt(PAddrBits.W)
  val vaddr = UInt(VAddrBits.W)
}

class DCacheToLsuIO(implicit p: Parameters) extends DCacheBundle {
  val load  = Vec(LoadPipelineWidth, Flipped(new DCacheLoadIO)) // for speculative load
  val sta   = Vec(StorePipelineWidth, Flipped(new DCacheStoreIO)) // for non-blocking store
  val lsq = ValidIO(new Refill)  // refill to load queue, wake up load misses
  val tl_d_channel = Output(new DcacheToLduForwardIO)
  val store = new DCacheToSbufferIO // for sbuffer
  val atomics  = Flipped(new AtomicWordIO)  // atomics reqs
  val release = ValidIO(new Release) // cacheline release hint for ld-ld violation check
  val forward_D = Output(Vec(LoadPipelineWidth, new DcacheToLduForwardIO))
  val forward_mshr = Vec(LoadPipelineWidth, new LduToMissqueueForwardIO)
}

class DCacheIO(implicit p: Parameters) extends DCacheBundle {
  val hartId = Input(UInt(8.W))
  val l2_pf_store_only = Input(Bool())
  val lsu = new DCacheToLsuIO
  val csr = new L1CacheToCsrIO
  val error = new L1CacheErrorInfo
  val mshrFull = Output(Bool())
<<<<<<< HEAD
  val memSetPattenDetected = Output(Bool())
  val lqEmpty = Input(Bool())
  val pf_ctrl = Output(new PrefetchControlBundle)
=======
  val force_write = Input(Bool())
>>>>>>> 1de5a4a1
}


class DCache()(implicit p: Parameters) extends LazyModule with HasDCacheParameters {

  val clientParameters = TLMasterPortParameters.v1(
    Seq(TLMasterParameters.v1(
      name = "dcache",
      sourceId = IdRange(0, nEntries + 1),
      supportsProbe = TransferSizes(cfg.blockBytes)
    )),
    requestFields = cacheParams.reqFields,
    echoFields = cacheParams.echoFields
  )

  val clientNode = TLClientNode(Seq(clientParameters))

  lazy val module = new DCacheImp(this)
}


class DCacheImp(outer: DCache) extends LazyModuleImp(outer) with HasDCacheParameters with HasPerfEvents with HasL1PrefetchSourceParameter {

  val io = IO(new DCacheIO)

  val (bus, edge) = outer.clientNode.out.head
  require(bus.d.bits.data.getWidth == l1BusDataWidth, "DCache: tilelink width does not match")

  println("DCache:")
  println("  DCacheSets: " + DCacheSets)
  println("  DCacheSetDiv: " + DCacheSetDiv)
  println("  DCacheWays: " + DCacheWays)
  println("  DCacheBanks: " + DCacheBanks)
  println("  DCacheSRAMRowBits: " + DCacheSRAMRowBits)
  println("  DCacheWordOffset: " + DCacheWordOffset)
  println("  DCacheBankOffset: " + DCacheBankOffset)
  println("  DCacheSetOffset: " + DCacheSetOffset)
  println("  DCacheTagOffset: " + DCacheTagOffset)
  println("  DCacheAboveIndexOffset: " + DCacheAboveIndexOffset)
<<<<<<< HEAD
  println("  DcacheMaxPrefetchEntry: " + MaxPrefetchEntry)

  // Enable L1 Store prefetch
  val StorePrefetchL1Enabled = EnableStorePrefetchAtCommit || EnableStorePrefetchAtIssue || EnableStorePrefetchSPB
  val MetaReadPort = if(StorePrefetchL1Enabled) LoadPipelineWidth + 1 + StorePipelineWidth else LoadPipelineWidth + 1
  val TagReadPort = if(StorePrefetchL1Enabled) LoadPipelineWidth + 1 + StorePipelineWidth else LoadPipelineWidth + 1

  // Enable L1 Load prefetch
  val LoadPrefetchL1Enabled = true
  val AccessArrayReadPort = if(LoadPrefetchL1Enabled) LoadPipelineWidth + 1 + 1 else LoadPipelineWidth + 1
  val PrefetchArrayReadPort = if(LoadPrefetchL1Enabled) LoadPipelineWidth + 1 + 1 else LoadPipelineWidth + 1

  //----------------------------------------
  // core data structures
  val bankedDataArray = if(EnableDCacheWPU) Module(new SramedDataArray) else Module(new BankedDataArray)
  val metaArray = Module(new L1CohMetaArray(readPorts = MetaReadPort, writePorts = 2))
=======
  println("  WPUEnable: " + dwpuParam.enWPU)
  println("  WPUEnableCfPred: " + dwpuParam.enCfPred)
  println("  WPUAlgorithm: " + dwpuParam.algoName)

  //----------------------------------------
  // core data structures
  val bankedDataArray = if(dwpuParam.enWPU) Module(new SramedDataArray) else Module(new BankedDataArray)
  val metaArray = Module(new L1CohMetaArray(readPorts = LoadPipelineWidth + 1, writePorts = 2))
>>>>>>> 1de5a4a1
  val errorArray = Module(new L1FlagMetaArray(readPorts = LoadPipelineWidth + 1, writePorts = 2))
  val prefetchArray = Module(new L1PrefetchSourceArray(readPorts = PrefetchArrayReadPort, writePorts = 2 + LoadPipelineWidth)) // prefetch flag array
  val accessArray = Module(new L1FlagMetaArray(readPorts = AccessArrayReadPort, writePorts = LoadPipelineWidth + 2))
  val tagArray = Module(new DuplicatedTagArray(readPorts = TagReadPort))
  val prefetcherMonitor = Module(new PrefetcherMonitor)
  val fdpMonitor =  Module(new FDPrefetcherMonitor)
  val bloomFilter =  Module(new BloomFilter(BLOOM_FILTER_ENTRY_NUM, true))
  val counterFilter = Module(new CounterFilter)
  bankedDataArray.dump()

  //----------------------------------------
  // core modules
  val ldu = Seq.tabulate(LoadPipelineWidth)({ i => Module(new LoadPipe(i))})
  val stu = Seq.tabulate(StorePipelineWidth)({ i => Module(new StorePipe(i))})
  val mainPipe     = Module(new MainPipe)
  val refillPipe   = Module(new RefillPipe)
  val missQueue    = Module(new MissQueue(edge))
  val probeQueue   = Module(new ProbeQueue(edge))
  val wb           = Module(new WritebackQueue(edge))

  missQueue.io.lqEmpty := io.lqEmpty
  missQueue.io.hartId := io.hartId
  missQueue.io.l2_pf_store_only := RegNext(io.l2_pf_store_only, false.B)
  io.memSetPattenDetected := missQueue.io.memSetPattenDetected

  val errors = ldu.map(_.io.error) ++ // load error
    Seq(mainPipe.io.error) // store / misc error
  io.error <> RegNext(Mux1H(errors.map(e => RegNext(e.valid) -> RegNext(e))))

  //----------------------------------------
  // meta array

  // read / write coh meta
  val meta_read_ports = ldu.map(_.io.meta_read) ++
    Seq(mainPipe.io.meta_read) ++
    stu.map(_.io.meta_read)

  val meta_resp_ports = ldu.map(_.io.meta_resp) ++
    Seq(mainPipe.io.meta_resp) ++
    stu.map(_.io.meta_resp)

  val meta_write_ports = Seq(
    mainPipe.io.meta_write,
    refillPipe.io.meta_write
  )
  if(StorePrefetchL1Enabled) {
    meta_read_ports.zip(metaArray.io.read).foreach { case (p, r) => r <> p }
    meta_resp_ports.zip(metaArray.io.resp).foreach { case (p, r) => p := r }
  }else {
    meta_read_ports.take(LoadPipelineWidth + 1).zip(metaArray.io.read).foreach { case (p, r) => r <> p }
    meta_resp_ports.take(LoadPipelineWidth + 1).zip(metaArray.io.resp).foreach { case (p, r) => p := r }

    meta_read_ports.drop(LoadPipelineWidth + 1).foreach { case p => p.ready := false.B }
    meta_resp_ports.drop(LoadPipelineWidth + 1).foreach { case p => p := 0.U.asTypeOf(p) }
  }
  meta_write_ports.zip(metaArray.io.write).foreach { case (p, w) => w <> p }

  // read extra meta (exclude stu)
  meta_read_ports.take(LoadPipelineWidth + 1).zip(errorArray.io.read).foreach { case (p, r) => r <> p }
  meta_read_ports.take(LoadPipelineWidth + 1).zip(prefetchArray.io.read).foreach { case (p, r) => r <> p }
  meta_read_ports.take(LoadPipelineWidth + 1).zip(accessArray.io.read).foreach { case (p, r) => r <> p }
  val extra_meta_resp_ports = ldu.map(_.io.extra_meta_resp) ++
    Seq(mainPipe.io.extra_meta_resp)
  extra_meta_resp_ports.zip(errorArray.io.resp).foreach { case (p, r) => {
    (0 until nWays).map(i => { p(i).error := r(i) })
  }}
  extra_meta_resp_ports.zip(prefetchArray.io.resp).foreach { case (p, r) => {
    (0 until nWays).map(i => { p(i).prefetch := r(i) })
  }}
  extra_meta_resp_ports.zip(accessArray.io.resp).foreach { case (p, r) => {
    (0 until nWays).map(i => { p(i).access := r(i) })
  }}

  if(LoadPrefetchL1Enabled) {
    // use last port to read prefetch and access flag
    prefetchArray.io.read.last.valid := refillPipe.io.prefetch_flag_write.valid
    prefetchArray.io.read.last.bits.idx := refillPipe.io.prefetch_flag_write.bits.idx
    prefetchArray.io.read.last.bits.way_en := refillPipe.io.prefetch_flag_write.bits.way_en

    accessArray.io.read.last.valid := refillPipe.io.prefetch_flag_write.valid
    accessArray.io.read.last.bits.idx := refillPipe.io.prefetch_flag_write.bits.idx
    accessArray.io.read.last.bits.way_en := refillPipe.io.prefetch_flag_write.bits.way_en

    val extra_flag_valid = RegNext(refillPipe.io.prefetch_flag_write.valid)
    val extra_flag_way_en = RegEnable(refillPipe.io.prefetch_flag_write.bits.way_en, refillPipe.io.prefetch_flag_write.valid)
    val extra_flag_prefetch = Mux1H(extra_flag_way_en, prefetchArray.io.resp.last)
    val extra_flag_access = Mux1H(extra_flag_way_en, accessArray.io.resp.last)

    prefetcherMonitor.io.validity.good_prefetch := extra_flag_valid && isFromL1Prefetch(extra_flag_prefetch) && extra_flag_access
    prefetcherMonitor.io.validity.bad_prefetch := extra_flag_valid && isFromL1Prefetch(extra_flag_prefetch) && !extra_flag_access
  }

  // write extra meta
  val error_flag_write_ports = Seq(
    mainPipe.io.error_flag_write, // error flag generated by corrupted store
    refillPipe.io.error_flag_write // corrupted signal from l2
  )
  error_flag_write_ports.zip(errorArray.io.write).foreach { case (p, w) => w <> p }

  val prefetch_flag_write_ports = ldu.map(_.io.prefetch_flag_write) ++ Seq(
    mainPipe.io.prefetch_flag_write, // set prefetch_flag to false if coh is set to Nothing
    refillPipe.io.prefetch_flag_write // refill required by prefetch will set prefetch_flag
  )
  prefetch_flag_write_ports.zip(prefetchArray.io.write).foreach { case (p, w) => w <> p }

  val same_cycle_update_pf_flag = ldu(0).io.prefetch_flag_write.valid && ldu(1).io.prefetch_flag_write.valid && (ldu(0).io.prefetch_flag_write.bits.idx === ldu(1).io.prefetch_flag_write.bits.idx) && (ldu(0).io.prefetch_flag_write.bits.way_en === ldu(1).io.prefetch_flag_write.bits.way_en)
  XSPerfAccumulate("same_cycle_update_pf_flag", same_cycle_update_pf_flag)

  val access_flag_write_ports = ldu.map(_.io.access_flag_write) ++ Seq(
    mainPipe.io.access_flag_write,
    refillPipe.io.access_flag_write
  )
  access_flag_write_ports.zip(accessArray.io.write).foreach { case (p, w) => w <> p }

  //----------------------------------------
  // tag array
  if(StorePrefetchL1Enabled) {
    require(tagArray.io.read.size == (ldu.size + stu.size + 1))
  }else {
    require(tagArray.io.read.size == (ldu.size + 1))
  }
  val tag_write_intend = missQueue.io.refill_pipe_req.valid || mainPipe.io.tag_write_intend
  assert(!RegNext(!tag_write_intend && tagArray.io.write.valid))
  ldu.zipWithIndex.foreach {
    case (ld, i) =>
      tagArray.io.read(i) <> ld.io.tag_read
      ld.io.tag_resp := tagArray.io.resp(i)
      ld.io.tag_read.ready := !tag_write_intend
  }
  if(StorePrefetchL1Enabled) {
    stu.zipWithIndex.foreach {
      case (st, i) =>
        tagArray.io.read(ldu.size + i) <> st.io.tag_read
        st.io.tag_resp := tagArray.io.resp(ldu.size + i)
        st.io.tag_read.ready := !tag_write_intend
    }
  }else {
    stu.foreach {
      case st =>
        st.io.tag_read.ready := false.B
        st.io.tag_resp := 0.U.asTypeOf(st.io.tag_resp)
    }
  }
  tagArray.io.read.last <> mainPipe.io.tag_read
  mainPipe.io.tag_resp := tagArray.io.resp.last

  val fake_tag_read_conflict_this_cycle = PopCount(ldu.map(ld=> ld.io.tag_read.valid))
  XSPerfAccumulate("fake_tag_read_conflict", fake_tag_read_conflict_this_cycle)

  val tag_write_arb = Module(new Arbiter(new TagWriteReq, 2))
  tag_write_arb.io.in(0) <> refillPipe.io.tag_write
  tag_write_arb.io.in(1) <> mainPipe.io.tag_write
  tagArray.io.write <> tag_write_arb.io.out

  ldu.map(m => {
    m.io.vtag_update.valid := tagArray.io.write.valid
    m.io.vtag_update.bits := tagArray.io.write.bits
  })

  //----------------------------------------
  // data array
  mainPipe.io.data_read.zip(ldu).map(x => x._1 := x._2.io.lsu.req.valid)

  val dataWriteArb = Module(new Arbiter(new L1BankedDataWriteReq, 2))
  dataWriteArb.io.in(0) <> refillPipe.io.data_write
  dataWriteArb.io.in(1) <> mainPipe.io.data_write

  bankedDataArray.io.write <> dataWriteArb.io.out

  for (bank <- 0 until DCacheBanks) {
    val dataWriteArb_dup = Module(new Arbiter(new L1BankedDataWriteReqCtrl, 2))
    dataWriteArb_dup.io.in(0).valid := refillPipe.io.data_write_dup(bank).valid
    dataWriteArb_dup.io.in(0).bits := refillPipe.io.data_write_dup(bank).bits
    dataWriteArb_dup.io.in(1).valid := mainPipe.io.data_write_dup(bank).valid
    dataWriteArb_dup.io.in(1).bits := mainPipe.io.data_write_dup(bank).bits

    bankedDataArray.io.write_dup(bank) <> dataWriteArb_dup.io.out
  }

  bankedDataArray.io.readline <> mainPipe.io.data_readline
  bankedDataArray.io.readline_intend := mainPipe.io.data_read_intend
  mainPipe.io.readline_error_delayed := bankedDataArray.io.readline_error_delayed
  mainPipe.io.data_resp := bankedDataArray.io.readline_resp

  (0 until LoadPipelineWidth).map(i => {
    bankedDataArray.io.read(i) <> ldu(i).io.banked_data_read
    bankedDataArray.io.is128Req(i) <> ldu(i).io.is128Req
    bankedDataArray.io.read_error_delayed(i) <> ldu(i).io.read_error_delayed

    ldu(i).io.banked_data_resp := bankedDataArray.io.read_resp_delayed(i)

    ldu(i).io.bank_conflict_slow := bankedDataArray.io.bank_conflict_slow(i)
  })

  (0 until LoadPipelineWidth).map(i => {
    val (_, _, done, _) = edge.count(bus.d)
    when(bus.d.bits.opcode === TLMessages.GrantData) {
      io.lsu.forward_D(i).apply(bus.d.valid, bus.d.bits.data, bus.d.bits.source, done)
    }.otherwise {
      io.lsu.forward_D(i).dontCare()
    }
  })
  // tl D channel wakeup
  val (_, _, done, _) = edge.count(bus.d)
  when (bus.d.bits.opcode === TLMessages.GrantData || bus.d.bits.opcode === TLMessages.Grant) {
    io.lsu.tl_d_channel.apply(bus.d.valid, bus.d.bits.data, bus.d.bits.source, done)
  } .otherwise {
    io.lsu.tl_d_channel.dontCare()
  }
  mainPipe.io.force_write <> io.force_write

  /** dwpu */
  val dwpu = Module(new DCacheWpuWrapper(LoadPipelineWidth))
  for(i <- 0 until LoadPipelineWidth){
    dwpu.io.req(i) <> ldu(i).io.dwpu.req(0)
    dwpu.io.resp(i) <> ldu(i).io.dwpu.resp(0)
    dwpu.io.lookup_upd(i) <> ldu(i).io.dwpu.lookup_upd(0)
    dwpu.io.cfpred(i) <> ldu(i).io.dwpu.cfpred(0)
  }
  dwpu.io.tagwrite_upd.valid := tagArray.io.write.valid
  dwpu.io.tagwrite_upd.bits.vaddr := tagArray.io.write.bits.vaddr
  dwpu.io.tagwrite_upd.bits.s1_real_way_en := tagArray.io.write.bits.way_en

  //----------------------------------------
  // load pipe
  // the s1 kill signal
  // only lsu uses this, replay never kills
  for (w <- 0 until LoadPipelineWidth) {
    ldu(w).io.lsu <> io.lsu.load(w)

    // TODO:when have load128Req
    ldu(w).io.load128Req := false.B

    // replay and nack not needed anymore
    // TODO: remove replay and nack
    ldu(w).io.nack := false.B

    ldu(w).io.disable_ld_fast_wakeup :=
      bankedDataArray.io.disable_ld_fast_wakeup(w) // load pipe fast wake up should be disabled when bank conflict
  }

  prefetcherMonitor.io.timely.total_prefetch := ldu.map(_.io.prefetch_info.naive.total_prefetch).reduce(_ || _)
  prefetcherMonitor.io.timely.late_hit_prefetch := ldu.map(_.io.prefetch_info.naive.late_hit_prefetch).reduce(_ || _)
  prefetcherMonitor.io.timely.late_miss_prefetch := missQueue.io.prefetch_info.naive.late_miss_prefetch
  prefetcherMonitor.io.timely.prefetch_hit := PopCount(ldu.map(_.io.prefetch_info.naive.prefetch_hit))
  io.pf_ctrl <> prefetcherMonitor.io.pf_ctrl
  XSPerfAccumulate("useless_prefetch", ldu.map(_.io.prefetch_info.naive.total_prefetch).reduce(_ || _) && !(ldu.map(_.io.prefetch_info.naive.useful_prefetch).reduce(_ || _)))
  XSPerfAccumulate("useful_prefetch", ldu.map(_.io.prefetch_info.naive.useful_prefetch).reduce(_ || _))
  XSPerfAccumulate("late_prefetch_hit", ldu.map(_.io.prefetch_info.naive.late_prefetch_hit).reduce(_ || _))
  XSPerfAccumulate("late_load_hit", ldu.map(_.io.prefetch_info.naive.late_load_hit).reduce(_ || _))

  /** LoadMissDB: record load miss state */
  val isWriteLoadMissTable = WireInit(Constantin.createRecord("isWriteLoadMissTable" + p(XSCoreParamsKey).HartId.toString))
  val isFirstHitWrite = WireInit(Constantin.createRecord("isFirstHitWrite" + p(XSCoreParamsKey).HartId.toString))
  val tableName = "LoadMissDB" + p(XSCoreParamsKey).HartId.toString
  val siteName = "DcacheWrapper" + p(XSCoreParamsKey).HartId.toString
  val loadMissTable = ChiselDB.createTable(tableName, new LoadMissEntry)
  for( i <- 0 until LoadPipelineWidth){
    val loadMissEntry = Wire(new LoadMissEntry)
    val loadMissWriteEn =
      (!ldu(i).io.lsu.resp.bits.replay && ldu(i).io.miss_req.fire) ||
      (ldu(i).io.lsu.s2_first_hit && ldu(i).io.lsu.resp.valid && isFirstHitWrite.orR)
    loadMissEntry.timeCnt := GTimer()
    loadMissEntry.robIdx := ldu(i).io.lsu.resp.bits.debug_robIdx
    loadMissEntry.paddr := ldu(i).io.miss_req.bits.addr
    loadMissEntry.vaddr := ldu(i).io.miss_req.bits.vaddr
    loadMissEntry.missState := OHToUInt(Cat(Seq(
      ldu(i).io.miss_req.fire & ldu(i).io.miss_resp.merged,
      ldu(i).io.miss_req.fire & !ldu(i).io.miss_resp.merged,
      ldu(i).io.lsu.s2_first_hit && ldu(i).io.lsu.resp.valid
    )))
    loadMissTable.log(
      data = loadMissEntry,
      en = isWriteLoadMissTable.orR && loadMissWriteEn,
      site = siteName,
      clock = clock,
      reset = reset
    )
  }

  val isWriteLoadAccessTable = WireInit(Constantin.createRecord("isWriteLoadAccessTable" + p(XSCoreParamsKey).HartId.toString))
  val loadAccessTable = ChiselDB.createTable("LoadAccessDB" + p(XSCoreParamsKey).HartId.toString, new LoadAccessEntry)
  for (i <- 0 until LoadPipelineWidth) {
    val loadAccessEntry = Wire(new LoadAccessEntry)
    loadAccessEntry.timeCnt := GTimer()
    loadAccessEntry.robIdx := ldu(i).io.lsu.resp.bits.debug_robIdx
    loadAccessEntry.paddr := ldu(i).io.miss_req.bits.addr
    loadAccessEntry.vaddr := ldu(i).io.miss_req.bits.vaddr
    loadAccessEntry.missState := OHToUInt(Cat(Seq(
      ldu(i).io.miss_req.fire & ldu(i).io.miss_resp.merged,
      ldu(i).io.miss_req.fire & !ldu(i).io.miss_resp.merged,
      ldu(i).io.lsu.s2_first_hit && ldu(i).io.lsu.resp.valid
    )))
    loadAccessEntry.pred_way_num := ldu(i).io.lsu.debug_s2_pred_way_num
    loadAccessEntry.real_way_num := ldu(i).io.lsu.debug_s2_real_way_num
    loadAccessEntry.dm_way_num := ldu(i).io.lsu.debug_s2_dm_way_num
    loadAccessTable.log(
      data = loadAccessEntry,
      en = isWriteLoadAccessTable.orR && ldu(i).io.lsu.resp.valid,
      site = siteName + "_loadpipe" + i.toString,
      clock = clock,
      reset = reset
    )
  }

  //----------------------------------------
  // Sta pipe
  for (w <- 0 until StorePipelineWidth) {
    stu(w).io.lsu <> io.lsu.sta(w)
  }

  //----------------------------------------
  // atomics
  // atomics not finished yet
  // io.lsu.atomics <> atomicsReplayUnit.io.lsu
  io.lsu.atomics.resp := RegNext(mainPipe.io.atomic_resp)
  io.lsu.atomics.block_lr := mainPipe.io.block_lr
  // atomicsReplayUnit.io.pipe_resp := RegNext(mainPipe.io.atomic_resp)
  // atomicsReplayUnit.io.block_lr <> mainPipe.io.block_lr

  //----------------------------------------
  // miss queue
  // missReqArb port:
  // enableStorePrefetch: main pipe * 1 + load pipe * 2 + store pipe * 2; disable: main pipe * 1 + load pipe * 2
  // higher priority is given to lower indices
  val MissReqPortCount = if(StorePrefetchL1Enabled) LoadPipelineWidth + 1 + StorePipelineWidth else LoadPipelineWidth + 1
  val MainPipeMissReqPort = 0

  // Request
  val missReqArb = Module(new ArbiterFilterByCacheLineAddr(new MissReq, MissReqPortCount, blockOffBits, PAddrBits))

  missReqArb.io.in(MainPipeMissReqPort) <> mainPipe.io.miss_req
  for (w <- 0 until LoadPipelineWidth)  { missReqArb.io.in(w + 1) <> ldu(w).io.miss_req }

  for (w <- 0 until LoadPipelineWidth) { ldu(w).io.miss_resp := missQueue.io.resp }
  mainPipe.io.miss_resp := missQueue.io.resp

  if(StorePrefetchL1Enabled) {
    for (w <- 0 until StorePipelineWidth) { missReqArb.io.in(w + 1 + LoadPipelineWidth) <> stu(w).io.miss_req }
  }else {
    for (w <- 0 until StorePipelineWidth) { stu(w).io.miss_req.ready := false.B }
  }

  wb.io.miss_req.valid := missReqArb.io.out.valid
  wb.io.miss_req.bits  := missReqArb.io.out.bits.addr

  // block_decoupled(missReqArb.io.out, missQueue.io.req, wb.io.block_miss_req)
  missReqArb.io.out <> missQueue.io.req
  when(wb.io.block_miss_req) {
    missQueue.io.req.bits.cancel := true.B
    missReqArb.io.out.ready := false.B
  }

  for (w <- 0 until LoadPipelineWidth) { ldu(w).io.mq_enq_cancel := missQueue.io.mq_enq_cancel }

  XSPerfAccumulate("miss_queue_fire", PopCount(VecInit(missReqArb.io.in.map(_.fire))) >= 1.U)
  XSPerfAccumulate("miss_queue_muti_fire", PopCount(VecInit(missReqArb.io.in.map(_.fire))) > 1.U)

  XSPerfAccumulate("miss_queue_has_enq_req", PopCount(VecInit(missReqArb.io.in.map(_.valid))) >= 1.U)
  XSPerfAccumulate("miss_queue_has_muti_enq_req", PopCount(VecInit(missReqArb.io.in.map(_.valid))) > 1.U)
  XSPerfAccumulate("miss_queue_has_muti_enq_but_not_fire", PopCount(VecInit(missReqArb.io.in.map(_.valid))) > 1.U && PopCount(VecInit(missReqArb.io.in.map(_.fire))) === 0.U)

  // forward missqueue
  (0 until LoadPipelineWidth).map(i => io.lsu.forward_mshr(i).connect(missQueue.io.forward(i)))

  // refill to load queue
  io.lsu.lsq <> missQueue.io.refill_to_ldq

  // tilelink stuff
  bus.a <> missQueue.io.mem_acquire
  bus.e <> missQueue.io.mem_finish
  missQueue.io.probe_addr := bus.b.bits.address

  missQueue.io.main_pipe_resp := RegNext(mainPipe.io.atomic_resp)

  //----------------------------------------
  // probe
  // probeQueue.io.mem_probe <> bus.b
  block_decoupled(bus.b, probeQueue.io.mem_probe, missQueue.io.probe_block)
  probeQueue.io.lrsc_locked_block <> mainPipe.io.lrsc_locked_block
  probeQueue.io.update_resv_set <> mainPipe.io.update_resv_set

  //----------------------------------------
  // mainPipe
  // when a req enters main pipe, if it is set-conflict with replace pipe or refill pipe,
  // block the req in main pipe
  block_decoupled(probeQueue.io.pipe_req, mainPipe.io.probe_req, missQueue.io.refill_pipe_req.valid)
  block_decoupled(io.lsu.store.req, mainPipe.io.store_req, refillPipe.io.req.valid)

  io.lsu.store.replay_resp := RegNext(mainPipe.io.store_replay_resp)
  io.lsu.store.main_pipe_hit_resp := mainPipe.io.store_hit_resp

  arbiter_with_pipereg(
    in = Seq(missQueue.io.main_pipe_req, io.lsu.atomics.req),
    out = mainPipe.io.atomic_req,
    name = Some("main_pipe_atomic_req")
  )

  mainPipe.io.invalid_resv_set := RegNext(wb.io.req.fire && wb.io.req.bits.addr === mainPipe.io.lrsc_locked_block.bits)

  //----------------------------------------
  // replace (main pipe)
  val mpStatus = mainPipe.io.status
  mainPipe.io.replace_req <> missQueue.io.replace_pipe_req
  missQueue.io.replace_pipe_resp := mainPipe.io.replace_resp

  //----------------------------------------
  // refill pipe
  val refillShouldBeBlocked = (mpStatus.s1.valid && mpStatus.s1.bits.set === missQueue.io.refill_pipe_req.bits.idx) ||
    Cat(Seq(mpStatus.s2, mpStatus.s3).map(s =>
      s.valid &&
        s.bits.set === missQueue.io.refill_pipe_req.bits.idx &&
        s.bits.way_en === missQueue.io.refill_pipe_req.bits.way_en
    )).orR
  block_decoupled(missQueue.io.refill_pipe_req, refillPipe.io.req, refillShouldBeBlocked)

  val mpStatus_dup = mainPipe.io.status_dup
  val mq_refill_dup = missQueue.io.refill_pipe_req_dup
  val refillShouldBeBlocked_dup = VecInit((0 until nDupStatus).map { case i =>
    mpStatus_dup(i).s1.valid && mpStatus_dup(i).s1.bits.set === mq_refill_dup(i).bits.idx ||
    Cat(Seq(mpStatus_dup(i).s2, mpStatus_dup(i).s3).map(s =>
      s.valid &&
        s.bits.set === mq_refill_dup(i).bits.idx &&
        s.bits.way_en === mq_refill_dup(i).bits.way_en
    )).orR
  })
  dontTouch(refillShouldBeBlocked_dup)

  refillPipe.io.req_dup_for_data_w.zipWithIndex.foreach { case (r, i) =>
    r.bits := (mq_refill_dup.drop(dataWritePort).take(DCacheBanks))(i).bits
  }
  refillPipe.io.req_dup_for_meta_w.bits := mq_refill_dup(metaWritePort).bits
  refillPipe.io.req_dup_for_tag_w.bits := mq_refill_dup(tagWritePort).bits
  refillPipe.io.req_dup_for_err_w.bits := mq_refill_dup(errWritePort).bits
  refillPipe.io.req_dup_for_data_w.zipWithIndex.foreach { case (r, i) =>
    r.valid := (mq_refill_dup.drop(dataWritePort).take(DCacheBanks))(i).valid &&
      !(refillShouldBeBlocked_dup.drop(dataWritePort).take(DCacheBanks))(i)
  }
  refillPipe.io.req_dup_for_meta_w.valid := mq_refill_dup(metaWritePort).valid && !refillShouldBeBlocked_dup(metaWritePort)
  refillPipe.io.req_dup_for_tag_w.valid := mq_refill_dup(tagWritePort).valid && !refillShouldBeBlocked_dup(tagWritePort)
  refillPipe.io.req_dup_for_err_w.valid := mq_refill_dup(errWritePort).valid && !refillShouldBeBlocked_dup(errWritePort)

  val refillPipe_io_req_valid_dup = VecInit(mq_refill_dup.zip(refillShouldBeBlocked_dup).map(
    x => x._1.valid && !x._2
  ))
  val refillPipe_io_data_write_valid_dup = VecInit(refillPipe_io_req_valid_dup.slice(0, nDupDataWriteReady))
  val refillPipe_io_tag_write_valid_dup = VecInit(refillPipe_io_req_valid_dup.slice(nDupDataWriteReady, nDupStatus))
  dontTouch(refillPipe_io_req_valid_dup)
  dontTouch(refillPipe_io_data_write_valid_dup)
  dontTouch(refillPipe_io_tag_write_valid_dup)
  mainPipe.io.data_write_ready_dup := VecInit(refillPipe_io_data_write_valid_dup.map(v => !v))
  mainPipe.io.tag_write_ready_dup := VecInit(refillPipe_io_tag_write_valid_dup.map(v => !v))
  mainPipe.io.wb_ready_dup := wb.io.req_ready_dup

  mq_refill_dup.zip(refillShouldBeBlocked_dup).foreach { case (r, block) =>
    r.ready := refillPipe.io.req.ready && !block
  }

  missQueue.io.refill_pipe_resp := refillPipe.io.resp
  io.lsu.store.refill_hit_resp := RegNext(refillPipe.io.store_resp)

  //----------------------------------------
  // wb
  // add a queue between MainPipe and WritebackUnit to reduce MainPipe stalls due to WritebackUnit busy

  wb.io.req <> mainPipe.io.wb
  bus.c     <> wb.io.mem_release
  wb.io.release_wakeup := refillPipe.io.release_wakeup
  wb.io.release_update := mainPipe.io.release_update
  wb.io.probe_ttob_check_req <> mainPipe.io.probe_ttob_check_req
  wb.io.probe_ttob_check_resp <> mainPipe.io.probe_ttob_check_resp

  io.lsu.release.valid := RegNext(wb.io.req.fire())
  io.lsu.release.bits.paddr := RegNext(wb.io.req.bits.addr)
  // Note: RegNext() is required by:
  // * load queue released flag update logic
  // * load / load violation check logic
  // * and timing requirements
  // CHANGE IT WITH CARE

  // connect bus d
  missQueue.io.mem_grant.valid := false.B
  missQueue.io.mem_grant.bits  := DontCare

  wb.io.mem_grant.valid := false.B
  wb.io.mem_grant.bits  := DontCare

  // in L1DCache, we ony expect Grant[Data] and ReleaseAck
  bus.d.ready := false.B
  when (bus.d.bits.opcode === TLMessages.Grant || bus.d.bits.opcode === TLMessages.GrantData) {
    missQueue.io.mem_grant <> bus.d
  } .elsewhen (bus.d.bits.opcode === TLMessages.ReleaseAck) {
    wb.io.mem_grant <> bus.d
  } .otherwise {
    assert (!bus.d.fire())
  }

  //----------------------------------------
  // Feedback Direct Prefetch Monitor
  fdpMonitor.io.refill := missQueue.io.prefetch_info.fdp.prefetch_monitor_cnt
  fdpMonitor.io.timely.late_prefetch := missQueue.io.prefetch_info.fdp.late_miss_prefetch
  fdpMonitor.io.accuracy.total_prefetch := missQueue.io.prefetch_info.fdp.total_prefetch
  for (w <- 0 until LoadPipelineWidth)  {
    if(w == 0) {
      fdpMonitor.io.accuracy.useful_prefetch(w) := ldu(w).io.prefetch_info.fdp.useful_prefetch
    }else {
      fdpMonitor.io.accuracy.useful_prefetch(w) := Mux(same_cycle_update_pf_flag, false.B, ldu(w).io.prefetch_info.fdp.useful_prefetch)
    }
  }
  for (w <- 0 until LoadPipelineWidth)  { fdpMonitor.io.pollution.cache_pollution(w) :=  ldu(w).io.prefetch_info.fdp.pollution }
  for (w <- 0 until LoadPipelineWidth)  { fdpMonitor.io.pollution.demand_miss(w) :=  ldu(w).io.prefetch_info.fdp.demand_miss }

  //----------------------------------------
  // Bloom Filter
  bloomFilter.io.set <> missQueue.io.bloom_filter_query.set
  bloomFilter.io.clr <> missQueue.io.bloom_filter_query.clr

  for (w <- 0 until LoadPipelineWidth)  { bloomFilter.io.query(w) <> ldu(w).io.bloom_filter_query.query }
  for (w <- 0 until LoadPipelineWidth)  { bloomFilter.io.resp(w) <> ldu(w).io.bloom_filter_query.resp }

  for (w <- 0 until LoadPipelineWidth)  { counterFilter.io.ld_in(w) <> ldu(w).io.counter_filter_enq }
  for (w <- 0 until LoadPipelineWidth)  { counterFilter.io.query(w) <> ldu(w).io.counter_filter_query }

  //----------------------------------------
  // replacement algorithm
  val replacer = ReplacementPolicy.fromString(cacheParams.replacer, nWays, nSets)
<<<<<<< HEAD

  val replWayReqs = ldu.map(_.io.replace_way) ++ Seq(mainPipe.io.replace_way) ++ stu.map(_.io.replace_way)
  replWayReqs.foreach{
    case req =>
      req.way := DontCare
      when (req.set.valid) { req.way := replacer.way(req.set.bits) }
=======
  val replWayReqs = ldu.map(_.io.replace_way) ++ Seq(mainPipe.io.replace_way)

  val victimList = VictimList(nSets)
  if (dwpuParam.enCfPred) {
    when(missQueue.io.replace_pipe_req.valid) {
      victimList.replace(get_idx(missQueue.io.replace_pipe_req.bits.vaddr))
    }
    replWayReqs.foreach {
      case req =>
        req.way := DontCare
        when(req.set.valid) {
          when(victimList.whether_sa(req.set.bits)) {
            req.way := replacer.way(req.set.bits)
          }.otherwise {
            req.way := req.dmWay
          }
        }
    }
  } else {
    replWayReqs.foreach {
      case req =>
        req.way := DontCare
        when(req.set.valid) {
          req.way := replacer.way(req.set.bits)
        }
    }
>>>>>>> 1de5a4a1
  }

  val replAccessReqs = ldu.map(_.io.replace_access) ++ Seq(
    mainPipe.io.replace_access
  ) ++ stu.map(_.io.replace_access)
  val touchWays = Seq.fill(replAccessReqs.size)(Wire(ValidIO(UInt(log2Up(nWays).W))))
  touchWays.zip(replAccessReqs).foreach {
    case (w, req) =>
      w.valid := req.valid
      w.bits := req.bits.way
  }
  val touchSets = replAccessReqs.map(_.bits.set)
  replacer.access(touchSets, touchWays)

  //----------------------------------------
  // assertions
  // dcache should only deal with DRAM addresses
  when (bus.a.fire()) {
    assert(bus.a.bits.address >= 0x80000000L.U)
  }
  when (bus.b.fire()) {
    assert(bus.b.bits.address >= 0x80000000L.U)
  }
  when (bus.c.fire()) {
    assert(bus.c.bits.address >= 0x80000000L.U)
  }

  //----------------------------------------
  // utility functions
  def block_decoupled[T <: Data](source: DecoupledIO[T], sink: DecoupledIO[T], block_signal: Bool) = {
    sink.valid   := source.valid && !block_signal
    source.ready := sink.ready   && !block_signal
    sink.bits    := source.bits
  }

  //----------------------------------------
  // Customized csr cache op support
  val cacheOpDecoder = Module(new CSRCacheOpDecoder("dcache", CacheInstrucion.COP_ID_DCACHE))
  cacheOpDecoder.io.csr <> io.csr
  bankedDataArray.io.cacheOp.req := cacheOpDecoder.io.cache.req
  // dup cacheOp_req_valid
  bankedDataArray.io.cacheOp_req_dup.zipWithIndex.map{ case(dup, i) => dup := cacheOpDecoder.io.cache_req_dup(i) }
  // dup cacheOp_req_bits_opCode
  bankedDataArray.io.cacheOp_req_bits_opCode_dup.zipWithIndex.map{ case (dup, i) => dup := cacheOpDecoder.io.cacheOp_req_bits_opCode_dup(i) }

  tagArray.io.cacheOp.req := cacheOpDecoder.io.cache.req
  // dup cacheOp_req_valid
  tagArray.io.cacheOp_req_dup.zipWithIndex.map{ case(dup, i) => dup := cacheOpDecoder.io.cache_req_dup(i) }
  // dup cacheOp_req_bits_opCode
  tagArray.io.cacheOp_req_bits_opCode_dup.zipWithIndex.map{ case (dup, i) => dup := cacheOpDecoder.io.cacheOp_req_bits_opCode_dup(i) }

  cacheOpDecoder.io.cache.resp.valid := bankedDataArray.io.cacheOp.resp.valid ||
    tagArray.io.cacheOp.resp.valid
  cacheOpDecoder.io.cache.resp.bits := Mux1H(List(
    bankedDataArray.io.cacheOp.resp.valid -> bankedDataArray.io.cacheOp.resp.bits,
    tagArray.io.cacheOp.resp.valid -> tagArray.io.cacheOp.resp.bits,
  ))
  cacheOpDecoder.io.error := io.error
  assert(!((bankedDataArray.io.cacheOp.resp.valid +& tagArray.io.cacheOp.resp.valid) > 1.U))

  //----------------------------------------
  // performance counters
  val num_loads = PopCount(ldu.map(e => e.io.lsu.req.fire()))
  XSPerfAccumulate("num_loads", num_loads)

  io.mshrFull := missQueue.io.full

  // performance counter
  val ld_access = Wire(Vec(LoadPipelineWidth, missQueue.io.debug_early_replace.last.cloneType))
  val st_access = Wire(ld_access.last.cloneType)
  ld_access.zip(ldu).foreach {
    case (a, u) =>
      a.valid := RegNext(u.io.lsu.req.fire()) && !u.io.lsu.s1_kill
      a.bits.idx := RegNext(get_idx(u.io.lsu.req.bits.vaddr))
      a.bits.tag := get_tag(u.io.lsu.s1_paddr_dup_dcache)
  }
  st_access.valid := RegNext(mainPipe.io.store_req.fire())
  st_access.bits.idx := RegNext(get_idx(mainPipe.io.store_req.bits.vaddr))
  st_access.bits.tag := RegNext(get_tag(mainPipe.io.store_req.bits.addr))
  val access_info = ld_access.toSeq ++ Seq(st_access)
  val early_replace = RegNext(missQueue.io.debug_early_replace)
  val access_early_replace = access_info.map {
    case acc =>
      Cat(early_replace.map {
        case r =>
          acc.valid && r.valid &&
            acc.bits.tag === r.bits.tag &&
            acc.bits.idx === r.bits.idx
      })
  }
  XSPerfAccumulate("access_early_replace", PopCount(Cat(access_early_replace)))

  val perfEvents = (Seq(wb, mainPipe, missQueue, probeQueue) ++ ldu).flatMap(_.getPerfEvents)
  generatePerfEvent()
}

class AMOHelper() extends ExtModule {
  val clock  = IO(Input(Clock()))
  val enable = IO(Input(Bool()))
  val cmd    = IO(Input(UInt(5.W)))
  val addr   = IO(Input(UInt(64.W)))
  val wdata  = IO(Input(UInt(64.W)))
  val mask   = IO(Input(UInt(8.W)))
  val rdata  = IO(Output(UInt(64.W)))
}

class DCacheWrapper()(implicit p: Parameters) extends LazyModule with HasXSParameter {

  val useDcache = coreParams.dcacheParametersOpt.nonEmpty
  val clientNode = if (useDcache) TLIdentityNode() else null
  val dcache = if (useDcache) LazyModule(new DCache()) else null
  if (useDcache) {
    clientNode := dcache.clientNode
  }

  lazy val module = new LazyModuleImp(this) with HasPerfEvents {
    val io = IO(new DCacheIO)
    val perfEvents = if (!useDcache) {
      // a fake dcache which uses dpi-c to access memory, only for debug usage!
      val fake_dcache = Module(new FakeDCache())
      io <> fake_dcache.io
      Seq()
    }
    else {
      io <> dcache.module.io
      dcache.module.getPerfEvents
    }
    generatePerfEvent()
  }
}<|MERGE_RESOLUTION|>--- conflicted
+++ resolved
@@ -30,15 +30,10 @@
 import coupledL2.{AliasField, AliasKey, DirtyField, PrefetchField}
 import utility.ReqSourceField
 import utility.FastArbiter
-<<<<<<< HEAD
-import mem.{AddPipelineReg}
-import xiangshan.cache.dcache.ReplayCarry
+import mem.AddPipelineReg
+import xiangshan.cache.wpu._
 import xiangshan.mem.HasL1PrefetchSourceParameter
 import xiangshan.mem.prefetch._
-=======
-import mem.AddPipelineReg
-import xiangshan.cache.wpu._
->>>>>>> 1de5a4a1
 
 import scala.math.max
 
@@ -147,11 +142,8 @@
   val DCacheSRAMRowBits = cacheParams.rowBits // hardcoded
   val DCacheWordBits = 64 // hardcoded
   val DCacheWordBytes = DCacheWordBits / 8
-<<<<<<< HEAD
   val MaxPrefetchEntry = cacheParams.nMaxPrefetchEntry
-=======
   val DCacheVWordBytes = VLEN / 8
->>>>>>> 1de5a4a1
   require(DCacheSRAMRowBits == 64)
 
   val DCacheSetDivBits = log2Ceil(DCacheSetDiv)
@@ -242,7 +234,6 @@
     data(DCacheSRAMRowBytes * (bank + 1) - 1, DCacheSRAMRowBytes * bank)
   }
 
-<<<<<<< HEAD
   def is_alias_match(vaddr0: UInt, vaddr1: UInt): Bool = {
     require(vaddr0.getWidth == VAddrBits && vaddr1.getWidth == VAddrBits)
     if(blockOffBits + idxBits > pgIdxBits) {
@@ -251,10 +242,10 @@
       // no alias problem
       true.B
     }
-=======
+  }
+
   def get_direct_map_way(addr:UInt): UInt = {
     addr(DCacheAboveIndexOffset + log2Up(DCacheWays) - 1, DCacheAboveIndexOffset)
->>>>>>> 1de5a4a1
   }
 
   def arbiter[T <: Bundle](
@@ -755,13 +746,10 @@
   val csr = new L1CacheToCsrIO
   val error = new L1CacheErrorInfo
   val mshrFull = Output(Bool())
-<<<<<<< HEAD
   val memSetPattenDetected = Output(Bool())
   val lqEmpty = Input(Bool())
   val pf_ctrl = Output(new PrefetchControlBundle)
-=======
   val force_write = Input(Bool())
->>>>>>> 1de5a4a1
 }
 
 
@@ -801,8 +789,10 @@
   println("  DCacheSetOffset: " + DCacheSetOffset)
   println("  DCacheTagOffset: " + DCacheTagOffset)
   println("  DCacheAboveIndexOffset: " + DCacheAboveIndexOffset)
-<<<<<<< HEAD
   println("  DcacheMaxPrefetchEntry: " + MaxPrefetchEntry)
+  println("  WPUEnable: " + dwpuParam.enWPU)
+  println("  WPUEnableCfPred: " + dwpuParam.enCfPred)
+  println("  WPUAlgorithm: " + dwpuParam.algoName)
 
   // Enable L1 Store prefetch
   val StorePrefetchL1Enabled = EnableStorePrefetchAtCommit || EnableStorePrefetchAtIssue || EnableStorePrefetchSPB
@@ -816,18 +806,8 @@
 
   //----------------------------------------
   // core data structures
-  val bankedDataArray = if(EnableDCacheWPU) Module(new SramedDataArray) else Module(new BankedDataArray)
-  val metaArray = Module(new L1CohMetaArray(readPorts = MetaReadPort, writePorts = 2))
-=======
-  println("  WPUEnable: " + dwpuParam.enWPU)
-  println("  WPUEnableCfPred: " + dwpuParam.enCfPred)
-  println("  WPUAlgorithm: " + dwpuParam.algoName)
-
-  //----------------------------------------
-  // core data structures
   val bankedDataArray = if(dwpuParam.enWPU) Module(new SramedDataArray) else Module(new BankedDataArray)
   val metaArray = Module(new L1CohMetaArray(readPorts = LoadPipelineWidth + 1, writePorts = 2))
->>>>>>> 1de5a4a1
   val errorArray = Module(new L1FlagMetaArray(readPorts = LoadPipelineWidth + 1, writePorts = 2))
   val prefetchArray = Module(new L1PrefetchSourceArray(readPorts = PrefetchArrayReadPort, writePorts = 2 + LoadPipelineWidth)) // prefetch flag array
   val accessArray = Module(new L1FlagMetaArray(readPorts = AccessArrayReadPort, writePorts = LoadPipelineWidth + 2))
@@ -1354,15 +1334,7 @@
   //----------------------------------------
   // replacement algorithm
   val replacer = ReplacementPolicy.fromString(cacheParams.replacer, nWays, nSets)
-<<<<<<< HEAD
-
   val replWayReqs = ldu.map(_.io.replace_way) ++ Seq(mainPipe.io.replace_way) ++ stu.map(_.io.replace_way)
-  replWayReqs.foreach{
-    case req =>
-      req.way := DontCare
-      when (req.set.valid) { req.way := replacer.way(req.set.bits) }
-=======
-  val replWayReqs = ldu.map(_.io.replace_way) ++ Seq(mainPipe.io.replace_way)
 
   val victimList = VictimList(nSets)
   if (dwpuParam.enCfPred) {
@@ -1388,7 +1360,6 @@
           req.way := replacer.way(req.set.bits)
         }
     }
->>>>>>> 1de5a4a1
   }
 
   val replAccessReqs = ldu.map(_.io.replace_access) ++ Seq(
