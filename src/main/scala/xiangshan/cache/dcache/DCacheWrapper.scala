--- conflicted
+++ resolved
@@ -560,20 +560,12 @@
 
   //----------------------------------------
   // refill pipe
-<<<<<<< HEAD
-  val refillShouldBeBlocked = Cat(Seq(mpStatus.s1, mpStatus.s2, mpStatus.s3).map(s =>
-    s.valid &&
-      s.bits.set === missQueue.io.refill_pipe_req.bits.idx &&
-      s.bits.way_en === missQueue.io.refill_pipe_req.bits.way_en
-  )).orR
-=======
   val refillShouldBeBlocked = (mpStatus.s1.valid && mpStatus.s1.bits.set === missQueue.io.refill_pipe_req.bits.idx) ||
 	Cat(Seq(mpStatus.s2, mpStatus.s3).map(s =>
 	  s.valid &&
         s.bits.set === missQueue.io.refill_pipe_req.bits.idx &&
         s.bits.way_en === missQueue.io.refill_pipe_req.bits.way_en
     )).orR
->>>>>>> ad3ba452
   block_decoupled(missQueue.io.refill_pipe_req, refillPipe.io.req, refillShouldBeBlocked)
   io.lsu.store.refill_hit_resp := refillPipe.io.store_resp
 
