/***************************************************************************************
* Copyright (c) 2020-2021 Institute of Computing Technology, Chinese Academy of Sciences
* Copyright (c) 2020-2021 Peng Cheng Laboratory
*
* XiangShan is licensed under Mulan PSL v2.
* You can use this software according to the terms and conditions of the Mulan PSL v2.
* You may obtain a copy of Mulan PSL v2 at:
*          http://license.coscl.org.cn/MulanPSL2
*
* THIS SOFTWARE IS PROVIDED ON AN "AS IS" BASIS, WITHOUT WARRANTIES OF ANY KIND,
* EITHER EXPRESS OR IMPLIED, INCLUDING BUT NOT LIMITED TO NON-INFRINGEMENT,
* MERCHANTABILITY OR FIT FOR A PARTICULAR PURPOSE.
*
* See the Mulan PSL v2 for more details.
***************************************************************************************/

package xiangshan.cache

import chipsalliance.rocketchip.config.Parameters
import chisel3._
import chisel3.experimental.ExtModule
import chisel3.util._
import xiangshan._
import utils._
import freechips.rocketchip.diplomacy.{IdRange, LazyModule, LazyModuleImp, TransferSizes}
import freechips.rocketchip.tilelink._
import freechips.rocketchip.util.{BundleFieldBase, UIntToOH1}
import device.RAMHelper
import huancun.{AliasField, AliasKey, DirtyField, PreferCacheField, PrefetchField}

import scala.math.max

// DCache specific parameters
case class DCacheParameters
(
  nSets: Int = 256,
  nWays: Int = 8,
  rowBits: Int = 128,
  tagECC: Option[String] = None,
  dataECC: Option[String] = None,
  replacer: Option[String] = Some("setplru"),
  nMissEntries: Int = 1,
  nProbeEntries: Int = 1,
  nReleaseEntries: Int = 1,
  nMMIOEntries: Int = 1,
  nMMIOs: Int = 1,
  blockBytes: Int = 64,
  alwaysReleaseData: Boolean = true
) extends L1CacheParameters {
  // if sets * blockBytes > 4KB(page size),
  // cache alias will happen,
  // we need to avoid this by recoding additional bits in L2 cache
  val setBytes = nSets * blockBytes
  val aliasBitsOpt = if(setBytes > pageSize) Some(log2Ceil(setBytes / pageSize)) else None
  val reqFields: Seq[BundleFieldBase] = Seq(
    PrefetchField(),
    PreferCacheField()
  ) ++ aliasBitsOpt.map(AliasField)
  val echoFields: Seq[BundleFieldBase] = Seq(DirtyField())

  def tagCode: Code = Code.fromString(tagECC)

  def dataCode: Code = Code.fromString(dataECC)
}

//           Physical Address
// --------------------------------------
// |   Physical Tag |  PIndex  | Offset |
// --------------------------------------
//                  |
//                  DCacheTagOffset
//
//           Virtual Address
// --------------------------------------
// | Above index  | Set | Bank | Offset |
// --------------------------------------
//                |     |      |        |
//                |     |      |        0
//                |     |      DCacheBankOffset
//                |     DCacheSetOffset
//                DCacheAboveIndexOffset

// Default DCache size = 64 sets * 8 ways * 8 banks * 8 Byte = 32K Byte

trait HasDCacheParameters extends HasL1CacheParameters {
  val cacheParams = dcacheParameters
  val cfg = cacheParams

  def encWordBits = cacheParams.dataCode.width(wordBits)

  def encRowBits = encWordBits * rowWords // for DuplicatedDataArray only
  def eccBits = encWordBits - wordBits

  def encTagBits = cacheParams.tagCode.width(tagBits)
  def eccTagBits = encTagBits - tagBits

  def lrscCycles = LRSCCycles // ISA requires 16-insn LRSC sequences to succeed
  def lrscBackoff = 3 // disallow LRSC reacquisition briefly
  def blockProbeAfterGrantCycles = 8 // give the processor some time to issue a request after a grant

  def nSourceType = 3
  def sourceTypeWidth = log2Up(nSourceType)
  def LOAD_SOURCE = 0
  def STORE_SOURCE = 1
  def AMO_SOURCE = 2
  def SOFT_PREFETCH = 3

  // each source use a id to distinguish its multiple reqs
  def reqIdWidth = 64

  require(isPow2(cfg.nMissEntries)) // TODO
  // require(isPow2(cfg.nReleaseEntries))
  require(cfg.nMissEntries < cfg.nReleaseEntries)
  val nEntries = cfg.nMissEntries + cfg.nReleaseEntries
  val releaseIdBase = cfg.nMissEntries

  // banked dcache support
  val DCacheSets = cacheParams.nSets
  val DCacheWays = cacheParams.nWays
  val DCacheBanks = 8
  val DCacheSRAMRowBits = 64 // hardcoded
  val DCacheWordBits = 64 // hardcoded
  val DCacheWordBytes = DCacheWordBits / 8

  val DCacheSizeBits = DCacheSRAMRowBits * DCacheBanks * DCacheWays * DCacheSets
  val DCacheSizeBytes = DCacheSizeBits / 8
  val DCacheSizeWords = DCacheSizeBits / 64 // TODO

  val DCacheSameVPAddrLength = 12

  val DCacheSRAMRowBytes = DCacheSRAMRowBits / 8
  val DCacheWordOffset = log2Up(DCacheWordBytes)

  val DCacheBankOffset = log2Up(DCacheSRAMRowBytes)
  val DCacheSetOffset = DCacheBankOffset + log2Up(DCacheBanks)
  val DCacheAboveIndexOffset = DCacheSetOffset + log2Up(DCacheSets)
  val DCacheTagOffset = DCacheAboveIndexOffset min DCacheSameVPAddrLength
  val DCacheLineOffset = DCacheSetOffset
  val DCacheIndexOffset = DCacheBankOffset

  def addr_to_dcache_bank(addr: UInt) = {
    require(addr.getWidth >= DCacheSetOffset)
    addr(DCacheSetOffset-1, DCacheBankOffset)
  }

  def addr_to_dcache_set(addr: UInt) = {
    require(addr.getWidth >= DCacheAboveIndexOffset)
    addr(DCacheAboveIndexOffset-1, DCacheSetOffset)
  }

  def get_data_of_bank(bank: Int, data: UInt) = {
    require(data.getWidth >= (bank+1)*DCacheSRAMRowBits)
    data(DCacheSRAMRowBits * (bank + 1) - 1, DCacheSRAMRowBits * bank)
  }

  def get_mask_of_bank(bank: Int, data: UInt) = {
    require(data.getWidth >= (bank+1)*DCacheSRAMRowBytes)
    data(DCacheSRAMRowBytes * (bank + 1) - 1, DCacheSRAMRowBytes * bank)
  }

  def arbiter[T <: Bundle](
    in: Seq[DecoupledIO[T]],
    out: DecoupledIO[T],
    name: Option[String] = None): Unit = {
    val arb = Module(new Arbiter[T](chiselTypeOf(out.bits), in.size))
    if (name.nonEmpty) { arb.suggestName(s"${name.get}_arb") }
    for ((a, req) <- arb.io.in.zip(in)) {
      a <> req
    }
    out <> arb.io.out
  }

  def rrArbiter[T <: Bundle](
    in: Seq[DecoupledIO[T]],
    out: DecoupledIO[T],
    name: Option[String] = None): Unit = {
    val arb = Module(new RRArbiter[T](chiselTypeOf(out.bits), in.size))
    if (name.nonEmpty) { arb.suggestName(s"${name.get}_arb") }
    for ((a, req) <- arb.io.in.zip(in)) {
      a <> req
    }
    out <> arb.io.out
  }

  val numReplaceRespPorts = 2

  require(isPow2(nSets), s"nSets($nSets) must be pow2")
  require(isPow2(nWays), s"nWays($nWays) must be pow2")
  require(full_divide(rowBits, wordBits), s"rowBits($rowBits) must be multiple of wordBits($wordBits)")
  require(full_divide(beatBits, rowBits), s"beatBits($beatBits) must be multiple of rowBits($rowBits)")
}

abstract class DCacheModule(implicit p: Parameters) extends L1CacheModule
  with HasDCacheParameters

abstract class DCacheBundle(implicit p: Parameters) extends L1CacheBundle
  with HasDCacheParameters

class ReplacementAccessBundle(implicit p: Parameters) extends DCacheBundle {
  val set = UInt(log2Up(nSets).W)
  val way = UInt(log2Up(nWays).W)
}

class ReplacementWayReqIO(implicit p: Parameters) extends DCacheBundle {
  val set = ValidIO(UInt(log2Up(nSets).W))
  val way = Input(UInt(log2Up(nWays).W))
}

// memory request in word granularity(load, mmio, lr/sc, atomics)
class DCacheWordReq(implicit p: Parameters)  extends DCacheBundle
{
  val cmd    = UInt(M_SZ.W)
  val addr   = UInt(PAddrBits.W)
  val data   = UInt(DataBits.W)
  val mask   = UInt((DataBits/8).W)
  val id     = UInt(reqIdWidth.W)
  val instrtype   = UInt(sourceTypeWidth.W)
  def dump() = {
    XSDebug("DCacheWordReq: cmd: %x addr: %x data: %x mask: %x id: %d\n",
      cmd, addr, data, mask, id)
  }
}

// memory request in word granularity(store)
class DCacheLineReq(implicit p: Parameters)  extends DCacheBundle
{
  val cmd    = UInt(M_SZ.W)
  val vaddr  = UInt(VAddrBits.W)
  val addr   = UInt(PAddrBits.W)
  val data   = UInt((cfg.blockBytes * 8).W)
  val mask   = UInt(cfg.blockBytes.W)
  val id     = UInt(reqIdWidth.W)
  def dump() = {
    XSDebug("DCacheLineReq: cmd: %x addr: %x data: %x mask: %x id: %d\n",
      cmd, addr, data, mask, id)
  }
  def idx: UInt = get_idx(vaddr)
}

class DCacheWordReqWithVaddr(implicit p: Parameters) extends DCacheWordReq {
  val vaddr = UInt(VAddrBits.W)
  val wline = Bool()
}

class DCacheWordResp(implicit p: Parameters) extends DCacheBundle
{
  val data         = UInt(DataBits.W)
  // cache req missed, send it to miss queue
  val miss   = Bool()
  // cache req nacked, replay it later
  val miss_enter = Bool()
  // cache miss, and enter the missqueue successfully. just for softprefetch
  val replay = Bool()
  val id     = UInt(reqIdWidth.W)
  def dump() = {
    XSDebug("DCacheWordResp: data: %x id: %d miss: %b replay: %b\n",
      data, id, miss, replay)
  }
}

class DCacheLineResp(implicit p: Parameters) extends DCacheBundle
{
  val data   = UInt((cfg.blockBytes * 8).W)
  // cache req missed, send it to miss queue
  val miss   = Bool()
  // cache req nacked, replay it later
  val replay = Bool()
  val id     = UInt(reqIdWidth.W)
  def dump() = {
    XSDebug("DCacheLineResp: data: %x id: %d miss: %b replay: %b\n",
      data, id, miss, replay)
  }
}

class Refill(implicit p: Parameters) extends DCacheBundle
{
  val addr   = UInt(PAddrBits.W)
  val data   = UInt(l1BusDataWidth.W)
  // for debug usage
  val data_raw = UInt((cfg.blockBytes * 8).W)
  val hasdata = Bool()
  val refill_done = Bool()
  def dump() = {
    XSDebug("Refill: addr: %x data: %x\n", addr, data)
  }
}

class Release(implicit p: Parameters) extends DCacheBundle
{
  val paddr  = UInt(PAddrBits.W)
  def dump() = {
    XSDebug("Release: paddr: %x\n", paddr(PAddrBits-1, DCacheTagOffset))
  }
}

class DCacheWordIO(implicit p: Parameters) extends DCacheBundle
{
  val req  = DecoupledIO(new DCacheWordReq)
  val resp = Flipped(DecoupledIO(new DCacheWordResp))
}

class DCacheWordIOWithVaddr(implicit p: Parameters) extends DCacheBundle
{
  val req  = DecoupledIO(new DCacheWordReqWithVaddr)
  val resp = Flipped(DecoupledIO(new DCacheWordResp))
}

// used by load unit
class DCacheLoadIO(implicit p: Parameters) extends DCacheWordIO
{
  // kill previous cycle's req
  val s1_kill  = Output(Bool())
  val s2_kill  = Output(Bool())
  // cycle 0: virtual address: req.addr
  // cycle 1: physical address: s1_paddr
  val s1_paddr = Output(UInt(PAddrBits.W))
  val s1_hit_way = Input(UInt(nWays.W))
  val s1_disable_fast_wakeup = Input(Bool())
  val s1_bank_conflict = Input(Bool())
}

class DCacheLineIO(implicit p: Parameters) extends DCacheBundle
{
  val req  = DecoupledIO(new DCacheLineReq)
  val resp = Flipped(DecoupledIO(new DCacheLineResp))
}

class DCacheToSbufferIO(implicit p: Parameters) extends DCacheBundle { 
  // sbuffer will directly send request to dcache main pipe
  val req = Flipped(Decoupled(new DCacheLineReq))

  val main_pipe_hit_resp = ValidIO(new DCacheLineResp)
  val refill_hit_resp = ValidIO(new DCacheLineResp)

  val replay_resp = ValidIO(new DCacheLineResp)

  def hit_resps: Seq[ValidIO[DCacheLineResp]] = Seq(main_pipe_hit_resp, refill_hit_resp)
}

class DCacheToLsuIO(implicit p: Parameters) extends DCacheBundle {
  val load  = Vec(LoadPipelineWidth, Flipped(new DCacheLoadIO)) // for speculative load
  val lsq = ValidIO(new Refill)  // refill to load queue, wake up load misses
  val store = new DCacheToSbufferIO // for sbuffer
  val atomics  = Flipped(new DCacheWordIOWithVaddr)  // atomics reqs
  val release = ValidIO(new Release) // cacheline release hint for ld-ld violation check 
}

class DCacheIO(implicit p: Parameters) extends DCacheBundle {
  val hartId = Input(UInt(8.W))
  val lsu = new DCacheToLsuIO
  val csr = new L1CacheToCsrIO
  val error = new L1CacheErrorInfo
  val mshrFull = Output(Bool())
}


class DCache()(implicit p: Parameters) extends LazyModule with HasDCacheParameters {

  val clientParameters = TLMasterPortParameters.v1(
    Seq(TLMasterParameters.v1(
      name = "dcache",
      sourceId = IdRange(0, nEntries + 1),
      supportsProbe = TransferSizes(cfg.blockBytes)
    )),
    requestFields = cacheParams.reqFields,
    echoFields = cacheParams.echoFields
  )

  val clientNode = TLClientNode(Seq(clientParameters))

  lazy val module = new DCacheImp(this)
}


class DCacheImp(outer: DCache) extends LazyModuleImp(outer) with HasDCacheParameters {

  val io = IO(new DCacheIO)

  val (bus, edge) = outer.clientNode.out.head
  require(bus.d.bits.data.getWidth == l1BusDataWidth, "DCache: tilelink width does not match")

  println("DCache:")
  println("  DCacheSets: " + DCacheSets)
  println("  DCacheWays: " + DCacheWays)
  println("  DCacheBanks: " + DCacheBanks)
  println("  DCacheSRAMRowBits: " + DCacheSRAMRowBits)
  println("  DCacheWordOffset: " + DCacheWordOffset)
  println("  DCacheBankOffset: " + DCacheBankOffset)
  println("  DCacheSetOffset: " + DCacheSetOffset)
  println("  DCacheTagOffset: " + DCacheTagOffset)
  println("  DCacheAboveIndexOffset: " + DCacheAboveIndexOffset)

  //----------------------------------------
  // core data structures
  val bankedDataArray = Module(new BankedDataArray)
  val metaArray = Module(new AsynchronousMetaArray(readPorts = 3, writePorts = 2))
  val tagArray = Module(new DuplicatedTagArray(readPorts = LoadPipelineWidth + 1))
  bankedDataArray.dump()

  val errors = bankedDataArray.io.errors ++ metaArray.io.errors
  io.error <> RegNext(Mux1H(errors.map(e => e.ecc_error.valid -> e)))
  // assert(!io.error.ecc_error.valid)

  //----------------------------------------
  // core modules
  val ldu = Seq.tabulate(LoadPipelineWidth)({ i => Module(new LoadPipe(i))})
  val atomicsReplayUnit = Module(new AtomicsReplayEntry)
  val mainPipe   = Module(new MainPipe)
  val refillPipe = Module(new RefillPipe)
//  val replacePipe = Module(new ReplacePipe)
  val missQueue  = Module(new MissQueue(edge))
  val probeQueue = Module(new ProbeQueue(edge))
  val wb         = Module(new WritebackQueue(edge))

  missQueue.io.hartId := io.hartId

  //----------------------------------------
  // meta array
  val meta_read_ports = ldu.map(_.io.meta_read) ++
    Seq(mainPipe.io.meta_read/*,
      replacePipe.io.meta_read*/)
  val meta_resp_ports = ldu.map(_.io.meta_resp) ++
    Seq(mainPipe.io.meta_resp/*,
      replacePipe.io.meta_resp*/)
  val meta_write_ports = Seq(
    mainPipe.io.meta_write,
    refillPipe.io.meta_write/*,
    replacePipe.io.meta_write*/
  )
  meta_read_ports.zip(metaArray.io.read).foreach { case (p, r) => r <> p }
  meta_resp_ports.zip(metaArray.io.resp).foreach { case (p, r) => p := r }
  meta_write_ports.zip(metaArray.io.write).foreach { case (p, w) => w <> p }

  //----------------------------------------
  // tag array
  require(tagArray.io.read.size == (ldu.size + 1))
  ldu.zipWithIndex.foreach {
    case (ld, i) =>
      tagArray.io.read(i) <> ld.io.tag_read
      ld.io.tag_resp := tagArray.io.resp(i)
  }
  tagArray.io.read.last <> mainPipe.io.tag_read
  mainPipe.io.tag_resp := tagArray.io.resp.last

  val tag_write_arb = Module(new Arbiter(new TagWriteReq, 2))
  tag_write_arb.io.in(0) <> refillPipe.io.tag_write
  tag_write_arb.io.in(1) <> mainPipe.io.tag_write
  tagArray.io.write <> tag_write_arb.io.out

  //----------------------------------------
  // data array

//  val dataReadLineArb = Module(new Arbiter(new L1BankedDataReadLineReq, 2))
//  dataReadLineArb.io.in(0) <> replacePipe.io.data_read
//  dataReadLineArb.io.in(1) <> mainPipe.io.data_read

  val dataWriteArb = Module(new Arbiter(new L1BankedDataWriteReq, 2))
  dataWriteArb.io.in(0) <> refillPipe.io.data_write
  dataWriteArb.io.in(1) <> mainPipe.io.data_write

  bankedDataArray.io.write <> dataWriteArb.io.out
  bankedDataArray.io.read(0) <> ldu(0).io.banked_data_read
  bankedDataArray.io.read(1) <> ldu(1).io.banked_data_read
  bankedDataArray.io.readline <> mainPipe.io.data_read

  ldu(0).io.banked_data_resp := bankedDataArray.io.resp
  ldu(1).io.banked_data_resp := bankedDataArray.io.resp
  mainPipe.io.data_resp := bankedDataArray.io.resp
//  replacePipe.io.data_resp := bankedDataArray.io.resp

  ldu(0).io.bank_conflict_fast := bankedDataArray.io.bank_conflict_fast(0)
  ldu(1).io.bank_conflict_fast := bankedDataArray.io.bank_conflict_fast(1)
  ldu(0).io.bank_conflict_slow := bankedDataArray.io.bank_conflict_slow(0)
  ldu(1).io.bank_conflict_slow := bankedDataArray.io.bank_conflict_slow(1)

  //----------------------------------------
  // load pipe
  // the s1 kill signal
  // only lsu uses this, replay never kills
  for (w <- 0 until LoadPipelineWidth) {
    ldu(w).io.lsu <> io.lsu.load(w)

    // replay and nack not needed anymore
    // TODO: remove replay and nack
    ldu(w).io.nack := false.B

    ldu(w).io.disable_ld_fast_wakeup :=
      bankedDataArray.io.bank_conflict_fast(w) // load pipe fast wake up should be disabled when bank conflict
  }

  //----------------------------------------
  // atomics
  // atomics not finished yet
  io.lsu.atomics <> atomicsReplayUnit.io.lsu
  atomicsReplayUnit.io.pipe_resp := RegNext(mainPipe.io.atomic_resp)

  //----------------------------------------
  // miss queue
  val MissReqPortCount = LoadPipelineWidth + 1
  val MainPipeMissReqPort = 0

  // Request
  val missReqArb = Module(new Arbiter(new MissReq, MissReqPortCount))

  missReqArb.io.in(MainPipeMissReqPort) <> mainPipe.io.miss_req
  for (w <- 0 until LoadPipelineWidth) { missReqArb.io.in(w + 1) <> ldu(w).io.miss_req }

  wb.io.miss_req.valid := missReqArb.io.out.valid
  wb.io.miss_req.bits  := missReqArb.io.out.bits.addr

  // block_decoupled(missReqArb.io.out, missQueue.io.req, wb.io.block_miss_req)
  missReqArb.io.out <> missQueue.io.req
  when(wb.io.block_miss_req) {
    missQueue.io.req.bits.cancel := true.B
    missReqArb.io.out.ready := false.B
  }

  // refill to load queue
  io.lsu.lsq <> missQueue.io.refill_to_ldq

  // tilelink stuff
  bus.a <> missQueue.io.mem_acquire
  bus.e <> missQueue.io.mem_finish
  missQueue.io.probe_addr := bus.b.bits.address

  missQueue.io.main_pipe_resp := RegNext(mainPipe.io.atomic_resp)

  //----------------------------------------
  // probe
  // probeQueue.io.mem_probe <> bus.b
  block_decoupled(bus.b, probeQueue.io.mem_probe, missQueue.io.probe_block)
  probeQueue.io.lrsc_locked_block <> mainPipe.io.lrsc_locked_block
  probeQueue.io.update_resv_set <> mainPipe.io.update_resv_set

  //----------------------------------------
  // mainPipe
  // when a req enters main pipe, if it is set-conflict with replace pipe or refill pipe,
  // block the req in main pipe
  val refillPipeStatus = Wire(Valid(UInt(idxBits.W)))
  refillPipeStatus.valid := refillPipe.io.req.valid
  refillPipeStatus.bits := get_idx(refillPipe.io.req.bits.paddrWithVirtualAlias)
  val blockMainPipeReqs = Seq(
<<<<<<< HEAD
    refillPipeStatus,
//	  replacePipeStatusS0,
//    replacePipe.io.status.s1_set,
//    replacePipe.io.status.s2_set
=======
	  replacePipeStatusS0,
    replacePipe.io.status.s1_set,
    replacePipe.io.status.s2_set
>>>>>>> a98b054b
  )
  val storeShouldBeBlocked = refillPipeStatus.valid || Cat(blockMainPipeReqs.map(r => r.valid && r.bits === io.lsu.store.req.bits.idx)).orR
  val probeShouldBeBlocked = refillPipeStatus.valid || Cat(blockMainPipeReqs.map(r => r.valid && r.bits === get_idx(probeQueue.io.pipe_req.bits.vaddr))).orR

  block_decoupled(probeQueue.io.pipe_req, mainPipe.io.probe_req, probeShouldBeBlocked)
  block_decoupled(io.lsu.store.req, mainPipe.io.store_req, storeShouldBeBlocked)

  io.lsu.store.replay_resp := RegNext(mainPipe.io.store_replay_resp)
  io.lsu.store.main_pipe_hit_resp := mainPipe.io.store_hit_resp

  val mainPipeAtomicReqArb = Module(new Arbiter(new MainPipeReq, 2))
  mainPipeAtomicReqArb.io.in(0) <> missQueue.io.main_pipe_req
  mainPipeAtomicReqArb.io.in(1) <> atomicsReplayUnit.io.pipe_req
  mainPipe.io.atomic_req <> mainPipeAtomicReqArb.io.out

  mainPipe.io.invalid_resv_set := RegNext(wb.io.req.fire && wb.io.req.bits.addr === mainPipe.io.lrsc_locked_block.bits)

  //----------------------------------------
  // replace pipe
  val mpStatus = mainPipe.io.status
//  val replaceSet = addr_to_dcache_set(missQueue.io.replace_pipe_req.bits.vaddr)
//  val replaceWayEn = missQueue.io.replace_pipe_req.bits.way_en
//  val replaceShouldBeBlocked = mpStatus.s1.valid ||
//    Cat(Seq(mpStatus.s2, mpStatus.s3).map(s =>
//      s.valid && s.bits.set === replaceSet && s.bits.way_en === replaceWayEn
//    )).orR()
//  block_decoupled(missQueue.io.replace_pipe_req, replacePipe.io.req, replaceShouldBeBlocked)
  mainPipe.io.replace_req <> missQueue.io.replace_pipe_req
  missQueue.io.replace_pipe_resp := mainPipe.io.replace_resp

  //----------------------------------------
  // refill pipe
  val refillShouldBeBlocked = (mpStatus.s1.valid && mpStatus.s1.bits.set === missQueue.io.refill_pipe_req.bits.idx) ||
    Cat(Seq(mpStatus.s2, mpStatus.s3).map(s =>
      s.valid &&
        s.bits.set === missQueue.io.refill_pipe_req.bits.idx &&
        s.bits.way_en === missQueue.io.refill_pipe_req.bits.way_en
    )).orR
  block_decoupled(missQueue.io.refill_pipe_req, refillPipe.io.req, refillShouldBeBlocked)
  io.lsu.store.refill_hit_resp := RegNext(refillPipe.io.store_resp)

  //----------------------------------------
  // wb
  // add a queue between MainPipe and WritebackUnit to reduce MainPipe stalls due to WritebackUnit busy
//  val wbArb = Module(new Arbiter(new WritebackReq, 2))
//  wbArb.io.in.zip(Seq(mainPipe.io.wb, replacePipe.io.wb)).foreach { case (arb, pipe) => arb <> pipe }
  wb.io.req <> mainPipe.io.wb
  bus.c     <> wb.io.mem_release
  wb.io.release_wakeup := refillPipe.io.release_wakeup
  wb.io.release_update := mainPipe.io.release_update
  io.lsu.release.valid := RegNext(bus.c.fire())
  io.lsu.release.bits.paddr := RegNext(bus.c.bits.address)

  // connect bus d
  missQueue.io.mem_grant.valid := false.B
  missQueue.io.mem_grant.bits  := DontCare

  wb.io.mem_grant.valid := false.B
  wb.io.mem_grant.bits  := DontCare

  // in L1DCache, we ony expect Grant[Data] and ReleaseAck
  bus.d.ready := false.B
  when (bus.d.bits.opcode === TLMessages.Grant || bus.d.bits.opcode === TLMessages.GrantData) {
    missQueue.io.mem_grant <> bus.d
  } .elsewhen (bus.d.bits.opcode === TLMessages.ReleaseAck) {
    wb.io.mem_grant <> bus.d
  } .otherwise {
    assert (!bus.d.fire())
  }

  //----------------------------------------
  // replacement algorithm
  val replacer = ReplacementPolicy.fromString(cacheParams.replacer, nWays, nSets)

  val replWayReqs = ldu.map(_.io.replace_way) ++ Seq(mainPipe.io.replace_way)
  replWayReqs.foreach{
    case req =>
      req.way := DontCare
      when (req.set.valid) { req.way := replacer.way(req.set.bits) }
  }

  val replAccessReqs = ldu.map(_.io.replace_access) ++ Seq(
    mainPipe.io.replace_access,
    refillPipe.io.replace_access
  )
  val touchWays = Seq.fill(replAccessReqs.size)(Wire(ValidIO(UInt(log2Up(nWays).W))))
  touchWays.zip(replAccessReqs).foreach {
    case (w, req) =>
      w.valid := req.valid
      w.bits := req.bits.way
  }
  val touchSets = replAccessReqs.map(_.bits.set)
  replacer.access(touchSets, touchWays)

  //----------------------------------------
  // assertions
  // dcache should only deal with DRAM addresses
  when (bus.a.fire()) {
    assert(bus.a.bits.address >= 0x80000000L.U)
  }
  when (bus.b.fire()) {
    assert(bus.b.bits.address >= 0x80000000L.U)
  }
  when (bus.c.fire()) {
    assert(bus.c.bits.address >= 0x80000000L.U)
  }

  //----------------------------------------
  // utility functions
  def block_decoupled[T <: Data](source: DecoupledIO[T], sink: DecoupledIO[T], block_signal: Bool) = {
    sink.valid   := source.valid && !block_signal
    source.ready := sink.ready   && !block_signal
    sink.bits    := source.bits
  }

  //----------------------------------------
  // Customized csr cache op support
  val cacheOpDecoder = Module(new CSRCacheOpDecoder("dcache", CacheInstrucion.COP_ID_DCACHE))
  cacheOpDecoder.io.csr <> io.csr
  bankedDataArray.io.cacheOp.req := cacheOpDecoder.io.cache.req
  metaArray.io.cacheOp.req := cacheOpDecoder.io.cache.req
  tagArray.io.cacheOp.req := cacheOpDecoder.io.cache.req
  cacheOpDecoder.io.cache.resp.valid := bankedDataArray.io.cacheOp.resp.valid ||
    metaArray.io.cacheOp.resp.valid ||
    tagArray.io.cacheOp.resp.valid
  cacheOpDecoder.io.cache.resp.bits := Mux1H(List(
    bankedDataArray.io.cacheOp.resp.valid -> bankedDataArray.io.cacheOp.resp.bits,
    metaArray.io.cacheOp.resp.valid -> metaArray.io.cacheOp.resp.bits,
    tagArray.io.cacheOp.resp.valid -> tagArray.io.cacheOp.resp.bits,
  ))
  assert(!((bankedDataArray.io.cacheOp.resp.valid +& metaArray.io.cacheOp.resp.valid +& tagArray.io.cacheOp.resp.valid) > 1.U))

  //----------------------------------------
  // performance counters
  val num_loads = PopCount(ldu.map(e => e.io.lsu.req.fire()))
  XSPerfAccumulate("num_loads", num_loads)

  io.mshrFull := missQueue.io.full

  // performance counter
  val ld_access = Wire(Vec(LoadPipelineWidth, missQueue.io.debug_early_replace.last.cloneType))
  val st_access = Wire(ld_access.last.cloneType)
  ld_access.zip(ldu).foreach {
    case (a, u) =>
      a.valid := RegNext(u.io.lsu.req.fire()) && !u.io.lsu.s1_kill
      a.bits.idx := RegNext(get_idx(u.io.lsu.req.bits.addr))
      a.bits.tag := get_tag(u.io.lsu.s1_paddr)
  }
  st_access.valid := RegNext(mainPipe.io.store_req.fire())
  st_access.bits.idx := RegNext(get_idx(mainPipe.io.store_req.bits.vaddr))
  st_access.bits.tag := RegNext(get_tag(mainPipe.io.store_req.bits.addr))
  val access_info = ld_access.toSeq ++ Seq(st_access)
  val early_replace = RegNext(missQueue.io.debug_early_replace)
  val access_early_replace = access_info.map {
    case acc =>
      Cat(early_replace.map {
        case r =>
          acc.valid && r.valid &&
            acc.bits.tag === r.bits.tag &&
            acc.bits.idx === r.bits.idx
      })
  }
  XSPerfAccumulate("access_early_replace", PopCount(Cat(access_early_replace)))

  val wb_perf      = wb.perfEvents.map(_._1).zip(wb.perfinfo.perfEvents.perf_events)
  val mainp_perf     = mainPipe.perfEvents.map(_._1).zip(mainPipe.perfinfo.perfEvents.perf_events)
  val missq_perf     = missQueue.perfEvents.map(_._1).zip(missQueue.perfinfo.perfEvents.perf_events)
  val probq_perf     = probeQueue.perfEvents.map(_._1).zip(probeQueue.perfinfo.perfEvents.perf_events)
  val ldu_0_perf     = ldu(0).perfEvents.map(_._1).zip(ldu(0).perfinfo.perfEvents.perf_events)
  val ldu_1_perf     = ldu(1).perfEvents.map(_._1).zip(ldu(1).perfinfo.perfEvents.perf_events)
  val perfEvents = wb_perf ++ mainp_perf ++ missq_perf ++ probq_perf ++ ldu_0_perf ++ ldu_1_perf
  val perflist = wb.perfinfo.perfEvents.perf_events ++ mainPipe.perfinfo.perfEvents.perf_events ++
                 missQueue.perfinfo.perfEvents.perf_events ++ probeQueue.perfinfo.perfEvents.perf_events ++
                 ldu(0).perfinfo.perfEvents.perf_events ++ ldu(1).perfinfo.perfEvents.perf_events
  val perf_length = perflist.length
  val perfinfo = IO(new Bundle(){
    val perfEvents = Output(new PerfEventsBundle(perflist.length))
  })
  perfinfo.perfEvents.perf_events := perflist

}

class AMOHelper() extends ExtModule {
  val clock  = IO(Input(Clock()))
  val enable = IO(Input(Bool()))
  val cmd    = IO(Input(UInt(5.W)))
  val addr   = IO(Input(UInt(64.W)))
  val wdata  = IO(Input(UInt(64.W)))
  val mask   = IO(Input(UInt(8.W)))
  val rdata  = IO(Output(UInt(64.W)))
}

class DCacheWrapper()(implicit p: Parameters) extends LazyModule with HasXSParameter {

  val useDcache = coreParams.dcacheParametersOpt.nonEmpty
  val clientNode = if (useDcache) TLIdentityNode() else null
  val dcache = if (useDcache) LazyModule(new DCache()) else null
  if (useDcache) {
    clientNode := dcache.clientNode
  }

  lazy val module = new LazyModuleImp(this) {
    val io = IO(new DCacheIO)
    val perfinfo = IO(new Bundle(){
      val perfEvents = Output(new PerfEventsBundle(dcache.asInstanceOf[DCache].module.perf_length))
    })
    val perfEvents = dcache.asInstanceOf[DCache].module.perfEvents.map(_._1).zip(dcache.asInstanceOf[DCache].module.perfinfo.perfEvents.perf_events)
    if (!useDcache) {
      // a fake dcache which uses dpi-c to access memory, only for debug usage!
      val fake_dcache = Module(new FakeDCache())
      io <> fake_dcache.io
    }
    else {
      io <> dcache.module.io
      perfinfo := dcache.asInstanceOf[DCache].module.perfinfo
    }
  }
}<|MERGE_RESOLUTION|>--- conflicted
+++ resolved
@@ -539,21 +539,8 @@
   val refillPipeStatus = Wire(Valid(UInt(idxBits.W)))
   refillPipeStatus.valid := refillPipe.io.req.valid
   refillPipeStatus.bits := get_idx(refillPipe.io.req.bits.paddrWithVirtualAlias)
-  val blockMainPipeReqs = Seq(
-<<<<<<< HEAD
-    refillPipeStatus,
-//	  replacePipeStatusS0,
-//    replacePipe.io.status.s1_set,
-//    replacePipe.io.status.s2_set
-=======
-	  replacePipeStatusS0,
-    replacePipe.io.status.s1_set,
-    replacePipe.io.status.s2_set
->>>>>>> a98b054b
-  )
-  val storeShouldBeBlocked = refillPipeStatus.valid || Cat(blockMainPipeReqs.map(r => r.valid && r.bits === io.lsu.store.req.bits.idx)).orR
-  val probeShouldBeBlocked = refillPipeStatus.valid || Cat(blockMainPipeReqs.map(r => r.valid && r.bits === get_idx(probeQueue.io.pipe_req.bits.vaddr))).orR
-
+  val storeShouldBeBlocked = refillPipeStatus.valid
+  val probeShouldBeBlocked = refillPipeStatus.valid
   block_decoupled(probeQueue.io.pipe_req, mainPipe.io.probe_req, probeShouldBeBlocked)
   block_decoupled(io.lsu.store.req, mainPipe.io.store_req, storeShouldBeBlocked)
 
