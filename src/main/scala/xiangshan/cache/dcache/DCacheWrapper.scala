--- conflicted
+++ resolved
@@ -647,8 +647,6 @@
   XSPerfAccumulate("num_loads", num_loads)
 
   io.mshrFull := missQueue.io.full
-<<<<<<< HEAD
-=======
 
   // performance counter
   val ld_access = Wire(Vec(LoadPipelineWidth, missQueue.io.debug_early_replace.last.cloneType))
@@ -674,8 +672,6 @@
       })
   }
   XSPerfAccumulate("access_early_replace", PopCount(Cat(access_early_replace)))
-}
->>>>>>> b8085d7c
 
   val wb_perf      = wb.perfEvents.map(_._1).zip(wb.perfinfo.perfEvents.perf_events)
   val mainp_perf     = mainPipe.perfEvents.map(_._1).zip(mainPipe.perfinfo.perfEvents.perf_events)
