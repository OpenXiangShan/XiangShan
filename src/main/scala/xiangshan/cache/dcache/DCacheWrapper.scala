--- conflicted
+++ resolved
@@ -27,12 +27,8 @@
 import freechips.rocketchip.tilelink._
 import freechips.rocketchip.util.{BundleFieldBase, UIntToOH1}
 import device.RAMHelper
-<<<<<<< HEAD
-import huancun.{AliasField, AliasKey, DirtyField, PreferCacheField, PrefetchField, ReqSourceField}
-=======
 import coupledL2.{AliasField, AliasKey, DirtyField, PrefetchField}
 import utility.ReqSourceField
->>>>>>> 8a610956
 import utility.FastArbiter
 import mem.{AddPipelineReg}
 import xiangshan.cache.dcache.ReplayCarry
@@ -55,12 +51,8 @@
   nMMIOEntries: Int = 1,
   nMMIOs: Int = 1,
   blockBytes: Int = 64,
-<<<<<<< HEAD
   nMaxPrefetchEntry: Int = 1,
-  alwaysReleaseData: Boolean = true
-=======
   alwaysReleaseData: Boolean = false
->>>>>>> 8a610956
 ) extends L1CacheParameters {
   // if sets * blockBytes > 4KB(page size),
   // cache alias will happen,
@@ -69,10 +61,6 @@
   val aliasBitsOpt = if(setBytes > pageSize) Some(log2Ceil(setBytes / pageSize)) else None
   val reqFields: Seq[BundleFieldBase] = Seq(
     PrefetchField(),
-<<<<<<< HEAD
-    PreferCacheField(),
-=======
->>>>>>> 8a610956
     ReqSourceField()
   ) ++ aliasBitsOpt.map(AliasField)
   val echoFields: Seq[BundleFieldBase] = Nil
@@ -771,13 +759,8 @@
 
   //----------------------------------------
   // core data structures
-<<<<<<< HEAD
-  val bankedDataArray = Module(new BankedDataArray)
+  val bankedDataArray = if(EnableDCacheWPU) Module(new SramedDataArray) else Module(new BankedDataArray)
   val metaArray = Module(new L1CohMetaArray(readPorts = LoadPipelineWidth + 1 + StorePipelineWidth, writePorts = 2))
-=======
-  val bankedDataArray = if(EnableDCacheWPU) Module(new SramedDataArray) else Module(new BankedDataArray)
-  val metaArray = Module(new L1CohMetaArray(readPorts = LoadPipelineWidth + 1, writePorts = 2))
->>>>>>> 8a610956
   val errorArray = Module(new L1FlagMetaArray(readPorts = LoadPipelineWidth + 1, writePorts = 2))
   val prefetchArray = Module(new L1FlagMetaArray(readPorts = LoadPipelineWidth + 1, writePorts = 2)) // prefetch flag array
   val accessArray = Module(new L1FlagMetaArray(readPorts = LoadPipelineWidth + 1, writePorts = LoadPipelineWidth + 2))
