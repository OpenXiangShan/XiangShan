--- conflicted
+++ resolved
@@ -847,17 +847,10 @@
   //----------------------------------------
   // core data structures
   val bankedDataArray = if(dwpuParam.enWPU) Module(new SramedDataArray) else Module(new BankedDataArray)
-<<<<<<< HEAD
   val metaArray = Module(new L1CohMetaArray(readPorts = LoadPipelineWidth + 1, writePorts = 1))
   val errorArray = Module(new L1FlagMetaArray(readPorts = LoadPipelineWidth + 1, writePorts = 1))
   val prefetchArray = Module(new L1PrefetchSourceArray(readPorts = PrefetchArrayReadPort, writePorts = 1 + LoadPipelineWidth)) // prefetch flag array
   val accessArray = Module(new L1FlagMetaArray(readPorts = AccessArrayReadPort, writePorts = LoadPipelineWidth + 1))
-=======
-  val metaArray = Module(new L1CohMetaArray(readPorts = MetaReadPort, writePorts = 2))
-  val errorArray = Module(new L1FlagMetaArray(readPorts = LoadPipelineWidth + 1, writePorts = 2))
-  val prefetchArray = Module(new L1PrefetchSourceArray(readPorts = PrefetchArrayReadPort, writePorts = 2 + LoadPipelineWidth)) // prefetch flag array
-  val accessArray = Module(new L1FlagMetaArray(readPorts = AccessArrayReadPort, writePorts = LoadPipelineWidth + 2))
->>>>>>> 15d00511
   val tagArray = Module(new DuplicatedTagArray(readPorts = TagReadPort))
   val prefetcherMonitor = Module(new PrefetcherMonitor)
   val fdpMonitor =  Module(new FDPrefetcherMonitor)
