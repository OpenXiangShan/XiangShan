/***************************************************************************************
* Copyright (c) 2020-2021 Institute of Computing Technology, Chinese Academy of Sciences
* Copyright (c) 2020-2021 Peng Cheng Laboratory
*
* XiangShan is licensed under Mulan PSL v2.
* You can use this software according to the terms and conditions of the Mulan PSL v2.
* You may obtain a copy of Mulan PSL v2 at:
*          http://license.coscl.org.cn/MulanPSL2
*
* THIS SOFTWARE IS PROVIDED ON AN "AS IS" BASIS, WITHOUT WARRANTIES OF ANY KIND,
* EITHER EXPRESS OR IMPLIED, INCLUDING BUT NOT LIMITED TO NON-INFRINGEMENT,
* MERCHANTABILITY OR FIT FOR A PARTICULAR PURPOSE.
*
* See the Mulan PSL v2 for more details.
***************************************************************************************/

package xiangshan.cache

import chipsalliance.rocketchip.config.Parameters
import chisel3._
import chisel3.experimental.ExtModule
import chisel3.util._
import xiangshan._
import utils._
import utility._
import freechips.rocketchip.diplomacy.{IdRange, LazyModule, LazyModuleImp, TransferSizes}
import freechips.rocketchip.tilelink._
import freechips.rocketchip.util.{BundleFieldBase, UIntToOH1}
import device.RAMHelper
import coupledL2.{AliasField, AliasKey, DirtyField, PrefetchField}
import utility.ReqSourceField
import utility.FastArbiter
import mem.AddPipelineReg
import xiangshan.cache.wpu._

import scala.math.max

// DCache specific parameters
case class DCacheParameters
(
  nSets: Int = 256,
  nWays: Int = 8,
  rowBits: Int = 64,
  tagECC: Option[String] = None,
  dataECC: Option[String] = None,
  replacer: Option[String] = Some("setplru"),
  updateReplaceOn2ndmiss: Boolean = true,
  nMissEntries: Int = 1,
  nProbeEntries: Int = 1,
  nReleaseEntries: Int = 1,
  nMMIOEntries: Int = 1,
  nMMIOs: Int = 1,
  blockBytes: Int = 64,
  alwaysReleaseData: Boolean = false
) extends L1CacheParameters {
  // if sets * blockBytes > 4KB(page size),
  // cache alias will happen,
  // we need to avoid this by recoding additional bits in L2 cache
  val setBytes = nSets * blockBytes
  val aliasBitsOpt = if(setBytes > pageSize) Some(log2Ceil(setBytes / pageSize)) else None
  val reqFields: Seq[BundleFieldBase] = Seq(
    PrefetchField(),
    ReqSourceField()
  ) ++ aliasBitsOpt.map(AliasField)
  val echoFields: Seq[BundleFieldBase] = Nil

  def tagCode: Code = Code.fromString(tagECC)

  def dataCode: Code = Code.fromString(dataECC)
}

//           Physical Address
// --------------------------------------
// |   Physical Tag |  PIndex  | Offset |
// --------------------------------------
//                  |
//                  DCacheTagOffset
//
//           Virtual Address
// --------------------------------------
// | Above index  | Set | Bank | Offset |
// --------------------------------------
//                |     |      |        |
//                |     |      |        0
//                |     |      DCacheBankOffset
//                |     DCacheSetOffset
//                DCacheAboveIndexOffset

// Default DCache size = 64 sets * 8 ways * 8 banks * 8 Byte = 32K Byte

trait HasDCacheParameters extends HasL1CacheParameters {
  val cacheParams = dcacheParameters
  val cfg = cacheParams

  def encWordBits = cacheParams.dataCode.width(wordBits)

  def encRowBits = encWordBits * rowWords // for DuplicatedDataArray only
  def eccBits = encWordBits - wordBits

  def encTagBits = cacheParams.tagCode.width(tagBits)
  def eccTagBits = encTagBits - tagBits

  def blockProbeAfterGrantCycles = 8 // give the processor some time to issue a request after a grant

  def nSourceType = 10
  def sourceTypeWidth = log2Up(nSourceType)
  // non-prefetch source < 3
  def LOAD_SOURCE = 0
  def STORE_SOURCE = 1
  def AMO_SOURCE = 2
  // prefetch source >= 3
  def DCACHE_PREFETCH_SOURCE = 3
  def SOFT_PREFETCH = 4
  def HW_PREFETCH_AGT = 5
  def HW_PREFETCH_PHT_CUR = 6
  def HW_PREFETCH_PHT_INC = 7
  def HW_PREFETCH_PHT_DEC = 8
  def HW_PREFETCH_BOP = 9
  def HW_PREFETCH_STRIDE = 10

  // each source use a id to distinguish its multiple reqs
  def reqIdWidth = log2Up(nEntries) max log2Up(StoreBufferSize)

  require(isPow2(cfg.nMissEntries)) // TODO
  // require(isPow2(cfg.nReleaseEntries))
  require(cfg.nMissEntries < cfg.nReleaseEntries)
  val nEntries = cfg.nMissEntries + cfg.nReleaseEntries
  val releaseIdBase = cfg.nMissEntries

  // banked dcache support
  val DCacheSets = cacheParams.nSets
  val DCacheWays = cacheParams.nWays
  val DCacheBanks = 8 // hardcoded
  val DCacheDupNum = 16
  val DCacheSRAMRowBits = cacheParams.rowBits // hardcoded
  val DCacheWordBits = 64 // hardcoded
  val DCacheWordBytes = DCacheWordBits / 8
  require(DCacheSRAMRowBits == 64)

  val DCacheSizeBits = DCacheSRAMRowBits * DCacheBanks * DCacheWays * DCacheSets
  val DCacheSizeBytes = DCacheSizeBits / 8
  val DCacheSizeWords = DCacheSizeBits / 64 // TODO

  val DCacheSameVPAddrLength = 12

  val DCacheSRAMRowBytes = DCacheSRAMRowBits / 8
  val DCacheWordOffset = log2Up(DCacheWordBytes)

  val DCacheBankOffset = log2Up(DCacheSRAMRowBytes)
  val DCacheSetOffset = DCacheBankOffset + log2Up(DCacheBanks)
  val DCacheAboveIndexOffset = DCacheSetOffset + log2Up(DCacheSets)
  val DCacheTagOffset = DCacheAboveIndexOffset min DCacheSameVPAddrLength
  val DCacheLineOffset = DCacheSetOffset

  // uncache
  val uncacheIdxBits = log2Up(StoreQueueSize + 1) max log2Up(VirtualLoadQueueSize + 1)
  // hardware prefetch parameters
  // high confidence hardware prefetch port
  val HighConfHWPFLoadPort = LoadPipelineWidth - 1 // use the last load port by default
  val IgnorePrefetchConfidence = false

  // parameters about duplicating regs to solve fanout
  // In Main Pipe:
    // tag_write.ready -> data_write.valid * 8 banks
    // tag_write.ready -> meta_write.valid
    // tag_write.ready -> tag_write.valid
    // tag_write.ready -> err_write.valid
    // tag_write.ready -> wb.valid
  val nDupTagWriteReady = DCacheBanks + 4
  // In Main Pipe:
    // data_write.ready -> data_write.valid * 8 banks
    // data_write.ready -> meta_write.valid
    // data_write.ready -> tag_write.valid
    // data_write.ready -> err_write.valid
    // data_write.ready -> wb.valid
  val nDupDataWriteReady = DCacheBanks + 4
  val nDupWbReady = DCacheBanks + 4
  val nDupStatus = nDupTagWriteReady + nDupDataWriteReady
  val dataWritePort = 0
  val metaWritePort = DCacheBanks
  val tagWritePort = metaWritePort + 1
  val errWritePort = tagWritePort + 1
  val wbPort = errWritePort + 1

  def addr_to_dcache_bank(addr: UInt) = {
    require(addr.getWidth >= DCacheSetOffset)
    addr(DCacheSetOffset-1, DCacheBankOffset)
  }

  def addr_to_dcache_set(addr: UInt) = {
    require(addr.getWidth >= DCacheAboveIndexOffset)
    addr(DCacheAboveIndexOffset-1, DCacheSetOffset)
  }

  def get_data_of_bank(bank: Int, data: UInt) = {
    require(data.getWidth >= (bank+1)*DCacheSRAMRowBits)
    data(DCacheSRAMRowBits * (bank + 1) - 1, DCacheSRAMRowBits * bank)
  }

  def get_mask_of_bank(bank: Int, data: UInt) = {
    require(data.getWidth >= (bank+1)*DCacheSRAMRowBytes)
    data(DCacheSRAMRowBytes * (bank + 1) - 1, DCacheSRAMRowBytes * bank)
  }

  def get_direct_map_way(addr:UInt): UInt = {
    addr(DCacheAboveIndexOffset + log2Up(DCacheWays) - 1, DCacheAboveIndexOffset)
  }

  def arbiter[T <: Bundle](
    in: Seq[DecoupledIO[T]],
    out: DecoupledIO[T],
    name: Option[String] = None): Unit = {
    val arb = Module(new Arbiter[T](chiselTypeOf(out.bits), in.size))
    if (name.nonEmpty) { arb.suggestName(s"${name.get}_arb") }
    for ((a, req) <- arb.io.in.zip(in)) {
      a <> req
    }
    out <> arb.io.out
  }

  def arbiter_with_pipereg[T <: Bundle](
    in: Seq[DecoupledIO[T]],
    out: DecoupledIO[T],
    name: Option[String] = None): Unit = {
    val arb = Module(new Arbiter[T](chiselTypeOf(out.bits), in.size))
    if (name.nonEmpty) { arb.suggestName(s"${name.get}_arb") }
    for ((a, req) <- arb.io.in.zip(in)) {
      a <> req
    }
    AddPipelineReg(arb.io.out, out, false.B)
  }

  def arbiter_with_pipereg_N_dup[T <: Bundle](
    in: Seq[DecoupledIO[T]],
    out: DecoupledIO[T],
    dups: Seq[DecoupledIO[T]],
    name: Option[String] = None): Unit = {
    val arb = Module(new Arbiter[T](chiselTypeOf(out.bits), in.size))
    if (name.nonEmpty) { arb.suggestName(s"${name.get}_arb") }
    for ((a, req) <- arb.io.in.zip(in)) {
      a <> req
    }
    for (dup <- dups) {
      AddPipelineReg(arb.io.out, dup, false.B)
    }
    AddPipelineReg(arb.io.out, out, false.B)
  }

  def rrArbiter[T <: Bundle](
    in: Seq[DecoupledIO[T]],
    out: DecoupledIO[T],
    name: Option[String] = None): Unit = {
    val arb = Module(new RRArbiter[T](chiselTypeOf(out.bits), in.size))
    if (name.nonEmpty) { arb.suggestName(s"${name.get}_arb") }
    for ((a, req) <- arb.io.in.zip(in)) {
      a <> req
    }
    out <> arb.io.out
  }

  def fastArbiter[T <: Bundle](
    in: Seq[DecoupledIO[T]],
    out: DecoupledIO[T],
    name: Option[String] = None): Unit = {
    val arb = Module(new FastArbiter[T](chiselTypeOf(out.bits), in.size))
    if (name.nonEmpty) { arb.suggestName(s"${name.get}_arb") }
    for ((a, req) <- arb.io.in.zip(in)) {
      a <> req
    }
    out <> arb.io.out
  }

  val numReplaceRespPorts = 2

  require(isPow2(nSets), s"nSets($nSets) must be pow2")
  require(isPow2(nWays), s"nWays($nWays) must be pow2")
  require(full_divide(rowBits, wordBits), s"rowBits($rowBits) must be multiple of wordBits($wordBits)")
  require(full_divide(beatBits, rowBits), s"beatBits($beatBits) must be multiple of rowBits($rowBits)")
}

abstract class DCacheModule(implicit p: Parameters) extends L1CacheModule
  with HasDCacheParameters

abstract class DCacheBundle(implicit p: Parameters) extends L1CacheBundle
  with HasDCacheParameters

class ReplacementAccessBundle(implicit p: Parameters) extends DCacheBundle {
  val set = UInt(log2Up(nSets).W)
  val way = UInt(log2Up(nWays).W)
}

class ReplacementWayReqIO(implicit p: Parameters) extends DCacheBundle {
  val set = ValidIO(UInt(log2Up(nSets).W))
  val dmWay = Output(UInt(log2Up(nWays).W))
  val way = Input(UInt(log2Up(nWays).W))
}

class DCacheExtraMeta(implicit p: Parameters) extends DCacheBundle
{
  val error = Bool() // cache line has been marked as corrupted by l2 / ecc error detected when store
  val prefetch = Bool() // cache line is first required by prefetch
  val access = Bool() // cache line has been accessed by load / store

  // val debug_access_timestamp = UInt(64.W) // last time a load / store / refill access that cacheline
}

// memory request in word granularity(load, mmio, lr/sc, atomics)
class DCacheWordReq(implicit p: Parameters) extends DCacheBundle
{
  val cmd    = UInt(M_SZ.W)
  val vaddr  = UInt(VAddrBits.W)
  val data   = UInt(DataBits.W)
  val mask   = UInt((DataBits/8).W)
  val id     = UInt(reqIdWidth.W)
  val instrtype   = UInt(sourceTypeWidth.W)
  val isFirstIssue = Bool()
  val replayCarry = new ReplayCarry(nWays)

  val debug_robIdx = UInt(log2Ceil(RobSize).W)
  def dump() = {
    XSDebug("DCacheWordReq: cmd: %x vaddr: %x data: %x mask: %x id: %d\n",
      cmd, vaddr, data, mask, id)
  }
}

// memory request in word granularity(store)
class DCacheLineReq(implicit p: Parameters)  extends DCacheBundle
{
  val cmd    = UInt(M_SZ.W)
  val vaddr  = UInt(VAddrBits.W)
  val addr   = UInt(PAddrBits.W)
  val data   = UInt((cfg.blockBytes * 8).W)
  val mask   = UInt(cfg.blockBytes.W)
  val id     = UInt(reqIdWidth.W)
  def dump() = {
    XSDebug("DCacheLineReq: cmd: %x addr: %x data: %x mask: %x id: %d\n",
      cmd, addr, data, mask, id)
  }
  def idx: UInt = get_idx(vaddr)
}

class DCacheWordReqWithVaddr(implicit p: Parameters) extends DCacheWordReq {
  val addr = UInt(PAddrBits.W)
  val wline = Bool()
}

class BaseDCacheWordResp(implicit p: Parameters) extends DCacheBundle
{
  // read in s2
  val data = UInt(DataBits.W)
  // select in s3
  val data_delayed = UInt(DataBits.W)
  val id     = UInt(reqIdWidth.W)
  // cache req missed, send it to miss queue
  val miss   = Bool()
  // cache miss, and failed to enter the missqueue, replay from RS is needed
  val replay = Bool()
  val replayCarry = new ReplayCarry(nWays)
  // data has been corrupted
  val tag_error = Bool() // tag error
  val mshr_id = UInt(log2Up(cfg.nMissEntries).W)

  val debug_robIdx = UInt(log2Ceil(RobSize).W)
  def dump() = {
    XSDebug("DCacheWordResp: data: %x id: %d miss: %b replay: %b\n",
      data, id, miss, replay)
  }
}

class DCacheWordResp(implicit p: Parameters) extends BaseDCacheWordResp
{
  val meta_prefetch = Bool()
  val meta_access = Bool()
  // s2
  val handled = Bool()
  // s3: 1 cycle after data resp
  val error_delayed = Bool() // all kinds of errors, include tag error
  val replacementUpdated = Bool()
}

class BankedDCacheWordResp(implicit p: Parameters) extends DCacheWordResp
{
  val bank_data = Vec(DCacheBanks, Bits(DCacheSRAMRowBits.W))
  val bank_oh = UInt(DCacheBanks.W)
}

class DCacheWordRespWithError(implicit p: Parameters) extends BaseDCacheWordResp
{
  val error = Bool() // all kinds of errors, include tag error
}

class DCacheLineResp(implicit p: Parameters) extends DCacheBundle
{
  val data   = UInt((cfg.blockBytes * 8).W)
  // cache req missed, send it to miss queue
  val miss   = Bool()
  // cache req nacked, replay it later
  val replay = Bool()
  val id     = UInt(reqIdWidth.W)
  def dump() = {
    XSDebug("DCacheLineResp: data: %x id: %d miss: %b replay: %b\n",
      data, id, miss, replay)
  }
}

class Refill(implicit p: Parameters) extends DCacheBundle
{
  val addr   = UInt(PAddrBits.W)
  val data   = UInt(l1BusDataWidth.W)
  val error  = Bool() // refilled data has been corrupted
  // for debug usage
  val data_raw = UInt((cfg.blockBytes * 8).W)
  val hasdata = Bool()
  val refill_done = Bool()
  def dump() = {
    XSDebug("Refill: addr: %x data: %x\n", addr, data)
  }
  val id     = UInt(log2Up(cfg.nMissEntries).W)
}

class Release(implicit p: Parameters) extends DCacheBundle
{
  val paddr  = UInt(PAddrBits.W)
  def dump() = {
    XSDebug("Release: paddr: %x\n", paddr(PAddrBits-1, DCacheTagOffset))
  }
}

class DCacheWordIO(implicit p: Parameters) extends DCacheBundle
{
  val req  = DecoupledIO(new DCacheWordReq)
  val resp = Flipped(DecoupledIO(new DCacheWordResp))
}


class UncacheWordReq(implicit p: Parameters) extends DCacheBundle 
{
  val cmd  = UInt(M_SZ.W)
  val addr = UInt(PAddrBits.W)
  val data = UInt(DataBits.W)
  val mask = UInt((DataBits/8).W)
  val id   = UInt(uncacheIdxBits.W)
  val instrtype = UInt(sourceTypeWidth.W)
  val atomic = Bool()
  val isFirstIssue = Bool()
  val replayCarry = new ReplayCarry(nWays)

  def dump() = {
    XSDebug("UncacheWordReq: cmd: %x addr: %x data: %x mask: %x id: %d\n",
      cmd, addr, data, mask, id) 
  }
}

class UncacheWorResp(implicit p: Parameters) extends DCacheBundle 
{
  val data      = UInt(DataBits.W)
  val data_delayed = UInt(DataBits.W)
  val id        = UInt(uncacheIdxBits.W)
  val miss      = Bool()
  val replay    = Bool()
  val tag_error = Bool()
  val error     = Bool()
  val replayCarry = new ReplayCarry(nWays)
  val mshr_id = UInt(log2Up(cfg.nMissEntries).W)  // FIXME: why uncacheWordResp is not merged to baseDcacheResp

  val debug_robIdx = UInt(log2Ceil(RobSize).W)
  def dump() = {
    XSDebug("UncacheWordResp: data: %x id: %d miss: %b replay: %b, tag_error: %b, error: %b\n",
      data, id, miss, replay, tag_error, error) 
  }
}

class UncacheWordIO(implicit p: Parameters) extends DCacheBundle
{
  val req  = DecoupledIO(new UncacheWordReq)
  val resp = Flipped(DecoupledIO(new UncacheWorResp))
}

class AtomicsResp(implicit p: Parameters) extends DCacheBundle {
  val data    = UInt(DataBits.W)
  val miss    = Bool()
  val miss_id = UInt(log2Up(cfg.nMissEntries).W)
  val replay  = Bool()
  val error   = Bool()

  val ack_miss_queue = Bool()

  val id     = UInt(reqIdWidth.W)
}

class AtomicWordIO(implicit p: Parameters) extends DCacheBundle
{
  val req  = DecoupledIO(new MainPipeReq)
  val resp = Flipped(ValidIO(new AtomicsResp))
  val block_lr = Input(Bool())
}

// used by load unit
class DCacheLoadIO(implicit p: Parameters) extends DCacheWordIO
{
  // kill previous cycle's req
  val s1_kill  = Output(Bool())
  val s2_kill  = Output(Bool())
  val s0_pc = Output(UInt(VAddrBits.W))
  val s1_pc = Output(UInt(VAddrBits.W))
  val s2_pc = Output(UInt(VAddrBits.W))
  // cycle 0: load has updated replacement before
  val replacementUpdated = Output(Bool())
  // cycle 0: virtual address: req.addr
  // cycle 1: physical address: s1_paddr
  val s1_paddr_dup_lsu = Output(UInt(PAddrBits.W)) // lsu side paddr
  val s1_paddr_dup_dcache = Output(UInt(PAddrBits.W)) // dcache side paddr
  val s1_disable_fast_wakeup = Input(Bool())
<<<<<<< HEAD
  val s1_bank_conflict = Input(Bool())
  val s1_replayCarry = Input(new ReplayCarry(nWays))
=======
>>>>>>> d2b20d1a
  // cycle 2: hit signal
  val s2_hit = Input(Bool()) // hit signal for lsu,
  val s2_first_hit = Input(Bool())
  val s2_bank_conflict = Input(Bool())

  // debug
  val debug_s1_hit_way = Input(UInt(nWays.W))
  val debug_s2_pred_way_num = Input(UInt(XLEN.W))
  val debug_s2_dm_way_num = Input(UInt(XLEN.W))
  val debug_s2_real_way_num = Input(UInt(XLEN.W))
}

class DCacheLineIO(implicit p: Parameters) extends DCacheBundle
{
  val req  = DecoupledIO(new DCacheLineReq)
  val resp = Flipped(DecoupledIO(new DCacheLineResp))
}

class DCacheToSbufferIO(implicit p: Parameters) extends DCacheBundle { 
  // sbuffer will directly send request to dcache main pipe
  val req = Flipped(Decoupled(new DCacheLineReq))

  val main_pipe_hit_resp = ValidIO(new DCacheLineResp)
  val refill_hit_resp = ValidIO(new DCacheLineResp)

  val replay_resp = ValidIO(new DCacheLineResp)

  def hit_resps: Seq[ValidIO[DCacheLineResp]] = Seq(main_pipe_hit_resp, refill_hit_resp)
}

// forward tilelink channel D's data to ldu
class DcacheToLduForwardIO(implicit p: Parameters) extends DCacheBundle {
  val valid = Bool()
  val data = UInt(l1BusDataWidth.W)
  val mshrid = UInt(log2Up(cfg.nMissEntries).W)
  val last = Bool()

  def apply(req_valid : Bool, req_data : UInt, req_mshrid : UInt, req_last : Bool) = {
    valid := req_valid
    data := req_data
    mshrid := req_mshrid
    last := req_last
  }

  def dontCare() = {
    valid := false.B
    data := DontCare
    mshrid := DontCare
    last := DontCare
  }

  def forward(req_valid : Bool, req_mshr_id : UInt, req_paddr : UInt) = {
    val all_match = req_valid && valid &&
                req_mshr_id === mshrid &&
                req_paddr(log2Up(refillBytes)) === last

    val forward_D = RegInit(false.B)
    val forwardData = RegInit(VecInit(List.fill(8)(0.U(8.W))))

    val block_idx = req_paddr(log2Up(refillBytes) - 1, 3)
    val block_data = Wire(Vec(l1BusDataWidth / 64, UInt(64.W)))
    (0 until l1BusDataWidth / 64).map(i => {
      block_data(i) := data(64 * i + 63, 64 * i)
    })
    val selected_data = block_data(block_idx)

    forward_D := all_match
    for (i <- 0 until 8) {
      forwardData(i) := selected_data(8 * i + 7, 8 * i)
    }

    (forward_D, forwardData)
  }
}

class MissEntryForwardIO(implicit p: Parameters) extends DCacheBundle {
  val inflight = Bool()
  val paddr = UInt(PAddrBits.W)
  val raw_data = Vec(blockBytes/beatBytes, UInt(beatBits.W))
  val firstbeat_valid = Bool()
  val lastbeat_valid = Bool()

  def apply(mshr_valid : Bool, mshr_paddr : UInt, mshr_rawdata : Vec[UInt], mshr_first_valid : Bool, mshr_last_valid : Bool) = {
    inflight := mshr_valid
    paddr := mshr_paddr
    raw_data := mshr_rawdata
    firstbeat_valid := mshr_first_valid
    lastbeat_valid := mshr_last_valid
  }

  // check if we can forward from mshr or D channel
  def check(req_valid : Bool, req_paddr : UInt) = {
    RegNext(req_valid && inflight && req_paddr(PAddrBits - 1, blockOffBits) === paddr(PAddrBits - 1, blockOffBits))
  }

  def forward(req_valid : Bool, req_paddr : UInt) = {
    val all_match = (req_paddr(log2Up(refillBytes)) === 0.U && firstbeat_valid) || 
                    (req_paddr(log2Up(refillBytes)) === 1.U && lastbeat_valid)

    val forward_mshr = RegInit(false.B)
    val forwardData = RegInit(VecInit(List.fill(8)(0.U(8.W))))

    val beat_data = raw_data(req_paddr(log2Up(refillBytes)))
    val block_idx = req_paddr(log2Up(refillBytes) - 1, 3)
    val block_data = Wire(Vec(l1BusDataWidth / 64, UInt(64.W)))
    (0 until l1BusDataWidth / 64).map(i => {
      block_data(i) := beat_data(64 * i + 63, 64 * i)
    })
    val selected_data = block_data(block_idx)

    forward_mshr := all_match
    for (i <- 0 until 8) {
      forwardData(i) := selected_data(8 * i + 7, 8 * i)
    }

    (forward_mshr, forwardData)
  }
}

// forward mshr's data to ldu
class LduToMissqueueForwardIO(implicit p: Parameters) extends DCacheBundle {
  // req
  val valid = Input(Bool())
  val mshrid = Input(UInt(log2Up(cfg.nMissEntries).W))
  val paddr = Input(UInt(PAddrBits.W))
  // resp
  val forward_mshr = Output(Bool())
  val forwardData = Output(Vec(8, UInt(8.W)))
  val forward_result_valid = Output(Bool())

  def connect(sink: LduToMissqueueForwardIO) = {
    sink.valid := valid
    sink.mshrid := mshrid
    sink.paddr := paddr
    forward_mshr := sink.forward_mshr
    forwardData := sink.forwardData
    forward_result_valid := sink.forward_result_valid
  }

  def forward() = {
    (forward_result_valid, forward_mshr, forwardData)
  }
}

class DCacheToLsuIO(implicit p: Parameters) extends DCacheBundle {
  val load  = Vec(LoadPipelineWidth, Flipped(new DCacheLoadIO)) // for speculative load
  val lsq = ValidIO(new Refill)  // refill to load queue, wake up load misses
  val store = new DCacheToSbufferIO // for sbuffer
  val atomics  = Flipped(new AtomicWordIO)  // atomics reqs
  val release = ValidIO(new Release) // cacheline release hint for ld-ld violation check 
  val forward_D = Output(Vec(LoadPipelineWidth, new DcacheToLduForwardIO))
  val forward_mshr = Vec(LoadPipelineWidth, new LduToMissqueueForwardIO)
}

class DCacheIO(implicit p: Parameters) extends DCacheBundle {
  val hartId = Input(UInt(8.W))
  val l2_pf_store_only = Input(Bool())
  val lsu = new DCacheToLsuIO
  val csr = new L1CacheToCsrIO
  val error = new L1CacheErrorInfo
  val mshrFull = Output(Bool())
}


class DCache()(implicit p: Parameters) extends LazyModule with HasDCacheParameters {

  val clientParameters = TLMasterPortParameters.v1(
    Seq(TLMasterParameters.v1(
      name = "dcache",
      sourceId = IdRange(0, nEntries + 1),
      supportsProbe = TransferSizes(cfg.blockBytes)
    )),
    requestFields = cacheParams.reqFields,
    echoFields = cacheParams.echoFields
  )

  val clientNode = TLClientNode(Seq(clientParameters))

  lazy val module = new DCacheImp(this)
}


class DCacheImp(outer: DCache) extends LazyModuleImp(outer) with HasDCacheParameters with HasPerfEvents {

  val io = IO(new DCacheIO)
  
  val (bus, edge) = outer.clientNode.out.head
  require(bus.d.bits.data.getWidth == l1BusDataWidth, "DCache: tilelink width does not match")

  println("DCache:")
  println("  DCacheSets: " + DCacheSets)
  println("  DCacheWays: " + DCacheWays)
  println("  DCacheBanks: " + DCacheBanks)
  println("  DCacheSRAMRowBits: " + DCacheSRAMRowBits)
  println("  DCacheWordOffset: " + DCacheWordOffset)
  println("  DCacheBankOffset: " + DCacheBankOffset)
  println("  DCacheSetOffset: " + DCacheSetOffset)
  println("  DCacheTagOffset: " + DCacheTagOffset)
  println("  DCacheAboveIndexOffset: " + DCacheAboveIndexOffset)
  println("  WPUEnable: " + dwpuParam.enWPU)
  println("  WPUEnableCfPred: " + dwpuParam.enCfPred)
  println("  WPUAlgorithm: " + dwpuParam.algoName)

  //----------------------------------------
  // core data structures
  val bankedDataArray = if(dwpuParam.enWPU) Module(new SramedDataArray) else Module(new BankedDataArray)
  val metaArray = Module(new L1CohMetaArray(readPorts = LoadPipelineWidth + 1, writePorts = 2))
  val errorArray = Module(new L1FlagMetaArray(readPorts = LoadPipelineWidth + 1, writePorts = 2))
  val prefetchArray = Module(new L1FlagMetaArray(readPorts = LoadPipelineWidth + 1, writePorts = 2)) // prefetch flag array
  val accessArray = Module(new L1FlagMetaArray(readPorts = LoadPipelineWidth + 1, writePorts = LoadPipelineWidth + 2))
  val tagArray = Module(new DuplicatedTagArray(readPorts = LoadPipelineWidth + 1))
  bankedDataArray.dump()

  //----------------------------------------
  // core modules
  val ldu = Seq.tabulate(LoadPipelineWidth)({ i => Module(new LoadPipe(i))})
  // val atomicsReplayUnit = Module(new AtomicsReplayEntry)
  val mainPipe   = Module(new MainPipe)
  val refillPipe = Module(new RefillPipe)
  val missQueue  = Module(new MissQueue(edge))
  val probeQueue = Module(new ProbeQueue(edge))
  val wb         = Module(new WritebackQueue(edge))

  missQueue.io.hartId := io.hartId
  missQueue.io.l2_pf_store_only := RegNext(io.l2_pf_store_only, false.B)

  val errors = ldu.map(_.io.error) ++ // load error
    Seq(mainPipe.io.error) // store / misc error 
  io.error <> RegNext(Mux1H(errors.map(e => RegNext(e.valid) -> RegNext(e))))

  //----------------------------------------
  // meta array

  // read / write coh meta
  val meta_read_ports = ldu.map(_.io.meta_read) ++
    Seq(mainPipe.io.meta_read)
  val meta_resp_ports = ldu.map(_.io.meta_resp) ++
    Seq(mainPipe.io.meta_resp)
  val meta_write_ports = Seq(
    mainPipe.io.meta_write,
    refillPipe.io.meta_write
  )
  meta_read_ports.zip(metaArray.io.read).foreach { case (p, r) => r <> p }
  meta_resp_ports.zip(metaArray.io.resp).foreach { case (p, r) => p := r }
  meta_write_ports.zip(metaArray.io.write).foreach { case (p, w) => w <> p }

  // read extra meta
  meta_read_ports.zip(errorArray.io.read).foreach { case (p, r) => r <> p }
  meta_read_ports.zip(prefetchArray.io.read).foreach { case (p, r) => r <> p }
  meta_read_ports.zip(accessArray.io.read).foreach { case (p, r) => r <> p }
  val extra_meta_resp_ports = ldu.map(_.io.extra_meta_resp) ++
    Seq(mainPipe.io.extra_meta_resp)
  extra_meta_resp_ports.zip(errorArray.io.resp).foreach { case (p, r) => {
    (0 until nWays).map(i => { p(i).error := r(i) })
  }}
  extra_meta_resp_ports.zip(prefetchArray.io.resp).foreach { case (p, r) => {
    (0 until nWays).map(i => { p(i).prefetch := r(i) })
  }}
  extra_meta_resp_ports.zip(accessArray.io.resp).foreach { case (p, r) => {
    (0 until nWays).map(i => { p(i).access := r(i) })
  }}

  // write extra meta
  val error_flag_write_ports = Seq(
    mainPipe.io.error_flag_write, // error flag generated by corrupted store
    refillPipe.io.error_flag_write // corrupted signal from l2
  )
  error_flag_write_ports.zip(errorArray.io.write).foreach { case (p, w) => w <> p }

  val prefetch_flag_write_ports = Seq(
    mainPipe.io.prefetch_flag_write, // set prefetch_flag to false if coh is set to Nothing
    refillPipe.io.prefetch_flag_write // refill required by prefetch will set prefetch_flag
  )
  prefetch_flag_write_ports.zip(prefetchArray.io.write).foreach { case (p, w) => w <> p }

  val access_flag_write_ports = ldu.map(_.io.access_flag_write) ++ Seq(
    mainPipe.io.access_flag_write,
    refillPipe.io.access_flag_write
  )
  access_flag_write_ports.zip(accessArray.io.write).foreach { case (p, w) => w <> p }

  //----------------------------------------
  // tag array
  require(tagArray.io.read.size == (ldu.size + 1))
  val tag_write_intend = missQueue.io.refill_pipe_req.valid || mainPipe.io.tag_write_intend
  assert(!RegNext(!tag_write_intend && tagArray.io.write.valid))
  ldu.zipWithIndex.foreach {
    case (ld, i) =>
      tagArray.io.read(i) <> ld.io.tag_read
      ld.io.tag_resp := tagArray.io.resp(i)
      ld.io.tag_read.ready := !tag_write_intend
  }
  tagArray.io.read.last <> mainPipe.io.tag_read
  mainPipe.io.tag_resp := tagArray.io.resp.last

  val fake_tag_read_conflict_this_cycle = PopCount(ldu.map(ld=> ld.io.tag_read.valid))
  XSPerfAccumulate("fake_tag_read_conflict", fake_tag_read_conflict_this_cycle)

  val tag_write_arb = Module(new Arbiter(new TagWriteReq, 2))
  tag_write_arb.io.in(0) <> refillPipe.io.tag_write
  tag_write_arb.io.in(1) <> mainPipe.io.tag_write
  tagArray.io.write <> tag_write_arb.io.out

  ldu.map(m => {
    m.io.vtag_update.valid := tagArray.io.write.valid
    m.io.vtag_update.bits := tagArray.io.write.bits
  })

  //----------------------------------------
  // data array
  mainPipe.io.data_read.zip(ldu).map(x => x._1 := x._2.io.lsu.req.valid)

  val dataWriteArb = Module(new Arbiter(new L1BankedDataWriteReq, 2))
  dataWriteArb.io.in(0) <> refillPipe.io.data_write
  dataWriteArb.io.in(1) <> mainPipe.io.data_write

  bankedDataArray.io.write <> dataWriteArb.io.out

  for (bank <- 0 until DCacheBanks) {
    val dataWriteArb_dup = Module(new Arbiter(new L1BankedDataWriteReqCtrl, 2))
    dataWriteArb_dup.io.in(0).valid := refillPipe.io.data_write_dup(bank).valid
    dataWriteArb_dup.io.in(0).bits := refillPipe.io.data_write_dup(bank).bits
    dataWriteArb_dup.io.in(1).valid := mainPipe.io.data_write_dup(bank).valid
    dataWriteArb_dup.io.in(1).bits := mainPipe.io.data_write_dup(bank).bits

    bankedDataArray.io.write_dup(bank) <> dataWriteArb_dup.io.out
  }

  bankedDataArray.io.readline <> mainPipe.io.data_readline
  bankedDataArray.io.readline_intend := mainPipe.io.data_read_intend
  mainPipe.io.readline_error_delayed := bankedDataArray.io.readline_error_delayed
  mainPipe.io.data_resp := bankedDataArray.io.readline_resp

  (0 until LoadPipelineWidth).map(i => {
    bankedDataArray.io.read(i) <> ldu(i).io.banked_data_read
    bankedDataArray.io.read_error_delayed(i) <> ldu(i).io.read_error_delayed

    ldu(i).io.banked_data_resp := bankedDataArray.io.read_resp_delayed(i)

    ldu(i).io.bank_conflict_fast := bankedDataArray.io.bank_conflict_fast(i)
    ldu(i).io.bank_conflict_slow := bankedDataArray.io.bank_conflict_slow(i)
  })

  (0 until LoadPipelineWidth).map(i => {
    val (_, _, done, _) = edge.count(bus.d)
    when(bus.d.bits.opcode === TLMessages.GrantData) {
      io.lsu.forward_D(i).apply(bus.d.valid, bus.d.bits.data, bus.d.bits.source, done)
    }.otherwise {
      io.lsu.forward_D(i).dontCare()
    }
  })

  /** dwpu */
  val dwpu = Module(new DCacheWpuWrapper(LoadPipelineWidth))
  for(i <- 0 until LoadPipelineWidth){
    dwpu.io.req(i) <> ldu(i).io.dwpu.req(0)
    dwpu.io.resp(i) <> ldu(i).io.dwpu.resp(0)
    dwpu.io.lookup_upd(i) <> ldu(i).io.dwpu.lookup_upd(0)
    dwpu.io.cfpred(i) <> ldu(i).io.dwpu.cfpred(0)
  }
  dwpu.io.tagwrite_upd.valid := tagArray.io.write.valid
  dwpu.io.tagwrite_upd.bits.vaddr := tagArray.io.write.bits.vaddr
  dwpu.io.tagwrite_upd.bits.s1_real_way_en := tagArray.io.write.bits.way_en

  //----------------------------------------
  // load pipe
  // the s1 kill signal
  // only lsu uses this, replay never kills
  for (w <- 0 until LoadPipelineWidth) {
    ldu(w).io.lsu <> io.lsu.load(w)

    // replay and nack not needed anymore
    // TODO: remove replay and nack
    ldu(w).io.nack := false.B

    ldu(w).io.disable_ld_fast_wakeup :=
      bankedDataArray.io.disable_ld_fast_wakeup(w) // load pipe fast wake up should be disabled when bank conflict
  }

  /** LoadMissDB: record load miss state */
  val isWriteLoadMissTable = WireInit(Constantin.createRecord("isWriteLoadMissTable" + p(XSCoreParamsKey).HartId.toString))
  val isFirstHitWrite = WireInit(Constantin.createRecord("isFirstHitWrite" + p(XSCoreParamsKey).HartId.toString))
  val tableName = "LoadMissDB" + p(XSCoreParamsKey).HartId.toString
  val siteName = "DcacheWrapper" + p(XSCoreParamsKey).HartId.toString
  val loadMissTable = ChiselDB.createTable(tableName, new LoadMissEntry)
  for( i <- 0 until LoadPipelineWidth){
    val loadMissEntry = Wire(new LoadMissEntry)
    val loadMissWriteEn =
      (!ldu(i).io.lsu.resp.bits.replay && ldu(i).io.miss_req.fire) ||
      (ldu(i).io.lsu.s2_first_hit && ldu(i).io.lsu.resp.valid && isFirstHitWrite.orR)
    loadMissEntry.timeCnt := GTimer()
    loadMissEntry.robIdx := ldu(i).io.lsu.resp.bits.debug_robIdx
    loadMissEntry.paddr := ldu(i).io.miss_req.bits.addr
    loadMissEntry.vaddr := ldu(i).io.miss_req.bits.vaddr
    loadMissEntry.missState := OHToUInt(Cat(Seq(
      ldu(i).io.miss_req.fire & ldu(i).io.miss_resp.merged,
      ldu(i).io.miss_req.fire & !ldu(i).io.miss_resp.merged,
      ldu(i).io.lsu.s2_first_hit && ldu(i).io.lsu.resp.valid
    )))
    loadMissTable.log(
      data = loadMissEntry,
      en = isWriteLoadMissTable.orR && loadMissWriteEn,
      site = siteName,
      clock = clock,
      reset = reset
    )
  }

  val isWriteLoadAccessTable = WireInit(Constantin.createRecord("isWriteLoadAccessTable" + p(XSCoreParamsKey).HartId.toString))
  val loadAccessTable = ChiselDB.createTable("LoadAccessDB" + p(XSCoreParamsKey).HartId.toString, new LoadAccessEntry)
  for (i <- 0 until LoadPipelineWidth) {
    val loadAccessEntry = Wire(new LoadAccessEntry)
    loadAccessEntry.timeCnt := GTimer()
    loadAccessEntry.robIdx := ldu(i).io.lsu.resp.bits.debug_robIdx
    loadAccessEntry.paddr := ldu(i).io.miss_req.bits.addr
    loadAccessEntry.vaddr := ldu(i).io.miss_req.bits.vaddr
    loadAccessEntry.missState := OHToUInt(Cat(Seq(
      ldu(i).io.miss_req.fire & ldu(i).io.miss_resp.merged,
      ldu(i).io.miss_req.fire & !ldu(i).io.miss_resp.merged,
      ldu(i).io.lsu.s2_first_hit && ldu(i).io.lsu.resp.valid
    )))
    loadAccessEntry.pred_way_num := ldu(i).io.lsu.debug_s2_pred_way_num
    loadAccessEntry.real_way_num := ldu(i).io.lsu.debug_s2_real_way_num
    loadAccessEntry.dm_way_num := ldu(i).io.lsu.debug_s2_dm_way_num
    loadAccessTable.log(
      data = loadAccessEntry,
      en = isWriteLoadAccessTable.orR && ldu(i).io.lsu.resp.valid,
      site = siteName + "_loadpipe" + i.toString,
      clock = clock,
      reset = reset
    )
  }

  //----------------------------------------
  // atomics
  // atomics not finished yet
  // io.lsu.atomics <> atomicsReplayUnit.io.lsu
  io.lsu.atomics.resp := RegNext(mainPipe.io.atomic_resp)
  io.lsu.atomics.block_lr := mainPipe.io.block_lr
  // atomicsReplayUnit.io.pipe_resp := RegNext(mainPipe.io.atomic_resp)
  // atomicsReplayUnit.io.block_lr <> mainPipe.io.block_lr

  //----------------------------------------
  // miss queue
  val MissReqPortCount = LoadPipelineWidth + 1
  val MainPipeMissReqPort = 0

  // Request
  val missReqArb = Module(new ArbiterFilterByCacheLineAddr(new MissReq, MissReqPortCount, blockOffBits, PAddrBits))

  missReqArb.io.in(MainPipeMissReqPort) <> mainPipe.io.miss_req
  for (w <- 0 until LoadPipelineWidth) { missReqArb.io.in(w + 1) <> ldu(w).io.miss_req }

  for (w <- 0 until LoadPipelineWidth) { ldu(w).io.miss_resp := missQueue.io.resp }
  mainPipe.io.miss_resp := missQueue.io.resp

  wb.io.miss_req.valid := missReqArb.io.out.valid
  wb.io.miss_req.bits  := missReqArb.io.out.bits.addr

  // block_decoupled(missReqArb.io.out, missQueue.io.req, wb.io.block_miss_req)
  missReqArb.io.out <> missQueue.io.req
  when(wb.io.block_miss_req) {
    missQueue.io.req.bits.cancel := true.B
    missReqArb.io.out.ready := false.B
  }

  XSPerfAccumulate("miss_queue_fire", PopCount(VecInit(missReqArb.io.in.map(_.fire))) >= 1.U)
  XSPerfAccumulate("miss_queue_muti_fire", PopCount(VecInit(missReqArb.io.in.map(_.fire))) > 1.U)

  // forward missqueue
  (0 until LoadPipelineWidth).map(i => io.lsu.forward_mshr(i).connect(missQueue.io.forward(i)))

  // refill to load queue
  io.lsu.lsq <> missQueue.io.refill_to_ldq

  // tilelink stuff
  bus.a <> missQueue.io.mem_acquire
  bus.e <> missQueue.io.mem_finish
  missQueue.io.probe_addr := bus.b.bits.address

  missQueue.io.main_pipe_resp := RegNext(mainPipe.io.atomic_resp)

  //----------------------------------------
  // probe
  // probeQueue.io.mem_probe <> bus.b
  block_decoupled(bus.b, probeQueue.io.mem_probe, missQueue.io.probe_block)
  probeQueue.io.lrsc_locked_block <> mainPipe.io.lrsc_locked_block
  probeQueue.io.update_resv_set <> mainPipe.io.update_resv_set

  //----------------------------------------
  // mainPipe
  // when a req enters main pipe, if it is set-conflict with replace pipe or refill pipe,
  // block the req in main pipe
  block_decoupled(probeQueue.io.pipe_req, mainPipe.io.probe_req, missQueue.io.refill_pipe_req.valid)
  block_decoupled(io.lsu.store.req, mainPipe.io.store_req, refillPipe.io.req.valid)

  io.lsu.store.replay_resp := RegNext(mainPipe.io.store_replay_resp)
  io.lsu.store.main_pipe_hit_resp := mainPipe.io.store_hit_resp

  arbiter_with_pipereg(
    in = Seq(missQueue.io.main_pipe_req, io.lsu.atomics.req),
    out = mainPipe.io.atomic_req,
    name = Some("main_pipe_atomic_req")
  )

  mainPipe.io.invalid_resv_set := RegNext(wb.io.req.fire && wb.io.req.bits.addr === mainPipe.io.lrsc_locked_block.bits)

  //----------------------------------------
  // replace (main pipe)
  val mpStatus = mainPipe.io.status
  mainPipe.io.replace_req <> missQueue.io.replace_pipe_req
  missQueue.io.replace_pipe_resp := mainPipe.io.replace_resp

  //----------------------------------------
  // refill pipe
  val refillShouldBeBlocked = (mpStatus.s1.valid && mpStatus.s1.bits.set === missQueue.io.refill_pipe_req.bits.idx) ||
    Cat(Seq(mpStatus.s2, mpStatus.s3).map(s =>
      s.valid &&
        s.bits.set === missQueue.io.refill_pipe_req.bits.idx &&
        s.bits.way_en === missQueue.io.refill_pipe_req.bits.way_en
    )).orR
  block_decoupled(missQueue.io.refill_pipe_req, refillPipe.io.req, refillShouldBeBlocked)

  val mpStatus_dup = mainPipe.io.status_dup
  val mq_refill_dup = missQueue.io.refill_pipe_req_dup
  val refillShouldBeBlocked_dup = VecInit((0 until nDupStatus).map { case i =>
    mpStatus_dup(i).s1.valid && mpStatus_dup(i).s1.bits.set === mq_refill_dup(i).bits.idx ||
    Cat(Seq(mpStatus_dup(i).s2, mpStatus_dup(i).s3).map(s =>
      s.valid &&
        s.bits.set === mq_refill_dup(i).bits.idx &&
        s.bits.way_en === mq_refill_dup(i).bits.way_en
    )).orR
  })
  dontTouch(refillShouldBeBlocked_dup)

  refillPipe.io.req_dup_for_data_w.zipWithIndex.foreach { case (r, i) =>
    r.bits := (mq_refill_dup.drop(dataWritePort).take(DCacheBanks))(i).bits 
  }
  refillPipe.io.req_dup_for_meta_w.bits := mq_refill_dup(metaWritePort).bits
  refillPipe.io.req_dup_for_tag_w.bits := mq_refill_dup(tagWritePort).bits
  refillPipe.io.req_dup_for_err_w.bits := mq_refill_dup(errWritePort).bits
  refillPipe.io.req_dup_for_data_w.zipWithIndex.foreach { case (r, i) =>
    r.valid := (mq_refill_dup.drop(dataWritePort).take(DCacheBanks))(i).valid &&
      !(refillShouldBeBlocked_dup.drop(dataWritePort).take(DCacheBanks))(i)
  }
  refillPipe.io.req_dup_for_meta_w.valid := mq_refill_dup(metaWritePort).valid && !refillShouldBeBlocked_dup(metaWritePort)
  refillPipe.io.req_dup_for_tag_w.valid := mq_refill_dup(tagWritePort).valid && !refillShouldBeBlocked_dup(tagWritePort)
  refillPipe.io.req_dup_for_err_w.valid := mq_refill_dup(errWritePort).valid && !refillShouldBeBlocked_dup(errWritePort)

  val refillPipe_io_req_valid_dup = VecInit(mq_refill_dup.zip(refillShouldBeBlocked_dup).map(
    x => x._1.valid && !x._2
  ))
  val refillPipe_io_data_write_valid_dup = VecInit(refillPipe_io_req_valid_dup.slice(0, nDupDataWriteReady))
  val refillPipe_io_tag_write_valid_dup = VecInit(refillPipe_io_req_valid_dup.slice(nDupDataWriteReady, nDupStatus))
  dontTouch(refillPipe_io_req_valid_dup)
  dontTouch(refillPipe_io_data_write_valid_dup)
  dontTouch(refillPipe_io_tag_write_valid_dup)
  mainPipe.io.data_write_ready_dup := VecInit(refillPipe_io_data_write_valid_dup.map(v => !v))
  mainPipe.io.tag_write_ready_dup := VecInit(refillPipe_io_tag_write_valid_dup.map(v => !v))
  mainPipe.io.wb_ready_dup := wb.io.req_ready_dup

  mq_refill_dup.zip(refillShouldBeBlocked_dup).foreach { case (r, block) =>
    r.ready := refillPipe.io.req.ready && !block
  }

  missQueue.io.refill_pipe_resp := refillPipe.io.resp
  io.lsu.store.refill_hit_resp := RegNext(refillPipe.io.store_resp)

  //----------------------------------------
  // wb
  // add a queue between MainPipe and WritebackUnit to reduce MainPipe stalls due to WritebackUnit busy

  wb.io.req <> mainPipe.io.wb
  bus.c     <> wb.io.mem_release
  wb.io.release_wakeup := refillPipe.io.release_wakeup
  wb.io.release_update := mainPipe.io.release_update
  wb.io.probe_ttob_check_req <> mainPipe.io.probe_ttob_check_req
  wb.io.probe_ttob_check_resp <> mainPipe.io.probe_ttob_check_resp

  io.lsu.release.valid := RegNext(wb.io.req.fire())
  io.lsu.release.bits.paddr := RegNext(wb.io.req.bits.addr)
  // Note: RegNext() is required by:
  // * load queue released flag update logic
  // * load / load violation check logic
  // * and timing requirements
  // CHANGE IT WITH CARE

  // connect bus d
  missQueue.io.mem_grant.valid := false.B
  missQueue.io.mem_grant.bits  := DontCare

  wb.io.mem_grant.valid := false.B
  wb.io.mem_grant.bits  := DontCare

  // in L1DCache, we ony expect Grant[Data] and ReleaseAck
  bus.d.ready := false.B
  when (bus.d.bits.opcode === TLMessages.Grant || bus.d.bits.opcode === TLMessages.GrantData) {
    missQueue.io.mem_grant <> bus.d
  } .elsewhen (bus.d.bits.opcode === TLMessages.ReleaseAck) {
    wb.io.mem_grant <> bus.d
  } .otherwise {
    assert (!bus.d.fire())
  }

  //----------------------------------------
  // replacement algorithm
  val replacer = ReplacementPolicy.fromString(cacheParams.replacer, nWays, nSets)
  val replWayReqs = ldu.map(_.io.replace_way) ++ Seq(mainPipe.io.replace_way)

  val victimList = VictimList(nSets)
  if (dwpuParam.enCfPred) {
    when(missQueue.io.replace_pipe_req.valid) {
      victimList.replace(get_idx(missQueue.io.replace_pipe_req.bits.vaddr))
    }
    replWayReqs.foreach {
      case req =>
        req.way := DontCare
        when(req.set.valid) {
          when(victimList.whether_sa(req.set.bits)) {
            req.way := replacer.way(req.set.bits)
          }.otherwise {
            req.way := req.dmWay
          }
        }
    }
  } else {
    replWayReqs.foreach {
      case req =>
        req.way := DontCare
        when(req.set.valid) {
          req.way := replacer.way(req.set.bits)
        }
    }
  }

  val replAccessReqs = ldu.map(_.io.replace_access) ++ Seq(
    mainPipe.io.replace_access
  )
  val touchWays = Seq.fill(replAccessReqs.size)(Wire(ValidIO(UInt(log2Up(nWays).W))))
  touchWays.zip(replAccessReqs).foreach {
    case (w, req) =>
      w.valid := req.valid
      w.bits := req.bits.way
  }
  val touchSets = replAccessReqs.map(_.bits.set)
  replacer.access(touchSets, touchWays)

  //----------------------------------------
  // assertions
  // dcache should only deal with DRAM addresses
  when (bus.a.fire()) {
    assert(bus.a.bits.address >= 0x80000000L.U)
  }
  when (bus.b.fire()) {
    assert(bus.b.bits.address >= 0x80000000L.U)
  }
  when (bus.c.fire()) {
    assert(bus.c.bits.address >= 0x80000000L.U)
  }

  //----------------------------------------
  // utility functions
  def block_decoupled[T <: Data](source: DecoupledIO[T], sink: DecoupledIO[T], block_signal: Bool) = {
    sink.valid   := source.valid && !block_signal
    source.ready := sink.ready   && !block_signal
    sink.bits    := source.bits
  }

  //----------------------------------------
  // Customized csr cache op support
  val cacheOpDecoder = Module(new CSRCacheOpDecoder("dcache", CacheInstrucion.COP_ID_DCACHE))
  cacheOpDecoder.io.csr <> io.csr
  bankedDataArray.io.cacheOp.req := cacheOpDecoder.io.cache.req
  // dup cacheOp_req_valid
  bankedDataArray.io.cacheOp_req_dup.zipWithIndex.map{ case(dup, i) => dup := cacheOpDecoder.io.cache_req_dup(i) }
  // dup cacheOp_req_bits_opCode
  bankedDataArray.io.cacheOp_req_bits_opCode_dup.zipWithIndex.map{ case (dup, i) => dup := cacheOpDecoder.io.cacheOp_req_bits_opCode_dup(i) }

  tagArray.io.cacheOp.req := cacheOpDecoder.io.cache.req
  // dup cacheOp_req_valid
  tagArray.io.cacheOp_req_dup.zipWithIndex.map{ case(dup, i) => dup := cacheOpDecoder.io.cache_req_dup(i) }
  // dup cacheOp_req_bits_opCode
  tagArray.io.cacheOp_req_bits_opCode_dup.zipWithIndex.map{ case (dup, i) => dup := cacheOpDecoder.io.cacheOp_req_bits_opCode_dup(i) }

  cacheOpDecoder.io.cache.resp.valid := bankedDataArray.io.cacheOp.resp.valid ||
    tagArray.io.cacheOp.resp.valid
  cacheOpDecoder.io.cache.resp.bits := Mux1H(List(
    bankedDataArray.io.cacheOp.resp.valid -> bankedDataArray.io.cacheOp.resp.bits,
    tagArray.io.cacheOp.resp.valid -> tagArray.io.cacheOp.resp.bits,
  ))
  cacheOpDecoder.io.error := io.error
  assert(!((bankedDataArray.io.cacheOp.resp.valid +& tagArray.io.cacheOp.resp.valid) > 1.U))

  //----------------------------------------
  // performance counters
  val num_loads = PopCount(ldu.map(e => e.io.lsu.req.fire()))
  XSPerfAccumulate("num_loads", num_loads)

  io.mshrFull := missQueue.io.full

  // performance counter
  val ld_access = Wire(Vec(LoadPipelineWidth, missQueue.io.debug_early_replace.last.cloneType))
  val st_access = Wire(ld_access.last.cloneType)
  ld_access.zip(ldu).foreach {
    case (a, u) =>
      a.valid := RegNext(u.io.lsu.req.fire()) && !u.io.lsu.s1_kill
      a.bits.idx := RegNext(get_idx(u.io.lsu.req.bits.vaddr))
      a.bits.tag := get_tag(u.io.lsu.s1_paddr_dup_dcache)
  }
  st_access.valid := RegNext(mainPipe.io.store_req.fire())
  st_access.bits.idx := RegNext(get_idx(mainPipe.io.store_req.bits.vaddr))
  st_access.bits.tag := RegNext(get_tag(mainPipe.io.store_req.bits.addr))
  val access_info = ld_access.toSeq ++ Seq(st_access)
  val early_replace = RegNext(missQueue.io.debug_early_replace)
  val access_early_replace = access_info.map {
    case acc =>
      Cat(early_replace.map {
        case r =>
          acc.valid && r.valid &&
            acc.bits.tag === r.bits.tag &&
            acc.bits.idx === r.bits.idx
      })
  }
  XSPerfAccumulate("access_early_replace", PopCount(Cat(access_early_replace)))

  val perfEvents = (Seq(wb, mainPipe, missQueue, probeQueue) ++ ldu).flatMap(_.getPerfEvents)
  generatePerfEvent()
}

class AMOHelper() extends ExtModule {
  val clock  = IO(Input(Clock()))
  val enable = IO(Input(Bool()))
  val cmd    = IO(Input(UInt(5.W)))
  val addr   = IO(Input(UInt(64.W)))
  val wdata  = IO(Input(UInt(64.W)))
  val mask   = IO(Input(UInt(8.W)))
  val rdata  = IO(Output(UInt(64.W)))
}

class DCacheWrapper()(implicit p: Parameters) extends LazyModule with HasXSParameter {

  val useDcache = coreParams.dcacheParametersOpt.nonEmpty
  val clientNode = if (useDcache) TLIdentityNode() else null
  val dcache = if (useDcache) LazyModule(new DCache()) else null
  if (useDcache) {
    clientNode := dcache.clientNode
  }

  lazy val module = new LazyModuleImp(this) with HasPerfEvents {
    val io = IO(new DCacheIO)
    val perfEvents = if (!useDcache) {
      // a fake dcache which uses dpi-c to access memory, only for debug usage!
      val fake_dcache = Module(new FakeDCache())
      io <> fake_dcache.io
      Seq()
    }
    else {
      io <> dcache.module.io
      dcache.module.getPerfEvents
    }
    generatePerfEvent()
  }
}<|MERGE_RESOLUTION|>--- conflicted
+++ resolved
@@ -511,11 +511,6 @@
   val s1_paddr_dup_lsu = Output(UInt(PAddrBits.W)) // lsu side paddr
   val s1_paddr_dup_dcache = Output(UInt(PAddrBits.W)) // dcache side paddr
   val s1_disable_fast_wakeup = Input(Bool())
-<<<<<<< HEAD
-  val s1_bank_conflict = Input(Bool())
-  val s1_replayCarry = Input(new ReplayCarry(nWays))
-=======
->>>>>>> d2b20d1a
   // cycle 2: hit signal
   val s2_hit = Input(Bool()) // hit signal for lsu,
   val s2_first_hit = Input(Bool())
