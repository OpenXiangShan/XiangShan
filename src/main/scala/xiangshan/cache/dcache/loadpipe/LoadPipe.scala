--- conflicted
+++ resolved
@@ -21,17 +21,11 @@
 import chisel3.util._
 import freechips.rocketchip.tilelink.ClientMetadata
 import utils.{HasPerfEvents, XSDebug, XSPerfAccumulate}
-<<<<<<< HEAD
-import utility.{ParallelPriorityMux, ChiselDB}
+import utility.{ParallelPriorityMux, OneHot, ChiselDB}
 import xiangshan.{XSCoreParamsKey, L1CacheErrorInfo}
-import xiangshan.cache.dcache.{DCacheWPU, IdealWPU}
+import xiangshan.cache.wpu._
 import xiangshan.mem.HasL1PrefetchSourceParameter
 import xiangshan.mem.prefetch._
-=======
-import utility.{ParallelPriorityMux, OneHot}
-import xiangshan.L1CacheErrorInfo
-import xiangshan.cache.wpu._
->>>>>>> 1de5a4a1
 
 class LoadPfDbBundle(implicit p: Parameters) extends DCacheBundle {
   val paddr = UInt(PAddrBits.W)
@@ -82,7 +76,6 @@
     // ecc error
     val error = Output(new L1CacheErrorInfo())
 
-<<<<<<< HEAD
     val prefetch_info = new Bundle {
       val naive = new Bundle {
         val total_prefetch = Output(Bool())
@@ -108,13 +101,9 @@
 
     val counter_filter_query = new CounterFilterQueryBundle
     val counter_filter_enq = new ValidIO(new CounterFilterDataBundle())
-=======
+
     // miss queue cancel the miss request
     val mq_enq_cancel = Input(Bool())
-
-    // // debug_ls_info
-    // val debug_s2_cache_miss = Bool()
->>>>>>> 1de5a4a1
   })
 
   assert(RegNext(io.meta_read.ready))
@@ -424,13 +413,9 @@
   //
   // * report a miss if bank conflict is detected
   val real_miss = !s2_real_way_en.orR
-  // io.debug_s2_cache_miss := real_miss
-<<<<<<< HEAD
+
   resp.bits.real_miss := real_miss
-  resp.bits.miss := real_miss || io.bank_conflict_slow || s2_wpu_pred_fail
-=======
   resp.bits.miss := real_miss
->>>>>>> 1de5a4a1
   io.lsu.s2_first_hit := s2_req.isFirstIssue && s2_hit
   // load pipe need replay when there is a bank conflict or wpu predict fail
   resp.bits.replay := DontCare 
