--- conflicted
+++ resolved
@@ -20,12 +20,8 @@
 import chisel3._
 import chisel3.util._
 import freechips.rocketchip.tilelink.ClientMetadata
-<<<<<<< HEAD
-import utils.{HasPerfEvents, XSDebug, XSPerfAccumulate}
+import utils.{HasPerfEvents, OHToUIntStartOne, XSDebug, XSPerfAccumulate}
 import utility.ParallelPriorityMux
-=======
-import utils.{HasPerfEvents, OHToUIntStartOne, XSDebug, XSPerfAccumulate}
->>>>>>> 871d8dc8
 import xiangshan.L1CacheErrorInfo
 import xiangshan.cache.wpu._
 
@@ -210,10 +206,7 @@
   assert(RegNext(!s1_valid || PopCount(s1_tag_match_way_dup_dc) <= 1.U), "tag should not match with more than 1 way")
 
   val s1_fake_meta = Wire(new Meta)
-<<<<<<< HEAD
   // s1_fake_meta.tag := get_tag(s1_paddr_dup_dcache)
-=======
->>>>>>> 871d8dc8
   s1_fake_meta.coh := ClientMetadata.onReset
   val s1_fake_tag = get_tag(s1_paddr_dup_dcache)
 
@@ -227,8 +220,7 @@
 
   io.replace_way.set.valid := RegNext(s0_fire)
   io.replace_way.set.bits := get_idx(s1_vaddr)
-<<<<<<< HEAD
-
+  io.replace_way.dmWay := get_direct_map_way(s1_vaddr)
   val s1_invalid_vec = wayMap(w => !meta_resp(w).coh.isValid())
   val s1_have_invalid_way = s1_invalid_vec.asUInt.orR
   val s1_invalid_way_en = ParallelPriorityMux(s1_invalid_vec.zipWithIndex.map(x => x._1 -> UIntToOH(x._2.U(nWays.W))))
@@ -237,13 +229,6 @@
   val s1_repl_tag = Mux1H(s1_repl_way_en_oh, wayMap(w => tag_resp(w)))
   val s1_repl_coh = Mux1H(s1_repl_way_en_oh, wayMap(w => meta_resp(w).coh))
   val s1_repl_extra_meta = Mux1H(s1_repl_way_en_oh, wayMap(w => io.extra_meta_resp(w)))
-=======
-  io.replace_way.dmWay := get_direct_map_way(s1_vaddr)
-  val s1_repl_way_en = UIntToOH(io.replace_way.way)
-  val s1_repl_tag = Mux1H(s1_repl_way_en, wayMap(w => tag_resp(w)))
-  val s1_repl_coh = Mux1H(s1_repl_way_en, wayMap(w => meta_resp(w).coh))
-  val s1_repl_extra_meta = Mux1H(s1_repl_way_en, wayMap(w => io.extra_meta_resp(w)))
->>>>>>> 871d8dc8
 
   val s1_need_replacement = !s1_tag_match_dup_dc
   val s1_way_en = Mux(s1_need_replacement, s1_repl_way_en_oh, s1_tag_match_way_dup_dc)
@@ -374,24 +359,13 @@
   // they can sit in load queue and wait for refill
   //
   // * report a miss if bank conflict is detected
-<<<<<<< HEAD
-  val real_miss = Wire(Bool())
-  when (wpu.io.resp.valid){
-    real_miss := !s2_real_way_en.orR
-  }.otherwise{
-    real_miss := !s2_hit_dup_lsu
-  }
-  // io.debug_s2_cache_miss := real_miss
-  resp.bits.miss := real_miss || io.bank_conflict_slow || s2_wpu_pred_fail
-  io.lsu.s2_first_hit := s2_req.isFirstIssue && s2_hit
-  // load pipe need replay when there is a bank conflict or wpu predict fail
-=======
   val real_miss = !s2_real_way_en.orR
 
   resp.bits.miss := real_miss || io.bank_conflict_slow || s2_wpu_pred_fail
   // resp.bits.miss := real_miss
+  // io.debug_s2_cache_miss := real_miss
+  io.lsu.s2_first_hit := s2_req.isFirstIssue && s2_hit
   /* load pipe need replay when there is 1. miss and no mshr; 2. a bank conflict; 3. wpu predict fail */
->>>>>>> 871d8dc8
   resp.bits.replay := (resp.bits.miss && (!io.miss_req.fire() || s2_nack)) || io.bank_conflict_slow || s2_wpu_pred_fail
   resp.bits.replayCarry.valid := resp.bits.replay
   resp.bits.replayCarry.real_way_en := s2_real_way_en
@@ -400,8 +374,6 @@
   resp.bits.tag_error := s2_tag_error // report tag_error in load s2
   resp.bits.mshr_id := io.miss_resp.id
   resp.bits.debug_robIdx := s2_req.debug_robIdx
-<<<<<<< HEAD
-=======
   // debug info
   io.lsu.s2_first_hit := s2_req.isFirstIssue && s2_hit
   io.lsu.debug_s2_real_way_num := OHToUIntStartOne(s2_real_way_en)
@@ -416,7 +388,6 @@
     io.lsu.debug_s2_dm_way_num := 0.U
   }
 
->>>>>>> 871d8dc8
 
   XSPerfAccumulate("dcache_read_bank_conflict", io.bank_conflict_slow && s2_valid)
   XSPerfAccumulate("dcache_read_from_prefetched_line", s2_valid && s2_hit_prefetch && !resp.bits.miss)
@@ -479,23 +450,15 @@
       !s2_miss_merged
     )
     io.replace_access.bits.set := RegNext(RegNext(get_idx(s1_req.addr)))
-<<<<<<< HEAD
     io.replace_access.bits.way := RegNext(RegNext(Mux(s1_tag_match_dup_dc, OHToUInt(s1_tag_match_way_dup_dc), s1_repl_way_en_enc)))
-=======
-    io.replace_access.bits.way := RegNext(RegNext(Mux(s1_tag_match_dup_dc, OHToUInt(s1_tag_match_way_dup_dc), io.replace_way.way)))
->>>>>>> 871d8dc8
   } else {
     // replacement is updated on both 1st and 2nd miss
     // timing is worse than !cfg.updateReplaceOn2ndmiss
     io.replace_access.valid := RegNext(RegNext(
       RegNext(io.meta_read.fire()) && s1_valid && !io.lsu.s1_kill) &&
-<<<<<<< HEAD
       !s2_nack_no_mshr &&
       // replacement is updated on 2nd miss only when this req is firstly issued
       (!s2_miss_merged || s2_req.isFirstIssue)
-=======
-      !s2_nack_no_mshr
->>>>>>> 871d8dc8
     )
     io.replace_access.bits.set := RegNext(RegNext(get_idx(s1_req.addr)))
     io.replace_access.bits.way := RegNext(
@@ -504,11 +467,7 @@
         RegNext(OHToUInt(s1_tag_match_way_dup_dc)), // if hit, access hit way in plru
         Mux( // if miss
           !s2_miss_merged,
-<<<<<<< HEAD
           RegNext(s1_repl_way_en_enc), // 1st fire: access new selected replace way
-=======
-          RegNext(io.replace_way.way), // 1st fire: access new selected replace way
->>>>>>> 871d8dc8
           OHToUInt(io.miss_resp.repl_way_en) // 2nd fire: access replace way selected at miss queue allocate time
         )
       )
