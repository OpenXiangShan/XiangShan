/***************************************************************************************
* Copyright (c) 2020-2021 Institute of Computing Technology, Chinese Academy of Sciences
* Copyright (c) 2020-2021 Peng Cheng Laboratory
*
* XiangShan is licensed under Mulan PSL v2.
* You can use this software according to the terms and conditions of the Mulan PSL v2.
* You may obtain a copy of Mulan PSL v2 at:
*          http://license.coscl.org.cn/MulanPSL2
*
* THIS SOFTWARE IS PROVIDED ON AN "AS IS" BASIS, WITHOUT WARRANTIES OF ANY KIND,
* EITHER EXPRESS OR IMPLIED, INCLUDING BUT NOT LIMITED TO NON-INFRINGEMENT,
* MERCHANTABILITY OR FIT FOR A PARTICULAR PURPOSE.
*
* See the Mulan PSL v2 for more details.
***************************************************************************************/

package xiangshan.cache

import chipsalliance.rocketchip.config.Parameters
import chisel3._
import chisel3.util._
import freechips.rocketchip.tilelink.ClientMetadata
import utils.{HasPerfEvents, XSDebug, XSPerfAccumulate}
import utility.{ParallelPriorityMux, OneHot}
import xiangshan.L1CacheErrorInfo
import xiangshan.cache.wpu._

class LoadPipe(id: Int)(implicit p: Parameters) extends DCacheModule with HasPerfEvents {
  val io = IO(new DCacheBundle {
    // incoming requests
    val lsu = Flipped(new DCacheLoadIO)
<<<<<<< HEAD
    val dwpu = Flipped(new DwpuBaseIO(nWays = nWays, nPorts = 1))
=======
    val load128Req = Input(Bool())
>>>>>>> 2fdb4d6a
    // req got nacked in stage 0?
    val nack      = Input(Bool())

    // meta and data array read port
    val meta_read = DecoupledIO(new MetaReadReq)
    val meta_resp = Input(Vec(nWays, new Meta))
    val extra_meta_resp = Input(Vec(nWays, new DCacheExtraMeta))

    val tag_read = DecoupledIO(new TagReadReq)
    val tag_resp = Input(Vec(nWays, UInt(encTagBits.W)))
    val vtag_update = Flipped(DecoupledIO(new TagWriteReq))

    val banked_data_read = DecoupledIO(new L1BankedDataReadReqWithMask)
    val is128Req = Output(Bool())
    val banked_data_resp = Input(Vec(VLEN/DCacheSRAMRowBits, new L1BankedDataReadResult()))
    val read_error_delayed = Input(Vec(VLEN/DCacheSRAMRowBits, Bool()))

    // access bit update
    val access_flag_write = DecoupledIO(new FlagMetaWriteReq)

    // banked data read conflict
    val bank_conflict_slow = Input(Bool())

    // send miss request to miss queue
    val miss_req    = DecoupledIO(new MissReq)
    val miss_resp   = Input(new MissResp)

    // update state vec in replacement algo
    val replace_access = ValidIO(new ReplacementAccessBundle)
    // find the way to be replaced
    val replace_way = new ReplacementWayReqIO

    // load fast wakeup should be disabled when data read is not ready
    val disable_ld_fast_wakeup = Input(Bool())

    // ecc error
    val error = Output(new L1CacheErrorInfo())

    // // debug_ls_info
    // val debug_s2_cache_miss = Bool()
  })

  assert(RegNext(io.meta_read.ready))

  val s1_ready = Wire(Bool())
  val s2_ready = Wire(Bool())
  // LSU requests
  // it you got nacked, you can directly passdown
  val not_nacked_ready = io.meta_read.ready && io.tag_read.ready && s1_ready
  val nacked_ready     = true.B

  // Pipeline
  // --------------------------------------------------------------------------------
  // stage 0
  // --------------------------------------------------------------------------------
  // read tag

  // ready can wait for valid
  io.lsu.req.ready := (!io.nack && not_nacked_ready) || (io.nack && nacked_ready)
  io.meta_read.valid := io.lsu.req.fire() && !io.nack
  io.tag_read.valid := io.lsu.req.fire() && !io.nack
  
  val s0_valid = io.lsu.req.fire()
  val s0_req = io.lsu.req.bits
  val s0_fire = s0_valid && s1_ready
  val s0_vaddr = s0_req.vaddr
  val s0_replayCarry = s0_req.replayCarry
  assert(RegNext(!(s0_valid && (s0_req.cmd =/= MemoryOpConstants.M_XRD && s0_req.cmd =/= MemoryOpConstants.M_PFR && s0_req.cmd =/= MemoryOpConstants.M_PFW))), "LoadPipe only accepts load req / softprefetch read or write!")
  dump_pipeline_reqs("LoadPipe s0", s0_valid, s0_req)

  // wpu
  // val dwpu = Module(new DCacheWpuWrapper)
  // req in s0
  if(dwpuParam.enWPU){
    io.dwpu.req(0).bits.vaddr := s0_vaddr
    io.dwpu.req(0).bits.replayCarry := s0_replayCarry
    io.dwpu.req(0).valid := s0_valid
  }else{
    io.dwpu.req(0).valid := false.B
    io.dwpu.req(0).bits := DontCare
  }


  val meta_read = io.meta_read.bits
  val tag_read = io.tag_read.bits

  // Tag read for new requests
  meta_read.idx := get_idx(io.lsu.req.bits.vaddr)
  meta_read.way_en := ~0.U(nWays.W)
  // meta_read.tag := DontCare

  tag_read.idx := get_idx(io.lsu.req.bits.vaddr)
  tag_read.way_en := ~0.U(nWays.W)

<<<<<<< HEAD
=======
  // Pipeline
  // --------------------------------------------------------------------------------
  // stage 0
  // --------------------------------------------------------------------------------
  // read tag

  val s0_valid = io.lsu.req.fire()
  val s0_req = io.lsu.req.bits
  val s0_fire = s0_valid && s1_ready
  val s0_vaddr = s0_req.vaddr
  val s0_replayCarry = s0_req.replayCarry
  val s0_load128Req = io.load128Req
  val s0_bank_oh_64 = UIntToOH(addr_to_dcache_bank(s0_vaddr))
  val s0_bank_oh_128 = (s0_bank_oh_64 << 1.U).asUInt | s0_bank_oh_64.asUInt
  val s0_bank_oh = Mux(s0_load128Req, s0_bank_oh_128, s0_bank_oh_64)
  assert(RegNext(!(s0_valid && (s0_req.cmd =/= MemoryOpConstants.M_XRD && s0_req.cmd =/= MemoryOpConstants.M_PFR && s0_req.cmd =/= MemoryOpConstants.M_PFW))), "LoadPipe only accepts load req / softprefetch read or write!")
  dump_pipeline_reqs("LoadPipe s0", s0_valid, s0_req)

>>>>>>> 2fdb4d6a
  // --------------------------------------------------------------------------------
  // stage 1
  // --------------------------------------------------------------------------------
  // tag match, read data

  val s1_valid = RegInit(false.B)
  val s1_req = RegEnable(s0_req, s0_fire)
  // in stage 1, load unit gets the physical address
  val s1_paddr_dup_lsu = io.lsu.s1_paddr_dup_lsu
  val s1_paddr_dup_dcache = io.lsu.s1_paddr_dup_dcache
  val s1_load128Req = RegEnable(s0_load128Req, s0_fire)
  // LSU may update the address from io.lsu.s1_paddr, which affects the bank read enable only.
<<<<<<< HEAD
  // val s1_vaddr = Cat(s1_req.addr(PAddrBits - 1, blockOffBits), io.lsu.s1_paddr_dup_lsu(blockOffBits - 1, 0))
  // now it is not need to replace bank bit
  val s1_vaddr = s1_req.vaddr
  val s1_bank_oh = UIntToOH(addr_to_dcache_bank(s1_vaddr))
=======
  val s1_vaddr = Cat(s1_req.vaddr(VAddrBits - 1, blockOffBits), io.lsu.s1_paddr_dup_lsu(blockOffBits - 1, 0))
  val s1_bank_oh = RegEnable(s0_bank_oh, s0_fire)
>>>>>>> 2fdb4d6a
  val s1_nack = RegNext(io.nack)
  val s1_nack_data = !io.banked_data_read.ready
  val s1_fire = s1_valid && s2_ready
  s1_ready := !s1_valid || s1_fire

  when (s0_fire) { s1_valid := true.B }
  .elsewhen (s1_fire) { s1_valid := false.B }

  dump_pipeline_reqs("LoadPipe s1", s1_valid, s1_req)

  // tag check
  val meta_resp = io.meta_resp
  val tag_resp = io.tag_resp.map(r => r(tagBits - 1, 0))
  def wayMap[T <: Data](f: Int => T) = VecInit((0 until nWays).map(f))

  // resp in s1
<<<<<<< HEAD
  val s1_tag_match_way_dup_dc = wayMap((w: Int) => tag_resp(w) === get_tag(s1_paddr_dup_dcache) && meta_resp(w).coh.isValid()).asUInt
  val s1_tag_match_way_dup_lsu = wayMap((w: Int) => tag_resp(w) === get_tag(s1_paddr_dup_lsu) && meta_resp(w).coh.isValid()).asUInt
  val s1_wpu_pred_valid = RegEnable(io.dwpu.resp(0).valid, s0_fire)
  val s1_wpu_pred_way_en = RegEnable(io.dwpu.resp(0).bits.s0_pred_way_en, s0_fire)

  // lookup update
  io.dwpu.lookup_upd(0).valid := s1_valid
  io.dwpu.lookup_upd(0).bits.vaddr := s1_vaddr
  io.dwpu.lookup_upd(0).bits.s1_real_way_en := s1_tag_match_way_dup_dc
  io.dwpu.lookup_upd(0).bits.s1_pred_way_en := s1_wpu_pred_way_en
  // replace / tag write
  io.vtag_update.ready := true.B
  // dwpu.io.tagwrite_upd.valid := io.vtag_update.valid
  // dwpu.io.tagwrite_upd.bits.vaddr := io.vtag_update.bits.vaddr
  // dwpu.io.tagwrite_upd.bits.s1_real_way_en := io.vtag_update.bits.way_en

  val s1_direct_map_way_num = get_direct_map_way(s1_req.vaddr)
  if(dwpuParam.enCfPred || !env.FPGAPlatform){
    /* method1: record the pc */
    // if (!env.FPGAPlatform){
    //    io.dwpu.cfpred(0).s0_vaddr := io.lsu.s0_pc
    //    io.dwpu.cfpred(0).s1_vaddr := io.lsu.s1_pc
    // }

    /* method2: record the vaddr */
    io.dwpu.cfpred(0).s0_vaddr := s0_vaddr
    io.dwpu.cfpred(0).s1_vaddr := s1_vaddr
    // whether direct_map_way miss with valid tag value
    io.dwpu.cfpred(0).s1_dm_hit := wayMap((w: Int) => w.U === s1_direct_map_way_num && tag_resp(w) === get_tag(s1_paddr_dup_lsu) && meta_resp(w).coh.isValid()).asUInt.orR
  }else{
    io.dwpu.cfpred(0) := DontCare
=======
  val s1_tag_match_way_dup_dc = Wire(UInt(nWays.W))
  val s1_tag_match_way_dup_lsu = Wire(UInt(nWays.W))
  when (wpu.io.resp.valid){
    s1_tag_match_way_dup_dc := wpu.io.resp.bits.predict_way_en
    s1_tag_match_way_dup_lsu := wpu.io.resp.bits.predict_way_en
  }.otherwise {
    val s1_tag_eq_way_dup_dc = wayMap((w: Int) => tag_resp(w) === (get_tag(s1_paddr_dup_dcache))).asUInt
    s1_tag_match_way_dup_dc := wayMap((w: Int) => s1_tag_eq_way_dup_dc(w) && meta_resp(w).coh.isValid()).asUInt

    // lsu side tag match
    val s1_tag_eq_way_dup_lsu = wayMap((w: Int) => tag_resp(w) === (get_tag(s1_paddr_dup_lsu))).asUInt
    s1_tag_match_way_dup_lsu := wayMap((w: Int) => s1_tag_eq_way_dup_lsu(w) && meta_resp(w).coh.isValid()).asUInt
>>>>>>> 2fdb4d6a
  }

  val s1_pred_tag_match_way_dup_dc = Wire(UInt(nWays.W))
  val s1_wpu_pred_fail = Wire(Bool())
  val s1_wpu_pred_fail_and_real_hit = Wire(Bool())
  if (dwpuParam.enWPU) {
    when(s1_wpu_pred_valid) {
      s1_pred_tag_match_way_dup_dc := s1_wpu_pred_way_en
    }.otherwise {
      s1_pred_tag_match_way_dup_dc := s1_tag_match_way_dup_dc
    }
    s1_wpu_pred_fail := s1_valid && s1_tag_match_way_dup_dc =/= s1_pred_tag_match_way_dup_dc
    s1_wpu_pred_fail_and_real_hit := s1_wpu_pred_fail && s1_tag_match_way_dup_dc.orR
  } else {
    s1_pred_tag_match_way_dup_dc := s1_tag_match_way_dup_dc
    s1_wpu_pred_fail := false.B
    s1_wpu_pred_fail_and_real_hit := false.B
  }

  val s1_tag_match_dup_dc = s1_tag_match_way_dup_dc.orR
  val s1_tag_match_dup_lsu = s1_tag_match_way_dup_lsu.orR
  assert(RegNext(!s1_valid || PopCount(s1_tag_match_way_dup_dc) <= 1.U), "tag should not match with more than 1 way")

  val s1_fake_meta = Wire(new Meta)
  // s1_fake_meta.tag := get_tag(s1_paddr_dup_dcache)
  s1_fake_meta.coh := ClientMetadata.onReset
  val s1_fake_tag = get_tag(s1_paddr_dup_dcache)

  // when there are no tag match, we give it a Fake Meta
  // this simplifies our logic in s2 stage
  val s1_hit_meta = Mux(s1_tag_match_dup_dc, Mux1H(s1_tag_match_way_dup_dc, wayMap((w: Int) => meta_resp(w))), s1_fake_meta)
  val s1_hit_coh = s1_hit_meta.coh
  val s1_hit_error = Mux(s1_tag_match_dup_dc, Mux1H(s1_tag_match_way_dup_dc, wayMap((w: Int) => io.extra_meta_resp(w).error)), false.B)
  val s1_hit_prefetch = Mux(s1_tag_match_dup_dc, Mux1H(s1_tag_match_way_dup_dc, wayMap((w: Int) => io.extra_meta_resp(w).prefetch)), false.B)
  val s1_hit_access = Mux(s1_tag_match_dup_dc, Mux1H(s1_tag_match_way_dup_dc, wayMap((w: Int) => io.extra_meta_resp(w).access)), false.B)

  io.replace_way.set.valid := RegNext(s0_fire)
  io.replace_way.set.bits := get_idx(s1_vaddr)
  io.replace_way.dmWay := get_direct_map_way(s1_vaddr)
  val s1_invalid_vec = wayMap(w => !meta_resp(w).coh.isValid())
  val s1_have_invalid_way = s1_invalid_vec.asUInt.orR
  val s1_invalid_way_en = ParallelPriorityMux(s1_invalid_vec.zipWithIndex.map(x => x._1 -> UIntToOH(x._2.U(nWays.W))))
  val s1_repl_way_en_oh = Mux(s1_have_invalid_way, s1_invalid_way_en, UIntToOH(io.replace_way.way))
  val s1_repl_way_en_enc = OHToUInt(s1_repl_way_en_oh)
  val s1_repl_tag = Mux1H(s1_repl_way_en_oh, wayMap(w => tag_resp(w)))
  val s1_repl_coh = Mux1H(s1_repl_way_en_oh, wayMap(w => meta_resp(w).coh))
  val s1_repl_extra_meta = Mux1H(s1_repl_way_en_oh, wayMap(w => io.extra_meta_resp(w)))

  val s1_need_replacement = !s1_tag_match_dup_dc
  val s1_way_en = Mux(s1_need_replacement, s1_repl_way_en_oh, s1_tag_match_way_dup_dc)
  val s1_coh = Mux(s1_need_replacement, s1_repl_coh, s1_hit_coh)
  val s1_tag = Mux(s1_need_replacement, s1_repl_tag, get_tag(s1_paddr_dup_dcache))

  XSPerfAccumulate("load_has_invalid_way_but_select_valid_way", io.replace_way.set.valid && wayMap(w => !meta_resp(w).coh.isValid()).asUInt.orR && s1_need_replacement && s1_repl_coh.isValid())
  XSPerfAccumulate("load_using_replacement", io.replace_way.set.valid && s1_need_replacement)

  // data read
  io.banked_data_read.valid := s1_fire && !s1_nack
  io.banked_data_read.bits.addr := s1_vaddr
<<<<<<< HEAD
  io.banked_data_read.bits.way_en := s1_pred_tag_match_way_dup_dc
=======
  io.banked_data_read.bits.way_en := s1_tag_match_way_dup_dc
  io.banked_data_read.bits.bankMask := s1_bank_oh
  io.is128Req := s1_load128Req
>>>>>>> 2fdb4d6a

  // get s1_will_send_miss_req in lpad_s1
  val s1_has_permission = s1_hit_coh.onAccess(s1_req.cmd)._1
  val s1_new_hit_coh = s1_hit_coh.onAccess(s1_req.cmd)._3
  val s1_hit = s1_tag_match_dup_dc && s1_has_permission && s1_hit_coh === s1_new_hit_coh
  val s1_will_send_miss_req = s1_valid && !s1_nack && !s1_nack_data && !s1_hit

  // check ecc error
  val s1_encTag = Mux1H(s1_tag_match_way_dup_dc, wayMap((w: Int) => io.tag_resp(w)))
  val s1_flag_error = Mux(s1_need_replacement, false.B, s1_hit_error) // error reported by exist dcache error bit

  // --------------------------------------------------------------------------------
  // stage 2
  // --------------------------------------------------------------------------------
  // return data

  // val s2_valid = RegEnable(next = s1_valid && !io.lsu.s1_kill, init = false.B, enable = s1_fire)
  val s2_valid = RegInit(false.B)
  val s2_req = RegEnable(s1_req, s1_fire)
  val s2_load128Req = RegEnable(s1_load128Req, s1_fire)
  val s2_paddr = RegEnable(s1_paddr_dup_dcache, s1_fire)
  val s2_vaddr = RegEnable(s1_vaddr, s1_fire)
  val s2_bank_oh = RegEnable(s1_bank_oh, s1_fire)
  val s2_bank_oh_dup_0 = RegEnable(s1_bank_oh, s1_fire)
  val s2_wpu_pred_fail = RegEnable(s1_wpu_pred_fail, s1_fire)
  val s2_real_way_en = RegEnable(s1_tag_match_way_dup_dc, s1_fire)
  val s2_pred_way_en = RegEnable(s1_pred_tag_match_way_dup_dc, s1_fire)
  val s2_dm_way_num = RegEnable(s1_direct_map_way_num, s1_fire)
  val s2_wpu_pred_fail_and_real_hit = RegEnable(s1_wpu_pred_fail_and_real_hit, s1_fire)

  s2_ready := true.B

  val s2_fire = s2_valid

  when (s1_fire) { s2_valid := !io.lsu.s1_kill }
  .elsewhen(io.lsu.resp.fire()) { s2_valid := false.B }

  dump_pipeline_reqs("LoadPipe s2", s2_valid, s2_req)


  // hit, miss, nack, permission checking
  // dcache side tag match
  val s2_tag_match_way = RegEnable(s1_tag_match_way_dup_dc, s1_fire)
  val s2_tag_match = RegEnable(s1_tag_match_dup_dc, s1_fire)

  // lsu side tag match
  val s2_hit_dup_lsu = RegNext(s1_tag_match_dup_lsu)

  io.lsu.s2_hit := s2_hit_dup_lsu && !s2_wpu_pred_fail

  val s2_hit_meta = RegEnable(s1_hit_meta, s1_fire)
  val s2_hit_coh = RegEnable(s1_hit_coh, s1_fire)
  val s2_has_permission = s2_hit_coh.onAccess(s2_req.cmd)._1 // for write prefetch
  val s2_new_hit_coh = s2_hit_coh.onAccess(s2_req.cmd)._3 // for write prefetch

  val s2_way_en = RegEnable(s1_way_en, s1_fire)
  val s2_repl_coh = RegEnable(s1_repl_coh, s1_fire)
  val s2_repl_tag = RegEnable(s1_repl_tag, s1_fire)
  val s2_repl_extra_meta = RegEnable(s1_repl_extra_meta, s1_fire) // not used for now
  val s2_encTag = RegEnable(s1_encTag, s1_fire)

  // when req got nacked, upper levels should replay this request
  // nacked or not
  val s2_nack_hit = RegEnable(s1_nack, s1_fire)
  // can no allocate mshr for load miss
  val s2_nack_no_mshr = io.miss_req.valid && !io.miss_req.ready
  // Bank conflict on data arrays
  val s2_nack_data = RegEnable(!io.banked_data_read.ready, s1_fire)
  val s2_nack = s2_nack_hit || s2_nack_no_mshr || s2_nack_data
  // s2 miss merged
  val s2_miss_merged = io.miss_req.fire && !io.miss_req.bits.cancel && io.miss_resp.merged

  val s2_bank_addr = addr_to_dcache_bank(s2_paddr)
  dontTouch(s2_bank_addr)

  val s2_instrtype = s2_req.instrtype

  val s2_tag_error = dcacheParameters.tagCode.decode(s2_encTag).error // error reported by tag ecc check
  val s2_flag_error = RegEnable(s1_flag_error, s1_fire)

  val s2_hit_prefetch = RegEnable(s1_hit_prefetch, s1_fire)
  val s2_hit_access = RegEnable(s1_hit_access, s1_fire)

  val s2_hit = s2_tag_match && s2_has_permission && s2_hit_coh === s2_new_hit_coh && !s2_wpu_pred_fail

  // only dump these signals when they are actually valid
  dump_pipeline_valids("LoadPipe s2", "s2_hit", s2_valid && s2_hit)
  dump_pipeline_valids("LoadPipe s2", "s2_nack", s2_valid && s2_nack)
  dump_pipeline_valids("LoadPipe s2", "s2_nack_hit", s2_valid && s2_nack_hit)
  dump_pipeline_valids("LoadPipe s2", "s2_nack_no_mshr", s2_valid && s2_nack_no_mshr)

  val s2_can_send_miss_req = RegEnable(s1_will_send_miss_req, s1_fire)

  // send load miss to miss queue
  io.miss_req.valid := s2_valid && s2_can_send_miss_req
  io.miss_req.bits := DontCare
  io.miss_req.bits.source := s2_instrtype
  io.miss_req.bits.cmd := s2_req.cmd
  io.miss_req.bits.addr := get_block_addr(s2_paddr)
  io.miss_req.bits.vaddr := s2_vaddr
  io.miss_req.bits.way_en := s2_way_en
  io.miss_req.bits.req_coh := s2_hit_coh
  io.miss_req.bits.replace_coh := s2_repl_coh
  io.miss_req.bits.replace_tag := s2_repl_tag
  io.miss_req.bits.cancel := io.lsu.s2_kill || s2_tag_error
  io.miss_req.bits.pc := io.lsu.s2_pc

  // send back response
  val resp = Wire(ValidIO(new DCacheWordResp))
  resp.valid := s2_valid
  resp.bits := DontCare
  // resp.bits.data := s2_word_decoded
  // resp.bits.data := banked_data_resp_word.raw_data
  // * on miss or nack, upper level should replay request
  // but if we successfully sent the request to miss queue
  // upper level does not need to replay request
  // they can sit in load queue and wait for refill
  //
  // * report a miss if bank conflict is detected
  val real_miss = !s2_real_way_en.orR
  // io.debug_s2_cache_miss := real_miss
  resp.bits.miss := real_miss
  io.lsu.s2_first_hit := s2_req.isFirstIssue && s2_hit
  // load pipe need replay when there is a bank conflict or wpu predict fail
  resp.bits.replay := DontCare 
  resp.bits.replayCarry.valid := (resp.bits.miss && (!io.miss_req.fire() || s2_nack)) || io.bank_conflict_slow || s2_wpu_pred_fail
  resp.bits.replayCarry.real_way_en := s2_real_way_en
  resp.bits.meta_prefetch := s2_hit_prefetch
  resp.bits.meta_access := s2_hit_access
  resp.bits.tag_error := s2_tag_error // report tag_error in load s2
  resp.bits.mshr_id := io.miss_resp.id
  resp.bits.handled := io.miss_req.fire && !io.miss_req.bits.cancel && io.miss_resp.handled
  resp.bits.debug_robIdx := s2_req.debug_robIdx
  // debug info
  io.lsu.s2_first_hit := s2_req.isFirstIssue && s2_hit
  io.lsu.debug_s2_real_way_num := OneHot.OHToUIntStartOne(s2_real_way_en)
  if(dwpuParam.enWPU) {
    io.lsu.debug_s2_pred_way_num := OneHot.OHToUIntStartOne(s2_pred_way_en)
  }else{
    io.lsu.debug_s2_pred_way_num := 0.U
  }
  if(dwpuParam.enWPU && dwpuParam.enCfPred || !env.FPGAPlatform){
    io.lsu.debug_s2_dm_way_num :=  s2_dm_way_num + 1.U
  }else{
    io.lsu.debug_s2_dm_way_num := 0.U
  }


  XSPerfAccumulate("dcache_read_bank_conflict", io.bank_conflict_slow && s2_valid)
  XSPerfAccumulate("dcache_read_from_prefetched_line", s2_valid && s2_hit_prefetch && !resp.bits.miss)
  XSPerfAccumulate("dcache_first_read_from_prefetched_line", s2_valid && s2_hit_prefetch && !resp.bits.miss && !s2_hit_access)

  io.lsu.resp.valid := resp.valid
  io.lsu.resp.bits := resp.bits
  assert(RegNext(!(resp.valid && !io.lsu.resp.ready)), "lsu should be ready in s2")

  when (resp.valid) {
    resp.bits.dump()
  }

  io.lsu.debug_s1_hit_way := s1_tag_match_way_dup_dc
  io.lsu.s1_disable_fast_wakeup := io.disable_ld_fast_wakeup
  // FIXME lyq: remove the follow assignment
  // io.lsu.s2_bank_conflict := io.bank_conflict_slow || s2_wpu_pred_fail_and_real_hit
  io.lsu.s2_bank_conflict := io.bank_conflict_slow
  io.lsu.s2_wpu_pred_fail := s2_wpu_pred_fail_and_real_hit 
  io.lsu.s2_mq_nack       := (resp.bits.miss && (!io.miss_req.fire() || s2_nack))
  assert(RegNext(s1_ready && s2_ready), "load pipeline should never be blocked")

  // --------------------------------------------------------------------------------
  // stage 3
  // --------------------------------------------------------------------------------
  // report ecc error and get selected dcache data

  val s3_valid = RegNext(s2_valid)
  val s3_load128Req = RegEnable(s2_load128Req, s2_fire)
  val s3_vaddr = RegEnable(s2_vaddr, s2_fire)
  val s3_paddr = RegEnable(s2_paddr, s2_fire)
  val s3_hit = RegEnable(s2_hit, s2_fire)
  val s3_tag_match_way = RegEnable(s2_tag_match_way, s2_fire)

  val s3_data128bit = Cat(io.banked_data_resp(1).raw_data, io.banked_data_resp(0).raw_data)
  val s3_data64bit = Fill(2, io.banked_data_resp(0).raw_data)
  val s3_banked_data_resp_word = Mux(s3_load128Req, s3_data128bit, s3_data64bit)
  val s3_data_error = Mux(s3_load128Req, io.read_error_delayed.asUInt.orR, io.read_error_delayed(0)) && s3_hit
  val s3_tag_error = RegEnable(s2_tag_error, s2_fire)
  val s3_flag_error = RegEnable(s2_flag_error, s2_fire)
  val s3_error = s3_tag_error || s3_flag_error || s3_data_error

  // error_delayed signal will be used to update uop.exception 1 cycle after load writeback
  resp.bits.error_delayed := s3_error && (s3_hit || s3_tag_error) && s3_valid
  resp.bits.data_delayed := s3_banked_data_resp_word
  resp.bits.replacementUpdated := io.replace_access.valid

  // report tag / data / l2 error (with paddr) to bus error unit
  io.error := 0.U.asTypeOf(new L1CacheErrorInfo())
  io.error.report_to_beu := (s3_tag_error || s3_data_error) && s3_valid
  io.error.paddr := s3_paddr
  io.error.source.tag := s3_tag_error
  io.error.source.data := s3_data_error
  io.error.source.l2 := s3_flag_error
  io.error.opType.load := true.B
  // report tag error / l2 corrupted to CACHE_ERROR csr
  io.error.valid := s3_error && s3_valid

  // update plru in s3
  val s3_miss_merged = RegNext(s2_miss_merged)
  val first_update = RegNext(RegNext(RegNext(!io.lsu.replacementUpdated)))
  val hit_update_replace_en  = RegNext(s2_valid) && RegNext(!resp.bits.miss)
  val miss_update_replace_en = RegNext(io.miss_req.fire) && RegNext(!io.miss_req.bits.cancel) && RegNext(io.miss_resp.handled)

  if (!cfg.updateReplaceOn2ndmiss) {
    // replacement is only updated on 1st miss
    // io.replace_access.valid := RegNext(RegNext(
    //   RegNext(io.meta_read.fire()) && s1_valid && !io.lsu.s1_kill) &&
    //   !s2_nack_no_mshr &&
    //   !s2_miss_merged
    // )
    io.replace_access.valid := (hit_update_replace_en || (miss_update_replace_en && !s3_miss_merged)) && first_update
    io.replace_access.bits.set := RegNext(RegNext(get_idx(s1_req.vaddr)))
    io.replace_access.bits.way := RegNext(RegNext(Mux(s1_tag_match_dup_dc, OHToUInt(s1_tag_match_way_dup_dc), s1_repl_way_en_enc)))
  } else {
    // replacement is updated on both 1st and 2nd miss
    // timing is worse than !cfg.updateReplaceOn2ndmiss
    // io.replace_access.valid := RegNext(RegNext(
    //   RegNext(io.meta_read.fire()) && s1_valid && !io.lsu.s1_kill) &&
    //   !s2_nack_no_mshr &&
    //   // replacement is updated on 2nd miss only when this req is firstly issued
    //   (!s2_miss_merged || s2_req.isFirstIssue)
    // )
    io.replace_access.valid := (hit_update_replace_en || miss_update_replace_en) && first_update
    io.replace_access.bits.set := RegNext(RegNext(get_idx(s1_req.vaddr)))
    io.replace_access.bits.way := RegNext(
      Mux(
        RegNext(s1_tag_match_dup_dc),
        RegNext(OHToUInt(s1_tag_match_way_dup_dc)), // if hit, access hit way in plru
        Mux( // if miss
          !s2_miss_merged,
          RegNext(s1_repl_way_en_enc), // 1st fire: access new selected replace way
          OHToUInt(io.miss_resp.repl_way_en) // 2nd fire: access replace way selected at miss queue allocate time
        )
      )
    )
  }

  // update access bit
  io.access_flag_write.valid := s3_valid && s3_hit
  io.access_flag_write.bits.idx := get_idx(s3_vaddr)
  io.access_flag_write.bits.way_en := s3_tag_match_way
  io.access_flag_write.bits.flag := true.B

  // --------------------------------------------------------------------------------
  // Debug logging functions
  def dump_pipeline_reqs(pipeline_stage_name: String, valid: Bool,
    req: DCacheWordReq ) = {
      when (valid) {
        XSDebug(s"$pipeline_stage_name: ")
        req.dump()
      }
  }

  def dump_pipeline_valids(pipeline_stage_name: String, signal_name: String, valid: Bool) = {
    when (valid) {
      XSDebug(s"$pipeline_stage_name $signal_name\n")
    }
  }

  // performance counters
  XSPerfAccumulate("load_req", io.lsu.req.fire())
  XSPerfAccumulate("load_s1_kill", s1_fire && io.lsu.s1_kill)
  XSPerfAccumulate("load_hit_way", s1_fire && s1_tag_match_dup_dc)
  XSPerfAccumulate("load_replay", io.lsu.resp.fire() && resp.bits.replay)
  XSPerfAccumulate("load_replay_for_dcache_data_nack", io.lsu.resp.fire() && resp.bits.replay && s2_nack_data)
  XSPerfAccumulate("load_replay_for_dcache_no_mshr", io.lsu.resp.fire() && resp.bits.replay && s2_nack_no_mshr)
  XSPerfAccumulate("load_replay_for_dcache_conflict", io.lsu.resp.fire() && resp.bits.replay && io.bank_conflict_slow)
  XSPerfAccumulate("load_replay_for_dcache_wpu_pred_fail", io.lsu.resp.fire() && resp.bits.replay && s2_wpu_pred_fail)
  XSPerfAccumulate("load_hit", io.lsu.resp.fire() && !real_miss)
  XSPerfAccumulate("load_miss", io.lsu.resp.fire() && real_miss)
  XSPerfAccumulate("load_succeed", io.lsu.resp.fire() && !resp.bits.miss && !resp.bits.replay)
  XSPerfAccumulate("load_miss_or_conflict", io.lsu.resp.fire() && resp.bits.miss)
  XSPerfAccumulate("actual_ld_fast_wakeup", s1_fire && s1_tag_match_dup_dc && !io.disable_ld_fast_wakeup)
  XSPerfAccumulate("ideal_ld_fast_wakeup", io.banked_data_read.fire() && s1_tag_match_dup_dc)

  val perfEvents = Seq(
    ("load_req                 ", io.lsu.req.fire()                                               ),
    ("load_replay              ", io.lsu.resp.fire() && resp.bits.replay                          ),
    ("load_replay_for_data_nack", io.lsu.resp.fire() && resp.bits.replay && s2_nack_data          ),
    ("load_replay_for_no_mshr  ", io.lsu.resp.fire() && resp.bits.replay && s2_nack_no_mshr       ),
    ("load_replay_for_conflict ", io.lsu.resp.fire() && resp.bits.replay && io.bank_conflict_slow ),
  )
  generatePerfEvent()
}<|MERGE_RESOLUTION|>--- conflicted
+++ resolved
@@ -29,11 +29,8 @@
   val io = IO(new DCacheBundle {
     // incoming requests
     val lsu = Flipped(new DCacheLoadIO)
-<<<<<<< HEAD
     val dwpu = Flipped(new DwpuBaseIO(nWays = nWays, nPorts = 1))
-=======
     val load128Req = Input(Bool())
->>>>>>> 2fdb4d6a
     // req got nacked in stage 0?
     val nack      = Input(Bool())
 
@@ -96,46 +93,6 @@
   io.meta_read.valid := io.lsu.req.fire() && !io.nack
   io.tag_read.valid := io.lsu.req.fire() && !io.nack
   
-  val s0_valid = io.lsu.req.fire()
-  val s0_req = io.lsu.req.bits
-  val s0_fire = s0_valid && s1_ready
-  val s0_vaddr = s0_req.vaddr
-  val s0_replayCarry = s0_req.replayCarry
-  assert(RegNext(!(s0_valid && (s0_req.cmd =/= MemoryOpConstants.M_XRD && s0_req.cmd =/= MemoryOpConstants.M_PFR && s0_req.cmd =/= MemoryOpConstants.M_PFW))), "LoadPipe only accepts load req / softprefetch read or write!")
-  dump_pipeline_reqs("LoadPipe s0", s0_valid, s0_req)
-
-  // wpu
-  // val dwpu = Module(new DCacheWpuWrapper)
-  // req in s0
-  if(dwpuParam.enWPU){
-    io.dwpu.req(0).bits.vaddr := s0_vaddr
-    io.dwpu.req(0).bits.replayCarry := s0_replayCarry
-    io.dwpu.req(0).valid := s0_valid
-  }else{
-    io.dwpu.req(0).valid := false.B
-    io.dwpu.req(0).bits := DontCare
-  }
-
-
-  val meta_read = io.meta_read.bits
-  val tag_read = io.tag_read.bits
-
-  // Tag read for new requests
-  meta_read.idx := get_idx(io.lsu.req.bits.vaddr)
-  meta_read.way_en := ~0.U(nWays.W)
-  // meta_read.tag := DontCare
-
-  tag_read.idx := get_idx(io.lsu.req.bits.vaddr)
-  tag_read.way_en := ~0.U(nWays.W)
-
-<<<<<<< HEAD
-=======
-  // Pipeline
-  // --------------------------------------------------------------------------------
-  // stage 0
-  // --------------------------------------------------------------------------------
-  // read tag
-
   val s0_valid = io.lsu.req.fire()
   val s0_req = io.lsu.req.bits
   val s0_fire = s0_valid && s1_ready
@@ -148,7 +105,30 @@
   assert(RegNext(!(s0_valid && (s0_req.cmd =/= MemoryOpConstants.M_XRD && s0_req.cmd =/= MemoryOpConstants.M_PFR && s0_req.cmd =/= MemoryOpConstants.M_PFW))), "LoadPipe only accepts load req / softprefetch read or write!")
   dump_pipeline_reqs("LoadPipe s0", s0_valid, s0_req)
 
->>>>>>> 2fdb4d6a
+  // wpu
+  // val dwpu = Module(new DCacheWpuWrapper)
+  // req in s0
+  if(dwpuParam.enWPU){
+    io.dwpu.req(0).bits.vaddr := s0_vaddr
+    io.dwpu.req(0).bits.replayCarry := s0_replayCarry
+    io.dwpu.req(0).valid := s0_valid
+  }else{
+    io.dwpu.req(0).valid := false.B
+    io.dwpu.req(0).bits := DontCare
+  }
+
+
+  val meta_read = io.meta_read.bits
+  val tag_read = io.tag_read.bits
+
+  // Tag read for new requests
+  meta_read.idx := get_idx(io.lsu.req.bits.vaddr)
+  meta_read.way_en := ~0.U(nWays.W)
+  // meta_read.tag := DontCare
+
+  tag_read.idx := get_idx(io.lsu.req.bits.vaddr)
+  tag_read.way_en := ~0.U(nWays.W)
+
   // --------------------------------------------------------------------------------
   // stage 1
   // --------------------------------------------------------------------------------
@@ -161,15 +141,8 @@
   val s1_paddr_dup_dcache = io.lsu.s1_paddr_dup_dcache
   val s1_load128Req = RegEnable(s0_load128Req, s0_fire)
   // LSU may update the address from io.lsu.s1_paddr, which affects the bank read enable only.
-<<<<<<< HEAD
-  // val s1_vaddr = Cat(s1_req.addr(PAddrBits - 1, blockOffBits), io.lsu.s1_paddr_dup_lsu(blockOffBits - 1, 0))
-  // now it is not need to replace bank bit
-  val s1_vaddr = s1_req.vaddr
-  val s1_bank_oh = UIntToOH(addr_to_dcache_bank(s1_vaddr))
-=======
   val s1_vaddr = Cat(s1_req.vaddr(VAddrBits - 1, blockOffBits), io.lsu.s1_paddr_dup_lsu(blockOffBits - 1, 0))
   val s1_bank_oh = RegEnable(s0_bank_oh, s0_fire)
->>>>>>> 2fdb4d6a
   val s1_nack = RegNext(io.nack)
   val s1_nack_data = !io.banked_data_read.ready
   val s1_fire = s1_valid && s2_ready
@@ -186,7 +159,6 @@
   def wayMap[T <: Data](f: Int => T) = VecInit((0 until nWays).map(f))
 
   // resp in s1
-<<<<<<< HEAD
   val s1_tag_match_way_dup_dc = wayMap((w: Int) => tag_resp(w) === get_tag(s1_paddr_dup_dcache) && meta_resp(w).coh.isValid()).asUInt
   val s1_tag_match_way_dup_lsu = wayMap((w: Int) => tag_resp(w) === get_tag(s1_paddr_dup_lsu) && meta_resp(w).coh.isValid()).asUInt
   val s1_wpu_pred_valid = RegEnable(io.dwpu.resp(0).valid, s0_fire)
@@ -218,20 +190,6 @@
     io.dwpu.cfpred(0).s1_dm_hit := wayMap((w: Int) => w.U === s1_direct_map_way_num && tag_resp(w) === get_tag(s1_paddr_dup_lsu) && meta_resp(w).coh.isValid()).asUInt.orR
   }else{
     io.dwpu.cfpred(0) := DontCare
-=======
-  val s1_tag_match_way_dup_dc = Wire(UInt(nWays.W))
-  val s1_tag_match_way_dup_lsu = Wire(UInt(nWays.W))
-  when (wpu.io.resp.valid){
-    s1_tag_match_way_dup_dc := wpu.io.resp.bits.predict_way_en
-    s1_tag_match_way_dup_lsu := wpu.io.resp.bits.predict_way_en
-  }.otherwise {
-    val s1_tag_eq_way_dup_dc = wayMap((w: Int) => tag_resp(w) === (get_tag(s1_paddr_dup_dcache))).asUInt
-    s1_tag_match_way_dup_dc := wayMap((w: Int) => s1_tag_eq_way_dup_dc(w) && meta_resp(w).coh.isValid()).asUInt
-
-    // lsu side tag match
-    val s1_tag_eq_way_dup_lsu = wayMap((w: Int) => tag_resp(w) === (get_tag(s1_paddr_dup_lsu))).asUInt
-    s1_tag_match_way_dup_lsu := wayMap((w: Int) => s1_tag_eq_way_dup_lsu(w) && meta_resp(w).coh.isValid()).asUInt
->>>>>>> 2fdb4d6a
   }
 
   val s1_pred_tag_match_way_dup_dc = Wire(UInt(nWays.W))
@@ -291,13 +249,9 @@
   // data read
   io.banked_data_read.valid := s1_fire && !s1_nack
   io.banked_data_read.bits.addr := s1_vaddr
-<<<<<<< HEAD
   io.banked_data_read.bits.way_en := s1_pred_tag_match_way_dup_dc
-=======
-  io.banked_data_read.bits.way_en := s1_tag_match_way_dup_dc
   io.banked_data_read.bits.bankMask := s1_bank_oh
   io.is128Req := s1_load128Req
->>>>>>> 2fdb4d6a
 
   // get s1_will_send_miss_req in lpad_s1
   val s1_has_permission = s1_hit_coh.onAccess(s1_req.cmd)._1
