package xiangshan.cache

import chipsalliance.rocketchip.config.Parameters
import chisel3._
import chisel3.util._
import xiangshan._
import utils._
import xiangshan.backend.roq.RoqPtr
import xiangshan.backend.fu.util.HasCSRConst

trait HasTlbConst extends HasXSParameter {
  val Level = 3

  val offLen  = 12
  val ppnLen  = PAddrBits - offLen
  val vpnnLen = 9
  val vpnLen  = VAddrBits - offLen
  val flagLen = 8
  val pteResLen = XLEN - ppnLen - 2 - flagLen
  val asidLen = 16

  def vaBundle = new Bundle {
    val vpn  = UInt(vpnLen.W)
    val off  = UInt(offLen.W)
  }
  def pteBundle = new Bundle {
    val reserved  = UInt(pteResLen.W)
    val ppn  = UInt(ppnLen.W)
    val rsw  = UInt(2.W)
    val perm = new Bundle {
      val d    = Bool()
      val a    = Bool()
      val g    = Bool()
      val u    = Bool()
      val x    = Bool()
      val w    = Bool()
      val r    = Bool()
      val v    = Bool()
    }
  }

  def replaceWrapper(v: UInt, lruIdx: UInt): UInt = {
    val width = v.getWidth
    val emptyIdx = ParallelPriorityMux((0 until width).map( i => (!v(i), i.U)))
    val full = Cat(v).andR
    Mux(full, lruIdx, emptyIdx)
  }

  def replaceWrapper(v: Seq[Bool], lruIdx: UInt): UInt = {
    replaceWrapper(VecInit(v).asUInt, lruIdx)
  }
}

abstract class TlbBundle(implicit p: Parameters) extends XSBundle with HasTlbConst
abstract class TlbModule(implicit p: Parameters) extends XSModule with HasTlbConst

class PtePermBundle(implicit p: Parameters) extends TlbBundle {
  val d = Bool()
  val a = Bool()
  val g = Bool()
  val u = Bool()
  val x = Bool()
  val w = Bool()
  val r = Bool()

  override def toPrintable: Printable = {
    p"d:${d} a:${a} g:${g} u:${u} x:${x} w:${w} r:${r}"// +
    //(if(hasV) (p"v:${v}") else p"")
  }
}

class TlbPermBundle(implicit p: Parameters) extends TlbBundle {
  val pf = Bool() // NOTE: if this is true, just raise pf
  // pagetable perm (software defined)
  val d = Bool()
  val a = Bool()
  val g = Bool()
  val u = Bool()
  val x = Bool()
  val w = Bool()
  val r = Bool()
  // pma perm (hardwired)
  val pr = Bool() //readable
  val pw = Bool() //writeable
  val pe = Bool() //executable
  val pa = Bool() //atom op permitted
  val pi = Bool() //icacheable
  val pd = Bool() //dcacheable

  override def toPrintable: Printable = {
    p"pf:${pf} d:${d} a:${a} g:${g} u:${u} x:${x} w:${w} r:${r}"
  }
}

class comBundle(implicit p: Parameters) extends TlbBundle with HasCircularQueuePtrHelper{
  val roqIdx = new RoqPtr
  val valid = Bool()
  val bits = new PtwReq
  def isPrior(that: comBundle): Bool = {
    (this.valid && !that.valid) || (this.valid && that.valid && isAfter(that.roqIdx, this.roqIdx))
  }
}
object Compare {
  def apply[T<:Data](xs: Seq[comBundle]): comBundle = {
    ParallelOperation(xs, (a: comBundle, b: comBundle) => Mux(a isPrior b, a, b))
  }
}

// multi-read && single-write
// input is data, output is hot-code(not one-hot)
class CAMTemplate[T <: Data](val gen: T, val set: Int, val readWidth: Int)(implicit p: Parameters) extends TlbModule {
  val io = IO(new Bundle {
    val r = new Bundle {
      val req = Input(Vec(readWidth, gen))
      val resp = Output(Vec(readWidth, Vec(set, Bool())))
    }
    val w = Input(new Bundle {
      val valid = Bool()
      val bits = new Bundle {
        val index = UInt(log2Up(set).W)
        val data = gen
      }
    })
  })

  val wordType = UInt(gen.getWidth.W)
  val array = Reg(Vec(set, wordType))

  io.r.resp.zipWithIndex.map{ case (a,i) =>
    a := array.map(io.r.req(i).asUInt === _)
  }

  when (io.w.valid) {
    array(io.w.bits.index) := io.w.bits.data
  }
}

class TlbSPMeta(implicit p: Parameters) extends TlbBundle {
  val tag = UInt(vpnLen.W) // tag is vpn
  val level = UInt(1.W) // 1 for 2MB, 0 for 1GB

  def hit(vpn: UInt): Bool = {
    val a = tag(vpnnLen*3-1, vpnnLen*2) === vpn(vpnnLen*3-1, vpnnLen*2)
    val b = tag(vpnnLen*2-1, vpnnLen*1) === vpn(vpnnLen*2-1, vpnnLen*1)
    XSDebug(Mux(level.asBool, a&b, a), p"Hit superpage: hit:${Mux(level.asBool, a&b, a)} tag:${Hexadecimal(tag)} level:${level} a:${a} b:${b} vpn:${Hexadecimal(vpn)}\n")
    Mux(level.asBool, a&b, a)
  }

  def apply(vpn: UInt, level: UInt) = {
    this.tag := vpn
    this.level := level(0)

    this
  }

}

class TlbData(superpage: Boolean = false)(implicit p: Parameters) extends TlbBundle {
  val level = if(superpage) Some(UInt(1.W)) else None // /*2 for 4KB,*/ 1 for 2MB, 0 for 1GB
  val ppn = UInt(ppnLen.W)
  val perm = new TlbPermBundle

  def genPPN(vpn: UInt): UInt = {
    if (superpage) {
      val insideLevel = level.getOrElse(0.U)
      Mux(insideLevel.asBool, Cat(ppn(ppn.getWidth-1, vpnnLen*1), vpn(vpnnLen*1-1, 0)),
                              Cat(ppn(ppn.getWidth-1, vpnnLen*2), vpn(vpnnLen*2-1, 0)))
    } else {
      ppn
    }
  }

  def apply(ppn: UInt, level: UInt, perm: UInt, pf: Bool) = {
    this.level.map(_ := level(0))
    this.ppn := ppn
    // refill pagetable perm
    val ptePerm = perm.asTypeOf(new PtePermBundle)
    this.perm.pf:= pf
    this.perm.d := ptePerm.d
    this.perm.a := ptePerm.a
    this.perm.g := ptePerm.g
    this.perm.u := ptePerm.u
    this.perm.x := ptePerm.x
    this.perm.w := ptePerm.w
    this.perm.r := ptePerm.r

    // get pma perm
    val (pmaMode, accessWidth) = AddressSpace.memmapAddrMatch(Cat(ppn, 0.U(12.W)))
    this.perm.pr := PMAMode.read(pmaMode)
    this.perm.pw := PMAMode.write(pmaMode)
    this.perm.pe := PMAMode.execute(pmaMode)
    this.perm.pa := PMAMode.atomic(pmaMode)
    this.perm.pi := PMAMode.icache(pmaMode)
    this.perm.pd := PMAMode.dcache(pmaMode)

    this
  }

  override def toPrintable: Printable = {
    val insideLevel = level.getOrElse(0.U)
    p"level:${insideLevel} ppn:${Hexadecimal(ppn)} perm:${perm}"
  }

  override def cloneType: this.type = (new TlbData(superpage)).asInstanceOf[this.type]
}

object TlbCmd {
  def read  = "b00".U
  def write = "b01".U
  def exec  = "b10".U

  def atom_read  = "b100".U // lr
  def atom_write = "b101".U // sc / amo

  def apply() = UInt(3.W)
  def isRead(a: UInt) = a(1,0)===read
  def isWrite(a: UInt) = a(1,0)===write
  def isExec(a: UInt) = a(1,0)===exec

  def isAtom(a: UInt) = a(2)
}

class TlbReq(implicit p: Parameters) extends TlbBundle {
  val vaddr = UInt(VAddrBits.W)
  val cmd = TlbCmd()
  val roqIdx = new RoqPtr
  val debug = new Bundle {
    val pc = UInt(XLEN.W)
    val isFirstIssue = Bool()
  }

  override def toPrintable: Printable = {
    p"vaddr:0x${Hexadecimal(vaddr)} cmd:${cmd} pc:0x${Hexadecimal(debug.pc)} roqIdx:${roqIdx}"
  }
}

class TlbResp(implicit p: Parameters) extends TlbBundle {
  val paddr = UInt(PAddrBits.W)
  val miss = Bool()
  val mmio = Bool()
  val excp = new Bundle {
    val pf = new Bundle {
      val ld = Bool()
      val st = Bool()
      val instr = Bool()
    }
    val af = new Bundle {
      val ld = Bool()
      val st = Bool()
      val instr = Bool()
    }
  }
  val ptwBack = Bool() // when ptw back, wake up replay rs's state

  override def toPrintable: Printable = {
    p"paddr:0x${Hexadecimal(paddr)} miss:${miss} excp.pf: ld:${excp.pf.ld} st:${excp.pf.st} instr:${excp.pf.instr} ptwBack:${ptwBack}"
  }
}

class TlbRequestIO()(implicit p: Parameters) extends TlbBundle {
  val req = DecoupledIO(new TlbReq)
  val resp = Flipped(DecoupledIO(new TlbResp))
}

class BlockTlbRequestIO()(implicit p: Parameters) extends TlbBundle {
  val req = DecoupledIO(new TlbReq)
  val resp = Flipped(DecoupledIO(new TlbResp))
}

<<<<<<< HEAD
class TlbPtwIO(Width: Int = 1) extends TlbBundle {
  val req = Vec(Width, DecoupledIO(new PtwReq))
=======
class TlbPtwIO(implicit p: Parameters) extends TlbBundle {
  val req = DecoupledIO(new PtwReq)
>>>>>>> 695364a3
  val resp = Flipped(DecoupledIO(new PtwResp))

  override def cloneType: this.type = (new TlbPtwIO(Width)).asInstanceOf[this.type]

  override def toPrintable: Printable = {
    p"req(0):${req(0).valid} ${req(0).ready} ${req(0).bits} | resp:${resp.valid} ${resp.ready} ${resp.bits}"
  }
}

class TlbIO(Width: Int)(implicit p: Parameters) extends TlbBundle {
  val requestor = Vec(Width, Flipped(new TlbRequestIO))
  val ptw = new TlbPtwIO(Width)
  val sfence = Input(new SfenceBundle)
  val csr = Input(new TlbCsrBundle)

  override def cloneType: this.type = (new TlbIO(Width)).asInstanceOf[this.type]
}


class TLB(Width: Int, isDtlb: Boolean)(implicit p: Parameters) extends TlbModule with HasCSRConst{
  val io = IO(new TlbIO(Width))

  val req    = io.requestor.map(_.req)
  val resp   = io.requestor.map(_.resp)
  val ptw    = io.ptw

  val sfence = io.sfence
  val csr    = io.csr
  val satp   = csr.satp
  val priv   = csr.priv
  val ifecth = if (isDtlb) false.B else true.B
  val mode   = if (isDtlb) priv.dmode else priv.imode
  // val vmEnable = satp.mode === 8.U // && (mode < ModeM) // FIXME: fix me when boot xv6/linux...
  val vmEnable = if(EnbaleTlbDebug) (satp.mode === 8.U)
                 else               (satp.mode === 8.U && (mode < ModeM))

  val reqAddr = req.map(_.bits.vaddr.asTypeOf(vaBundle))
  val cmd     = req.map(_.bits.cmd)
  val valid   = req.map(_.valid)

  def widthMapSeq[T <: Seq[Data]](f: Int => T) = (0 until Width).map(f)
  def widthMap[T <: Data](f: Int => T) = (0 until Width).map(f)

  // Normal page && Super page
  val nv = RegInit(VecInit(Seq.fill(TlbEntrySize)(false.B)))
  val nMeta = Module(new CAMTemplate(UInt(vpnLen.W), TlbEntrySize, Width + 1)).io
  val nData = Reg(Vec(TlbEntrySize, new TlbData(false)))
  val sv = RegInit(VecInit(Seq.fill(TlbSPEntrySize)(false.B)))
  val sMeta = Reg(Vec(TlbSPEntrySize, new TlbSPMeta))
  val sData = Reg(Vec(TlbSPEntrySize, new TlbData(true)))
  val v = nv ++ sv
  val data = nData ++ sData
  val g = VecInit(data.map(_.perm.g))
  val pf = VecInit(data.zip(v).map{ case(e, vi) => e.perm.pf & vi })

  /**
    * PTW refill
    */
  val refill = ptw.resp.fire() && !sfence.valid

  val normalReplacer = if (isDtlb) Some("random") else Some("plru")
  val superReplacer = if (isDtlb) Some("random") else Some("plru")
  val nReplace = ReplacementPolicy.fromString(normalReplacer, TlbEntrySize)
  val sReplace = ReplacementPolicy.fromString(superReplacer, TlbSPEntrySize)
  val nRefillIdx = replaceWrapper(nv, nReplace.way)
  val sRefillIdx = replaceWrapper(sv, sReplace.way)

  nMeta.w := DontCare
  nMeta.w.valid := false.B
  when (refill) {
    val resp = ptw.resp.bits
    when (resp.entry.level.getOrElse(0.U) === 2.U) {
      val refillIdx = nRefillIdx
      refillIdx.suggestName(s"NormalRefillIdx")

      nv(refillIdx) := true.B
      nMeta.w.bits.index := nRefillIdx
      nMeta.w.bits.data  := resp.entry.tag
      nMeta.w.valid := true.B
      nData(refillIdx).apply(
        ppn   = resp.entry.ppn,
        level = resp.entry.level.getOrElse(0.U),
        perm  = VecInit(resp.entry.perm.getOrElse(0.U)).asUInt,
        pf    = resp.pf
      )
      nReplace.access(nRefillIdx)
      XSDebug(p"Refill normal: idx:${refillIdx} entry:${resp.entry} pf:${resp.pf}\n")
    }.otherwise {
      val refillIdx = sRefillIdx
      refillIdx.suggestName(s"SuperRefillIdx")

      val dup = Cat(sv.zip(sMeta).map{ case (v, m) =>
        v && m.hit(resp.entry.tag)
      }).orR // NOTE: may have long latency, RegNext it

      when (!dup) {
        sv(refillIdx) := true.B
        sMeta(refillIdx).apply(
          vpn = resp.entry.tag,
          level = resp.entry.level.getOrElse(0.U)
        )
        sData(refillIdx).apply(
          ppn   = resp.entry.ppn,
          level = resp.entry.level.getOrElse(0.U),
          perm  = VecInit(resp.entry.perm.getOrElse(0.U)).asUInt,
          pf    = resp.pf
        )
        sReplace.access(sRefillIdx)
        XSDebug(p"Refill superpage: idx:${refillIdx} entry:${resp.entry} pf:${resp.pf}\n")
      }
    }
  }

  /**
    * L1 TLB read
    */
  val sfenceVpn = sfence.bits.addr.asTypeOf(vaBundle).vpn
  for (i <- 0 until Width) {
    nMeta.r.req(i) := io.requestor(i).req.bits.vaddr.asTypeOf(vaBundle).vpn
  }
  nMeta.r.req(Width) := sfenceVpn

  val nRefillMask = Mux(refill, UIntToOH(nRefillIdx)(TlbEntrySize-1, 0), 0.U).asBools
  val sRefillMask = Mux(refill, UIntToOH(sRefillIdx)(TlbSPEntrySize-1, 0), 0.U).asBools
  def TLBNormalRead(i: Int) = {
    val entryHitVec = (
      if (isDtlb)
        VecInit(nMeta.r.resp(i).zip(nRefillMask).map{ case (e, m) => ~m && e } ++
                sMeta.zip(sRefillMask).map{ case (e,m) => ~m && e.hit(reqAddr(i).vpn) })
      else
        VecInit(nMeta.r.resp(i) ++ sMeta.map(_.hit(reqAddr(i).vpn/*, satp.asid*/)))
    )

    val reqAddrReg = if (isDtlb) RegNext(reqAddr(i)) else reqAddr(i)
    val cmdReg = if (isDtlb) RegNext(cmd(i)) else cmd(i)
    val validReg = if (isDtlb) RegNext(valid(i)) else valid(i)
    val entryHitVecReg = if (isDtlb) RegNext(entryHitVec) else entryHitVec
    entryHitVecReg.suggestName(s"entryHitVecReg_${i}")

    val hitVec  = VecInit((v zip entryHitVecReg).map{ case (a,b) => a&b })
    val pfHitVec   = VecInit((pf zip entryHitVecReg).map{ case (a,b) => a&b })
    val pfArray = ParallelOR(pfHitVec).asBool && validReg && vmEnable
    val hit     = ParallelOR(hitVec).asBool && validReg && vmEnable && ~pfArray
    val miss    = !hit && validReg && vmEnable && ~pfArray
    val hitppn  = ParallelMux(hitVec zip data.map(_.genPPN(reqAddrReg.vpn)))
    val hitPerm = ParallelMux(hitVec zip data.map(_.perm))

    hitVec.suggestName(s"hitVec_${i}")
    pfHitVec.suggestName(s"pfHitVec_${i}")
    hit.suggestName(s"hit_${i}")
    miss.suggestName(s"miss_${i}")
    hitppn.suggestName(s"hitppn_${i}")
    hitPerm.suggestName(s"hitPerm_${i}")

    if (!isDtlb) { // NOTE: only support one access
      val hitVecUInt = hitVec.asUInt
      XSDebug(hitVecUInt.orR, p"HitVecUInt:${Hexadecimal(hitVecUInt)}\n")
      when (Cat(hitVecUInt(TlbEntrySize-1, 0)).orR && validReg && vmEnable) {
        nReplace.access(OHToUInt(hitVecUInt(TlbEntrySize-1, 0)))
        XSDebug(p"Normal Page Access: ${Hexadecimal(OHToUInt(hitVecUInt(TlbEntrySize-1, 0)))}\n")
      }
      when (Cat(hitVecUInt(TlbEntrySize + TlbSPEntrySize - 1, TlbEntrySize)).orR && validReg && vmEnable) {
        sReplace.access(OHToUInt(hitVecUInt(TlbEntrySize + TlbSPEntrySize - 1, TlbEntrySize)))
        XSDebug(p"Super Page Access: ${Hexadecimal(OHToUInt(hitVecUInt(TlbEntrySize + TlbSPEntrySize - 1, TlbEntrySize)))}\n")
      }
    }

    XSDebug(valid(i), p"(${i.U}) entryHit:${Hexadecimal(entryHitVec.asUInt)}\n")
    XSDebug(validReg, p"(${i.U}) entryHitReg:${Hexadecimal(entryHitVecReg.asUInt)} hitVec:${Hexadecimal(hitVec.asUInt)} pfHitVec:${Hexadecimal(pfHitVec.asUInt)} pfArray:${Hexadecimal(pfArray.asUInt)} hit:${hit} miss:${miss} hitppn:${Hexadecimal(hitppn)} hitPerm:${hitPerm}\n")

    // resp  // TODO: A/D has not being concerned
    val paddr = Cat(hitppn, reqAddrReg.off)
    val vaddr = SignExt(req(i).bits.vaddr, PAddrBits)

    req(i).ready := resp(i).ready
    resp(i).valid := validReg
    resp(i).bits.paddr := Mux(vmEnable, paddr, if (isDtlb) RegNext(vaddr) else vaddr)
    resp(i).bits.miss := miss
    resp(i).bits.ptwBack := io.ptw.resp.fire()

    val perm = hitPerm // NOTE: given the excp, the out module choose one to use?
    val update = false.B && hit && (!hitPerm.a || !hitPerm.d && TlbCmd.isWrite(cmdReg)) // update A/D through exception
    val modeCheck = !(mode === ModeU && !perm.u || mode === ModeS && perm.u && (!priv.sum || ifecth))
    val ldPf = (pfArray && TlbCmd.isRead(cmdReg) && true.B /*!isAMO*/) || hit && !(modeCheck && (perm.r || priv.mxr && perm.x)) && (TlbCmd.isRead(cmdReg) && true.B/*!isAMO*/) // TODO: handle isAMO
    val stPf = (pfArray && TlbCmd.isWrite(cmdReg) || false.B /*isAMO*/ ) || hit && !(modeCheck && perm.w) && (TlbCmd.isWrite(cmdReg) || false.B/*TODO isAMO. */)
    val instrPf = (pfArray && TlbCmd.isExec(cmdReg)) || hit && !(modeCheck && perm.x) && TlbCmd.isExec(cmdReg)
    resp(i).bits.excp.pf.ld    := ldPf || update
    resp(i).bits.excp.pf.st    := stPf || update
    resp(i).bits.excp.pf.instr := instrPf || update

    // if vmenable, use pre-calcuated pma check result
    resp(i).bits.mmio := Mux(TlbCmd.isExec(cmdReg), !perm.pi, !perm.pd)
    resp(i).bits.excp.af.ld    := Mux(TlbCmd.isAtom(cmdReg), !perm.pa, !perm.pr) && TlbCmd.isRead(cmdReg)
    resp(i).bits.excp.af.st    := Mux(TlbCmd.isAtom(cmdReg), !perm.pa, !perm.pw) && TlbCmd.isWrite(cmdReg)
    resp(i).bits.excp.af.instr := Mux(TlbCmd.isAtom(cmdReg), false.B, !perm.pe)

    // if !vmenable, check pma
    val (pmaMode, accessWidth) = AddressSpace.memmapAddrMatch(resp(i).bits.paddr)
    when(!vmEnable){
      resp(i).bits.mmio := Mux(TlbCmd.isExec(cmdReg), !PMAMode.icache(pmaMode), !PMAMode.dcache(pmaMode))
      resp(i).bits.excp.af.ld    := Mux(TlbCmd.isAtom(cmdReg), !PMAMode.atomic(pmaMode), !PMAMode.read(pmaMode)) && TlbCmd.isRead(cmdReg)
      resp(i).bits.excp.af.st    := Mux(TlbCmd.isAtom(cmdReg), !PMAMode.atomic(pmaMode), !PMAMode.write(pmaMode)) && TlbCmd.isWrite(cmdReg)
      resp(i).bits.excp.af.instr := Mux(TlbCmd.isAtom(cmdReg), false.B, !PMAMode.execute(pmaMode))
    }

    // TODO: MMIO check

    (hit, miss, hitVec, validReg)
  }

  val readResult = (0 until Width).map(TLBNormalRead(_))
  val hitVec = readResult.map(res => res._1)
  val missVec = readResult.map(res => res._2)
  val hitVecVec = readResult.map(res => res._3)
  val validRegVec = readResult.map(res => res._4)

  for (i <- 0 until Width) {
    io.ptw.req(i).valid := validRegVec(i) && missVec(i) && !RegNext(refill)
    io.ptw.req(i).bits.vpn := RegNext(reqAddr(i).vpn)
  }
  io.ptw.resp.ready := true.B

  // val tooManyPf = PopCount(pf) > 5.U
  // when (tooManyPf) { // when too much pf, just clear
  //   XSDebug(p"Too many pf just flush all the pf v:${Hexadecimal(VecInit(v).asUInt)} pf:${Hexadecimal(pf.asUInt)}\n")
  //   v.zipWithIndex.map{ case (a, i) => a := a & !pf(i) }
  // }

  // sfence (flush)
  val sfenceHit = nMeta.r.resp(Width) ++ sMeta.map(_.hit(sfenceVpn))
  when (sfence.valid) {
    when (sfence.bits.rs1) { // virtual address *.rs1 <- (rs1===0.U)
      when (sfence.bits.rs2) { // asid, but i do not want to support asid, *.rs2 <- (rs2===0.U)
        // all addr and all asid
        v.map(_ := false.B)
      }.otherwise {
        // all addr but specific asid
        v.zipWithIndex.map{ case (a,i) => a := a & g(i) }
      }
    }.otherwise {
      when (sfence.bits.rs2) {
        // specific addr but all asid
        v.zipWithIndex.map{ case (a,i) => a := a & !sfenceHit(i) }
      }.otherwise {
        // specific addr and specific asid
        v.zipWithIndex.map{ case (a,i) => a := a & !sfenceHit(i) && !g(i) }
      }
    }
  }

  if (isDtlb) {
    for (i <- 0 until Width) {
      XSPerfAccumulate("access" + Integer.toString(i, 10), validRegVec(i) && vmEnable && RegNext(req(i).bits.debug.isFirstIssue))
    }
    for (i <- 0 until Width) {
      XSPerfAccumulate("miss" + Integer.toString(i, 10), validRegVec(i) && vmEnable && missVec(i) && RegNext(req(i).bits.debug.isFirstIssue))
    }
  } else {
    // NOTE: ITLB is blocked, so every resp will be valid only when hit
    // every req will be ready only when hit
    XSPerfAccumulate("access", io.requestor(0).req.fire() && vmEnable)
    XSPerfAccumulate("miss", ptw.req(0).fire())
  }
  //val reqCycleCnt = Reg(UInt(16.W))
  //reqCycleCnt := reqCycleCnt + BoolStopWatch(ptw.req(0).fire(), ptw.resp.fire || sfence.valid)
  //XSPerfAccumulate("ptw_req_count", ptw.req.fire())
  //XSPerfAccumulate("ptw_req_cycle", Mux(ptw.resp.fire(), reqCycleCnt, 0.U))
  XSPerfAccumulate("ptw_resp_count", ptw.resp.fire())
  XSPerfAccumulate("ptw_resp_pf_count", ptw.resp.fire() && ptw.resp.bits.pf)
  for (i <- 0 until TlbEntrySize) {
    val indexHitVec = hitVecVec.zip(validRegVec).map{ case (h, v) => h(i) && v }
    XSPerfAccumulate(s"NormalAccessIndex${i}", Mux(vmEnable, PopCount(indexHitVec), 0.U))
  }
  for (i <- 0 until TlbSPEntrySize) {
    val indexHitVec = hitVecVec.zip(validRegVec).map{ case (h, v) => h(i + TlbEntrySize) && v }
    XSPerfAccumulate(s"SuperAccessIndex${i}", Mux(vmEnable, PopCount(indexHitVec), 0.U))
  }
  for (i <- 0 until TlbEntrySize) {
    XSPerfAccumulate(s"NormalRefillIndex${i}", refill && ptw.resp.bits.entry.level.getOrElse(0.U) === 2.U && i.U === nRefillIdx)
  }
  for (i <- 0 until TlbSPEntrySize) {
    XSPerfAccumulate(s"SuperRefillIndex${i}", refill && ptw.resp.bits.entry.level.getOrElse(0.U) =/= 2.U && i.U === sRefillIdx)
  }

  // Log
  for(i <- 0 until Width) {
    XSDebug(req(i).valid, p"req(${i.U}): (${req(i).valid} ${req(i).ready}) ${req(i).bits}\n")
    XSDebug(resp(i).valid, p"resp(${i.U}): (${resp(i).valid} ${resp(i).ready}) ${resp(i).bits}\n")
  }

  XSDebug(sfence.valid, p"Sfence: ${sfence}\n")
  XSDebug(ParallelOR(valid)|| ptw.resp.valid, p"CSR: ${csr}\n")
  XSDebug(ParallelOR(valid) || ptw.resp.valid, p"vmEnable:${vmEnable} hit:${Binary(VecInit(hitVec).asUInt)} miss:${Binary(VecInit(missVec).asUInt)} v:${Hexadecimal(VecInit(v).asUInt)} pf:${Hexadecimal(pf.asUInt)}\n")
  for (i <- ptw.req.indices) {
    XSDebug(ptw.req(i).fire(), p"PTW req:${ptw.req(i).bits}\n")
  }
  XSDebug(ptw.resp.valid, p"PTW resp:${ptw.resp.bits} (v:${ptw.resp.valid}r:${ptw.resp.ready}) \n")

//   // NOTE: just for simple tlb debug, comment it after tlb's debug
  // assert(!io.ptw.resp.valid || io.ptw.resp.bits.entry.tag === io.ptw.resp.bits.entry.ppn, "Simple tlb debug requires vpn === ppn")
}

object TLB {
  def apply
  (
    in: Seq[BlockTlbRequestIO],
    sfence: SfenceBundle,
    csr: TlbCsrBundle,
    width: Int,
    isDtlb: Boolean,
    shouldBlock: Boolean
  )(implicit p: Parameters) = {
    require(in.length == width)

    val tlb = Module(new TLB(width, isDtlb))

    tlb.io.sfence <> sfence
    tlb.io.csr <> csr

    if (!shouldBlock) { // dtlb
      for (i <- 0 until width) {
        tlb.io.requestor(i) <> in(i)
        // tlb.io.requestor(i).req.valid := in(i).req.valid
        // tlb.io.requestor(i).req.bits := in(i).req.bits
        // in(i).req.ready := tlb.io.requestor(i).req.ready

        // in(i).resp.valid := tlb.io.requestor(i).resp.valid
        // in(i).resp.bits := tlb.io.requestor(i).resp.bits
        // tlb.io.requestor(i).resp.ready := in(i).resp.ready
      }
    } else { // itlb
      require(width == 1)
      tlb.io.requestor(0).req.valid := in(0).req.valid
      tlb.io.requestor(0).req.bits := in(0).req.bits
      in(0).req.ready := !tlb.io.requestor(0).resp.bits.miss && in(0).resp.ready && tlb.io.requestor(0).req.ready

      in(0).resp.valid := tlb.io.requestor(0).resp.valid && !tlb.io.requestor(0).resp.bits.miss
      in(0).resp.bits := tlb.io.requestor(0).resp.bits
      tlb.io.requestor(0).resp.ready := in(0).resp.ready
    }

    tlb.io.ptw
  }
}<|MERGE_RESOLUTION|>--- conflicted
+++ resolved
@@ -267,13 +267,8 @@
   val resp = Flipped(DecoupledIO(new TlbResp))
 }
 
-<<<<<<< HEAD
-class TlbPtwIO(Width: Int = 1) extends TlbBundle {
+class TlbPtwIO(Width: Int = 1)(implicit p: Parameters) extends TlbBundle {
   val req = Vec(Width, DecoupledIO(new PtwReq))
-=======
-class TlbPtwIO(implicit p: Parameters) extends TlbBundle {
-  val req = DecoupledIO(new PtwReq)
->>>>>>> 695364a3
   val resp = Flipped(DecoupledIO(new PtwResp))
 
   override def cloneType: this.type = (new TlbPtwIO(Width)).asInstanceOf[this.type]
