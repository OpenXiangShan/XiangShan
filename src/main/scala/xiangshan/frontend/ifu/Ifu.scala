--- conflicted
+++ resolved
@@ -210,17 +210,6 @@
   private val s2_totalInstrRange   = RegEnable(s1_totalInstrRange, s1_fire)
   private val s2_firstEndPos       = RegEnable(s1_firstEndPos, s1_fire)
   private val s2_totalEndPos       = RegEnable(s1_totalEndPos, s1_fire)
-<<<<<<< HEAD
-  private val s2_firstMaskEndPos   = RegEnable((~(1.U << s1_firstEndPos)).asUInt, s1_fire)
-  private val s2_secondMaskEndPos  = RegEnable((~(1.U << s1_secondEndPos)).asUInt, s1_fire)
-  private val s2_totalMaskEndPos   = RegEnable((~(1.U << s1_totalEndPos)).asUInt, s1_fire)
-  private val s2_takenCfiOffset    = RegEnable(s1_takenCfiOffset, s1_fire)
-
-  private val s2_instrPcLowerResult = WireDefault(VecInit.fill(FetchBlockInstNum)(0.U((PcCutPoint + 1).W)))
-  private val s2_instrIsRvc         = WireDefault(VecInit.fill(FetchBlockInstNum)(false.B))
-  private val s2_instrEndOffset     = WireDefault(VecInit.fill(FetchBlockInstNum)(0.U(FetchBlockInstOffsetWidth.W)))
-=======
->>>>>>> 6b4ab11c
 
   s2_fire  := s2_valid && s3_ready
   s2_ready := s2_fire || !s2_valid
@@ -270,111 +259,6 @@
     instrCountBeforeCurrent(i) := PopCount(dealInstrValid.take(i))
   }
   instrCountBeforeCurrent(FetchBlockInstNum) := PopCount(dealInstrValid)
-<<<<<<< HEAD
-
-  private val instrIndexEntry = Wire(Vec(FetchBlockInstNum, new InstrIndexEntry))
-  private val fetchBlockSelect =
-    VecInit.tabulate(FetchBlockInstNum)(i =>
-      Mux(s2_fetchSize(0) > i.U, false.B, true.B)
-    )
-
-  private val s2_fetchPcLowerResult = VecInit.tabulate(FetchPorts)(i =>
-    VecInit((0 until FetchBlockInstNum).map(j =>
-      Cat(0.U(1.W), s2_ftqFetch(i).startVAddr(PcCutPoint - 1, 0)) + (j * 2).U
-    ))
-  ) // cat with overflow bit
-
-  private val s2_fetchBlockIndex = VecInit.tabulate(FetchPorts)(i =>
-    VecInit.tabulate(FetchBlockInstNum)(j =>
-      s2_fetchPcLowerResult(i)(j)(log2Ceil(ICacheLineBytes) - 1, 1)
-    )
-  )
-
-  // FIXME: This is wrong when 2-taken is enabled
-  private val twoFetchBlockIndex = VecInit.tabulate(FetchBlockInstNum)(i =>
-    Mux(s2_fetchSize(0) > i.U, s2_fetchBlockIndex(0)(i), s2_fetchBlockIndex(1)(i))
-  )
-
-  private val twoFetchPcLowerResult = VecInit.tabulate(FetchBlockInstNum)(i =>
-    Mux(s2_fetchSize(0) > i.U, s2_fetchPcLowerResult(0)(i), s2_fetchPcLowerResult(1)(i))
-  )
-
-  private val s2_rawPcLowerResult = twoFetchPcLowerResult
-
-  private val instrSelectLowIndex   = WireDefault(VecInit.fill(FetchBlockInstNum)(true.B))
-  private val instrSelectFetchBlock = WireDefault(VecInit.fill(FetchBlockInstNum)(false.B))
-
-  // Fetch PC and index info for valid instructions based on their positions.
-  instrIndexEntry.zipWithIndex.foreach {
-    case (instrIndex, idx) =>
-      val instrRange = idx until Math.min(2 * idx + 2, FetchBlockInstNum)
-
-      val validOH = instrRange.map {
-        i => dealInstrValid(i) & (instrCountBeforeCurrent(i) === idx.U)
-      }
-
-      val index         = instrRange.map(twoFetchBlockIndex(_))
-      val select        = instrRange.map(fetchBlockSelect(_))
-      val pcLowerResult = instrRange.map(twoFetchPcLowerResult(_))
-      val isRvc         = instrRange.map(rawIsRvc(_))
-      val instrOffset   = instrRange.map(i => Mux(rawIsRvc(i), i.U, (i + 1).U))
-
-      instrIndex.valid           := validOH.reduce(_ || _)
-      instrIndex.value           := Mux1H(validOH, index)
-      instrSelectFetchBlock(idx) := Mux1H(validOH, select)
-      s2_instrPcLowerResult(idx) := Mux1H(validOH, pcLowerResult)
-      s2_instrIsRvc(idx)         := Mux1H(validOH, isRvc)
-      s2_instrEndOffset(idx)     := Mux1H(validOH, instrOffset)
-  }
-  s2_instrEndOffset(0) := Mux(s2_prevLastIsHalfRvi, 0.U, Mux(rawIsRvc(0), 0.U, 1.U))
-
-  private val s2_fetchTakenIdx = VecInit((0 until FetchPorts).map { i =>
-    val b = Wire(new Valid(UInt(FetchBlockInstOffsetWidth.W)))
-    b.valid := s2_takenCfiOffset(i).valid
-    // This is the main reason for using Start — it makes index calculation easier when handling lastRvi.
-    b.bits := PopCount(dealInstrValid.asUInt & s2_instrRange(i)) - 1.U
-    b
-  })
-  s2_fetchTakenIdx(0).valid := s2_takenCfiOffset(0).valid && s2_firstValid
-  s2_fetchTakenIdx(1).valid := s2_takenCfiOffset(1).valid && s2_secondValid
-
-  private val s2_fetchBlock = VecInit((0 until FetchPorts).map { i =>
-    val b = Wire(new FetchBlockInfo)
-    b.ftqIdx       := s2_ftqFetch(i).ftqIdx
-    b.doubleline   := s2_doubleline(i)
-    b.predTakenIdx := s2_fetchTakenIdx(i)
-    // This is the main reason for using End — it makes invalidTaken calculation easier when handling lastRvi.
-    b.invalidTaken         := !rawInstrEndVec(s2_takenCfiOffset(i).bits) && s2_takenCfiOffset(i).valid
-    b.takenCfiOffset.valid := s2_takenCfiOffset(i).valid
-    b.takenCfiOffset.bits  := s2_takenCfiOffset(i).bits
-    b.instrRange           := s2_instrRange(i)
-    b.pcHigh               := s2_ftqFetch(i).startVAddr(VAddrBits - 1, PcCutPoint)
-    b.pcHighPlus1          := s2_ftqFetch(i).startVAddr(VAddrBits - 1, PcCutPoint) + 1.U
-    b.startVAddr           := s2_ftqFetch(i).startVAddr
-    b.target               := s2_ftqFetch(i).nextStartVAddr
-    b.fetchSize            := s2_fetchSize(i)
-    b.rawInstrEndVec       := rawInstrEndVec.asUInt & s2_instrRange(i)
-    b
-  })
-  s2_fetchBlock(0).takenCfiOffset.valid := s2_takenCfiOffset(0).valid && s2_firstValid
-  s2_fetchBlock(1).takenCfiOffset.valid := s2_takenCfiOffset(1).valid && s2_secondValid
-  s2_fetchBlock(0).instrRange := s2_instrRange(0) &
-    Mux(s2_firstFetchEndIsHalf, s2_firstMaskEndPos, Fill(FetchBlockInstNum, 1.U(1.W)))
-  s2_fetchBlock(1).instrRange := s2_instrRange(1) &
-    Mux(s2_fetchEndIsHalf, s2_secondMaskEndPos, Fill(FetchBlockInstNum, 1.U(1.W)))
-
-  // After completing the adjustment of a half prediction block, the instruction
-  // valid signals at the end and beginning need to be updated.
-  s2_fetchBlock(0).rawInstrEndVec := rawInstrEndVec.asUInt & s2_instrRange(0)
-  s2_fetchBlock(1).rawInstrEndVec := (rawInstrEndVec.asUInt >> s2_fetchSize(0)).asUInt & s2_instrRange(1)
-=======
-  private val twoFetchIdentifiedCfi = VecInit.tabulate(FetchBlockInstNum) { i =>
-    // This is a dirty hack, make sure it's correct.
-    val identifiedCfi = s2_fetchBlock(0).identifiedCfi
-    if (i == 0) Mux(s2_prevLastIsHalfRvi | rawIsRvc(0), identifiedCfi(0), identifiedCfi(1))
-    else if (i < FetchBlockInstNum - 1) Mux(rawIsRvc(i), identifiedCfi(i), identifiedCfi(i + 1))
-    else identifiedCfi(i)
-  }
   instrCompactor.io.req.fetchSize(0)            := s2_fetchBlock(0).fetchSize
   instrCompactor.io.req.fetchSize(1)            := s2_fetchBlock(1).fetchSize
   instrCompactor.io.req.startVAddr(0)           := s2_fetchBlock(0).startVAddr
@@ -382,7 +266,6 @@
   instrCompactor.io.req.rawInstrValid           := dealInstrValid
   instrCompactor.io.req.rawIsRvc                := rawIsRvc
   instrCompactor.io.req.instrCountBeforeCurrent := instrCountBeforeCurrent
-  instrCompactor.io.req.identifiedCfi           := twoFetchIdentifiedCfi
   private val instrCompactInfo = Wire(new InstrCompactBundle(FetchBlockInstNum))
   instrCompactInfo                   := instrCompactor.io.resp
   instrCompactInfo.instrEndOffset(0) := Mux(s2_prevLastIsHalfRvi, 0.U, Mux(rawIsRvc(0), 0.U, 1.U))
@@ -408,7 +291,6 @@
   s2_realFetchBlock(1).takenCfiOffset.valid := s2_fetchBlock(1).takenCfiOffset.valid && s2_secondValid
   s2_realFetchBlock(0).rawInstrEndVec       := rawInstrEndVec.asUInt & s2_firstRange
   s2_realFetchBlock(1).rawInstrEndVec       := (rawInstrEndVec.asUInt >> s2_firstSize).asUInt & s2_secondRange
->>>>>>> 6b4ab11c
   private val s2_rawFirstData         = s2_rawData
   private val s2_rawSecondData        = 0.U((ICacheLineBytes * 8).W)
   private val s2_rawFirstDataDupWire  = VecInit(Seq.fill(FetchPorts)(s2_rawFirstData))
@@ -445,18 +327,7 @@
   private val s3_rawFirstDataDup  = RegEnable(s2_rawFirstDataDupWire, s2_fire)
   private val s3_rawSecondDataDup = RegEnable(s2_rawSecondDataDupWire, s2_fire)
 
-<<<<<<< HEAD
-  private val s3_doubleline       = RegEnable(s2_doubleline, s2_fire)
-  private val s3_icacheInfo       = RegEnable(s2_icacheInfo, s2_fire)
-  private val s3_instrEndOffset   = RegEnable(s2_instrEndOffset, s2_fire)
-  private val s3_firstResendVAddr = RegEnable(s2_fetchBlock(0).startVAddr + 2.U, s2_fire)
-
-  private val s3_instrPcLowerResult = RegEnable(s2_instrPcLowerResult, s2_fire)
-  private val s3_rawPcLowerResult   = RegEnable(s2_rawPcLowerResult, s2_fire)
-
-=======
   private val s3_icacheMeta = RegEnable(s2_icacheMeta, s2_fire)
->>>>>>> 6b4ab11c
   /* NOTE: the following `Cat(_data, _data)` *is* intentional.
    * Explanation:
    * In the old design, IFU is responsible for selecting requested data from two adjacent cachelines,
@@ -632,18 +503,9 @@
   })
   private val s4_alignIll = VecInit(rvcExpanders.map(_.io.ill))
 
-<<<<<<< HEAD
-  private val s4_alignPdWire         = RegEnable(s3_alignPd, s3_fire)
-  private val s4_alignPds            = WireInit(s4_alignPdWire)
-  private val s4_alignJumpOffset     = RegEnable(s3_alignJumpOffset, s3_fire)
-  private val s4_alignInstrPcLower   = RegEnable(s3_alignInstrPcLower, s3_fire)
-  private val s4_alignInstrEndOffset = RegEnable(s3_alignInstrEndOffset, s3_fire)
-  private val s4_rawPcLowerResult    = RegEnable(s3_rawPcLowerResult, s3_fire)
-=======
   private val s4_alignPdWire     = RegEnable(s3_alignPd, s3_fire)
   private val s4_alignPds        = WireInit(s4_alignPdWire)
   private val s4_alignJumpOffset = RegEnable(s3_alignJumpOffset, s3_fire)
->>>>>>> 6b4ab11c
 
   private val s4_alignPc = VecInit.tabulate(IBufferEnqueueWidth)(i =>
     if (i < IfuAlignWidth) {
@@ -820,14 +682,8 @@
   io.toIBuffer.bits.crossPageIPFFix := (0 until IBufferEnqueueWidth).map {
     i => i.U === s4_prevIBufEnqPtr.value(1, 0) && s4_icacheMeta(0).exception.hasException && s4_prevLastIsHalfRvi
   }
-<<<<<<< HEAD
-  io.toIBuffer.bits.illegalInstr := s4_alignIll
-  io.toIBuffer.bits.triggered    := s4_alignTriggered
-=======
   io.toIBuffer.bits.illegalInstr  := s4_alignIll
   io.toIBuffer.bits.triggered     := s4_alignTriggered
-  io.toIBuffer.bits.identifiedCfi := s4_alignCompactInfo.identifiedCfi
->>>>>>> 6b4ab11c
 
   val enqVec = io.toIBuffer.bits.enqEnable
   val allocateSeqNum = VecInit((0 until IBufferEnqueueWidth).map { i =>
