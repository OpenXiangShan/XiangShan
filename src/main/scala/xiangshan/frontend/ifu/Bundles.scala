// Copyright (c) 2024-2025 Beijing Institute of Open Source Chip (BOSC)
// Copyright (c) 2020-2025 Institute of Computing Technology, Chinese Academy of Sciences
// Copyright (c) 2020-2021 Peng Cheng Laboratory
//
// XiangShan is licensed under Mulan PSL v2.
// You can use this software according to the terms and conditions of the Mulan PSL v2.
// You may obtain a copy of Mulan PSL v2 at:
//          https://license.coscl.org.cn/MulanPSL2
//
// THIS SOFTWARE IS PROVIDED ON AN "AS IS" BASIS, WITHOUT WARRANTIES OF ANY KIND,
// EITHER EXPRESS OR IMPLIED, INCLUDING BUT NOT LIMITED TO NON-INFRINGEMENT,
// MERCHANTABILITY OR FIT FOR A PARTICULAR PURPOSE.
//
// See the Mulan PSL v2 for more details.

package xiangshan.frontend.ifu

import chisel3._
import chisel3.util._
import org.chipsalliance.cde.config.Parameters
import utils.EnumUInt
import xiangshan.cache.mmu.Pbmt
import xiangshan.frontend.ExceptionType
import xiangshan.frontend.FetchRequestBundle
import xiangshan.frontend.PrunedAddr
import xiangshan.frontend.bpu.BranchAttribute
import xiangshan.frontend.ftq.FtqPtr
import xiangshan.frontend.ibuffer.IBufPtr
import xiangshan.frontend.icache.HasICacheParameters
import xiangshan.frontend.icache.ICacheRespBundle

/* ***
 * Naming:
 * - I/O:
 *   - Ifu inner use only: xxxBundle
 *   - Other modules use: IfuXxxBundle, consider move to Bundles.scala
 * - Sram/register: xxxEntry
 *
 * Try avoiding directed Bundle, unless it's req-resp pair
 * *** */

/* ***** PreDecode ***** */
object PreDecodeFaultType extends EnumUInt(7) {
  def NoFault:      UInt = 0.U(width.W)
  def JalFault:     UInt = 1.U(width.W) // not CFI taken or invalid instruction taken
  def RetFault:     UInt = 2.U(width.W) // not CFI taken or invalid instruction taken
  def TargetFault:  UInt = 3.U(width.W)
  def NotCfiFault:  UInt = 4.U(width.W) // not CFI taken or invalid instruction taken
  def InvalidTaken: UInt = 5.U(width.W)
  def JalrFault:    UInt = 6.U(width.W)
}

/* ***** Ifu last half ***** */
// record the situation in which fallThruAddr falls into the middle of an RVI inst
class LastHalfEntry(implicit p: Parameters) extends IfuBundle {
  val valid:    Bool       = Bool()
  val middlePC: PrunedAddr = PrunedAddr(VAddrBits)
}

class InstrIndexEntry(implicit p: Parameters) extends IfuBundle {
  val valid: Bool = Bool()
  val value: UInt = UInt(log2Ceil(ICacheLineBytes / 2).W)
}

class FetchBlockInfo(implicit p: Parameters) extends IfuBundle {
  val ftqIdx:         FtqPtr      = new FtqPtr
  val doubleline:     Bool        = Bool()
  val predTakenIdx:   Valid[UInt] = Valid(UInt(FetchBlockInstOffsetWidth.W))
  val takenCfiOffset: Valid[UInt] = Valid(UInt(FetchBlockInstOffsetWidth.W))
  val invalidTaken:   Bool        = Bool()
  val startVAddr:     PrunedAddr  = PrunedAddr(VAddrBits)
  val target:         PrunedAddr  = PrunedAddr(VAddrBits)
  val instrRange:     UInt        = UInt(FetchBlockInstNum.W)
  val rawInstrEndVec: UInt        = UInt(FetchBlockInstNum.W)
  val pcHighPlus1:    UInt        = UInt((VAddrBits - PcCutPoint).W)
  val fetchSize:      UInt        = UInt(log2Ceil(FetchBlockInstNum + 1).W)
<<<<<<< HEAD
=======
  val identifiedCfi:  Vec[Bool]   = Vec(FetchBlockInstNum, Bool())

  def pcHigh: UInt = startVAddr(VAddrBits - 1, PcCutPoint)

  def getBasicBlockIdx(pc: PrunedAddr, start: PrunedAddr): UInt = {
    val byteOffset = (pc - start).toUInt
    (byteOffset - instBytes.U)(FetchBlockInstOffsetWidth, instOffsetBits)
  }

  def fromFtqRequest(ftqFetch: FetchRequestBundle): FetchBlockInfo = {
    val cfiOffset = ftqFetch.takenCfiOffset.bits
    val taken     = ftqFetch.takenCfiOffset.valid
    val jumpRange = Fill(FetchBlockInstNum, !taken) | Fill(FetchBlockInstNum, 1.U(1.W)) >> ~cfiOffset
    val ftrRange = Fill(FetchBlockInstNum, taken) |
      Fill(FetchBlockInstNum, 1.U(1.W)) >> ~getBasicBlockIdx(ftqFetch.nextStartVAddr, ftqFetch.startVAddr)
    val calcInstrRange = jumpRange & ftrRange
    val calcFetchSize = Mux(
      taken,
      cfiOffset + 1.U(log2Ceil(FetchBlockInstNum + 1).W),
      (ftqFetch.nextStartVAddr - ftqFetch.startVAddr)(log2Ceil(FetchBlockInstNum + 1) + 1, 1)
    )
    ftqIdx         := ftqFetch.ftqIdx
    predTakenIdx   := DontCare // It will be overwritten later with the required value.
    invalidTaken   := DontCare // It will be overwritten later with the required value.
    rawInstrEndVec := DontCare // It will be overwritten later with the required value.
    doubleline     := ftqFetch.crossCacheline
    takenCfiOffset := ftqFetch.takenCfiOffset
    instrRange     := calcInstrRange
    startVAddr     := ftqFetch.startVAddr
    target         := ftqFetch.nextStartVAddr
    pcHighPlus1    := ftqFetch.startVAddr(VAddrBits - 1, PcCutPoint) + 1.U
    fetchSize      := calcFetchSize
    identifiedCfi  := ftqFetch.identifiedCfi
    this
  }
>>>>>>> 6b4ab11c
}

// HasICacheParameters is for PortNumber
class ICacheMeta(implicit p: Parameters) extends IfuBundle with HasICacheParameters {
  val exception:          ExceptionType = new ExceptionType
  val pmpMmio:            Bool          = Bool()
  val itlbPbmt:           UInt          = UInt(Pbmt.width.W)
  val isBackendException: Bool          = Bool()
  val isForVSnonLeafPTE:  Bool          = Bool()
  val gpAddr:             PrunedAddr    = PrunedAddr(PAddrBitsMax)
  val pAddr:              PrunedAddr    = PrunedAddr(PAddrBits)

  def isUncache: Bool = pmpMmio || Pbmt.isUncache(itlbPbmt)

  def fromICacheResp(fromICache: ICacheRespBundle): ICacheMeta = {
    exception          := fromICache.exception
    pmpMmio            := fromICache.pmpMmio
    itlbPbmt           := fromICache.itlbPbmt
    isBackendException := fromICache.isBackendException
    pAddr              := fromICache.pAddr
    gpAddr             := fromICache.gpAddr
    isForVSnonLeafPTE  := fromICache.isForVSnonLeafPTE
    this
  }
}

class FinalPredCheckResult(implicit p: Parameters) extends IfuBundle {
  val target:       PrunedAddr      = PrunedAddr(VAddrBits)
  val misIdx:       Valid[UInt]     = Valid(UInt(log2Ceil(IBufferEnqueueWidth).W))
  val cfiIdx:       Valid[UInt]     = Valid(UInt(log2Ceil(IBufferEnqueueWidth).W))
  val instrRange:   UInt            = UInt(FetchBlockInstNum.W)
  val invalidTaken: Bool            = Bool()
  val isRVC:        Bool            = Bool()
  val attribute:    BranchAttribute = new BranchAttribute
}

/* ***** DB ***** */
class FetchToIBufferDB(implicit p: Parameters) extends IfuBundle {
  val startAddr:  Vec[UInt] = Vec(FetchPorts, UInt(VAddrBits.W)) // do not use PrunedAddr for DB
  val instrCount: UInt      = UInt(32.W)                         // magic number: just uint32_t field
  val exception:  Bool      = Bool()
  val isCacheHit: Bool      = Bool()
}

class IfuWbToFtqDB(implicit p: Parameters) extends IfuBundle {
  val startAddr:         Vec[UInt] = Vec(FetchPorts, UInt(VAddrBits.W)) // do not use PrunedAddr for DB
  val isMissPred:        Vec[Bool] = Vec(FetchPorts, Bool())
  val missPredOffset:    Vec[UInt] = Vec(FetchPorts, UInt(FetchBlockInstOffsetWidth.W))
  val checkJalFault:     Bool      = Bool()
  val checkJalrFault:    Bool      = Bool()
  val checkRetFault:     Bool      = Bool()
  val checkTargetFault:  Bool      = Bool()
  val checkNotCFIFault:  Bool      = Bool()
  val checkInvalidTaken: Bool      = Bool()
}

class IfuRedirectInternal(implicit p: Parameters) extends IfuBundle {
  val valid:          Bool    = Bool()
  val instrCount:     UInt    = UInt(log2Ceil(FetchBlockInstNum + 1).W)
  val prevIBufEnqPtr: IBufPtr = new IBufPtr
  // A fallthrough does not always correspond to a half RVI instruction.
  val isHalfInstr: Bool       = Bool()
  val halfPc:      PrunedAddr = PrunedAddr(VAddrBits)
  val halfData:    UInt       = UInt(16.W)
}

class InstrCompactBundle(width: Int)(implicit p: Parameters) extends IfuBundle {
  val instrIndex:     Vec[InstrIndexEntry] = Vec(width, new InstrIndexEntry)
  val instrIsRvc:     Vec[Bool]            = Vec(width, Bool())
  val selectBlock:    Vec[Bool]            = Vec(width, Bool())
  val instrPcLower:   Vec[UInt]            = Vec(width, UInt((PcCutPoint + 1).W))
  val instrEndOffset: Vec[UInt]            = Vec(width, UInt(log2Ceil(FetchBlockInstNum).W))
  val identifiedCfi:  Vec[Bool]            = Vec(width, Bool())
}<|MERGE_RESOLUTION|>--- conflicted
+++ resolved
@@ -74,9 +74,6 @@
   val rawInstrEndVec: UInt        = UInt(FetchBlockInstNum.W)
   val pcHighPlus1:    UInt        = UInt((VAddrBits - PcCutPoint).W)
   val fetchSize:      UInt        = UInt(log2Ceil(FetchBlockInstNum + 1).W)
-<<<<<<< HEAD
-=======
-  val identifiedCfi:  Vec[Bool]   = Vec(FetchBlockInstNum, Bool())
 
   def pcHigh: UInt = startVAddr(VAddrBits - 1, PcCutPoint)
 
@@ -108,10 +105,8 @@
     target         := ftqFetch.nextStartVAddr
     pcHighPlus1    := ftqFetch.startVAddr(VAddrBits - 1, PcCutPoint) + 1.U
     fetchSize      := calcFetchSize
-    identifiedCfi  := ftqFetch.identifiedCfi
     this
   }
->>>>>>> 6b4ab11c
 }
 
 // HasICacheParameters is for PortNumber
@@ -184,5 +179,4 @@
   val selectBlock:    Vec[Bool]            = Vec(width, Bool())
   val instrPcLower:   Vec[UInt]            = Vec(width, UInt((PcCutPoint + 1).W))
   val instrEndOffset: Vec[UInt]            = Vec(width, UInt(log2Ceil(FetchBlockInstNum).W))
-  val identifiedCfi:  Vec[Bool]            = Vec(width, Bool())
 }