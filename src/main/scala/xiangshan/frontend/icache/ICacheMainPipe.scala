/***************************************************************************************
* Copyright (c) 2020-2021 Institute of Computing Technology, Chinese Academy of Sciences
* Copyright (c) 2020-2021 Peng Cheng Laboratory
*
* XiangShan is licensed under Mulan PSL v2.
* You can use this software according to the terms and conditions of the Mulan PSL v2.
* You may obtain a copy of Mulan PSL v2 at:
*          http://license.coscl.org.cn/MulanPSL2
*
* THIS SOFTWARE IS PROVIDED ON AN "AS IS" BASIS, WITHOUT WARRANTIES OF ANY KIND,
* EITHER EXPRESS OR IMPLIED, INCLUDING BUT NOT LIMITED TO NON-INFRINGEMENT,
* MERCHANTABILITY OR FIT FOR A PARTICULAR PURPOSE.
*
* See the Mulan PSL v2 for more details.
***************************************************************************************/

package xiangshan.frontend.icache

import org.chipsalliance.cde.config.Parameters
import chisel3._
import chisel3.util._
import difftest._
import freechips.rocketchip.tilelink.ClientStates
import xiangshan._
import xiangshan.cache.mmu._
import utils._
import utility._
import xiangshan.backend.fu.{PMPReqBundle, PMPRespBundle}
import xiangshan.frontend.{FtqICacheInfo, FtqToICacheRequestBundle}

class ICacheMainPipeReq(implicit p: Parameters) extends ICacheBundle
{
  val vaddr  = UInt(VAddrBits.W)
  def vSetIdx = get_idx(vaddr)
}

class ICacheMainPipeResp(implicit p: Parameters) extends ICacheBundle
{
  val vaddr    = UInt(VAddrBits.W)
  // val registerData = UInt(blockBits.W)
  // val sramData = UInt(blockBits.W)
  // val select   = Bool()
  val data = UInt((blockBits).W)
  val paddr    = UInt(PAddrBits.W)
  val gpaddr    = UInt(GPAddrBits.W)
  val tlbExcp  = new Bundle{
    val pageFault = Bool()
    val guestPageFault = Bool()
    val accessFault = Bool()
    val mmio = Bool()
  }
}

class ICacheMainPipeBundle(implicit p: Parameters) extends ICacheBundle
{
  val req  = Flipped(Decoupled(new FtqToICacheRequestBundle))
  val resp = Vec(PortNumber, ValidIO(new ICacheMainPipeResp))
  val topdownIcacheMiss = Output(Bool())
  val topdownItlbMiss = Output(Bool())
}

class ICacheMetaReqBundle(implicit p: Parameters) extends ICacheBundle{
  val toIMeta       = DecoupledIO(new ICacheReadBundle)
  val fromIMeta     = Input(new ICacheMetaRespBundle)
}

class ICacheDataReqBundle(implicit p: Parameters) extends ICacheBundle{
  val toIData       = Vec(partWayNum, DecoupledIO(new ICacheReadBundle))
  val fromIData     = Input(new ICacheDataRespBundle)
}

class ICacheMSHRBundle(implicit p: Parameters) extends ICacheBundle{
  val req   = Decoupled(new ICacheMissReq)
  val resp  = Flipped(ValidIO(new ICacheMissResp))
}

class ICachePMPBundle(implicit p: Parameters) extends ICacheBundle{
  val req  = Valid(new PMPReqBundle())
  val resp = Input(new PMPRespBundle())
}

class ICachePerfInfo(implicit p: Parameters) extends ICacheBundle{
  val only_0_hit     = Bool()
  val only_0_miss    = Bool()
  val hit_0_hit_1    = Bool()
  val hit_0_miss_1   = Bool()
  val miss_0_hit_1   = Bool()
  val miss_0_miss_1  = Bool()
  val hit_0_except_1 = Bool()
  val miss_0_except_1 = Bool()
  val except_0       = Bool()
  val bank_hit       = Vec(2,Bool())
  val hit            = Bool()
}

class ICacheMainPipeInterface(implicit p: Parameters) extends ICacheBundle {
  val hartId = Input(UInt(hartIdLen.W))
  /*** internal interface ***/
  val dataArray     = new ICacheDataReqBundle
  /** prefetch io */
  val touch = Vec(PortNumber,ValidIO(new ReplacerTouch))
  val wayLookupRead = Flipped(DecoupledIO(new WayLookupInfo))

<<<<<<< HEAD
  val mshr          = new ICacheMSHRBundle
  val errors        = Output(Vec(PortNumber, new L1CacheErrorInfo))
=======
  val IPFReplacer         = Flipped(new IPFReplacer)
  val ICacheMainPipeInfo  = new ICacheMainPipeInfo

  val mshr        = Vec(PortNumber, new ICacheMSHRBundle)
  val errors      = Output(Vec(PortNumber, ValidIO(new L1CacheErrorInfo)))
>>>>>>> 87c5d21d
  /*** outside interface ***/
  //val fetch       = Vec(PortNumber, new ICacheMainPipeBundle)
  /* when ftq.valid is high in T + 1 cycle
   * the ftq component must be valid in T cycle
   */
  val fetch       = new ICacheMainPipeBundle
  val pmp         = Vec(PortNumber, new ICachePMPBundle)
  val respStall   = Input(Bool())

  val csr_parity_enable = Input(Bool())
  val flush = Input(Bool())

  val perfInfo = Output(new ICachePerfInfo)
}

class ICacheDB(implicit p: Parameters) extends ICacheBundle {
  val blk_vaddr   = UInt((VAddrBits - blockOffBits).W)
  val blk_paddr   = UInt((PAddrBits - blockOffBits).W)
  val hit         = Bool()
}

class ICacheMainPipe(implicit p: Parameters) extends ICacheModule
{
  val io = IO(new ICacheMainPipeInterface)

  /** Input/Output port */
  val (fromFtq, toIFU)    = (io.fetch.req,          io.fetch.resp)
  val (toData,  fromData) = (io.dataArray.toIData,  io.dataArray.fromIData)
  val (toMSHR,  fromMSHR) = (io.mshr.req,           io.mshr.resp)
  val (toPMP,   fromPMP)  = (io.pmp.map(_.req),     io.pmp.map(_.resp))
  val fromWayLookup = io.wayLookupRead

  // Statistics on the frequency distribution of FTQ fire interval
  val cntFtqFireInterval = RegInit(0.U(32.W))
  cntFtqFireInterval := Mux(fromFtq.fire, 1.U, cntFtqFireInterval + 1.U)
  XSPerfHistogram("ftq2icache_fire",
                  cntFtqFireInterval, fromFtq.fire,
                  1, 300, 1, right_strict = true)

  /** pipeline control signal */
  val s1_ready, s2_ready = Wire(Bool())
  val s0_fire,  s1_fire , s2_fire  = Wire(Bool())
  val s0_flush,  s1_flush , s2_flush  = Wire(Bool())

  /**
    ******************************************************************************
    * ICache Stage 0
    * - send req to data SRAM
    * - get waymask and tlb info from wayLookup
    ******************************************************************************
    */

  /** s0 control */
  // 0,1,2,3 -> dataArray(data); 4 -> mainPipe
  // Ftq RegNext Register
  val fromFtqReq          = fromFtq.bits.pcMemRead
  val s0_valid            = fromFtq.valid
  val s0_req_valid_all    = (0 until partWayNum + 1).map(i => fromFtq.bits.readValid(i))
  val s0_req_vaddr_all    = (0 until partWayNum + 1).map(i => VecInit(Seq(fromFtqReq(i).startAddr, fromFtqReq(i).nextlineStart)))
  val s0_req_vSetIdx_all  = (0 until partWayNum + 1).map(i => VecInit(s0_req_vaddr_all(i).map(get_idx(_))))
  val s0_req_offset_all   = (0 until partWayNum + 1).map(i => s0_req_vaddr_all(i)(0)(log2Ceil(blockBytes)-1, 0))
  val s0_doubleline_all   = (0 until partWayNum + 1).map(i => fromFtq.bits.readValid(i) && fromFtqReq(i).crossCacheline)

  val s0_req_vaddr        = s0_req_vaddr_all.last
  val s0_req_vSetIdx      = s0_req_vSetIdx_all.last
  val s0_doubleline       = s0_doubleline_all.last

  /**
    ******************************************************************************
    * get waymask and tlb info from wayLookup
    ******************************************************************************
    */
  fromWayLookup.ready := s0_fire
  val s0_waymasks     = VecInit(fromWayLookup.bits.waymask.map(_.asTypeOf(Vec(nWays, Bool()))))
  val s0_req_ptags    = fromWayLookup.bits.ptag
  val s0_req_gpaddr   = fromWayLookup.bits.gpaddr
  val s0_excp_tlb_af  = fromWayLookup.bits.excp_tlb_af
  val s0_excp_tlb_pf  = fromWayLookup.bits.excp_tlb_pf
  val s0_excp_tlb_gpf = fromWayLookup.bits.excp_tlb_gpf
  val s0_hits         = VecInit((0 until PortNumber).map(i=> s0_waymasks(i).reduce(_||_)))

  when(s0_fire){
    assert((0 until PortNumber).map(i => s0_req_vSetIdx(i) === fromWayLookup.bits.vSetIdx(i)).reduce(_&&_),
           "vSetIdxs from ftq and wayLookup are different! vaddr0=0x%x ftq: vidx0=0x%x vidx1=0x%x wayLookup: vidx0=0x%x vidx1=0x%x",
           s0_req_vaddr(0), s0_req_vSetIdx(0), s0_req_vSetIdx(1), fromWayLookup.bits.vSetIdx(0), fromWayLookup.bits.vSetIdx(1))
  }

  /**
    ******************************************************************************
    * data SRAM request
    ******************************************************************************
    */
  for(i <- 0 until partWayNum) {
    toData(i).valid             := s0_req_valid_all(i)
    toData(i).bits.isDoubleLine := s0_doubleline_all(i)
    toData(i).bits.vSetIdx      := s0_req_vSetIdx_all(i)
    toData(i).bits.blkOffset    := s0_req_offset_all(i)
    toData(i).bits.wayMask      := s0_waymasks
  }

  val s0_can_go = toData.last.ready && fromWayLookup.valid && s1_ready
  s0_flush  := io.flush
  s0_fire   := s0_valid && s0_can_go && !s0_flush

  fromFtq.ready := s0_can_go

  /**
    ******************************************************************************
    * ICache Stage 1
    * - PMP check
    * - get Data SRAM read responses (latched for pipeline stop)
    * - monitor missUint response port
    ******************************************************************************
    */
  val s1_valid = generatePipeControl(lastFire = s0_fire, thisFire = s1_fire, thisFlush = s1_flush, lastFlush = false.B)

  val s1_req_vaddr    = RegEnable(s0_req_vaddr, s0_fire)
  val s1_req_ptags    = RegEnable(s0_req_ptags, s0_fire)
  val s1_req_gpaddr   = RegEnable(s0_req_gpaddr, s0_fire)
  val s1_doubleline   = RegEnable(s0_doubleline, s0_fire)
  val s1_SRAMhits     = RegEnable(s0_hits, s0_fire)
  val s1_excp_tlb_af  = RegEnable(s0_excp_tlb_af, s0_fire)
  val s1_excp_tlb_pf  = RegEnable(s0_excp_tlb_pf, s0_fire)
  val s1_excp_tlb_gpf = RegEnable(s0_excp_tlb_gpf, s0_fire)
  val s1_waymasks     = RegEnable(s0_waymasks, s0_fire)

  val s1_req_vSetIdx  = s1_req_vaddr.map(get_idx(_))
  val s1_req_paddr    = s1_req_vaddr.zip(s1_req_ptags).map{case(vaddr, ptag) => get_paddr_from_ptag(vaddr, ptag)}
  val s1_req_offset   = s1_req_vaddr(0)(log2Ceil(blockBytes)-1, 0)

  /**
    ******************************************************************************
    * update replacement status register
    ******************************************************************************
    */
  (0 until PortNumber).foreach{ i =>
    io.touch(i).bits.vSetIdx  := s1_req_vSetIdx(i)
    io.touch(i).bits.way      := OHToUInt(s1_waymasks(i))
  }
  io.touch(0).valid := RegNext(s0_fire) && s1_SRAMhits(0)
  io.touch(1).valid := RegNext(s0_fire) && s1_SRAMhits(1) && s1_doubleline

  /**
    ******************************************************************************
    * PMP check
    ******************************************************************************
    */
  val pmpExcpAF       = VecInit(Seq(fromPMP(0).instr, fromPMP(1).instr && s1_doubleline))
  val s1_excp_pmp_af  = DataHoldBypass(pmpExcpAF, RegNext(s0_fire))
  // pmp port
  toPMP.zipWithIndex.map { case (p, i) =>
    p.valid     := s1_valid
    p.bits.addr := s1_req_paddr(i)
    p.bits.size := 3.U // TODO
    p.bits.cmd  := TlbCmd.exec
  }

  /**
    ******************************************************************************
    * select data from MSHR, SRAM
    ******************************************************************************
    */
  val s1_MSHR_match = VecInit((0 until PortNumber).map(i => (s1_req_vSetIdx(i) === fromMSHR.bits.vSetIdx) &&
                                                            (s1_req_ptags(i) === getPhyTagFromBlk(fromMSHR.bits.blkPaddr)) &&
                                                            fromMSHR.valid && !fromMSHR.bits.corrupt))
  val s1_MSHR_hits  = Seq(s1_valid && s1_MSHR_match(0),
                          s1_valid && (s1_MSHR_match(1) && s1_doubleline))
  val s1_MSHR_datas = fromMSHR.bits.data.asTypeOf(Vec(ICacheDataBanks, UInt((blockBits/ICacheDataBanks).W)))

  val s1_hits = (0 until PortNumber).map(i => ValidHoldBypass(s1_MSHR_hits(i) || (RegNext(s0_fire) && s1_SRAMhits(i)), s1_fire || s1_flush))

  val s1_bankIdxLow  = s1_req_offset >> log2Ceil(blockBytes/ICacheDataBanks)
  val s1_bankMSHRHit = VecInit((0 until ICacheDataBanks).map(i => (i.U >= s1_bankIdxLow) && s1_MSHR_hits(0) ||
                                                      (i.U < s1_bankIdxLow) && s1_MSHR_hits(1)))
  val s1_datas       = VecInit((0 until ICacheDataBanks).map(i => DataHoldBypass(Mux(s1_bankMSHRHit(i), s1_MSHR_datas(i), fromData.datas(i)),
                                                          s1_bankMSHRHit(i) || RegNext(s0_fire))))
  val s1_codes       = DataHoldBypass(fromData.codes, RegNext(s0_fire))

  s1_flush := io.flush
  s1_ready := s2_ready || !s1_valid
  s1_fire  := s1_valid && s2_ready && !s1_flush

  /**
    ******************************************************************************
    * ICache Stage 2
    * - send request to MSHR if ICache miss
    * - monitor missUint response port
    * - response to IFU
    ******************************************************************************
    */

  val s2_valid = generatePipeControl(lastFire = s1_fire, thisFire = s2_fire, thisFlush = s2_flush, lastFlush = false.B)

  val s2_req_vaddr      = RegEnable(s1_req_vaddr, s1_fire)
  val s2_req_ptags      = RegEnable(s1_req_ptags, s1_fire)
  val s2_req_gpaddr     = RegEnable(s1_req_gpaddr, s0_fire)
  val s2_doubleline     = RegEnable(s1_doubleline, s1_fire)
  val s2_excp_tlb_af    = RegEnable(s1_excp_tlb_af, s1_fire)
  val s2_excp_tlb_pf    = RegEnable(s1_excp_tlb_pf, s1_fire)
  val s2_excp_tlb_gpf   = RegEnable(s1_excp_tlb_gpf, s1_fire)
  val s2_excp_pmp_af    = RegEnable(VecInit(fromPMP.map(_.instr)), s1_fire)
  val s2_excp_pmp_mmio  = RegEnable(VecInit(fromPMP.map(_.mmio)), s1_fire)
  // val s2_data_errors    = RegEnable(s1_data_errors, s1_fire)

  val s2_req_vSetIdx  = s2_req_vaddr.map(get_idx(_))
  val s2_req_offset   = s2_req_vaddr(0)(log2Ceil(blockBytes)-1, 0)
  val s2_req_paddr    = s2_req_vaddr.zip(s2_req_ptags).map{case(vaddr, ptag) => get_paddr_from_ptag(vaddr, ptag)}

  val s2_SRAMhits     = RegEnable(s1_SRAMhits, s1_fire)
  val s2_codes        = RegEnable(s1_codes, s1_fire)
  val s2_hits         = RegInit(VecInit(Seq.fill(PortNumber)(false.B)))
  val s2_datas        = RegInit(VecInit(Seq.fill(ICacheDataBanks)(0.U((blockBits/ICacheDataBanks).W))))

  /**
    ******************************************************************************
    * report data parity error
    ******************************************************************************
    */
  val s2_bankSel        = getBankSel(s2_req_offset)
  val s2_bank_errors    = (0 until ICacheDataBanks).map(i => (encode(s2_datas(i)) =/= s2_codes(i)))
  val s2_parity_errors  = (0 until PortNumber).map(port => (0 until ICacheDataBanks).map(bank =>
                            s2_bank_errors(bank) && s2_bankSel(port)(bank).asBool).reduce(_||_) && s2_SRAMhits(port))
  (0 until PortNumber).map{ i =>
    io.errors(i).valid            := io.csr_parity_enable && RegNext(s1_fire) && s2_parity_errors(i)
    io.errors(i).report_to_beu    := io.csr_parity_enable && RegNext(s1_fire) && s2_parity_errors(i)
    io.errors(i).paddr            := s2_req_paddr(i)
    io.errors(i).source           := DontCare
    io.errors(i).source.tag       := false.B
    io.errors(i).source.data      := s2_parity_errors(i)
    io.errors(i).source.l2        := false.B
    io.errors(i).opType           := DontCare
    io.errors(i).opType.fetch     := true.B
  }

  /**
    ******************************************************************************
    * monitor missUint response port
    ******************************************************************************
    */
  val s2_MSHR_match = VecInit((0 until PortNumber).map(i => (s2_req_vSetIdx(i) === fromMSHR.bits.vSetIdx) &&
                                                            (s2_req_ptags(i) === getPhyTagFromBlk(fromMSHR.bits.blkPaddr)) &&
                                                            fromMSHR.valid && !fromMSHR.bits.corrupt))
  val s2_MSHR_hits  = Seq(s2_valid && s2_MSHR_match(0),
                          s2_valid && (s2_MSHR_match(1) && s2_doubleline))
  val s2_MSHR_datas = fromMSHR.bits.data.asTypeOf(Vec(ICacheDataBanks, UInt((blockBits/ICacheDataBanks).W)))

  val s2_bankIdxLow  = s2_req_offset >> log2Ceil(blockBytes/ICacheDataBanks)
  val s2_bankMSHRHit = VecInit((0 until ICacheDataBanks).map(i => (i.U >= s2_bankIdxLow) && s2_MSHR_hits(0) ||
                                                      (i.U < s2_bankIdxLow) && s2_MSHR_hits(1)))

  (0 until ICacheDataBanks).foreach{i =>
    when(s1_fire) {
      s2_datas := s1_datas
    }.elsewhen(s2_bankMSHRHit(i)) {
      s2_datas(i) := s2_MSHR_datas(i)
    }
  }

  (0 until PortNumber).foreach{i =>
    when(s1_fire) {
      s2_hits := s1_hits
    }.elsewhen(s2_MSHR_hits(i)) {
      s2_hits(i) := true.B
    }
  }

  val s2_corrupt = RegInit(VecInit(Seq.fill(PortNumber)(false.B)))
  (0 until PortNumber).foreach{i =>
    when(s1_fire) {
      s2_corrupt(i) := false.B
    }.elsewhen(s2_MSHR_hits(i)) {
      s2_corrupt(i) := fromMSHR.bits.corrupt
    }
  }

  /**
    ******************************************************************************
    * send request to MSHR if ICache miss
    ******************************************************************************
    */
  val s2_excp_tlb = VecInit((0 until PortNumber).map(i => s2_excp_tlb_af(i) || s2_excp_tlb_pf(i) || s2_excp_tlb_gpf(i)))
  val s2_miss = Wire(Vec(2, Bool()))
  s2_miss(0) := !s2_hits(0) && !s2_excp_tlb(0) && !s2_excp_pmp_af(0) && !s2_excp_pmp_mmio(0)
  s2_miss(1) := s2_doubleline && !s2_hits(1) && !s2_excp_tlb(0) && !s2_excp_tlb(1) &&
                !s2_excp_pmp_af(0) && !s2_excp_pmp_af(1) && !s2_excp_pmp_mmio(0)

  val toMSHRArbiter = Module(new Arbiter(new ICacheMissReq, PortNumber))

  // To avoid sending duplicate requests.
  val has_send = RegInit(VecInit(Seq.fill(PortNumber)(false.B)))
  (0 until PortNumber).foreach{ i =>
    when(s1_fire) {
      has_send(i) := false.B
    }.elsewhen(toMSHRArbiter.io.in(i).fire) {
      has_send(i) := true.B
    }
  }

  (0 until PortNumber).map{ i =>
    toMSHRArbiter.io.in(i).valid          := s2_valid && s2_miss(i) && !has_send(i) && !s2_flush
    toMSHRArbiter.io.in(i).bits.blkPaddr  := getBlkAddr(s2_req_paddr(i))
    toMSHRArbiter.io.in(i).bits.vSetIdx   := s2_req_vSetIdx(i)
  }
  toMSHR <> toMSHRArbiter.io.out

  XSPerfAccumulate("to_missUnit_stall",  toMSHR.valid && !toMSHR.ready)

  val s2_fetch_finish = !s2_miss.reduce(_||_)

  /**
    ******************************************************************************
    * response to IFU
    ******************************************************************************
    */
  (0 until PortNumber).map{ i =>
    if(i == 0) {
      toIFU(i).valid                        := s2_fire
      toIFU(i).bits.tlbExcp.pageFault       := s2_excp_tlb_pf(i)
      toIFU(i).bits.tlbExcp.guestPageFault  := s2_excp_tlb_gpf(i)
      toIFU(i).bits.tlbExcp.accessFault     := s2_excp_tlb_af(i) || s2_excp_pmp_af(i) || s2_corrupt(i)
      toIFU(i).bits.tlbExcp.mmio            := s2_excp_pmp_mmio(0) && !s2_excp_tlb(0) && !s2_excp_pmp_af(0)
      toIFU(i).bits.data                    := s2_datas.asTypeOf(UInt(blockBits.W))
    } else {
      toIFU(i).valid                        := s2_fire && s2_doubleline
      toIFU(i).bits.tlbExcp.pageFault       := s2_excp_tlb_pf(i) && s2_doubleline
      toIFU(i).bits.tlbExcp.guestPageFault  := s2_excp_tlb_gpf(i) && s2_doubleline
      toIFU(i).bits.tlbExcp.accessFault     := (s2_excp_tlb_af(i) || s2_excp_pmp_af(i) || s2_corrupt(i)) && s2_doubleline
      toIFU(i).bits.tlbExcp.mmio            := (s2_excp_pmp_mmio(0) && !s2_excp_tlb(0) && !s2_excp_pmp_af(0)) && s2_doubleline
      toIFU(i).bits.data                    := DontCare
    }
    toIFU(i).bits.vaddr                     := s2_req_vaddr(i)
    toIFU(i).bits.paddr                     := s2_req_paddr(i)
    toIFU(i).bits.gpaddr                    := s2_req_gpaddr(i)
  }

<<<<<<< HEAD
  s2_flush := io.flush
  s2_ready := (s2_fetch_finish && !io.respStall) || !s2_valid
  s2_fire  := s2_valid && s2_fetch_finish && !io.respStall && !s2_flush
  
  /**
    ******************************************************************************
    * report Tilelink corrupt error
    ******************************************************************************
    */
  (0 until PortNumber).map{ i =>
    when(RegNext(s2_fire && s2_corrupt(i))){
      io.errors(i).valid            := true.B
      io.errors(i).report_to_beu    := false.B // l2 should have report that to bus error unit, no need to do it again
      io.errors(i).paddr            := RegNext(s2_req_paddr(i))
      io.errors(i).source.tag       := false.B
      io.errors(i).source.data      := false.B
      io.errors(i).source.l2        := true.B
=======
  val s2_parity_meta_error  = VecInit((0 until PortNumber).map(i => s2_meta_errors(i).reduce(_||_) && io.csr_parity_enable))
  val s2_parity_data_error  = VecInit((0 until PortNumber).map(i => s2_data_errors(i).reduce(_||_) && io.csr_parity_enable))
  val s2_parity_error       = VecInit((0 until PortNumber).map(i => RegNext(s2_parity_meta_error(i)) || s2_parity_data_error(i)))

  for(i <- 0 until PortNumber){
    val valid                      = s2_parity_error(i) && s1_fire_delay2
    io.errors(i).valid            := RegNext(valid)
    io.errors(i).bits.report_to_beu    := RegNext(valid)
    io.errors(i).bits.paddr            := RegEnable(RegEnable(s2_req_paddr(i), s1_fire_delay1), valid)
    io.errors(i).bits.source           := DontCare
    io.errors(i).bits.source.tag       := RegEnable(RegEnable(s2_parity_meta_error(i), s1_fire_delay1), valid)
    io.errors(i).bits.source.data      := RegEnable(s2_parity_data_error(i), valid)
    io.errors(i).bits.source.l2        := false.B
    io.errors(i).bits.opType           := DontCare
    io.errors(i).bits.opType.fetch     := true.B
  }

  // MSHR error
  (0 until PortNumber).map{ i =>
    when(RegNext(s2_fire && s2_corrupt(i))){
      io.errors(i).valid            := true.B
      io.errors(i).bits.report_to_beu    := false.B // l2 should have report that to bus error unit, no need to do it again
      io.errors(i).bits.paddr            := RegEnable(s2_req_paddr(i),s1_fire_delay1)
      io.errors(i).bits.source.tag       := false.B
      io.errors(i).bits.source.data      := false.B
      io.errors(i).bits.source.l2        := true.B
>>>>>>> 87c5d21d
    }
  }

  /**
    ******************************************************************************
    * performance info. TODO: need to simplify the logic
    ***********************************************************s*******************
    */
  io.perfInfo.only_0_hit      :=  s2_hits(0) && !s2_doubleline
  io.perfInfo.only_0_miss     := !s2_hits(0) && !s2_doubleline
  io.perfInfo.hit_0_hit_1     :=  s2_hits(0) &&  s2_hits(1) && s2_doubleline
  io.perfInfo.hit_0_miss_1    :=  s2_hits(0) && !s2_hits(1) && s2_doubleline
  io.perfInfo.miss_0_hit_1    := !s2_hits(0) &&  s2_hits(1) && s2_doubleline
  io.perfInfo.miss_0_miss_1   := !s2_hits(0) && !s2_hits(1) && s2_doubleline
  io.perfInfo.hit_0_except_1  :=  s2_hits(0) && (s2_excp_tlb(1) || s2_excp_pmp_af(1)) && s2_doubleline
  io.perfInfo.miss_0_except_1 := !s2_hits(0) && (s2_excp_tlb(1) || s2_excp_pmp_af(1)) && s2_doubleline
  io.perfInfo.bank_hit(0)     :=  s2_hits(0)
  io.perfInfo.bank_hit(1)     :=  s2_hits(1) && s2_doubleline
  io.perfInfo.except_0        :=  s2_excp_tlb(0) || s2_excp_pmp_af(0)
  io.perfInfo.hit             :=  s2_hits(0) && (!s2_doubleline || s2_hits(1))

  /** <PERF> fetch bubble generated by icache miss */
  XSPerfAccumulate("icache_bubble_s2_miss", s2_valid && !s2_fetch_finish )
  XSPerfAccumulate("icache_bubble_s0_wayLookup", s0_valid && !fromWayLookup.ready)

  io.fetch.topdownIcacheMiss := !s2_fetch_finish
  io.fetch.topdownItlbMiss := s0_valid && !fromWayLookup.ready

  // class ICacheTouchDB(implicit p: Parameters) extends ICacheBundle{
  //   val blkPaddr  = UInt((PAddrBits - blockOffBits).W)
  //   val vSetIdx   = UInt(idxBits.W)
  //   val waymask   = UInt(log2Ceil(nWays).W)
  // }

  // val isWriteICacheTouchTable = WireInit(Constantin.createRecord("isWriteICacheTouchTable" + p(XSCoreParamsKey).HartId.toString))
  // val ICacheTouchTable = ChiselDB.createTable("ICacheTouchTable" + p(XSCoreParamsKey).HartId.toString, new ICacheTouchDB)

  // val ICacheTouchDumpData = Wire(Vec(PortNumber, new ICacheTouchDB))
  // (0 until PortNumber).foreach{ i =>
  //   ICacheTouchDumpData(i).blkPaddr  := getBlkAddr(s2_req_paddr(i))
  //   ICacheTouchDumpData(i).vSetIdx   := s2_req_vSetIdx(i)
  //   ICacheTouchDumpData(i).waymask   := OHToUInt(s2_tag_match_vec(i))
  //   ICacheTouchTable.log(
  //     data  = ICacheTouchDumpData(i),
  //     en    = io.touch(i).valid,
  //     site  = "req_" + i.toString,
  //     clock = clock,
  //     reset = reset
  //   )
  // }

  /**
    ******************************************************************************
    * difftest refill check
    ******************************************************************************
    */
  if (env.EnableDifftest) {
    val discards = (0 until PortNumber).map { i =>
      val discard = toIFU(i).bits.tlbExcp.pageFault || toIFU(i).bits.tlbExcp.guestPageFault || toIFU(i).bits.tlbExcp.accessFault || toIFU(i).bits.tlbExcp.mmio
      discard
    }
    val blkPaddrAll = s2_req_paddr.map(addr => addr(PAddrBits - 1, blockOffBits) << blockOffBits)
    (0 until ICacheDataBanks).map { i =>
      val diffMainPipeOut = DifftestModule(new DiffRefillEvent, dontCare = true)
      diffMainPipeOut.coreid := io.hartId
      diffMainPipeOut.index := (3 + i).U

      val bankSel = getBankSel(s2_req_offset).reduce(_|_)
      val lineSel = getLineSel(s2_req_offset)

      diffMainPipeOut.valid := s2_fire && bankSel(i).asBool && Mux(lineSel(i), !discards(1), !discards(0))
      diffMainPipeOut.addr  := Mux(lineSel(i), blkPaddrAll(1) + (i.U << (log2Ceil(blockBytes/ICacheDataBanks))),
                                               blkPaddrAll(0) + (i.U << (log2Ceil(blockBytes/ICacheDataBanks))))

      diffMainPipeOut.data :=  s2_datas(i).asTypeOf(diffMainPipeOut.data)
      diffMainPipeOut.idtfr := DontCare
    }
  }
}<|MERGE_RESOLUTION|>--- conflicted
+++ resolved
@@ -101,16 +101,8 @@
   val touch = Vec(PortNumber,ValidIO(new ReplacerTouch))
   val wayLookupRead = Flipped(DecoupledIO(new WayLookupInfo))
 
-<<<<<<< HEAD
   val mshr          = new ICacheMSHRBundle
-  val errors        = Output(Vec(PortNumber, new L1CacheErrorInfo))
-=======
-  val IPFReplacer         = Flipped(new IPFReplacer)
-  val ICacheMainPipeInfo  = new ICacheMainPipeInfo
-
-  val mshr        = Vec(PortNumber, new ICacheMSHRBundle)
-  val errors      = Output(Vec(PortNumber, ValidIO(new L1CacheErrorInfo)))
->>>>>>> 87c5d21d
+  val errors        = Output(Vec(PortNumber, ValidIO(new L1CacheErrorInfo)))
   /*** outside interface ***/
   //val fetch       = Vec(PortNumber, new ICacheMainPipeBundle)
   /* when ftq.valid is high in T + 1 cycle
@@ -335,14 +327,14 @@
                             s2_bank_errors(bank) && s2_bankSel(port)(bank).asBool).reduce(_||_) && s2_SRAMhits(port))
   (0 until PortNumber).map{ i =>
     io.errors(i).valid            := io.csr_parity_enable && RegNext(s1_fire) && s2_parity_errors(i)
-    io.errors(i).report_to_beu    := io.csr_parity_enable && RegNext(s1_fire) && s2_parity_errors(i)
-    io.errors(i).paddr            := s2_req_paddr(i)
-    io.errors(i).source           := DontCare
-    io.errors(i).source.tag       := false.B
-    io.errors(i).source.data      := s2_parity_errors(i)
-    io.errors(i).source.l2        := false.B
-    io.errors(i).opType           := DontCare
-    io.errors(i).opType.fetch     := true.B
+    io.errors(i).bits.report_to_beu    := io.csr_parity_enable && RegNext(s1_fire) && s2_parity_errors(i)
+    io.errors(i).bits.paddr            := s2_req_paddr(i)
+    io.errors(i).bits.source           := DontCare
+    io.errors(i).bits.source.tag       := false.B
+    io.errors(i).bits.source.data      := s2_parity_errors(i)
+    io.errors(i).bits.source.l2        := false.B
+    io.errors(i).bits.opType           := DontCare
+    io.errors(i).bits.opType.fetch     := true.B
   }
 
   /**
@@ -446,7 +438,6 @@
     toIFU(i).bits.gpaddr                    := s2_req_gpaddr(i)
   }
 
-<<<<<<< HEAD
   s2_flush := io.flush
   s2_ready := (s2_fetch_finish && !io.respStall) || !s2_valid
   s2_fire  := s2_valid && s2_fetch_finish && !io.respStall && !s2_flush
@@ -458,40 +449,12 @@
     */
   (0 until PortNumber).map{ i =>
     when(RegNext(s2_fire && s2_corrupt(i))){
-      io.errors(i).valid            := true.B
-      io.errors(i).report_to_beu    := false.B // l2 should have report that to bus error unit, no need to do it again
-      io.errors(i).paddr            := RegNext(s2_req_paddr(i))
-      io.errors(i).source.tag       := false.B
-      io.errors(i).source.data      := false.B
-      io.errors(i).source.l2        := true.B
-=======
-  val s2_parity_meta_error  = VecInit((0 until PortNumber).map(i => s2_meta_errors(i).reduce(_||_) && io.csr_parity_enable))
-  val s2_parity_data_error  = VecInit((0 until PortNumber).map(i => s2_data_errors(i).reduce(_||_) && io.csr_parity_enable))
-  val s2_parity_error       = VecInit((0 until PortNumber).map(i => RegNext(s2_parity_meta_error(i)) || s2_parity_data_error(i)))
-
-  for(i <- 0 until PortNumber){
-    val valid                      = s2_parity_error(i) && s1_fire_delay2
-    io.errors(i).valid            := RegNext(valid)
-    io.errors(i).bits.report_to_beu    := RegNext(valid)
-    io.errors(i).bits.paddr            := RegEnable(RegEnable(s2_req_paddr(i), s1_fire_delay1), valid)
-    io.errors(i).bits.source           := DontCare
-    io.errors(i).bits.source.tag       := RegEnable(RegEnable(s2_parity_meta_error(i), s1_fire_delay1), valid)
-    io.errors(i).bits.source.data      := RegEnable(s2_parity_data_error(i), valid)
-    io.errors(i).bits.source.l2        := false.B
-    io.errors(i).bits.opType           := DontCare
-    io.errors(i).bits.opType.fetch     := true.B
-  }
-
-  // MSHR error
-  (0 until PortNumber).map{ i =>
-    when(RegNext(s2_fire && s2_corrupt(i))){
-      io.errors(i).valid            := true.B
+      io.errors(i).valid                 := true.B
       io.errors(i).bits.report_to_beu    := false.B // l2 should have report that to bus error unit, no need to do it again
-      io.errors(i).bits.paddr            := RegEnable(s2_req_paddr(i),s1_fire_delay1)
+      io.errors(i).bits.paddr            := RegNext(s2_req_paddr(i))
       io.errors(i).bits.source.tag       := false.B
       io.errors(i).bits.source.data      := false.B
       io.errors(i).bits.source.l2        := true.B
->>>>>>> 87c5d21d
     }
   }
 
