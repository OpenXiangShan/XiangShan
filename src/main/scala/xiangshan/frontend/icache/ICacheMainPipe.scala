/***************************************************************************************
* Copyright (c) 2020-2021 Institute of Computing Technology, Chinese Academy of Sciences
* Copyright (c) 2020-2021 Peng Cheng Laboratory
*
* XiangShan is licensed under Mulan PSL v2.
* You can use this software according to the terms and conditions of the Mulan PSL v2.
* You may obtain a copy of Mulan PSL v2 at:
*          http://license.coscl.org.cn/MulanPSL2
*
* THIS SOFTWARE IS PROVIDED ON AN "AS IS" BASIS, WITHOUT WARRANTIES OF ANY KIND,
* EITHER EXPRESS OR IMPLIED, INCLUDING BUT NOT LIMITED TO NON-INFRINGEMENT,
* MERCHANTABILITY OR FIT FOR A PARTICULAR PURPOSE.
*
* See the Mulan PSL v2 for more details.
***************************************************************************************/

package xiangshan.frontend.icache

import org.chipsalliance.cde.config.Parameters
import chisel3._
import chisel3.util._
import difftest._
import freechips.rocketchip.tilelink.ClientStates
import xiangshan._
import xiangshan.cache.mmu._
import utils._
import utility._
import xiangshan.backend.fu.{PMPReqBundle, PMPRespBundle}
import xiangshan.frontend.{FtqICacheInfo, FtqToICacheRequestBundle}

class ICacheMainPipeReq(implicit p: Parameters) extends ICacheBundle
{
  val vaddr  = UInt(VAddrBits.W)
  def vsetIdx = get_idx(vaddr)
}

class ICacheMainPipeResp(implicit p: Parameters) extends ICacheBundle
{
  val vaddr    = UInt(VAddrBits.W)
  // val registerData = UInt(blockBits.W)
  // val sramData = UInt(blockBits.W)
  // val select   = Bool()
  val data = UInt((blockBits/2).W)
  val paddr    = UInt(PAddrBits.W)
  val gpaddr    = UInt(GPAddrBits.W)
  val tlbExcp  = new Bundle{
    val pageFault = Bool()
    val guestPageFault = Bool()
    val accessFault = Bool()
    val mmio = Bool()
  }
}

class ICacheMainPipeBundle(implicit p: Parameters) extends ICacheBundle
{
  val req  = Flipped(Decoupled(new FtqToICacheRequestBundle))
  val resp = Vec(PortNumber, ValidIO(new ICacheMainPipeResp))
  val topdownIcacheMiss = Output(Bool())
  val topdownItlbMiss = Output(Bool())
}

class ICacheMetaReqBundle(implicit p: Parameters) extends ICacheBundle{
  val toIMeta       = DecoupledIO(new ICacheReadBundle)
  val fromIMeta     = Input(new ICacheMetaRespBundle)
}

class ICacheDataReqBundle(implicit p: Parameters) extends ICacheBundle{
  val toIData       = DecoupledIO(Vec(partWayNum, new ICacheReadBundle))
  val fromIData     = Input(new ICacheDataRespBundle)
}

class ICacheMSHRBundle(implicit p: Parameters) extends ICacheBundle{
  val toMSHR        = Decoupled(new ICacheMissReq)
  val fromMSHR      = Flipped(ValidIO(new ICacheMissResp))
}

class ICachePMPBundle(implicit p: Parameters) extends ICacheBundle{
  val req  = Valid(new PMPReqBundle())
  val resp = Input(new PMPRespBundle())
}

class ICachePerfInfo(implicit p: Parameters) extends ICacheBundle{
  val only_0_hit     = Bool()
  val only_0_miss    = Bool()
  val hit_0_hit_1    = Bool()
  val hit_0_miss_1   = Bool()
  val miss_0_hit_1   = Bool()
  val miss_0_miss_1  = Bool()
  val hit_0_except_1 = Bool()
  val miss_0_except_1 = Bool()
  val except_0       = Bool()
  val bank_hit       = Vec(2,Bool())
  val hit            = Bool()
}

class ICacheMainPipeInterface(implicit p: Parameters) extends ICacheBundle {
  val hartId = Input(UInt(hartIdLen.W))
  /*** internal interface ***/
  val metaArray   = new ICacheMetaReqBundle
  val dataArray   = new ICacheDataReqBundle
  /** prefetch io */
  val IPFBufferRead = Flipped(new IPFBufferRead)
  val PIQRead       = Flipped(new PIQRead)

  val IPFReplacer         = Flipped(new IPFReplacer)
  val ICacheMainPipeInfo  = new ICacheMainPipeInfo

  val mshr        = Vec(PortNumber, new ICacheMSHRBundle)
  val errors      = Output(Vec(PortNumber, new L1CacheErrorInfo))
  /*** outside interface ***/
  //val fetch       = Vec(PortNumber, new ICacheMainPipeBundle)
  /* when ftq.valid is high in T + 1 cycle
   * the ftq component must be valid in T cycle
   */
  val fetch       = new ICacheMainPipeBundle
  val pmp         = Vec(PortNumber, new ICachePMPBundle)
  val itlb        = Vec(PortNumber, new TlbRequestIO)
  val respStall   = Input(Bool())
  val perfInfo = Output(new ICachePerfInfo)

  val csr_parity_enable = Input(Bool())
}

class ICacheDB(implicit p: Parameters) extends ICacheBundle {
  val blk_vaddr   = UInt((VAddrBits - blockOffBits).W)
  val blk_paddr   = UInt((PAddrBits - blockOffBits).W)
  val hit         = Bool()
}

class ICacheMainPipe(implicit p: Parameters) extends ICacheModule
{
  val io = IO(new ICacheMainPipeInterface)

  /** Input/Output port */
  val (fromFtq, toIFU)    = (io.fetch.req,          io.fetch.resp)
  val (toMeta, metaResp)  = (io.metaArray.toIMeta,  io.metaArray.fromIMeta)
  val (toData, dataResp)  = (io.dataArray.toIData,  io.dataArray.fromIData)
  val (toIPF,  fromIPF)   = (io.IPFBufferRead.req,  io.IPFBufferRead.resp)
  val (toPIQ,  fromPIQ)   = (io.PIQRead.req,        io.PIQRead.resp)
  val (toMSHR, fromMSHR)  = (io.mshr.map(_.toMSHR), io.mshr.map(_.fromMSHR))
  val (toITLB, fromITLB)  = (io.itlb.map(_.req),    io.itlb.map(_.resp))
  val (toPMP,  fromPMP)   = (io.pmp.map(_.req),     io.pmp.map(_.resp))

  val IPFReplacer         = io.IPFReplacer
  val toIPrefetch         = io.ICacheMainPipeInfo


  // Statistics on the frequency distribution of FTQ fire interval
  val cntFtqFireInterval = RegInit(0.U(32.W))
  cntFtqFireInterval := Mux(fromFtq.fire, 1.U, cntFtqFireInterval + 1.U)
  XSPerfHistogram("ftq2icache_fire_" + p(XSCoreParamsKey).HartId.toString, 
                  cntFtqFireInterval, fromFtq.fire,
                  1, 300, 1, right_strict = true)

  // Ftq RegNext Register
  val fromFtqReq = fromFtq.bits.pcMemRead

  /** pipeline control signal */
  val s1_ready, s2_ready = Wire(Bool())
  val s0_fire,  s1_fire , s2_fire  = Wire(Bool())

  /**
    ******************************************************************************
    * ICache Stage 0
    * - send req to ITLB and wait for tlb miss fixing
    * - send req to Meta/Data SRAM
    ******************************************************************************
    */

  /** s0 control */
  val s0_valid       = fromFtq.valid
  val s0_req_vaddr   = (0 until partWayNum + 1).map(i => VecInit(Seq(fromFtqReq(i).startAddr, fromFtqReq(i).nextlineStart)))
  val s0_req_vsetIdx = (0 until partWayNum + 1).map(i => VecInit(s0_req_vaddr(i).map(get_idx(_))))
  val s0_only_first  = (0 until partWayNum + 1).map(i => fromFtq.bits.readValid(i) && !fromFtqReq(i).crossCacheline)
  val s0_double_line = (0 until partWayNum + 1).map(i => fromFtq.bits.readValid(i) && fromFtqReq(i).crossCacheline)

  val s0_final_valid        = s0_valid
  val s0_final_vaddr        = s0_req_vaddr.head
  val s0_final_vsetIdx      = s0_req_vsetIdx.head
  val s0_final_only_first   = s0_only_first.head
  val s0_final_double_line  = s0_double_line.head

  /** SRAM request */
  // 0,1,2,3 -> dataArray(data); 3 -> dataArray(code); 0 -> metaArray; 4 -> itlb
  val ftq_req_to_data_doubleline  = s0_double_line.init
  val ftq_req_to_data_vset_idx    = s0_req_vsetIdx.init
  val ftq_req_to_data_valid       = fromFtq.bits.readValid.init

  val ftq_req_to_meta_doubleline  = s0_double_line.head
  val ftq_req_to_meta_vset_idx    = s0_req_vsetIdx.head
  val ftq_req_to_meta_valid       = fromFtq.bits.readValid.head

  val ftq_req_to_itlb_only_first  = s0_only_first.last
  val ftq_req_to_itlb_doubleline  = s0_double_line.last
  val ftq_req_to_itlb_vaddr       = s0_req_vaddr.last
  val ftq_req_to_itlb_vset_idx    = s0_req_vsetIdx.last

  /** Data request */
  for(i <- 0 until partWayNum) {
    toData.valid                  := ftq_req_to_data_valid(i)
    toData.bits(i).isDoubleLine   := ftq_req_to_data_doubleline(i)
    toData.bits(i).vSetIdx        := ftq_req_to_data_vset_idx(i)
  }

  /** Meta request */
  toMeta.valid               := ftq_req_to_meta_valid
  toMeta.bits.isDoubleLine   := ftq_req_to_meta_doubleline
  toMeta.bits.vSetIdx        := ftq_req_to_meta_vset_idx

  val toITLB_s0_valid    = VecInit(Seq(s0_valid, s0_valid && ftq_req_to_itlb_doubleline))
  val toITLB_s0_size     = VecInit(Seq(3.U, 3.U)) // TODO: fix the size
  val toITLB_s0_vaddr    = ftq_req_to_itlb_vaddr
  val toITLB_s0_debug_pc = ftq_req_to_itlb_vaddr

  val itlb_can_go    = toITLB(0).ready && toITLB(1).ready
  val icache_can_go  = toData.ready && toMeta.ready
  val pipe_can_go    = s1_ready
  val s0_can_go      = itlb_can_go && icache_can_go && pipe_can_go
  s0_fire  := s0_valid && s0_can_go

  //TODO: fix GTimer() condition
  fromFtq.ready := s0_can_go

  /**
    ******************************************************************************
    * ICache Stage 1
    * - get tlb resp data (exceptiong info and physical addresses)
    * - get Meta/Data SRAM read responses (latched for pipeline stop)
    * - tag compare/hit check
    * - check ipf and piq
    ******************************************************************************
    */

  /** s1 control */
  val s1_valid = generatePipeControl(lastFire = s0_fire, thisFire = s1_fire, thisFlush = false.B, lastFlush = false.B)

  val s1_req_vaddr   = RegEnable(s0_final_vaddr, s0_fire)
  val s1_req_vsetIdx = RegEnable(s0_final_vsetIdx, s0_fire)
  val s1_double_line = RegEnable(s0_final_double_line, s0_fire)

  /** tlb request and response */
  fromITLB.foreach(_.ready := true.B)
  val s1_wait_itlb  = RegInit(VecInit(Seq.fill(PortNumber)(false.B)))

  (0 until PortNumber).foreach { i =>
    when(RegNext(s0_fire) && fromITLB(i).bits.miss) {
      s1_wait_itlb(i) := true.B
    }.elsewhen(s1_wait_itlb(i) && !fromITLB(i).bits.miss) {
      s1_wait_itlb(i) := false.B
    }
  }

  val s1_need_itlb = Seq((RegNext(s0_fire) || s1_wait_itlb(0)) && fromITLB(0).bits.miss,
                         (RegNext(s0_fire) || s1_wait_itlb(1)) && fromITLB(1).bits.miss && s1_double_line)
  val toITLB_s1_valid    = s1_need_itlb
  val toITLB_s1_size     = VecInit(Seq(3.U, 3.U)) // TODO: fix the size
  val toITLB_s1_vaddr    = s1_req_vaddr
  val toITLB_s1_debug_pc = s1_req_vaddr

  // chose tlb req between s0 and s1
  for (i <- 0 until PortNumber) {
    toITLB(i).valid         := Mux(s1_need_itlb(i), toITLB_s1_valid(i), toITLB_s0_valid(i))
    toITLB(i).bits.size     := Mux(s1_need_itlb(i), toITLB_s1_size(i), toITLB_s0_size(i))
    toITLB(i).bits.vaddr    := Mux(s1_need_itlb(i), toITLB_s1_vaddr(i), toITLB_s0_vaddr(i))
    toITLB(i).bits.debug.pc := Mux(s1_need_itlb(i), toITLB_s1_debug_pc(i), toITLB_s0_debug_pc(i))
  }
  toITLB.map{port =>
    port.bits.cmd                 := TlbCmd.exec
    port.bits.memidx              := DontCare
    port.bits.debug.robIdx        := DontCare
    port.bits.no_translate        := false.B
    port.bits.debug.isFirstIssue  := DontCare
    port.bits.kill                := DontCare
    port.bits.hlvx                := DontCare
    port.bits.hyperinst           := DontCare
  }
  io.itlb.foreach(_.req_kill := false.B)

  /** tlb response latch for pipeline stop */
  // val tlb_valid_tmp = VecInit((0 until PortNumber).map(i =>
  //                       (RegNext(s0_fire) || s1_wait_itlb(i)) && !fromITLB(i).bits.miss))
  val tlb_valid_tmp = VecInit(Seq((RegNext(s0_fire) || s1_wait_itlb(0)) && !fromITLB(0).bits.miss,
                                  (RegNext(s0_fire) || s1_wait_itlb(1)) && !fromITLB(1).bits.miss && s1_double_line))
  val tlbRespPAddr  = VecInit((0 until PortNumber).map(i =>
                        ResultHoldBypass(valid = tlb_valid_tmp(i), data = fromITLB(i).bits.paddr(0))))
  val tlbRespGPAddr = VecInit((0 until PortNumber).map(i =>
                        ResultHoldBypass(valid = tlb_valid_tmp(i), data = fromITLB(i).bits.gpaddr(0))))
  val tlbExcpGPF    = VecInit((0 until PortNumber).map(i => 
                        ResultHoldBypass(valid = tlb_valid_tmp(i), data = fromITLB(i).bits.excp(0).gpf.instr)))
  val tlbExcpPF     = VecInit((0 until PortNumber).map(i =>
                        ResultHoldBypass(valid = tlb_valid_tmp(i), data = fromITLB(i).bits.excp(0).pf.instr)))
  val tlbExcpAF     = VecInit((0 until PortNumber).map(i =>
                        ResultHoldBypass(valid = tlb_valid_tmp(i), data = fromITLB(i).bits.excp(0).af.instr)))
  val tlbExcp       = VecInit((0 until PortNumber).map(i => tlbExcpAF(i) || tlbExcpPF(i) || tlbExcpGPF(i)))

  val s1_tlb_valid = VecInit((0 until PortNumber).map(i => ValidHoldBypass(tlb_valid_tmp(i), s1_fire)))
  val tlbRespAllValid = s1_tlb_valid(0) && (!s1_double_line || s1_double_line && s1_tlb_valid(1))


  def numOfStage = 3
  val itlbMissStage = RegInit(VecInit(Seq.fill(numOfStage - 1)(0.B)))
  itlbMissStage(0) := !tlbRespAllValid
  for (i <- 1 until numOfStage - 1) {
    itlbMissStage(i) := itlbMissStage(i - 1)
  }
  
  /** s1 hit check/tag compare */
  val s1_req_paddr              = tlbRespPAddr
  val s1_req_gpaddr             = tlbRespGPAddr
  val s1_req_ptags              = VecInit(s1_req_paddr.map(get_phy_tag(_)))

  val s1_meta_ptags              = ResultHoldBypass(data = metaResp.tags, valid = RegNext(s0_fire))
  val s1_meta_valids             = ResultHoldBypass(data = metaResp.entryValid, valid = RegNext(s0_fire))
  val s1_meta_errors             = ResultHoldBypass(data = metaResp.errors, valid = RegNext(s0_fire))

  val s1_data_cacheline          = ResultHoldBypass(data = dataResp.datas, valid = RegNext(s0_fire))
  val s1_data_errorBits          = ResultHoldBypass(data = dataResp.codes, valid = RegNext(s0_fire))

  val s1_tag_eq_vec        = VecInit((0 until PortNumber).map( p => VecInit((0 until nWays).map( w =>  s1_meta_ptags(p)(w) ===  s1_req_ptags(p)))))
  val s1_tag_match_vec     = VecInit((0 until PortNumber).map( k => VecInit(s1_tag_eq_vec(k).zipWithIndex.map{ case(way_tag_eq, w) => way_tag_eq && s1_meta_valids(k)(w)})))
  val s1_tag_match         = VecInit(s1_tag_match_vec.map(vector => ParallelOR(vector)))

  val s1_port_hit          = VecInit(Seq(s1_tag_match(0) && s1_valid, s1_tag_match(1) && s1_valid && s1_double_line))

  /** choose victim cacheline */
  val bank_vsetIdx    = VecInit((0 until PortNumber).map( i => Mux(s1_req_vsetIdx(i)(0), s1_req_vsetIdx(1)(highestIdxBit, 1), s1_req_vsetIdx(0)(highestIdxBit, 1))))
  val replacers       = Seq.fill(PortNumber)(ReplacementPolicy.fromString(cacheParams.replacer,nWays,nSets/PortNumber))
  val bank_victim_oh  = ResultHoldBypass(data = VecInit(replacers.zipWithIndex.map{case (replacer, i) => UIntToOH(replacer.way(bank_vsetIdx(i)))}), valid = RegNext(s0_fire))
  val s1_victim_oh    = VecInit((0 until PortNumber).map( i => Mux(s1_req_vsetIdx(i)(0), bank_victim_oh(1), bank_victim_oh(0))))

  when(s1_fire){
    assert(PopCount(s1_tag_match_vec(0)) <= 1.U && (PopCount(s1_tag_match_vec(1)) <= 1.U || !s1_double_line),
      "Multiple hit in main pipe, port0:is=%d,ptag=0x%x,vidx=0x%x,vaddr=0x%x port1:is=%d,ptag=0x%x,vidx=0x%x,vaddr=0x%x ",
      PopCount(s1_tag_match_vec(0)) > 1.U,s1_req_ptags(0), get_idx(s1_req_vaddr(0)), s1_req_vaddr(0),
      PopCount(s1_tag_match_vec(1)) > 1.U && s1_double_line, s1_req_ptags(1), get_idx(s1_req_vaddr(1)), s1_req_vaddr(1))
  }

  /** check ipf, get result at the same cycle */
  (0 until PortNumber).foreach { i =>
    toIPF(i).valid      := tlb_valid_tmp(i)
    toIPF(i).bits.paddr := s1_req_paddr(i)
  }
  val s1_ipf_hit        = VecInit((0 until PortNumber).map(i => toIPF(i).valid && fromIPF(i).ipf_hit))
  val s1_ipf_hit_latch  = VecInit((0 until PortNumber).map(i => holdReleaseLatch(valid = s1_ipf_hit(i), release = s1_fire, flush = false.B)))
  val s1_ipf_data       = VecInit((0 until PortNumber).map(i => ResultHoldBypass(data = fromIPF(i).cacheline, valid = s1_ipf_hit(i))))

  /** check in PIQ, if hit, wait until prefetch port hit */
  (0 until PortNumber).foreach { i =>
    toPIQ(i).valid      := tlb_valid_tmp(i)
    toPIQ(i).bits.paddr := s1_req_paddr(i)
  }
  val s1_piq_hit        = VecInit((0 until PortNumber).map(i => toIPF(i).valid && fromPIQ(i).piq_hit))
  val s1_piq_hit_latch  = VecInit((0 until PortNumber).map(i => holdReleaseLatch(valid = s1_piq_hit(i), release = s1_fire, flush = false.B)))
  val wait_piq          = VecInit((0 until PortNumber).map(i => toIPF(i).valid && fromPIQ(i).piq_hit && !fromPIQ(i).data_valid))
  val wait_piq_latch    = VecInit((0 until PortNumber).map(i => holdReleaseLatch(valid = wait_piq(i), release = s1_fire || fromPIQ(i).data_valid, flush = false.B)))
  val s1_piq_data       = VecInit((0 until PortNumber).map(i => ResultHoldBypass(data = fromPIQ(i).cacheline, valid = (s1_piq_hit(i) || wait_piq_latch(i)) && fromPIQ(i).data_valid)))

  val s1_wait           = (0 until PortNumber).map(i => wait_piq_latch(i) && !fromPIQ(i).data_valid).reduce(_||_)

  val s1_prefetch_hit = VecInit((0 until PortNumber).map(i => s1_ipf_hit_latch(i) || s1_piq_hit_latch(i)))
  val s1_prefetch_hit_data = VecInit((0 until PortNumber).map(i => Mux(s1_ipf_hit_latch(i), s1_ipf_data(i), s1_piq_data(i))))

  s1_ready := s2_ready && tlbRespAllValid && !s1_wait || !s1_valid
  s1_fire  := s1_valid && tlbRespAllValid && s2_ready && !s1_wait

  // record cacheline log
  val isWriteICacheTable = WireInit(Constantin.createRecord("isWriteICacheTable" + p(XSCoreParamsKey).HartId.toString))
  val ICacheTable = ChiselDB.createTable("ICacheTable" + p(XSCoreParamsKey).HartId.toString, new ICacheDB)

  val ICacheDumpData_req0 = Wire(new ICacheDB)
  ICacheDumpData_req0.blk_paddr := getBlkAddr(s1_req_paddr(0))
  ICacheDumpData_req0.blk_vaddr := getBlkAddr(s1_req_vaddr(0))
  ICacheDumpData_req0.hit       := s1_port_hit(0) || s1_prefetch_hit(0)
  ICacheTable.log(
    data = ICacheDumpData_req0,
    en = isWriteICacheTable.orR && s1_fire,
    clock = clock,
    reset = reset
  )

  val ICacheDumpData_req1 = Wire(new ICacheDB)
  ICacheDumpData_req1.blk_paddr := getBlkAddr(s1_req_paddr(1))
  ICacheDumpData_req1.blk_vaddr := getBlkAddr(s1_req_vaddr(1))
  ICacheDumpData_req1.hit       := s1_port_hit(1) || s1_prefetch_hit(1)
  ICacheTable.log(
    data = ICacheDumpData_req1,
    en = isWriteICacheTable.orR && s1_fire && s1_double_line,
    clock = clock,
    reset = reset
  )

  /** <PERF> replace victim way number */

  (0 until nWays).map{ w =>
    XSPerfAccumulate("line_0_hit_way_" + Integer.toString(w, 10),  s1_fire && s1_port_hit(0) && OHToUInt(s1_tag_match_vec(0))  === w.U)
  }

  (0 until nWays).map{ w =>
    XSPerfAccumulate("line_0_victim_way_" + Integer.toString(w, 10),  s1_fire && !s1_port_hit(0) && OHToUInt(s1_victim_oh(0))  === w.U)
  }

  (0 until nWays).map{ w =>
    XSPerfAccumulate("line_1_hit_way_" + Integer.toString(w, 10),  s1_fire && s1_double_line && s1_port_hit(1) && OHToUInt(s1_tag_match_vec(1))  === w.U)
  }

  (0 until nWays).map{ w =>
    XSPerfAccumulate("line_1_victim_way_" + Integer.toString(w, 10),  s1_fire && s1_double_line && !s1_port_hit(1) && OHToUInt(s1_victim_oh(1))  === w.U)
  }

  XSPerfAccumulate("mainPipe_stage1_block_by_piq_cycles", s1_valid && s1_wait)

  /**
    ******************************************************************************
    * ICache Stage 2
    * - send request to MSHR if ICache miss
    * - generate secondary miss status/data registers
    * - response to IFU
    ******************************************************************************
    */

  /** s2 control */
  val s2_fetch_finish = Wire(Bool())

  val s2_valid          = generatePipeControl(lastFire = s1_fire, thisFire = s2_fire, thisFlush = false.B, lastFlush = false.B)

  s2_ready      := (s2_valid && s2_fetch_finish && !io.respStall) || !s2_valid
  s2_fire       := s2_valid && s2_fetch_finish && !io.respStall

  /** s2 data */
  // val mmio = fromPMP.map(port => port.mmio) // TODO: handle it
  val (s2_req_paddr , s2_req_vaddr) = (RegEnable(s1_req_paddr, s1_fire), RegEnable(s1_req_vaddr, s1_fire))
<<<<<<< HEAD
  val s2_req_gpaddr           = RegEnable(s1_req_gpaddr,        s1_fire)
=======
>>>>>>> 8d1a710b
  val s2_req_vsetIdx          = RegEnable(s1_req_vsetIdx, 0.U.asTypeOf(s1_req_vsetIdx), s1_fire)
  val s2_req_ptags            = RegEnable(s1_req_ptags,         s1_fire)
  val s2_double_line          = RegEnable(s1_double_line,       s1_fire)
  val s2_port_hit             = RegEnable(s1_port_hit,          s1_fire)
  val s2_waymask              = RegEnable(s1_victim_oh,         s1_fire)
  val s2_tag_match_vec        = RegEnable(s1_tag_match_vec,     s1_fire)

  val s2_meta_errors          = RegEnable(s1_meta_errors,    s1_fire)
  val s2_data_errorBits       = RegEnable(s1_data_errorBits, s1_fire)
  val s2_data_cacheline       = RegEnable(s1_data_cacheline, s1_fire)

  /** send req info of s1 and s2 to IPrefetchPipe for filter request */
  toIPrefetch.s1Info(0).paddr  := s1_req_paddr(0)
  toIPrefetch.s1Info(0).valid  := s1_valid
  toIPrefetch.s1Info(1).paddr  := s1_req_paddr(1)
  toIPrefetch.s1Info(1).valid  := s1_valid && s1_double_line
  toIPrefetch.s2Info(0).paddr  := s2_req_paddr(0)
  toIPrefetch.s2Info(0).valid  := s2_valid
  toIPrefetch.s2Info(1).paddr  := s2_req_paddr(1)
  toIPrefetch.s2Info(1).valid  := s2_valid && s2_double_line

  assert(RegNext(!s2_valid || s2_req_paddr(0)(11,0) === s2_req_vaddr(0)(11,0), true.B))

  /**
    ******************************************************************************
    * tlb exception and pmp logic
    ******************************************************************************
    */
  // short delay exception signal
  val s2_except_tlb_pf  = RegEnable(tlbExcpPF, s1_fire)
  val s2_except_tlb_gpf = RegEnable(tlbExcpGPF, s1_fire)
  val s2_except_tlb_af  = RegEnable(tlbExcpAF, s1_fire)
  val s2_except_tlb     = VecInit(Seq(s2_except_tlb_pf(0) || s2_except_tlb_af(0) || s2_except_tlb_gpf(0), s2_double_line && (s2_except_tlb_pf(1) || s2_except_tlb_af(1) || s2_except_tlb_gpf(1))))
  val s2_has_except_tlb = s2_valid && s2_except_tlb.reduce(_||_)
  // long delay exception signal
  // exception information and mmio
  val pmpExcpAF = VecInit(Seq(fromPMP(0).instr, fromPMP(1).instr && s2_double_line))
  val s2_except_pmp_af = DataHoldBypass(pmpExcpAF, RegNext(s1_fire))
  val s2_mmio = s2_valid && DataHoldBypass(fromPMP(0).mmio && !s2_except_tlb(0) && !s2_except_pmp_af(0), RegNext(s1_fire)).asBool
  // pmp port
  toPMP.zipWithIndex.map { case (p, i) =>
    p.valid     := s2_valid
    p.bits.addr := s2_req_paddr(i)
    p.bits.size := 3.U // TODO
    p.bits.cmd  := TlbCmd.exec
  }

  /**
    ******************************************************************************
    * look last miss data
    ******************************************************************************
    */
  class MissSlot(implicit p: Parameters) extends ICacheBundle {
    val paddr     = RegInit(0.U(PAddrBits.W))
    val vSetIdx   = RegInit(0.U(idxBits.W))
    val waymask   = RegInit(0.U(nWays.W))
    val data      = RegInit(0.U(blockBits.W))
    val corrupt   = RegInit(false.B)
    val finish    = RegInit(true.B)
    val valid     = RegInit(false.B)
    def data_vec  = data.asTypeOf(Vec(2, UInt((blockBits/2).W)))
    def pTag      = get_phy_tag(paddr)
  }
  val missSlot    = Seq.fill(2)(new MissSlot)

  // whether hit in last miss req
  def getMissSituat(missNum : Int, slotNum : Int ) :Bool =  {
    (missSlot(slotNum).vSetIdx === s1_req_vsetIdx(missNum)) &&
    (missSlot(slotNum).pTag === s1_req_ptags(missNum)) &&
    !missSlot(slotNum).corrupt && missSlot(slotNum).finish &&
    missSlot(slotNum).valid
  }

  // s2_hit_slot(0)(1): port 0 hit slot 1
  // Use the signal of S1 to make a judgment for timing, the value of missSlot has benn set when s1 fire
  val s1_hit_slot_vec = VecInit((0 until PortNumber).map(port => VecInit((0 until PortNumber).map(getMissSituat(port, _)))))
  val s2_hit_slot_vec = RegEnable(s1_hit_slot_vec, s1_fire)

  // select one from two missSlots to handle miss for every port
  // slot(0) hit  && slot(1) hit : don't case
  // slot(0) hit  && slot(1) miss: (a) missed port(0) -> slot(1); (b) missed port(1) -> slot(1)
  // slot(0) miss && slot(1) hit : (a) missed port(0) -> slot(0); (b) missed port(1) -> slot(0)
  // slot(0) miss && slot(1) miss: missed port(0) -> slot(0)  missed port(1) -> slot(1)
  val s1_curr_slot_id = Wire(Vec(2, Bool()))
  s1_curr_slot_id(0) := s1_hit_slot_vec(0)(0) || s1_hit_slot_vec(1)(0)
  s1_curr_slot_id(1) := !(s1_hit_slot_vec(0)(1) || s1_hit_slot_vec(1)(1))
  val s2_curr_slot_id = RegEnable(s1_curr_slot_id, s1_fire)

  /**
    ******************************************************************************
    * miss handle
    ******************************************************************************
    */
  val s2_hit_slot = VecInit(s2_hit_slot_vec.map(_.asUInt.orR))
  val s2_fixed_port_hit = VecInit((0 until PortNumber).map(port => s2_port_hit(port) || s2_hit_slot(port)))

  // only handle port0 miss when port1 have tlb except or pmp except
  val s2_port_miss = Wire(Vec(PortNumber, Bool()))
  
  s2_port_miss(0) := !s2_fixed_port_hit(0) && !s2_except_tlb(0) && !s2_except_pmp_af(0) && !s2_mmio
  s2_port_miss(1) := !s2_fixed_port_hit(1) && s2_double_line && !s2_except_tlb(0) && !s2_except_tlb(1) &&
                     !s2_except_pmp_af(0) && !s2_except_pmp_af(1) && !s2_mmio

  (0 until PortNumber).map{ i =>
    when(s2_port_miss(i) && RegNext(s1_fire)) {
      when(s2_curr_slot_id(i)) {
        missSlot(1).vSetIdx := s2_req_vsetIdx(i)
        missSlot(1).paddr   := s2_req_paddr(i)
        missSlot(1).waymask := s2_waymask(i)
        missSlot(1).finish  := false.B
        missSlot(1).valid   := true.B
      }.otherwise {
        missSlot(0).vSetIdx := s2_req_vsetIdx(i)
        missSlot(0).paddr   := s2_req_paddr(i)
        missSlot(0).waymask := s2_waymask(i)
        missSlot(0).finish  := false.B
        missSlot(0).valid   := true.B
      }
    }
  }

  // which missSlot need to be issued
  val s2_missSlot_issue = Wire(Vec(2, Bool()))
  s2_missSlot_issue(0) := (s2_port_miss(0) && !s2_curr_slot_id(0)) || (s2_port_miss(1) && !s2_curr_slot_id(1))
  s2_missSlot_issue(1) := (s2_port_miss(0) && s2_curr_slot_id(0)) || (s2_port_miss(1) && s2_curr_slot_id(1))

  // state machine
  val m_idle ::m_send_req :: m_wait_resp :: Nil = Enum(3)
  val missStateQueue = RegInit(VecInit(Seq.fill(2)(m_idle)))

  (0 until PortNumber).map{ i =>
    switch(missStateQueue(i)){
      is(m_idle) {
        missStateQueue(i) := Mux(RegNext(s1_fire) && s2_missSlot_issue(i), m_send_req, m_idle)
      }
      is(m_send_req) {
        missStateQueue(i) := Mux(toMSHR(i).fire, m_wait_resp, m_send_req)
      }
      is(m_wait_resp) {
        missStateQueue(i) := Mux(fromMSHR(i).fire, m_idle, m_wait_resp)
      }
    }
  }

  // send req to MSHR
  (0 until PortNumber).map{i =>
    toMSHR(i).valid         := missStateQueue(i) === m_send_req
    toMSHR(i).bits.paddr    := missSlot(i).paddr
    toMSHR(i).bits.vSetIdx  := missSlot(i).vSetIdx
    toMSHR(i).bits.waymask  := missSlot(i).waymask
  }

  // recrive resp from MSHR to update missSlot
  (0 until PortNumber).map{ i =>
    when((missStateQueue(i) === m_wait_resp) && fromMSHR(i).fire) {
      missSlot(i).finish  := true.B
      missSlot(i).data    := fromMSHR(i).bits.data
      missSlot(i).corrupt := fromMSHR(i).bits.corrupt
    }
  }

  // handle miss finish
  s2_fetch_finish := (!s2_port_miss(0) && !s2_port_miss(1)) || (missSlot(0).finish && missSlot(1).finish && !RegNext(s1_fire))

  /**
    ******************************************************************************
    * select data from hitted sram data, last missSlot and current missSlot
    ******************************************************************************
    */
  val s2_hit_datas = Wire(Vec(2, UInt((blockBits/2).W)))
  s2_hit_datas(0) := Mux1H(s2_tag_match_vec(0).asUInt, s2_data_cacheline(0))
  s2_hit_datas(1) := Mux1H(Mux(s2_double_line, s2_tag_match_vec(1).asUInt, s2_tag_match_vec(0).asUInt), s2_data_cacheline(1))

  // get cacheline from last slot
  val s2_last_slot_cacheline = (0 until PortNumber).map(port => Mux1H(s2_hit_slot_vec(port).asUInt, missSlot.map(_.data_vec)))
  // get cacheline from curr slot
  val s2_curr_slot_cacheline = (0 until PortNumber).map(port => Mux(s2_curr_slot_id(port), missSlot(1).data_vec, missSlot(0).data_vec))
  val s2_slot_cacheline = (0 until PortNumber).map(port => Mux(s2_hit_slot(port), s2_last_slot_cacheline(port), s2_curr_slot_cacheline(port)))
  val s2_slot_data = Wire(Vec(PortNumber, UInt((blockBits/2).W)))
  s2_slot_data(0) := Mux(s2_double_line, s2_slot_cacheline(0)(1), s2_slot_cacheline(0)(0))
  s2_slot_data(1) := Mux(s2_double_line, s2_slot_cacheline(1)(0), s2_slot_cacheline(0)(1))

  val s2_fetch_data = Wire(Vec(2, UInt((blockBits/2).W)))
  s2_fetch_data(0) := Mux(s2_port_hit(0), s2_hit_datas(0), s2_slot_data(0))
  s2_fetch_data(1) := Mux(s2_port_hit(1) || (s2_port_hit(0) && !s2_double_line), s2_hit_datas(1), s2_slot_data(1))

  val s2_corrupt = (0 until PortNumber).map(port => s2_port_miss(port) && Mux(s2_curr_slot_id(port), missSlot(1).corrupt, missSlot(0).corrupt))

  /**
    ******************************************************************************
    * IFU data resp
    ******************************************************************************
    */
  (0 until PortNumber).map{ i =>
    if(i ==0) toIFU(i).valid          := s2_fire
      else   toIFU(i).valid           := s2_fire && s2_double_line
    toIFU(i).bits.paddr               := s2_req_paddr(i)
    toIFU(i).bits.gpaddr              := s2_req_gpaddr(i)
    toIFU(i).bits.vaddr               := s2_req_vaddr(i)
    toIFU(i).bits.data                := s2_fetch_data(i)
    toIFU(i).bits.tlbExcp.pageFault   := s2_except_tlb_pf(i)
    toIFU(i).bits.tlbExcp.guestPageFault:= s2_except_tlb_gpf(i)
    toIFU(i).bits.tlbExcp.accessFault := s2_except_tlb_af(i) || s2_corrupt(i) || s2_except_pmp_af(i)
    toIFU(i).bits.tlbExcp.mmio        := s2_mmio
  }

  /**
    ******************************************************************************
    * error resp: MSHR error
    ******************************************************************************
    */
  // data/meta parity error
  val s2_data_errors = Wire(Vec(PortNumber,Vec(nWays, Bool())))

  val s1_fire_delay1 = RegNext(s1_fire,init = false.B)
  val s1_fire_delay2 = RegNext(s1_fire_delay1, init = false.B)
  val s1_double_line_delay2 = RegNext(RegNext(s1_double_line))

  (0 until PortNumber).map{ i =>
    val read_datas = s2_data_cacheline(i).asTypeOf(Vec(nWays,Vec(dataCodeUnitNum, UInt(dataCodeUnit.W))))
    val read_codes = s2_data_errorBits(i).asTypeOf(Vec(nWays,Vec(dataCodeUnitNum, UInt(dataCodeBits.W))))
    val data_full_wayBits = VecInit((0 until nWays).map( w =>
                                  VecInit((0 until dataCodeUnitNum).map( u =>
                                        Cat(read_codes(w)(u), read_datas(w)(u))))))
    val data_error_wayBits = VecInit((0 until nWays).map( w =>
                                  VecInit((0 until dataCodeUnitNum).map( u =>
                                       cacheParams.dataCode.decode(data_full_wayBits(w)(u)).error))))
    // register for timing
    if(i == 0){
      (0 until nWays).map{ w =>
        s2_data_errors(i)(w) := s1_fire_delay2 && RegEnable(data_error_wayBits(w),s1_fire_delay1).reduce(_||_)
      }
    } else {
      (0 until nWays).map{ w =>
        s2_data_errors(i)(w) := s1_fire_delay2 && s1_double_line_delay2 && RegEnable(data_error_wayBits(w),s1_fire_delay1).reduce(_||_)
      }
    }
  }

  val s2_parity_meta_error  = VecInit((0 until PortNumber).map(i => s2_meta_errors(i).reduce(_||_) && io.csr_parity_enable))
  val s2_parity_data_error  = VecInit((0 until PortNumber).map(i => s2_data_errors(i).reduce(_||_) && io.csr_parity_enable))
  val s2_parity_error       = VecInit((0 until PortNumber).map(i => RegNext(s2_parity_meta_error(i)) || s2_parity_data_error(i)))

  for(i <- 0 until PortNumber){
    val valid                      = s2_parity_error(i) && s1_fire_delay2
    io.errors(i).valid            := RegNext(valid)
    io.errors(i).report_to_beu    := RegNext(valid)
    io.errors(i).paddr            := RegEnable(RegEnable(s2_req_paddr(i), s1_fire_delay1), valid)
    io.errors(i).source           := DontCare
    io.errors(i).source.tag       := RegEnable(RegEnable(s2_parity_meta_error(i), s1_fire_delay1), valid)
    io.errors(i).source.data      := RegEnable(s2_parity_data_error(i), valid)
    io.errors(i).source.l2        := false.B
    io.errors(i).opType           := DontCare
    io.errors(i).opType.fetch     := true.B
  }

  // MSHR error
  (0 until PortNumber).map{ i =>
    when(RegNext(s2_fire && s2_corrupt(i))){
      io.errors(i).valid            := true.B
      io.errors(i).report_to_beu    := false.B // l2 should have report that to bus error unit, no need to do it again
      io.errors(i).paddr            := RegEnable(s2_req_paddr(i),s1_fire_delay1)
      io.errors(i).source.tag       := false.B
      io.errors(i).source.data      := false.B
      io.errors(i).source.l2        := true.B
    }
  }

  /**
    ******************************************************************************
    * s2 prefetch port
    ******************************************************************************
    */
  (0 until PortNumber).foreach{ i =>
    // TODO: consider corrupt of missSlot
    toIPrefetch.missSlot(i).valid   := missSlot(i).valid
    toIPrefetch.missSlot(i).vSetIdx := missSlot(i).vSetIdx
    toIPrefetch.missSlot(i).ptag    := missSlot(i).pTag
  }

  /**
    ******************************************************************************
    * update replacement status register
    ******************************************************************************
    */
  /** replacement status register */
  val port_touch_sets = Seq.fill(PortNumber)(Wire(Vec(2, UInt(log2Ceil(nSets/2).W))))
  val port_touch_ways = Seq.fill(PortNumber)(Wire(Vec(2, Valid(UInt(log2Ceil(nWays).W)))))
  (port_touch_ways zip port_touch_sets).zipWithIndex.map{ case((t_w,t_s), i) =>
    /** update replacement status register: 0 is hit access/ 1 is miss access */
    t_s(0)         := s2_req_vsetIdx(i)(highestIdxBit, 1)
    // hit in slot will be ignored, which generate a repeated access
    t_w(0).valid   := s2_valid && s2_port_hit(i)
    t_w(0).bits    := OHToUInt(s2_tag_match_vec(i))

    t_s(1)         := s2_req_vsetIdx(i)(highestIdxBit, 1)
    t_w(1).valid   := s2_valid && s2_port_miss(i)
    t_w(1).bits    := OHToUInt(s2_waymask(i))
  }

  val touch_ways = VecInit((0 until PortNumber).map( i => Mux(s2_req_vsetIdx(i)(0), port_touch_ways(1), port_touch_ways(0))))
  val touch_sets = VecInit((0 until PortNumber).map( i => Mux(s2_req_vsetIdx(i)(0), port_touch_sets(1), port_touch_sets(0))))
  ((replacers zip touch_sets) zip touch_ways).map{case ((r, s),w) => r.access(s,w)}
  // TODO: need choose one replacer according to the bankid
  IPFReplacer.waymask := UIntToOH(replacers(0).way(IPFReplacer.vsetIdx))

  /**
    ******************************************************************************
    * performance info. TODO: need to simplify the logic
    ***********************************************************s*******************
    */
  io.fetch.topdownIcacheMiss := s2_port_miss(0) || s2_port_miss(1)
  io.fetch.topdownItlbMiss := itlbMissStage(0)

  io.perfInfo.only_0_hit      :=  s2_fixed_port_hit(0) && !s2_double_line
  io.perfInfo.only_0_miss     := !s2_fixed_port_hit(0) && !s2_double_line
  io.perfInfo.hit_0_hit_1     :=  s2_fixed_port_hit(0) &&  s2_fixed_port_hit(1) && s2_double_line
  io.perfInfo.hit_0_miss_1    :=  s2_fixed_port_hit(0) && !s2_fixed_port_hit(1) && s2_double_line
  io.perfInfo.miss_0_hit_1    := !s2_fixed_port_hit(0) &&  s2_fixed_port_hit(1) && s2_double_line
  io.perfInfo.miss_0_miss_1   := !s2_fixed_port_hit(0) && !s2_fixed_port_hit(1) && s2_double_line
  io.perfInfo.hit_0_except_1  :=  s2_fixed_port_hit(0) && (s2_except_tlb(1) || s2_except_pmp_af(1)) && s2_double_line
  io.perfInfo.miss_0_except_1 := !s2_fixed_port_hit(0) && (s2_except_tlb(1) || s2_except_pmp_af(1)) && s2_double_line
  io.perfInfo.bank_hit(0)     :=  s2_fixed_port_hit(0)
  io.perfInfo.bank_hit(1)     :=  s2_fixed_port_hit(1) && s2_double_line
  io.perfInfo.except_0        := s2_except_tlb(0) || s2_except_pmp_af(0)
  io.perfInfo.hit             := !s2_port_miss(0) && !s2_port_miss(1)

  /** <PERF> fetch bubble generated by icache miss*/
  XSPerfAccumulate("icache_bubble_s2_miss", s2_valid && !s2_fetch_finish )
  XSPerfAccumulate("icache_bubble_s0_tlb_miss", s1_valid && !tlbRespAllValid)

  /**
    ******************************************************************************
    * difftest refill check
    ******************************************************************************
    */
  if (env.EnableDifftest) {
    val discards = (0 until PortNumber).map { i =>
      val discard = toIFU(i).bits.tlbExcp.pageFault || toIFU(i).bits.tlbExcp.guestPageFault || toIFU(i).bits.tlbExcp.accessFault || toIFU(i).bits.tlbExcp.mmio
      discard
    }
    (0 until PortNumber).map { i =>
      val diffMainPipeOut = DifftestModule(new DiffRefillEvent, dontCare = true)
      diffMainPipeOut.coreid := io.hartId
      diffMainPipeOut.index := (4 + i).U
      if (i == 0) {
        diffMainPipeOut.valid := s2_fire && !discards(0)
        diffMainPipeOut.addr  := s2_req_paddr(0)
      } else {
        diffMainPipeOut.valid := s2_fire && !discards(0) && (!s2_double_line || (s2_double_line && !discards(1)))
        diffMainPipeOut.addr  := s2_req_paddr(0) + (blockBits/2).U
      }
      diffMainPipeOut.data := Cat(0.U((blockBits/2).W), toIFU(i).bits.data).asTypeOf(diffMainPipeOut.data)
      // idtfr: 0 -> data from icache 1 -> reversedData 2 -> data from missUnit
      diffMainPipeOut.idtfr := Mux(s2_port_hit(i), 0.U, Mux(s2_fixed_port_hit(i), 1.U, 2.U))
      diffMainPipeOut
    }
  }
}<|MERGE_RESOLUTION|>--- conflicted
+++ resolved
@@ -429,10 +429,7 @@
   /** s2 data */
   // val mmio = fromPMP.map(port => port.mmio) // TODO: handle it
   val (s2_req_paddr , s2_req_vaddr) = (RegEnable(s1_req_paddr, s1_fire), RegEnable(s1_req_vaddr, s1_fire))
-<<<<<<< HEAD
   val s2_req_gpaddr           = RegEnable(s1_req_gpaddr,        s1_fire)
-=======
->>>>>>> 8d1a710b
   val s2_req_vsetIdx          = RegEnable(s1_req_vsetIdx, 0.U.asTypeOf(s1_req_vsetIdx), s1_fire)
   val s2_req_ptags            = RegEnable(s1_req_ptags,         s1_fire)
   val s2_double_line          = RegEnable(s1_double_line,       s1_fire)
