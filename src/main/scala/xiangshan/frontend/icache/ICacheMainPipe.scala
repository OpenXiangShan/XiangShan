--- conflicted
+++ resolved
@@ -187,14 +187,8 @@
   toITLB.map{port => port.bits.kill := !icache_can_go || !pipe_can_go}
 
   //TODO: fix GTimer() condition
-<<<<<<< HEAD
-  fromIFU.map(_.ready := s0_can_go && GTimer() > 500.U )
-
-=======
-  fromIFU.map(_.ready := fetch_req(0).ready && fetch_req(1).ready && !missSwitchBit  &&
-                         !tlb_slot.valid && 
-                         s1_ready )//&& GTimer() > 500.U )
->>>>>>> 6474c47f
+  fromIFU.map(_.ready := s0_can_go) //&& GTimer() > 500.U )
+
   /**
     ******************************************************************************
     * ICache Stage 1
@@ -208,24 +202,11 @@
 
   val s1_valid = generatePipeControl(lastFire = s0_fire, thisFire = s1_fire, thisFlush = false.B, lastFlush = false.B)
 
-<<<<<<< HEAD
-  val s1_req_vaddr   = RegEnable(next = s0_final_vaddr,    enable = s0_fire)
-  val s1_req_vsetIdx = RegEnable(next = s0_final_vsetIdx, enable = s0_fire)
-  val s1_only_first  = RegEnable(next = s0_final_only_first, enable = s0_fire)
-  val s1_double_line = RegEnable(next = s0_final_double_line, enable = s0_fire)
-  // val s1_tlb_miss    = RegEnable(next = tlb_slot.valid, enable = s0_fire)
-=======
   val s1_req_vaddr   = RegEnable(s0_final_vaddr, s0_fire)
   val s1_req_vsetIdx = RegEnable(s0_final_vsetIdx, s0_fire)
   val s1_only_first  = RegEnable(s0_final_only_first, s0_fire)
   val s1_double_line = RegEnable(s0_final_double_line, s0_fire)
-  val s1_tlb_miss    = RegEnable(tlb_slot.valid, s0_fire)
-
-  s1_ready := s2_ready && tlbRespAllValid  || !s1_valid
-  s1_fire  := s1_valid && tlbRespAllValid && s2_ready && !tlb_miss_flush
-
-  fromITLB.map(_.ready := true.B)
->>>>>>> 6474c47f
+  //val s1_tlb_miss    = RegEnable(tlb_slot.valid, s0_fire)
 
   /** tlb response latch for pipeline stop */
   val tlb_back = fromITLB.map(_.fire())
@@ -351,17 +332,10 @@
   val s2_fixed_hit_vec = VecInit((0 until 2).map(i => s2_port_hit(i) || sec_meet_vec(i)))
   val s2_fixed_hit = (s2_valid && s2_fixed_hit_vec(0) && s2_fixed_hit_vec(1) && s2_double_line) || (s2_valid && s2_fixed_hit_vec(0) && !s2_double_line)
 
-<<<<<<< HEAD
-  val s2_meta_errors    = RegEnable(next = s1_meta_errors,    enable = s1_fire)
-  val s2_data_errorBits = RegEnable(next = s1_data_errorBits, enable = s1_fire)
-  val s2_data_cacheline = RegEnable(next = s1_data_cacheline, enable = s1_fire)
-
-=======
   val s2_meta_errors    = RegEnable(s1_meta_errors,    s1_fire)
   val s2_data_errorBits = RegEnable(s1_data_errorBits, s1_fire)
   val s2_data_cacheline = RegEnable(s1_data_cacheline, s1_fire)
   
->>>>>>> 6474c47f
   val s2_data_errors    = Wire(Vec(PortNumber,Vec(nWays, Bool())))
 
   (0 until PortNumber).map{ i =>
