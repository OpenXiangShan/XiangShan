--- conflicted
+++ resolved
@@ -111,14 +111,11 @@
   val s0_ready, s1_ready, s2_ready = WireInit(false.B)
   val s0_fire,  s1_fire , s2_fire  = WireInit(false.B)
 
-<<<<<<< HEAD
   val missSwitchBit = RegInit(false.B)
-=======
+  
   /** replacement status register */
   val touch_sets = Seq.fill(2)(Wire(Vec(2, UInt(log2Ceil(nSets/2).W))))
   val touch_ways = Seq.fill(2)(Wire(Vec(2, Valid(UInt(log2Ceil(nWays).W)))) )
-
->>>>>>> a2c8bd32
 
   /**
     ******************************************************************************
@@ -143,12 +140,8 @@
     fetch_req(i).bits.vSetIdx      := s0_req_vsetIdx
   }
 
-<<<<<<< HEAD
   toITLB(0).valid         := s0_valid && !missSwitchBit
-=======
-  /** ITLB request */
-  toITLB(0).valid         := s0_valid
->>>>>>> a2c8bd32
+
   toITLB(0).bits.size     := 3.U // TODO: fix the size
   toITLB(0).bits.vaddr    := s0_req_vaddr(0)
   toITLB(0).bits.debug.pc := s0_req_vaddr(0)
@@ -185,15 +178,10 @@
     }
   }
 
-<<<<<<< HEAD
   s0_fire        := s0_valid && !missSwitchBit && s1_ready && tlb_all_resp && fetch_req(0).ready && fetch_req(1).ready
 
   //TODO: fix GTimer() condition
   fromIFU.map(_.ready := fetch_req(0).ready && fetch_req(1).ready && !missSwitchBit  &&
-=======
-  s0_fire        := s0_valid && s1_ready && tlb_all_resp && fetch_req(0).ready && fetch_req(1).ready
-  fromIFU.map(_.ready := fetch_req(0).ready && fetch_req(1).ready  && 
->>>>>>> a2c8bd32
                          tlb_all_resp && 
                          s1_ready && GTimer() > 500.U )
                          
