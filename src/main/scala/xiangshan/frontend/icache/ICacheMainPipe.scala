/***************************************************************************************
* Copyright (c) 2020-2021 Institute of Computing Technology, Chinese Academy of Sciences
* Copyright (c) 2020-2021 Peng Cheng Laboratory
*
* XiangShan is licensed under Mulan PSL v2.
* You can use this software according to the terms and conditions of the Mulan PSL v2.
* You may obtain a copy of Mulan PSL v2 at:
*          http://license.coscl.org.cn/MulanPSL2
*
* THIS SOFTWARE IS PROVIDED ON AN "AS IS" BASIS, WITHOUT WARRANTIES OF ANY KIND,
* EITHER EXPRESS OR IMPLIED, INCLUDING BUT NOT LIMITED TO NON-INFRINGEMENT,
* MERCHANTABILITY OR FIT FOR A PARTICULAR PURPOSE.
*
* See the Mulan PSL v2 for more details.
***************************************************************************************/

package xiangshan.frontend.icache

import chipsalliance.rocketchip.config.Parameters
import chisel3._
import chisel3.util._
import difftest.DifftestRefillEvent
import freechips.rocketchip.tilelink.ClientStates
import xiangshan._
import xiangshan.cache.mmu._
import utils._
import utility._
import xiangshan.backend.fu.{PMPReqBundle, PMPRespBundle}
import xiangshan.frontend.{FtqICacheInfo, FtqToICacheRequestBundle}

class ICacheMainPipeReq(implicit p: Parameters) extends ICacheBundle
{
  val vaddr  = UInt(VAddrBits.W)
  def vsetIdx = get_idx(vaddr)
}

class ICacheMainPipeResp(implicit p: Parameters) extends ICacheBundle
{
  val vaddr    = UInt(VAddrBits.W)
  val registerData = UInt(blockBits.W)
  val sramData = UInt(blockBits.W)
  val select   = Bool()
  val paddr    = UInt(PAddrBits.W)
  val tlbExcp  = new Bundle{
    val pageFault = Bool()
    val accessFault = Bool()
    val mmio = Bool()
  }
}

class ICacheMainPipeBundle(implicit p: Parameters) extends ICacheBundle
{
  val req  = Flipped(Decoupled(new FtqToICacheRequestBundle))
  val resp = Vec(PortNumber, ValidIO(new ICacheMainPipeResp))
  val topdownIcacheMiss = Output(Bool())
  val topdownItlbMiss = Output(Bool())
}

class ICacheMetaReqBundle(implicit p: Parameters) extends ICacheBundle{
  val toIMeta       = DecoupledIO(new ICacheReadBundle)
  val fromIMeta     = Input(new ICacheMetaRespBundle)
}

class ICacheDataReqBundle(implicit p: Parameters) extends ICacheBundle{
  val toIData       = DecoupledIO(Vec(partWayNum, new ICacheReadBundle))
  val fromIData     = Input(new ICacheDataRespBundle)
}

class ICacheMSHRBundle(implicit p: Parameters) extends ICacheBundle{
  val toMSHR        = Decoupled(new ICacheMissReq)
  val fromMSHR      = Flipped(ValidIO(new ICacheMissResp))
}

class ICachePMPBundle(implicit p: Parameters) extends ICacheBundle{
  val req  = Valid(new PMPReqBundle())
  val resp = Input(new PMPRespBundle())
}

class ICachePerfInfo(implicit p: Parameters) extends ICacheBundle{
  val only_0_hit     = Bool()
  val only_0_miss    = Bool()
  val hit_0_hit_1    = Bool()
  val hit_0_miss_1   = Bool()
  val miss_0_hit_1   = Bool()
  val miss_0_miss_1  = Bool()
  val hit_0_except_1 = Bool()
  val miss_0_except_1 = Bool()
  val except_0       = Bool()
  val bank_hit       = Vec(2,Bool())
  val hit            = Bool()
}

class ICacheMainPipeInterface(implicit p: Parameters) extends ICacheBundle {
  val hartId = Input(UInt(8.W))
  /*** internal interface ***/
  val metaArray   = new ICacheMetaReqBundle
  val dataArray   = new ICacheDataReqBundle
  /** prefetch io */
  val iprefetchBuf = Flipped(new IPFBufferRead)
  val PIQ          = Flipped(Vec(nPrefetchEntries,new PIQToMainPipe))
  val IPFBufMove   = Flipped(new IPFBufferMove)
  val mainPipeMissInfo = new MainPipeMissInfo()
  val missSlotInfo = Vec(PortNumber, ValidIO(new MainPipeToPrefetchPipe))

  val mshr        = Vec(PortNumber, new ICacheMSHRBundle)
  val errors      = Output(Vec(PortNumber, new L1CacheErrorInfo))
  /*** outside interface ***/
  //val fetch       = Vec(PortNumber, new ICacheMainPipeBundle)
  /* when ftq.valid is high in T + 1 cycle 
   * the ftq component must be valid in T cycle
   */
  val fetch       = new ICacheMainPipeBundle
  val pmp         = Vec(PortNumber, new ICachePMPBundle)
  val itlb        = Vec(PortNumber, new TlbRequestIO)
  val respStall   = Input(Bool())
  val perfInfo = Output(new ICachePerfInfo)

  val prefetchEnable = Output(Bool())
  val prefetchDisable = Output(Bool())
  val csr_parity_enable = Input(Bool())

}

class ICacheMainPipe(implicit p: Parameters) extends ICacheModule
{
  val io = IO(new ICacheMainPipeInterface)

  /** Input/Output port */
  val (fromFtq, toIFU)    = (io.fetch.req, io.fetch.resp)
  val (toMeta, metaResp)  = (io.metaArray.toIMeta, io.metaArray.fromIMeta)
  val (toData, dataResp)  = (io.dataArray.toIData,  io.dataArray.fromIData)
  val (toIPF,  fromIPF)   = (io.iprefetchBuf.req,   io.iprefetchBuf.resp)
  val (toMSHR, fromMSHR)  = (io.mshr.map(_.toMSHR), io.mshr.map(_.fromMSHR))
  val (toITLB, fromITLB)  = (io.itlb.map(_.req), io.itlb.map(_.resp))
  val (toPMP,  fromPMP)   = (io.pmp.map(_.req), io.pmp.map(_.resp))
  val fromPIQ             = io.PIQ.map(_.info)
  val IPFBufferMove       = io.IPFBufMove
  val missSlotInfo        = io.missSlotInfo
  val mainPipeMissInfo    = io.mainPipeMissInfo

  io.itlb.foreach(_.req_kill := false.B)


  //Ftq RegNext Register
  val fromFtqReq = fromFtq.bits.pcMemRead
  
  /** pipeline control signal */
  val s1_ready, s2_ready = Wire(Bool())
  val s0_fire,  s1_fire , s2_fire  = Wire(Bool())

  val missSwitchBit = RegInit(false.B)

  /** replacement status register */
  val touch_sets = Seq.fill(2)(Wire(Vec(2, UInt(log2Ceil(nSets/2).W))))
  val touch_ways = Seq.fill(2)(Wire(Vec(2, Valid(UInt(log2Ceil(nWays).W)))) )

  /**
    ******************************************************************************
    * ICache Stage 0
    * - send req to ITLB and wait for tlb miss fixing
    * - send req to Meta/Data SRAM
    ******************************************************************************
    */

  /** s0 control */
  val s0_valid       = fromFtq.valid
  val s0_req_vaddr   = (0 until partWayNum + 1).map(i => VecInit(Seq(fromFtqReq(i).startAddr, fromFtqReq(i).nextlineStart)))
  val s0_req_vsetIdx = (0 until partWayNum + 1).map(i => VecInit(s0_req_vaddr(i).map(get_idx(_))))
  val s0_only_first  = (0 until partWayNum + 1).map(i => fromFtq.bits.readValid(i) && !fromFtqReq(i).crossCacheline)
  val s0_double_line = (0 until partWayNum + 1).map(i => fromFtq.bits.readValid(i) &&  fromFtqReq(i).crossCacheline)

  val s0_final_valid        = s0_valid
  val s0_final_vaddr        = s0_req_vaddr.head
  val s0_final_vsetIdx      = s0_req_vsetIdx.head
  val s0_final_only_first   = s0_only_first.head
  val s0_final_double_line  = s0_double_line.head

  /** SRAM request */
  //0 -> metaread, 1,2,3 -> data, 3 -> code 4 -> itlb
  // TODO: it seems like 0,1,2,3 -> dataArray(data); 3 -> dataArray(code); 0 -> metaArray; 4 -> itlb
  val ftq_req_to_data_doubleline  = s0_double_line.init
  val ftq_req_to_data_vset_idx    = s0_req_vsetIdx.init
  val ftq_req_to_data_valid       = fromFtq.bits.readValid.init

  val ftq_req_to_meta_doubleline  = s0_double_line.head
  val ftq_req_to_meta_vset_idx    = s0_req_vsetIdx.head

  val ftq_req_to_itlb_only_first  = s0_only_first.last
  val ftq_req_to_itlb_doubleline  = s0_double_line.last
  val ftq_req_to_itlb_vaddr       = s0_req_vaddr.last
  val ftq_req_to_itlb_vset_idx    = s0_req_vsetIdx.last


  for(i <- 0 until partWayNum) {
    toData.valid                  := ftq_req_to_data_valid(i) && !missSwitchBit
    toData.bits(i).isDoubleLine   := ftq_req_to_data_doubleline(i)
    toData.bits(i).vSetIdx        := ftq_req_to_data_vset_idx(i)
  }

  toMeta.valid               := s0_valid && !missSwitchBit
  toMeta.bits.isDoubleLine   := ftq_req_to_meta_doubleline
  toMeta.bits.vSetIdx        := ftq_req_to_meta_vset_idx


  toITLB(0).valid         := s0_valid  
  toITLB(0).bits.size     := 3.U // TODO: fix the size
  toITLB(0).bits.vaddr    := ftq_req_to_itlb_vaddr(0)
  toITLB(0).bits.debug.pc := ftq_req_to_itlb_vaddr(0)

  toITLB(1).valid         := s0_valid && ftq_req_to_itlb_doubleline
  toITLB(1).bits.size     := 3.U // TODO: fix the size
  toITLB(1).bits.vaddr    := ftq_req_to_itlb_vaddr(1)
  toITLB(1).bits.debug.pc := ftq_req_to_itlb_vaddr(1)

  toITLB.map{port =>
    port.bits.cmd                 := TlbCmd.exec
    port.bits.memidx              := DontCare
    port.bits.debug.robIdx        := DontCare
    port.bits.no_translate        := false.B
    port.bits.debug.isFirstIssue  := DontCare
  }

  /** ITLB & ICACHE sync case
   * when icache is not ready, but itlb is ready
   * because itlb is non-block, then the req will take the port
   * then itlb will unset the ready?? itlb is wrongly blocked.
   * Solution: maybe give itlb a signal to tell whether acquire the slot?
   */

  val itlb_can_go    = toITLB(0).ready && toITLB(1).ready
  val icache_can_go  = toData.ready && toMeta.ready
  val pipe_can_go    = !missSwitchBit && s1_ready
  val s0_can_go      = itlb_can_go && icache_can_go && pipe_can_go
  val s0_fetch_fire  = s0_valid && s0_can_go
  s0_fire        := s0_fetch_fire
  toITLB.map{port => port.bits.kill := !icache_can_go || !pipe_can_go}

  //TODO: fix GTimer() condition
  fromFtq.ready := s0_can_go

  /**
    ******************************************************************************
    * ICache Stage 1
    * - get tlb resp data (exceptiong info and physical addresses)
    * - get Meta/Data SRAM read responses (latched for pipeline stop)
    * - tag compare/hit check
    ******************************************************************************
    */

  /** s1 control */

  val s1_valid = generatePipeControl(lastFire = s0_fire, thisFire = s1_fire, thisFlush = false.B, lastFlush = false.B)

  val s1_req_vaddr   = RegEnable(s0_final_vaddr, s0_fire)
  val s1_req_vsetIdx = RegEnable(s0_final_vsetIdx, s0_fire)
  val s1_only_first  = RegEnable(s0_final_only_first, s0_fire)
  val s1_double_line = RegEnable(s0_final_double_line, s0_fire)
  val s1_wait        = Wire(Bool())

  /** tlb response latch for pipeline stop */
  val tlb_back = fromITLB.map(_.fire())
  val tlb_need_back = VecInit((0 until PortNumber).map(i => ValidHold(s0_fire && toITLB(i).fire(), s1_fire, false.B)))
  val tlb_already_recv = RegInit(VecInit(Seq.fill(PortNumber)(false.B)))
  val tlb_ready_recv = VecInit((0 until PortNumber).map(i => RegNext(s0_fire, false.B) || (s1_valid && !tlb_already_recv(i))))
  val tlb_resp_valid = Wire(Vec(2, Bool()))
  for (i <- 0 until PortNumber) {
    tlb_resp_valid(i) := tlb_already_recv(i) || (tlb_ready_recv(i) && tlb_back(i))
    when (tlb_already_recv(i) && s1_fire) {
      tlb_already_recv(i) := false.B
    }
    when (tlb_back(i) && tlb_ready_recv(i) && !s1_fire) {
      tlb_already_recv(i) := true.B
    }
    fromITLB(i).ready := tlb_ready_recv(i)
  }
  assert(RegNext(Cat((0 until PortNumber).map(i => tlb_need_back(i) || !tlb_resp_valid(i))).andR(), true.B),
    "when tlb should not back, tlb should not resp valid")
  assert(RegNext(!s1_valid || Cat(tlb_need_back).orR, true.B), "when s1_valid, need at least one tlb_need_back")
  assert(RegNext(s1_valid || !Cat(tlb_need_back).orR, true.B), "when !s1_valid, all the tlb_need_back should be false")
  assert(RegNext(s1_valid || !Cat(tlb_already_recv).orR, true.B), "when !s1_valid, should not tlb_already_recv")
  assert(RegNext(s1_valid || !Cat(tlb_resp_valid).orR, true.B), "when !s1_valid, should not tlb_resp_valid")

  val tlbRespPAddr = VecInit((0 until PortNumber).map(i => ResultHoldBypass(valid = tlb_back(i), data = fromITLB(i).bits.paddr(0))))
  val tlbExcpPF = VecInit((0 until PortNumber).map(i => ResultHoldBypass(valid = tlb_back(i), data = fromITLB(i).bits.excp(0).pf.instr) && tlb_need_back(i)))
  val tlbExcpAF = VecInit((0 until PortNumber).map(i => ResultHoldBypass(valid = tlb_back(i), data = fromITLB(i).bits.excp(0).af.instr) && tlb_need_back(i)))
  val tlbExcp = VecInit((0 until PortNumber).map(i => tlbExcpPF(i) || tlbExcpPF(i)))

  val tlbRespAllValid = Cat((0 until PortNumber).map(i => !tlb_need_back(i) || tlb_resp_valid(i))).andR
  s1_ready := s2_ready && tlbRespAllValid && !s1_wait  || !s1_valid
  s1_fire  := s1_valid && tlbRespAllValid && s2_ready && !s1_wait

  def numOfStage = 3
  val itlbMissStage = RegInit(VecInit(Seq.fill(numOfStage - 1)(0.B)))
  itlbMissStage(0) := !tlbRespAllValid
  for (i <- 1 until numOfStage - 1) {
    itlbMissStage(i) := itlbMissStage(i - 1)
  }
  

  def numOfStage = 3
  val itlbMissStage = RegInit(VecInit(Seq.fill(numOfStage - 1)(0.B)))
  itlbMissStage(0) := !tlbRespAllValid
  for (i <- 1 until numOfStage - 1) {
    itlbMissStage(i) := itlbMissStage(i - 1)
  }
  

  /** s1 hit check/tag compare */
  val s1_req_paddr              = tlbRespPAddr
  val s1_req_ptags              = VecInit(s1_req_paddr.map(get_phy_tag(_)))

  val s1_meta_ptags              = ResultHoldBypass(data = metaResp.tags, valid = RegNext(s0_fire))
  val s1_meta_valids             = ResultHoldBypass(data = metaResp.entryValid, valid = RegNext(s0_fire))
  val s1_meta_errors             = ResultHoldBypass(data = metaResp.errors, valid = RegNext(s0_fire))

  val s1_data_cacheline          = ResultHoldBypass(data = dataResp.datas, valid = RegNext(s0_fire))
  val s1_data_errorBits          = ResultHoldBypass(data = dataResp.codes, valid = RegNext(s0_fire))

  val s1_tag_eq_vec        = VecInit((0 until PortNumber).map( p => VecInit((0 until nWays).map( w =>  s1_meta_ptags(p)(w) ===  s1_req_ptags(p) ))))
  val s1_tag_match_vec     = VecInit((0 until PortNumber).map( k => VecInit(s1_tag_eq_vec(k).zipWithIndex.map{ case(way_tag_eq, w) => way_tag_eq && s1_meta_valids(k)(w) /*s1_meta_cohs(k)(w).isValid()*/})))
  val s1_tag_match         = VecInit(s1_tag_match_vec.map(vector => ParallelOR(vector)))

  val s1_port_hit          = VecInit(Seq(s1_tag_match(0) && s1_valid  && !tlbExcp(0),  s1_tag_match(1) && s1_valid && s1_double_line && !tlbExcp(1) ))
  val s1_bank_miss         = VecInit(Seq(!s1_tag_match(0) && s1_valid && !tlbExcp(0), !s1_tag_match(1) && s1_valid && s1_double_line && !tlbExcp(1) ))
  val s1_hit               = (s1_port_hit(0) && s1_port_hit(1)) || (!s1_double_line && s1_port_hit(0))

  /** choose victim cacheline */
  val replacers       = Seq.fill(PortNumber)(ReplacementPolicy.fromString(cacheParams.replacer,nWays,nSets/PortNumber))
  val s1_victim_oh    = ResultHoldBypass(data = VecInit(replacers.zipWithIndex.map{case (replacer, i) => UIntToOH(replacer.way(s1_req_vsetIdx(i)(highestIdxBit, 1)))}), valid = RegNext(s0_fire))


  when(s1_fire){
//    when (!(PopCount(s1_tag_match_vec(0)) <= 1.U && (PopCount(s1_tag_match_vec(1)) <= 1.U || !s1_double_line))) {
//      printf("Multiple hit in main pipe\n")
//    }
    assert(PopCount(s1_tag_match_vec(0)) <= 1.U && (PopCount(s1_tag_match_vec(1)) <= 1.U || !s1_double_line),
      "Multiple hit in main pipe, port0:is=%d,ptag=0x%x,vidx=0x%x,vaddr=0x%x port1:is=%d,ptag=0x%x,vidx=0x%x,vaddr=0x%x ",
      PopCount(s1_tag_match_vec(0)) > 1.U,s1_req_ptags(0), get_idx(s1_req_vaddr(0)), s1_req_vaddr(0),
      PopCount(s1_tag_match_vec(1)) > 1.U && s1_double_line, s1_req_ptags(1), get_idx(s1_req_vaddr(1)), s1_req_vaddr(1))
  }

  ((replacers zip touch_sets) zip touch_ways).map{case ((r, s),w) => r.access(s,w)}

  IPFBufferMove.waymask := UIntToOH(replacers(0).way(IPFBufferMove.vsetIdx))
  /** check ipf */
  toIPF(0).valid := s1_valid && tlb_resp_valid(0)
  toIPF(1).valid := s1_valid && s1_double_line && tlb_resp_valid(1)
  (0 until PortNumber).foreach { i =>
    toIPF(i).bits.vaddr := s1_req_vaddr(i)
    toIPF(i).bits.paddr := s1_req_paddr(i)
  }
  val s1_ipf_hit = VecInit((0 until PortNumber).map(i => toIPF(i).valid && fromIPF(i).valid && fromIPF(i).bits.ipf_hit)) // check in same cycle
  val s1_ipf_hit_latch = VecInit((0 until PortNumber).map(i => holdReleaseLatch(valid = s1_ipf_hit(i), release = s1_fire, flush = false.B))) // when ipf return hit data, latch it!
  val s1_ipf_data = VecInit((0 until PortNumber).map(i => ResultHoldBypass(data = fromIPF(i).bits.cacheline, valid = s1_ipf_hit(i))))

  /** check in PIQ, if hit, wait until prefetch port hit */
  //TODO: move this to PIQ
  val PIQ_hold_res = RegInit(VecInit(Seq.fill(PortNumber)(false.B)))
  fromPIQ.foreach(_.ready := true.B)
  val PIQ_hit_oh = VecInit((0 until PortNumber).map(i =>
    VecInit(fromPIQ.map(entry => entry.valid &&
      entry.bits.vSetIdx === s1_req_vsetIdx(i) &&
      entry.bits.ptage === s1_req_ptags(i))))) // TODO : when piq1 has data piq0 miss but both hit,now we still need stall
  (0 until PortNumber).foreach(i => assert(PopCount(PIQ_hit_oh(i)) <= 1.U, "multiple hit in PIQ\n"))
  val PIQ_hit         = VecInit(Seq(PIQ_hit_oh(0).reduce(_||_) && s1_valid && tlbRespAllValid, PIQ_hit_oh(1).reduce(_||_) && s1_valid && s1_double_line && tlbRespAllValid)) // TODO: Handle TLB blocking in the PIQ
  val PIQ_hit_data    = VecInit((0 until PortNumber).map(i => Mux1H(PIQ_hit_oh(i), fromPIQ.map(_.bits.cacheline))))
  val PIQ_data_valid  = VecInit((0 until PortNumber).map(i => Mux1H(PIQ_hit_oh(i), fromPIQ.map(_.bits.writeBack))))
  val s1_wait_vec     = VecInit((0 until PortNumber).map(i => !s1_port_hit(i) && !s1_ipf_hit_latch(i) && PIQ_hit(i) && !PIQ_data_valid(i) && !PIQ_hold_res(i)))
  val PIQ_write_back  = VecInit((0 until PortNumber).map(i => !s1_port_hit(i) && !s1_ipf_hit_latch(i) && PIQ_hit(i) && PIQ_data_valid(i)))
  val s1_PIQ_hit      = VecInit((0 until PortNumber).map(i => PIQ_write_back(i) || PIQ_hold_res(i)))
  s1_wait := s1_valid && ((s1_wait_vec(0) && !tlbExcp(0)) || (s1_double_line && s1_wait_vec(1) && !tlbExcp(0) && !tlbExcp(1)))

  (0 until PortNumber).foreach(i =>
    when(s1_fire){
      PIQ_hold_res(i) := false.B
    }.elsewhen(PIQ_write_back(i)){
      PIQ_hold_res(i) := true.B
    }
  )

  val s1_PIQ_data = VecInit((0 until PortNumber).map(
    i =>
      ResultHoldBypass(data = PIQ_hit_data(i), valid = PIQ_write_back(i))
  ))

  val s1_prefetch_hit = VecInit((0 until PortNumber).map(i => s1_ipf_hit_latch(i) || s1_PIQ_hit(i)))
  val s1_prefetch_hit_data = VecInit((0 until PortNumber).map(i => Mux(s1_ipf_hit_latch(i),s1_ipf_data(i), s1_PIQ_data(i))))

  if (env.EnableDifftest) {
    (0 until PortNumber).foreach { i =>
      val diffPIQ = Module(new DifftestRefillEvent)
      diffPIQ.io.clock := clock
      diffPIQ.io.coreid := io.hartId
      diffPIQ.io.cacheid := (i + 7).U
      if (i == 0) diffPIQ.io.valid := s1_fire && !s1_port_hit(i) && !s1_ipf_hit_latch(i) && s1_PIQ_hit(i) && !tlbExcp(0)
      else diffPIQ.io.valid := s1_fire && !s1_port_hit(i) && !s1_ipf_hit_latch(i) && s1_PIQ_hit(i) && s1_double_line && !tlbExcp(0) && !tlbExcp(1)
      diffPIQ.io.addr := s1_req_paddr(i)
      diffPIQ.io.data := s1_PIQ_data(i).asTypeOf(diffPIQ.io.data)
    }
  }

  /** when tlb stall, ipfBuffer stage2 need also stall */
  mainPipeMissInfo.s1_already_check_ipf := s1_valid && tlbRespAllValid // when tlb back, s1 must has already check ipf

  /** <PERF> replace victim way number */

  (0 until nWays).map{ w =>
    XSPerfAccumulate("line_0_hit_way_" + Integer.toString(w, 10),  s1_fire && s1_port_hit(0) && OHToUInt(s1_tag_match_vec(0))  === w.U)
  }

  (0 until nWays).map{ w =>
    XSPerfAccumulate("line_0_victim_way_" + Integer.toString(w, 10),  s1_fire && !s1_port_hit(0) && OHToUInt(s1_victim_oh(0))  === w.U)
  }

  (0 until nWays).map{ w =>
    XSPerfAccumulate("line_1_hit_way_" + Integer.toString(w, 10),  s1_fire && s1_double_line && s1_port_hit(1) && OHToUInt(s1_tag_match_vec(1))  === w.U)
  }

  (0 until nWays).map{ w =>
    XSPerfAccumulate("line_1_victim_way_" + Integer.toString(w, 10),  s1_fire && s1_double_line && !s1_port_hit(1) && OHToUInt(s1_victim_oh(1))  === w.U)
  }

  XSPerfAccumulate("mainPipe_stage1_block_by_piq_cycles", s1_valid && s1_wait)

  /**
    ******************************************************************************
    * ICache Stage 2
    * - send request to MSHR if ICache miss
    * - generate secondary miss status/data registers
    * - response to IFU
    ******************************************************************************
    */

  /** s2 control */
  val s2_fetch_finish = Wire(Bool())

  val s2_valid          = generatePipeControl(lastFire = s1_fire, thisFire = s2_fire, thisFlush = false.B, lastFlush = false.B)
  val s2_miss_available = Wire(Bool())

  s2_ready      := (s2_valid && s2_fetch_finish && !io.respStall) || (!s2_valid && s2_miss_available)
  s2_fire       := s2_valid && s2_fetch_finish && !io.respStall

  /** s2 data */
  val mmio = fromPMP.map(port => port.mmio) // TODO: handle it

  val (s2_req_paddr , s2_req_vaddr)   = (RegEnable(s1_req_paddr, s1_fire), RegEnable(s1_req_vaddr, s1_fire))
  val s2_req_vsetIdx  = RegEnable(s1_req_vsetIdx, s1_fire)
  val s2_req_ptags    = RegEnable(s1_req_ptags, s1_fire)
  val s2_only_first   = RegEnable(s1_only_first, s1_fire)
  val s2_double_line  = RegEnable(s1_double_line, s1_fire)
  val s2_hit          = RegEnable(s1_hit   , s1_fire)
  val s2_port_hit     = RegEnable(s1_port_hit, s1_fire)
  val s2_bank_miss    = RegEnable(s1_bank_miss, s1_fire)
  val s2_waymask      = RegEnable(s1_victim_oh, s1_fire)
  val s2_tag_match_vec = RegEnable(s1_tag_match_vec, s1_fire)
  val s2_prefetch_hit = RegEnable(s1_prefetch_hit, s1_fire)
  val s2_prefetch_hit_data = RegEnable(s1_prefetch_hit_data, s1_fire)
  val s2_prefetch_hit_in_ipf = RegEnable(s1_ipf_hit_latch, s1_fire)
  val s2_prefetch_hit_in_piq = RegEnable(s1_PIQ_hit, s1_fire)

  val icacheMissStage = RegInit(VecInit(Seq.fill(numOfStage - 2)(0.B)))
  icacheMissStage(0) := !s2_hit

  val icacheMissStage = RegInit(VecInit(Seq.fill(numOfStage - 2)(0.B)))
  icacheMissStage(0) := !s2_hit

  assert(RegNext(!s2_valid || s2_req_paddr(0)(11,0) === s2_req_vaddr(0)(11,0), true.B))

  /** status imply that s2 is a secondary miss (no need to resend miss request) */
  val sec_meet_vec = Wire(Vec(2, Bool()))
  val s2_fixed_hit_vec = VecInit((0 until 2).map(i => s2_port_hit(i) || s2_prefetch_hit(i) || sec_meet_vec(i)))
  val s2_fixed_hit = (s2_valid && s2_fixed_hit_vec(0) && s2_fixed_hit_vec(1) && s2_double_line) || (s2_valid && s2_fixed_hit_vec(0) && !s2_double_line)

  val s2_meta_errors    = RegEnable(s1_meta_errors,    s1_fire)
  val s2_data_errorBits = RegEnable(s1_data_errorBits, s1_fire)
  val s2_data_cacheline = RegEnable(s1_data_cacheline, s1_fire)

  val s2_data_errors    = Wire(Vec(PortNumber,Vec(nWays, Bool())))

  (0 until PortNumber).map{ i =>
    val read_datas = s2_data_cacheline(i).asTypeOf(Vec(nWays,Vec(dataCodeUnitNum, UInt(dataCodeUnit.W))))
    val read_codes = s2_data_errorBits(i).asTypeOf(Vec(nWays,Vec(dataCodeUnitNum, UInt(dataCodeBits.W))))
    val data_full_wayBits = VecInit((0 until nWays).map( w =>
                                  VecInit((0 until dataCodeUnitNum).map(u =>
                                        Cat(read_codes(w)(u), read_datas(w)(u))))))
    val data_error_wayBits = VecInit((0 until nWays).map( w =>
                                  VecInit((0 until dataCodeUnitNum).map(u =>
                                       cacheParams.dataCode.decode(data_full_wayBits(w)(u)).error ))))
    if(i == 0){
      (0 until nWays).map{ w =>
        s2_data_errors(i)(w) := RegNext(RegNext(s1_fire)) && RegNext(data_error_wayBits(w)).reduce(_||_)
      }
    } else {
      (0 until nWays).map{ w =>
        s2_data_errors(i)(w) := RegNext(RegNext(s1_fire)) && RegNext(RegNext(s1_double_line)) && RegNext(data_error_wayBits(w)).reduce(_||_)
      }
    }
  }

  val s2_parity_meta_error  = VecInit((0 until PortNumber).map(i => s2_meta_errors(i).reduce(_||_) && io.csr_parity_enable))
  val s2_parity_data_error  = VecInit((0 until PortNumber).map(i => s2_data_errors(i).reduce(_||_) && io.csr_parity_enable))
  val s2_parity_error       = VecInit((0 until PortNumber).map(i => RegNext(s2_parity_meta_error(i)) || s2_parity_data_error(i)))

  for(i <- 0 until PortNumber){
    io.errors(i).valid            := RegNext(s2_parity_error(i) && RegNext(RegNext(s1_fire)))
    io.errors(i).report_to_beu    := RegNext(s2_parity_error(i) && RegNext(RegNext(s1_fire)))
    io.errors(i).paddr            := RegNext(RegNext(s2_req_paddr(i)))
    io.errors(i).source           := DontCare
    io.errors(i).source.tag       := RegNext(RegNext(s2_parity_meta_error(i)))
    io.errors(i).source.data      := RegNext(s2_parity_data_error(i))
    io.errors(i).source.l2        := false.B
    io.errors(i).opType           := DontCare
    io.errors(i).opType.fetch     := true.B
  }
  XSError(s2_parity_error.reduce(_||_) && RegNext(RegNext(s1_fire)), "ICache has parity error in MainPaipe!")


  /** exception and pmp logic **/
  //PMP Result
  val s2_tlb_need_back = VecInit((0 until PortNumber).map(i => ValidHold(tlb_need_back(i) && s1_fire, s2_fire, false.B)))
  val pmpExcpAF = Wire(Vec(PortNumber, Bool()))
  pmpExcpAF(0)  := fromPMP(0).instr && s2_tlb_need_back(0)
  pmpExcpAF(1)  := fromPMP(1).instr && s2_double_line && s2_tlb_need_back(1)
  //exception information
  //short delay exception signal
  val s2_except_pf        = RegEnable(tlbExcpPF, s1_fire)
  val s2_except_tlb_af    = RegEnable(tlbExcpAF, s1_fire)
  //long delay exception signal
  val s2_except_pmp_af    =  DataHoldBypass(pmpExcpAF, RegNext(s1_fire))    
  // val s2_except_parity_af =  VecInit(s2_parity_error(i) && RegNext(RegNext(s1_fire))                      )

  val s2_except    = VecInit((0 until 2).map{i => s2_except_pf(i) || s2_except_tlb_af(i)})
  val s2_has_except = s2_valid && (s2_except_tlb_af.reduce(_||_) || s2_except_pf.reduce(_||_))
  //MMIO
  val s2_mmio      = DataHoldBypass(io.pmp(0).resp.mmio && !s2_except_tlb_af(0) && !s2_except_pmp_af(0) && !s2_except_pf(0), RegNext(s1_fire)).asBool() && s2_valid

  //send physical address to PMP
  io.pmp.zipWithIndex.map { case (p, i) =>
    p.req.valid := s2_valid && !missSwitchBit
    p.req.bits.addr := s2_req_paddr(i)
    p.req.bits.size := 3.U // TODO
    p.req.bits.cmd := TlbCmd.exec
  }

  /*** cacheline miss logic ***/
  val wait_idle :: wait_queue_ready :: wait_send_req  :: wait_two_resp :: wait_0_resp :: wait_1_resp :: wait_one_resp ::wait_finish :: wait_pmp_except :: Nil = Enum(9)
  val wait_state = RegInit(wait_idle)

//  val port_miss_fix  = VecInit(Seq(fromMSHR(0).fire() && !s2_port_hit(0),   fromMSHR(1).fire() && s2_double_line && !s2_port_hit(1) ))

  // secondary miss record registers
  class MissSlot(implicit p: Parameters) extends  ICacheBundle {
    val m_vSetIdx   = UInt(idxBits.W)
    val m_pTag      = UInt(tagBits.W)
    val m_data      = UInt(blockBits.W)
    val m_corrupt   = Bool()
  }

  val missSlot    = Seq.fill(2)(RegInit(0.U.asTypeOf(new MissSlot)))
  val m_invalid :: m_valid :: m_refilled :: m_flushed :: m_wait_sec_miss :: m_check_final ::Nil = Enum(6)
  val missStateQueue = RegInit(VecInit(Seq.fill(2)(m_invalid)) )
  val reservedRefillData = Wire(Vec(2, UInt(blockBits.W)))

  s2_miss_available :=  VecInit(missStateQueue.map(entry => entry === m_invalid  || entry === m_wait_sec_miss)).reduce(_&&_)

  val fix_sec_miss     = Wire(Vec(4, Bool()))
  val sec_meet_0_miss = fix_sec_miss(0) || fix_sec_miss(2)
  val sec_meet_1_miss = fix_sec_miss(1) || fix_sec_miss(3)
  sec_meet_vec := VecInit(Seq(sec_meet_0_miss,sec_meet_1_miss ))

  /*** miss/hit pattern: <Control Signal> only raise at the first cycle of s2_valid ***/
  val cacheline_0_hit  = (s2_port_hit(0) || s2_prefetch_hit(0) || sec_meet_0_miss)
  val cacheline_0_miss = !s2_port_hit(0) && !s2_prefetch_hit(0) && !sec_meet_0_miss

  val cacheline_1_hit  = (s2_port_hit(1) || s2_prefetch_hit(1) || sec_meet_1_miss)
  val cacheline_1_miss = !s2_port_hit(1) && !s2_prefetch_hit(1) && !sec_meet_1_miss

  val  only_0_miss      = RegNext(s1_fire) && cacheline_0_miss && !s2_double_line && !s2_has_except && !s2_mmio
  val  only_0_hit       = RegNext(s1_fire) && cacheline_0_hit  && !s2_double_line && !s2_mmio
  val  hit_0_hit_1      = RegNext(s1_fire) && cacheline_0_hit  && cacheline_1_hit  && s2_double_line && !s2_mmio
  val  hit_0_miss_1     = RegNext(s1_fire) && cacheline_0_hit  && cacheline_1_miss && s2_double_line  && !s2_has_except && !s2_mmio
  val  miss_0_hit_1     = RegNext(s1_fire) && cacheline_0_miss && cacheline_1_hit && s2_double_line  && !s2_has_except && !s2_mmio
  val  miss_0_miss_1    = RegNext(s1_fire) && cacheline_0_miss && cacheline_1_miss && s2_double_line  && !s2_has_except && !s2_mmio

  val  hit_0_except_1   = RegNext(s1_fire) && s2_double_line &&  !s2_except(0) && s2_except(1)  &&  cacheline_0_hit
  val  miss_0_except_1  = RegNext(s1_fire) && s2_double_line &&  !s2_except(0) && s2_except(1)  &&  cacheline_0_miss
  val  except_0         = RegNext(s1_fire) && s2_except(0)

  /*** miss/hit pattern latch: <Control Signal> latch the miss/hit patter if pipeline stop ***/
  val  miss_0_hit_1_latch     =   holdReleaseLatch(valid = miss_0_hit_1,    release = s2_fire,      flush = false.B)
  val  miss_0_miss_1_latch    =   holdReleaseLatch(valid = miss_0_miss_1,   release = s2_fire,      flush = false.B)
  val  only_0_miss_latch      =   holdReleaseLatch(valid = only_0_miss,     release = s2_fire,      flush = false.B)
  val  hit_0_miss_1_latch     =   holdReleaseLatch(valid = hit_0_miss_1,    release = s2_fire,      flush = false.B)

  val  miss_0_except_1_latch  =   holdReleaseLatch(valid = miss_0_except_1, release = s2_fire,      flush = false.B)
  val  except_0_latch          =   holdReleaseLatch(valid = except_0,    release = s2_fire,      flush = false.B)
  val  hit_0_except_1_latch         =    holdReleaseLatch(valid = hit_0_except_1,    release = s2_fire,      flush = false.B)

  val only_0_hit_latch        = holdReleaseLatch(valid = only_0_hit,   release = s2_fire,      flush = false.B)
  val hit_0_hit_1_latch        = holdReleaseLatch(valid = hit_0_hit_1,   release = s2_fire,      flush = false.B)


  /*** secondary miss judgment ***/

  def waitSecondComeIn(missState: UInt): Bool = (missState === m_wait_sec_miss)

  def getMissSituat(slotNum : Int, missNum : Int ) :Bool =  {
    RegNext(s1_fire) && 
    RegNext(missSlot(slotNum).m_vSetIdx === s1_req_vsetIdx(missNum)) && 
    RegNext(missSlot(slotNum).m_pTag  === s1_req_ptags(missNum)) && 
    !s2_port_hit(missNum) && !s2_prefetch_hit(missNum) &&
    waitSecondComeIn(missStateQueue(slotNum))
  }

  val miss_0_s2_0 =   getMissSituat(slotNum = 0, missNum = 0)
  val miss_0_s2_1 =   getMissSituat(slotNum = 0, missNum = 1)
  val miss_1_s2_0 =   getMissSituat(slotNum = 1, missNum = 0)
  val miss_1_s2_1 =   getMissSituat(slotNum = 1, missNum = 1)

  val miss_0_s2_0_latch =   holdReleaseLatch(valid = miss_0_s2_0,    release = s2_fire,      flush = false.B)
  val miss_0_s2_1_latch =   holdReleaseLatch(valid = miss_0_s2_1,    release = s2_fire,      flush = false.B)
  val miss_1_s2_0_latch =   holdReleaseLatch(valid = miss_1_s2_0,    release = s2_fire,      flush = false.B)
  val miss_1_s2_1_latch =   holdReleaseLatch(valid = miss_1_s2_1,    release = s2_fire,      flush = false.B)


  val slot_0_solve = fix_sec_miss(0) || fix_sec_miss(1)
  val slot_1_solve = fix_sec_miss(2) || fix_sec_miss(3)
  val slot_slove   = VecInit(Seq(slot_0_solve, slot_1_solve))

  fix_sec_miss   := VecInit(Seq(miss_0_s2_0_latch, miss_0_s2_1_latch, miss_1_s2_0_latch, miss_1_s2_1_latch))

  /*** reserved data for secondary miss ***/

  reservedRefillData(0) := DataHoldBypass(data = missSlot(0).m_data, valid = miss_0_s2_0 || miss_0_s2_1)
  reservedRefillData(1) := DataHoldBypass(data = missSlot(1).m_data, valid = miss_1_s2_0 || miss_1_s2_1)

  /*** miss state machine ***/

  //deal with not-cache-hit pmp af
  val only_pmp_af = Wire(Vec(2, Bool()))
  only_pmp_af(0) := s2_except_pmp_af(0) && cacheline_0_miss && !s2_except(0) && s2_valid
  only_pmp_af(1) := s2_except_pmp_af(1) && cacheline_1_miss && !s2_except(1) && s2_valid && s2_double_line

  switch(wait_state){
    is(wait_idle){
      when(only_pmp_af(0) || only_pmp_af(1) || s2_mmio){
        //should not send req to MissUnit when there is an access exception in PMP
        //But to avoid using pmp exception in control signal (like s2_fire), should delay 1 cycle.
        //NOTE: pmp exception cache line also could hit in ICache, but the result is meaningless. Just give the exception signals.
        wait_state := wait_finish
      }.elsewhen(miss_0_except_1_latch){
        wait_state :=  Mux(toMSHR(0).ready, wait_queue_ready ,wait_idle )
      }.elsewhen( only_0_miss_latch  || miss_0_hit_1_latch){
        wait_state :=  Mux(toMSHR(0).ready, wait_queue_ready ,wait_idle )
      }.elsewhen(hit_0_miss_1_latch){
        wait_state :=  Mux(toMSHR(1).ready, wait_queue_ready ,wait_idle )
      }.elsewhen( miss_0_miss_1_latch ){
        wait_state := Mux(toMSHR(0).ready && toMSHR(1).ready, wait_queue_ready ,wait_idle)
      }
    }

    is(wait_queue_ready){
      wait_state := wait_send_req
    }

    is(wait_send_req) {
      when(miss_0_except_1_latch || only_0_miss_latch || hit_0_miss_1_latch || miss_0_hit_1_latch){
        wait_state :=  wait_one_resp
      }.elsewhen( miss_0_miss_1_latch ){
        wait_state := wait_two_resp
      }
    }

    is(wait_one_resp) {
      when( (miss_0_except_1_latch ||only_0_miss_latch || miss_0_hit_1_latch) && fromMSHR(0).fire()){
        wait_state := wait_finish
      }.elsewhen( hit_0_miss_1_latch && fromMSHR(1).fire()){
        wait_state := wait_finish
      }
    }

    is(wait_two_resp) {
      when(fromMSHR(0).fire() && fromMSHR(1).fire()){
        wait_state := wait_finish
      }.elsewhen( !fromMSHR(0).fire() && fromMSHR(1).fire() ){
        wait_state := wait_0_resp
      }.elsewhen(fromMSHR(0).fire() && !fromMSHR(1).fire()){
        wait_state := wait_1_resp
      }
    }

    is(wait_0_resp) {
      when(fromMSHR(0).fire()){
        wait_state := wait_finish
      }
    }

    is(wait_1_resp) {
      when(fromMSHR(1).fire()){
        wait_state := wait_finish
      }
    }

    is(wait_finish) {when(s2_fire) {wait_state := wait_idle }
    }
  }


  /*** send request to MissUnit ***/

  (0 until 2).map { i =>
    if(i == 1) toMSHR(i).valid   := (hit_0_miss_1_latch || miss_0_miss_1_latch) && wait_state === wait_queue_ready && !s2_mmio
        else     toMSHR(i).valid := (only_0_miss_latch || miss_0_hit_1_latch || miss_0_miss_1_latch || miss_0_except_1_latch) && wait_state === wait_queue_ready && !s2_mmio
    toMSHR(i).bits.paddr    := s2_req_paddr(i)
    toMSHR(i).bits.vaddr    := s2_req_vaddr(i)
    toMSHR(i).bits.waymask  := s2_waymask(i)


    when(toMSHR(i).fire() && missStateQueue(i) === m_invalid){
      missStateQueue(i)     := m_valid
      missSlot(i).m_vSetIdx := s2_req_vsetIdx(i)
      missSlot(i).m_pTag    := get_phy_tag(s2_req_paddr(i))
    }

    when(fromMSHR(i).fire() && missStateQueue(i) === m_valid ){
      missStateQueue(i)         := m_refilled
      missSlot(i).m_data        := fromMSHR(i).bits.data
      missSlot(i).m_corrupt     := fromMSHR(i).bits.corrupt
    }


    when(s2_fire && missStateQueue(i) === m_refilled){
      missStateQueue(i)     := m_wait_sec_miss
    }

    /*** Only the first cycle to check whether meet the secondary miss ***/
    when(missStateQueue(i) === m_wait_sec_miss){
      /*** The seondary req has been fix by this slot and another also hit || the secondary req for other cacheline and hit ***/
      when((slot_slove(i) && s2_fire) || (!slot_slove(i) && s2_fire) ) {
        missStateQueue(i)     := m_invalid
      }
      /*** The seondary req has been fix by this slot but another miss/f3 not ready || the seondary req for other cacheline and miss ***/
      .elsewhen((slot_slove(i) && !s2_fire && s2_valid) ||  (s2_valid && !slot_slove(i) && !s2_fire) ){
        missStateQueue(i)     := m_check_final
      }
    }

    when(missStateQueue(i) === m_check_final && toMSHR(i).fire()){
      missStateQueue(i)     :=  m_valid
      missSlot(i).m_vSetIdx := s2_req_vsetIdx(i)
      missSlot(i).m_pTag    := get_phy_tag(s2_req_paddr(i))
    }.elsewhen(missStateQueue(i) === m_check_final) {
      missStateQueue(i)     :=  m_invalid
    }
  }

  io.prefetchEnable := false.B
  io.prefetchDisable := false.B
  when(toMSHR.map(_.valid).reduce(_||_)){
    missSwitchBit := true.B
    io.prefetchEnable := true.B
  }.elsewhen(missSwitchBit && s2_fetch_finish){
    missSwitchBit := false.B
    io.prefetchDisable := true.B
  }

  (0 until PortNumber).foreach{
    i =>
      missSlotInfo(i).valid := missStateQueue(i) =/= m_invalid
      missSlotInfo(i).bits.vSetIdx := missSlot(i).m_vSetIdx
      missSlotInfo(i).bits.ptage := missSlot(i).m_pTag
  }


  val miss_all_fix       =  wait_state === wait_finish
                              
  s2_fetch_finish        := ((s2_valid && s2_fixed_hit) || miss_all_fix || hit_0_except_1_latch || except_0_latch)
  
  /** update replacement status register: 0 is hit access/ 1 is miss access */
  (touch_ways zip touch_sets).zipWithIndex.map{ case((t_w,t_s), i) =>
    t_s(0)         := s2_req_vsetIdx(i)(highestIdxBit, 1)
    t_w(0).valid   := s2_valid && s2_port_hit(i)
    t_w(0).bits    := OHToUInt(s2_tag_match_vec(i))

    t_s(1)         := s2_req_vsetIdx(i)(highestIdxBit, 1)
    t_w(1).valid   := s2_valid && !s2_port_hit(i)
    t_w(1).bits    := OHToUInt(s2_waymask(i))
  }

  //** use hit one-hot select data
  val s2_hit_datas    = VecInit(s2_data_cacheline.zipWithIndex.map { case(bank, i) =>
    val port_hit_data = Mux1H(s2_tag_match_vec(i).asUInt, bank)
    port_hit_data
  })

  val s2_register_datas       = Wire(Vec(2, UInt(blockBits.W)))

  s2_register_datas.zipWithIndex.map{case(bank,i) =>
    // if(i == 0) bank := Mux(s2_port_hit(i), s2_hit_datas(i), Mux(miss_0_s2_0_latch,reservedRefillData(0), Mux(miss_1_s2_0_latch,reservedRefillData(1), missSlot(0).m_data)))
    // else    bank    := Mux(s2_port_hit(i), s2_hit_datas(i), Mux(miss_0_s2_1_latch,reservedRefillData(0), Mux(miss_1_s2_1_latch,reservedRefillData(1), missSlot(1).m_data)))
    if(i == 0) bank := Mux(miss_0_s2_0_latch,reservedRefillData(0), Mux(miss_1_s2_0_latch,reservedRefillData(1), missSlot(0).m_data))
    else    bank    := Mux(miss_0_s2_1_latch,reservedRefillData(0), Mux(miss_1_s2_1_latch,reservedRefillData(1), missSlot(1).m_data))
  }

  /** response to IFU */

  (0 until PortNumber).map{ i =>
    if(i ==0) toIFU(i).valid          := s2_fire
       else   toIFU(i).valid          := s2_fire && s2_double_line
    //when select is high, use sramData. Otherwise, use registerData.
    toIFU(i).bits.registerData  := s2_register_datas(i)
    toIFU(i).bits.sramData  := Mux(s2_port_hit(i), s2_hit_datas(i), s2_prefetch_hit_data(i))
    toIFU(i).bits.select    := s2_port_hit(i) || s2_prefetch_hit(i)
    toIFU(i).bits.paddr     := s2_req_paddr(i)
    toIFU(i).bits.vaddr     := s2_req_vaddr(i)
    toIFU(i).bits.tlbExcp.pageFault     := s2_except_pf(i)
    toIFU(i).bits.tlbExcp.accessFault   := s2_except_tlb_af(i) || missSlot(i).m_corrupt || s2_except_pmp_af(i)
    toIFU(i).bits.tlbExcp.mmio          := s2_mmio

    when(RegNext(s2_fire && missSlot(i).m_corrupt)){
      io.errors(i).valid            := true.B
      io.errors(i).report_to_beu    := false.B // l2 should have report that to bus error unit, no need to do it again
      io.errors(i).paddr            := RegNext(s2_req_paddr(i))
      io.errors(i).source.tag       := false.B
      io.errors(i).source.data      := false.B
      io.errors(i).source.l2        := true.B
    }
  }
  io.fetch.topdownIcacheMiss := !s2_hit
  io.fetch.topdownItlbMiss := itlbMissStage(0)
<<<<<<< HEAD
=======

  (0 until 2).map {i =>
    XSPerfAccumulate("port_" + i + "_only_hit_in_ipf", !s2_port_hit(i) && s2_prefetch_hit(i) && s2_fire)
  }

  /** s2 mainPipe miss info */
  mainPipeMissInfo.s2_miss_info(0).valid := s2_valid && (miss_0_hit_1_latch || miss_0_miss_1_latch || only_0_miss_latch || miss_0_except_1_latch) && !except_0_latch
  mainPipeMissInfo.s2_miss_info(1).valid := s2_valid && (miss_0_miss_1_latch || hit_0_miss_1_latch)
  (0 until 2).foreach { i =>
    mainPipeMissInfo.s2_miss_info(i).bits.vSetIdx := s2_req_vsetIdx(i)
    mainPipeMissInfo.s2_miss_info(i).bits.ptage := s2_req_ptags(i)
  }
>>>>>>> 8a610956

  io.perfInfo.only_0_hit    := only_0_hit_latch
  io.perfInfo.only_0_miss   := only_0_miss_latch
  io.perfInfo.hit_0_hit_1   := hit_0_hit_1_latch
  io.perfInfo.hit_0_miss_1  := hit_0_miss_1_latch
  io.perfInfo.miss_0_hit_1  := miss_0_hit_1_latch
  io.perfInfo.miss_0_miss_1 := miss_0_miss_1_latch
  io.perfInfo.hit_0_except_1 := hit_0_except_1_latch
  io.perfInfo.miss_0_except_1 := miss_0_except_1_latch
  io.perfInfo.except_0      := except_0_latch
  io.perfInfo.bank_hit(0)   := only_0_miss_latch  || hit_0_hit_1_latch || hit_0_miss_1_latch || hit_0_except_1_latch
  io.perfInfo.bank_hit(1)   := miss_0_hit_1_latch || hit_0_hit_1_latch
  io.perfInfo.hit           := hit_0_hit_1_latch || only_0_hit_latch || hit_0_except_1_latch || except_0_latch

  /** <PERF> fetch bubble generated by icache miss*/

  XSPerfAccumulate("icache_bubble_s2_miss",    s2_valid && !s2_fetch_finish )

  val tlb_miss_vec = VecInit((0 until PortNumber).map(i => toITLB(i).valid && s0_can_go && fromITLB(i).bits.miss))
  val tlb_has_miss = tlb_miss_vec.reduce(_ || _)
  XSPerfAccumulate("icache_bubble_s0_tlb_miss",    s0_valid && tlb_has_miss )

  if (env.EnableDifftest) {
    val discards = (0 until PortNumber).map { i =>
      val discard = toIFU(i).bits.tlbExcp.pageFault || toIFU(i).bits.tlbExcp.accessFault || toIFU(i).bits.tlbExcp.mmio
      discard
    }
    (0 until PortNumber).map { i =>
      val diffMainPipeOut = Module(new DifftestRefillEvent)
      diffMainPipeOut.io.clock := clock
      diffMainPipeOut.io.coreid := io.hartId
      diffMainPipeOut.io.cacheid := (4 + i).U
      if (i == 0) diffMainPipeOut.io.valid := s2_fire && !discards(0)
      else        diffMainPipeOut.io.valid := s2_fire && s2_double_line && !discards(0) && !discards(1)
      diffMainPipeOut.io.addr := s2_req_paddr(i)
      when (toIFU(i).bits.select.asBool) {
        diffMainPipeOut.io.data := toIFU(i).bits.sramData.asTypeOf(diffMainPipeOut.io.data)
      } .otherwise {
        diffMainPipeOut.io.data := toIFU(i).bits.registerData.asTypeOf(diffMainPipeOut.io.data)
      }
      // idtfr: 1 -> data from icache 2 -> data from ipf 3 -> data from piq 4 -> data from missUnit
      when (s2_port_hit(i)) { diffMainPipeOut.io.idtfr := 1.U }
        .elsewhen(s2_prefetch_hit(i)) {
          when (s2_prefetch_hit_in_ipf(i)) { diffMainPipeOut.io.idtfr := 2.U  }
            .elsewhen(s2_prefetch_hit_in_piq(i)) { diffMainPipeOut.io.idtfr := 3.U }
            .otherwise { XSWarn(true.B, "should not in this situation\n")}
        }
        .otherwise { diffMainPipeOut.io.idtfr := 4.U }
      diffMainPipeOut
    }
  }
}<|MERGE_RESOLUTION|>--- conflicted
+++ resolved
@@ -296,15 +296,6 @@
     itlbMissStage(i) := itlbMissStage(i - 1)
   }
   
-
-  def numOfStage = 3
-  val itlbMissStage = RegInit(VecInit(Seq.fill(numOfStage - 1)(0.B)))
-  itlbMissStage(0) := !tlbRespAllValid
-  for (i <- 1 until numOfStage - 1) {
-    itlbMissStage(i) := itlbMissStage(i - 1)
-  }
-  
-
   /** s1 hit check/tag compare */
   val s1_req_paddr              = tlbRespPAddr
   val s1_req_ptags              = VecInit(s1_req_paddr.map(get_phy_tag(_)))
@@ -460,10 +451,7 @@
 
   val icacheMissStage = RegInit(VecInit(Seq.fill(numOfStage - 2)(0.B)))
   icacheMissStage(0) := !s2_hit
-
-  val icacheMissStage = RegInit(VecInit(Seq.fill(numOfStage - 2)(0.B)))
-  icacheMissStage(0) := !s2_hit
-
+  
   assert(RegNext(!s2_valid || s2_req_paddr(0)(11,0) === s2_req_vaddr(0)(11,0), true.B))
 
   /** status imply that s2 is a secondary miss (no need to resend miss request) */
@@ -828,8 +816,6 @@
   }
   io.fetch.topdownIcacheMiss := !s2_hit
   io.fetch.topdownItlbMiss := itlbMissStage(0)
-<<<<<<< HEAD
-=======
 
   (0 until 2).map {i =>
     XSPerfAccumulate("port_" + i + "_only_hit_in_ipf", !s2_port_hit(i) && s2_prefetch_hit(i) && s2_fire)
@@ -842,7 +828,6 @@
     mainPipeMissInfo.s2_miss_info(i).bits.vSetIdx := s2_req_vsetIdx(i)
     mainPipeMissInfo.s2_miss_info(i).bits.ptage := s2_req_ptags(i)
   }
->>>>>>> 8a610956
 
   io.perfInfo.only_0_hit    := only_0_hit_latch
   io.perfInfo.only_0_miss   := only_0_miss_latch
