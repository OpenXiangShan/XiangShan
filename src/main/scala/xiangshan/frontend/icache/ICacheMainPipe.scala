/***************************************************************************************
* Copyright (c) 2020-2021 Institute of Computing Technology, Chinese Academy of Sciences
* Copyright (c) 2020-2021 Peng Cheng Laboratory
*
* XiangShan is licensed under Mulan PSL v2.
* You can use this software according to the terms and conditions of the Mulan PSL v2.
* You may obtain a copy of Mulan PSL v2 at:
*          http://license.coscl.org.cn/MulanPSL2
*
* THIS SOFTWARE IS PROVIDED ON AN "AS IS" BASIS, WITHOUT WARRANTIES OF ANY KIND,
* EITHER EXPRESS OR IMPLIED, INCLUDING BUT NOT LIMITED TO NON-INFRINGEMENT,
* MERCHANTABILITY OR FIT FOR A PARTICULAR PURPOSE.
*
* See the Mulan PSL v2 for more details.
***************************************************************************************/

package xiangshan.frontend.icache

import org.chipsalliance.cde.config.Parameters
import chisel3._
import chisel3.util._
import difftest._
import freechips.rocketchip.tilelink.ClientStates
import xiangshan._
import xiangshan.cache.mmu._
import utils._
import utility._
import xiangshan.backend.fu.{PMPReqBundle, PMPRespBundle}
import xiangshan.frontend.{FtqICacheInfo, FtqToICacheRequestBundle, ExceptionType}

class ICacheMainPipeReq(implicit p: Parameters) extends ICacheBundle
{
  val vaddr  = UInt(VAddrBits.W)
  def vSetIdx = get_idx(vaddr)
}

class ICacheMainPipeResp(implicit p: Parameters) extends ICacheBundle
{
  val vaddr    = UInt(VAddrBits.W)
  val data     = UInt((blockBits).W)
  val paddr    = UInt(PAddrBits.W)
  val gpaddr    = UInt(GPAddrBits.W)
  val exception = UInt(ExceptionType.width.W)
  val pmp_mmio  = Bool()
  val itlb_pbmt = UInt(Pbmt.width.W)
  val exceptionFromBackend = Bool()
}

class ICacheMainPipeBundle(implicit p: Parameters) extends ICacheBundle
{
  val req  = Flipped(Decoupled(new FtqToICacheRequestBundle))
  val resp = Vec(PortNumber, ValidIO(new ICacheMainPipeResp))
  val topdownIcacheMiss = Output(Bool())
  val topdownItlbMiss = Output(Bool())
}

class ICacheMetaReqBundle(implicit p: Parameters) extends ICacheBundle{
  val toIMeta       = DecoupledIO(new ICacheReadBundle)
  val fromIMeta     = Input(new ICacheMetaRespBundle)
}

class ICacheDataReqBundle(implicit p: Parameters) extends ICacheBundle{
  val toIData       = Vec(partWayNum, DecoupledIO(new ICacheReadBundle))
  val fromIData     = Input(new ICacheDataRespBundle)
}

class ICacheMSHRBundle(implicit p: Parameters) extends ICacheBundle{
  val req   = Decoupled(new ICacheMissReq)
  val resp  = Flipped(ValidIO(new ICacheMissResp))
}

class ICachePMPBundle(implicit p: Parameters) extends ICacheBundle{
  val req  = Valid(new PMPReqBundle())
  val resp = Input(new PMPRespBundle())
}

class ICachePerfInfo(implicit p: Parameters) extends ICacheBundle{
  val only_0_hit     = Bool()
  val only_0_miss    = Bool()
  val hit_0_hit_1    = Bool()
  val hit_0_miss_1   = Bool()
  val miss_0_hit_1   = Bool()
  val miss_0_miss_1  = Bool()
  val hit_0_except_1 = Bool()
  val miss_0_except_1 = Bool()
  val except_0       = Bool()
  val bank_hit       = Vec(2,Bool())
  val hit            = Bool()
}

class ICacheMainPipeInterface(implicit p: Parameters) extends ICacheBundle {
  val hartId = Input(UInt(hartIdLen.W))
  /*** internal interface ***/
  val dataArray     = new ICacheDataReqBundle
  /** prefetch io */
  val touch = Vec(PortNumber,ValidIO(new ReplacerTouch))
  val wayLookupRead = Flipped(DecoupledIO(new WayLookupInfo))

  val mshr          = new ICacheMSHRBundle
  val errors        = Output(Vec(PortNumber, ValidIO(new L1CacheErrorInfo)))
  /*** outside interface ***/
  //val fetch       = Vec(PortNumber, new ICacheMainPipeBundle)
  /* when ftq.valid is high in T + 1 cycle
   * the ftq component must be valid in T cycle
   */
  val fetch       = new ICacheMainPipeBundle
  val pmp         = Vec(PortNumber, new ICachePMPBundle)
  val respStall   = Input(Bool())

  val csr_parity_enable = Input(Bool())
  val flush = Input(Bool())

  val perfInfo = Output(new ICachePerfInfo)
}

class ICacheDB(implicit p: Parameters) extends ICacheBundle {
  val blk_vaddr   = UInt((VAddrBits - blockOffBits).W)
  val blk_paddr   = UInt((PAddrBits - blockOffBits).W)
  val hit         = Bool()
}

class ICacheMainPipe(implicit p: Parameters) extends ICacheModule
{
  val io = IO(new ICacheMainPipeInterface)

  /** Input/Output port */
  val (fromFtq, toIFU)    = (io.fetch.req,          io.fetch.resp)
  val (toData,  fromData) = (io.dataArray.toIData,  io.dataArray.fromIData)
  val (toMSHR,  fromMSHR) = (io.mshr.req,           io.mshr.resp)
  val (toPMP,   fromPMP)  = (io.pmp.map(_.req),     io.pmp.map(_.resp))
  val fromWayLookup = io.wayLookupRead

  // Statistics on the frequency distribution of FTQ fire interval
  val cntFtqFireInterval = RegInit(0.U(32.W))
  cntFtqFireInterval := Mux(fromFtq.fire, 1.U, cntFtqFireInterval + 1.U)
  XSPerfHistogram("ftq2icache_fire",
                  cntFtqFireInterval, fromFtq.fire,
                  1, 300, 1, right_strict = true)

  /** pipeline control signal */
  val s1_ready, s2_ready = Wire(Bool())
  val s0_fire,  s1_fire , s2_fire  = Wire(Bool())
  val s0_flush,  s1_flush , s2_flush  = Wire(Bool())

  /**
    ******************************************************************************
    * ICache Stage 0
    * - send req to data SRAM
    * - get waymask and tlb info from wayLookup
    ******************************************************************************
    */

  /** s0 control */
  // 0,1,2,3 -> dataArray(data); 4 -> mainPipe
  // Ftq RegNext Register
  val fromFtqReq          = fromFtq.bits.pcMemRead
  val s0_valid            = fromFtq.valid
  val s0_req_valid_all    = (0 until partWayNum + 1).map(i => fromFtq.bits.readValid(i))
  val s0_req_vaddr_all    = (0 until partWayNum + 1).map(i => VecInit(Seq(fromFtqReq(i).startAddr, fromFtqReq(i).nextlineStart)))
  val s0_req_vSetIdx_all  = (0 until partWayNum + 1).map(i => VecInit(s0_req_vaddr_all(i).map(get_idx)))
  val s0_req_offset_all   = (0 until partWayNum + 1).map(i => s0_req_vaddr_all(i)(0)(log2Ceil(blockBytes)-1, 0))
  val s0_doubleline_all   = (0 until partWayNum + 1).map(i => fromFtq.bits.readValid(i) && fromFtqReq(i).crossCacheline)

  val s0_req_vaddr        = s0_req_vaddr_all.last
  val s0_req_vSetIdx      = s0_req_vSetIdx_all.last
  val s0_doubleline       = s0_doubleline_all.last

  val s0_ftq_exception = VecInit((0 until PortNumber).map(i => ExceptionType.fromFtq(fromFtq.bits)))
  val s0_excp_fromBackend = fromFtq.bits.backendIaf || fromFtq.bits.backendIpf || fromFtq.bits.backendIgpf

  /**
    ******************************************************************************
    * get waymask and tlb info from wayLookup
    ******************************************************************************
    */
  fromWayLookup.ready := s0_fire
  val s0_waymasks       = VecInit(fromWayLookup.bits.waymask.map(_.asTypeOf(Vec(nWays, Bool()))))
  val s0_req_ptags      = fromWayLookup.bits.ptag
  val s0_req_gpaddr     = fromWayLookup.bits.gpaddr
  val s0_itlb_exception = fromWayLookup.bits.itlb_exception
  val s0_itlb_pbmt      = fromWayLookup.bits.itlb_pbmt
  val s0_meta_codes     = fromWayLookup.bits.meta_codes
  val s0_hits           = VecInit(fromWayLookup.bits.waymask.map(_.orR))

  when(s0_fire){
    assert((0 until PortNumber).map(i => s0_req_vSetIdx(i) === fromWayLookup.bits.vSetIdx(i)).reduce(_&&_),
           "vSetIdxs from ftq and wayLookup are different! vaddr0=0x%x ftq: vidx0=0x%x vidx1=0x%x wayLookup: vidx0=0x%x vidx1=0x%x",
           s0_req_vaddr(0), s0_req_vSetIdx(0), s0_req_vSetIdx(1), fromWayLookup.bits.vSetIdx(0), fromWayLookup.bits.vSetIdx(1))
  }

  val s0_exception_out = ExceptionType.merge(
    s0_ftq_exception,  // backend-requested exception has the highest priority
    s0_itlb_exception
  )

  /**
    ******************************************************************************
    * data SRAM request
    ******************************************************************************
    */
  for(i <- 0 until partWayNum) {
    toData(i).valid             := s0_req_valid_all(i)
    toData(i).bits.isDoubleLine := s0_doubleline_all(i)
    toData(i).bits.vSetIdx      := s0_req_vSetIdx_all(i)
    toData(i).bits.blkOffset    := s0_req_offset_all(i)
    toData(i).bits.wayMask      := s0_waymasks
  }

  val s0_can_go = toData.last.ready && fromWayLookup.valid && s1_ready
  s0_flush  := io.flush
  s0_fire   := s0_valid && s0_can_go && !s0_flush

  fromFtq.ready := s0_can_go

  /**
    ******************************************************************************
    * ICache Stage 1
    * - PMP check
    * - get Data SRAM read responses (latched for pipeline stop)
    * - monitor missUint response port
    ******************************************************************************
    */
  val s1_valid = generatePipeControl(lastFire = s0_fire, thisFire = s1_fire, thisFlush = s1_flush, lastFlush = false.B)

<<<<<<< HEAD
  val s1_req_vaddr        = RegEnable(s0_req_vaddr,        0.U.asTypeOf(s0_req_vaddr),     s0_fire)
  val s1_req_ptags        = RegEnable(s0_req_ptags,        0.U.asTypeOf(s0_req_ptags),     s0_fire)
  val s1_req_gpaddr       = RegEnable(s0_req_gpaddr,       0.U.asTypeOf(s0_req_gpaddr),    s0_fire)
  val s1_doubleline       = RegEnable(s0_doubleline,       0.U.asTypeOf(s0_doubleline),    s0_fire)
  val s1_SRAMhits         = RegEnable(s0_hits,             0.U.asTypeOf(s0_hits),          s0_fire)
  val s1_itlb_exception   = RegEnable(s0_exception_out,    0.U.asTypeOf(s0_exception_out), s0_fire)
  val s1_excp_fromBackend = RegEnable(s0_excp_fromBackend, false.B,                        s0_fire)
  val s1_itlb_pbmt        = RegEnable(s0_itlb_pbmt,        0.U.asTypeOf(s0_itlb_pbmt),     s0_fire)
  val s1_waymasks         = RegEnable(s0_waymasks,         0.U.asTypeOf(s0_waymasks),      s0_fire)
  val s1_meta_corrupt     = RegEnable(s0_meta_corrupt,     0.U.asTypeOf(s0_meta_corrupt),  s0_fire)
=======
  val s1_req_vaddr      = RegEnable(s0_req_vaddr,      0.U.asTypeOf(s0_req_vaddr),      s0_fire)
  val s1_req_ptags      = RegEnable(s0_req_ptags,      0.U.asTypeOf(s0_req_ptags),      s0_fire)
  val s1_req_gpaddr     = RegEnable(s0_req_gpaddr,     0.U.asTypeOf(s0_req_gpaddr),     s0_fire)
  val s1_doubleline     = RegEnable(s0_doubleline,     0.U.asTypeOf(s0_doubleline),     s0_fire)
  val s1_SRAMhits       = RegEnable(s0_hits,           0.U.asTypeOf(s0_hits),           s0_fire)
  val s1_itlb_exception = RegEnable(s0_itlb_exception, 0.U.asTypeOf(s0_itlb_exception), s0_fire)
  val s1_itlb_pbmt      = RegEnable(s0_itlb_pbmt,      0.U.asTypeOf(s0_itlb_pbmt),      s0_fire)
  val s1_waymasks       = RegEnable(s0_waymasks,       0.U.asTypeOf(s0_waymasks),       s0_fire)
  val s1_meta_codes     = RegEnable(s0_meta_codes,     0.U.asTypeOf(s0_meta_codes),     s0_fire)
>>>>>>> 2e1561a1

  val s1_req_vSetIdx  = s1_req_vaddr.map(get_idx)
  val s1_req_paddr    = s1_req_vaddr.zip(s1_req_ptags).map{case(vaddr, ptag) => get_paddr_from_ptag(vaddr, ptag)}
  val s1_req_offset   = s1_req_vaddr(0)(log2Ceil(blockBytes)-1, 0)

  // do metaArray ECC check
  val s1_meta_corrupt = VecInit((s1_req_ptags zip s1_meta_codes zip s1_waymasks).map{ case ((meta, code), waymask) =>
    val hit_num = PopCount(waymask)
    // NOTE: if not hit, encodeMetaECC(meta) =/= code can also be true, but we don't care about it
    (encodeMetaECC(meta) =/= code && hit_num === 1.U) ||  // hit one way, but parity code does not match, ECC failure
      hit_num > 1.U                                       // hit multi way, must be a ECC failure
  })

  /**
    ******************************************************************************
    * update replacement status register
    ******************************************************************************
    */
  (0 until PortNumber).foreach{ i =>
    io.touch(i).bits.vSetIdx  := s1_req_vSetIdx(i)
    io.touch(i).bits.way      := OHToUInt(s1_waymasks(i))
  }
  io.touch(0).valid := RegNext(s0_fire) && s1_SRAMhits(0)
  io.touch(1).valid := RegNext(s0_fire) && s1_SRAMhits(1) && s1_doubleline

  /**
    ******************************************************************************
    * PMP check
    ******************************************************************************
    */
  toPMP.zipWithIndex.foreach { case (p, i) =>
    // if itlb has exception, paddr can be invalid, therefore pmp check can be skipped
    p.valid     := s1_valid // && s1_itlb_exception === ExceptionType.none
    p.bits.addr := s1_req_paddr(i)
    p.bits.size := 3.U // TODO
    p.bits.cmd  := TlbCmd.exec
  }
  val s1_pmp_exception = VecInit(fromPMP.map(ExceptionType.fromPMPResp))
  val s1_pmp_mmio      = VecInit(fromPMP.map(_.mmio))

  // also raise af when meta array corrupt is detected, to cancel fetch
  val s1_meta_exception = VecInit(s1_meta_corrupt.map(ExceptionType.fromECC(io.csr_parity_enable, _)))

  // merge s1 itlb/pmp/meta exceptions, itlb has the highest priority, pmp next, meta lowest
  val s1_exception_out = ExceptionType.merge(
    s1_itlb_exception,
    s1_pmp_exception,
    s1_meta_exception
  )

  // DO NOT merge pmp mmio and itlb pbmt here, we need them to be passed to IFU separately

  /**
    ******************************************************************************
    * select data from MSHR, SRAM
    ******************************************************************************
    */
  val s1_MSHR_match = VecInit((0 until PortNumber).map(i => (s1_req_vSetIdx(i) === fromMSHR.bits.vSetIdx) &&
                                                            (s1_req_ptags(i) === getPhyTagFromBlk(fromMSHR.bits.blkPaddr)) &&
                                                            fromMSHR.valid && !fromMSHR.bits.corrupt))
  val s1_MSHR_hits  = Seq(s1_valid && s1_MSHR_match(0),
                          s1_valid && (s1_MSHR_match(1) && s1_doubleline))
  val s1_MSHR_datas = fromMSHR.bits.data.asTypeOf(Vec(ICacheDataBanks, UInt((blockBits/ICacheDataBanks).W)))

  val s1_hits = (0 until PortNumber).map(i => ValidHoldBypass(s1_MSHR_hits(i) || (RegNext(s0_fire) && s1_SRAMhits(i)), s1_fire || s1_flush))

  val s1_bankIdxLow  = s1_req_offset >> log2Ceil(blockBytes/ICacheDataBanks)
  val s1_bankMSHRHit = VecInit((0 until ICacheDataBanks).map(i => (i.U >= s1_bankIdxLow) && s1_MSHR_hits(0) ||
                                                      (i.U < s1_bankIdxLow) && s1_MSHR_hits(1)))
  val s1_datas       = VecInit((0 until ICacheDataBanks).map(i => DataHoldBypass(Mux(s1_bankMSHRHit(i), s1_MSHR_datas(i), fromData.datas(i)),
                                                          s1_bankMSHRHit(i) || RegNext(s0_fire))))
  val s1_codes       = DataHoldBypass(fromData.codes, RegNext(s0_fire))

  s1_flush := io.flush
  s1_ready := s2_ready || !s1_valid
  s1_fire  := s1_valid && s2_ready && !s1_flush

  /**
    ******************************************************************************
    * ICache Stage 2
    * - send request to MSHR if ICache miss
    * - monitor missUint response port
    * - response to IFU
    ******************************************************************************
    */

  val s2_valid = generatePipeControl(lastFire = s1_fire, thisFire = s2_fire, thisFlush = s2_flush, lastFlush = false.B)

  val s2_req_vaddr        = RegEnable(s1_req_vaddr,        0.U.asTypeOf(s1_req_vaddr),     s1_fire)
  val s2_req_ptags        = RegEnable(s1_req_ptags,        0.U.asTypeOf(s1_req_ptags),     s1_fire)
  val s2_req_gpaddr       = RegEnable(s1_req_gpaddr,       0.U.asTypeOf(s1_req_gpaddr),    s1_fire)
  val s2_doubleline       = RegEnable(s1_doubleline,       0.U.asTypeOf(s1_doubleline),    s1_fire)
  val s2_exception        = RegEnable(s1_exception_out,    0.U.asTypeOf(s1_exception_out), s1_fire)  // includes itlb/pmp/meta exception
  val s2_excp_fromBackend = RegEnable(s1_excp_fromBackend, false.B,                        s1_fire)
  val s2_pmp_mmio         = RegEnable(s1_pmp_mmio,         0.U.asTypeOf(s1_pmp_mmio),      s1_fire)
  val s2_itlb_pbmt        = RegEnable(s1_itlb_pbmt,        0.U.asTypeOf(s1_itlb_pbmt),     s1_fire)

  val s2_req_vSetIdx  = s2_req_vaddr.map(get_idx)
  val s2_req_offset   = s2_req_vaddr(0)(log2Ceil(blockBytes)-1, 0)
  val s2_req_paddr    = s2_req_vaddr.zip(s2_req_ptags).map{case(vaddr, ptag) => get_paddr_from_ptag(vaddr, ptag)}

  val s2_SRAMhits     = RegEnable(s1_SRAMhits, 0.U.asTypeOf(s1_SRAMhits), s1_fire)
  val s2_codes        = RegEnable(s1_codes, 0.U.asTypeOf(s1_codes), s1_fire)
  val s2_hits         = RegInit(VecInit(Seq.fill(PortNumber)(false.B)))
  val s2_datas        = RegInit(VecInit(Seq.fill(ICacheDataBanks)(0.U((blockBits/ICacheDataBanks).W))))

  /**
    ******************************************************************************
    * report data parity error
    ******************************************************************************
    */
  // check data error
  val s2_bankSel     = getBankSel(s2_req_offset, s2_valid)
  val s2_bank_corrupt = (0 until ICacheDataBanks).map(i => (encodeDataECC(s2_datas(i)) =/= s2_codes(i)))
  val s2_data_corrupt = (0 until PortNumber).map(port => (0 until ICacheDataBanks).map(bank =>
                         s2_bank_corrupt(bank) && s2_bankSel(port)(bank).asBool).reduce(_||_) && s2_SRAMhits(port))
  // meta error is checked in prefetch pipeline
  val s2_meta_corrupt = RegEnable(s1_meta_corrupt, 0.U.asTypeOf(s1_meta_corrupt), s1_fire)
  // send errors to top
  (0 until PortNumber).map{ i =>
    io.errors(i).valid              := io.csr_parity_enable && RegNext(s1_fire) && (s2_meta_corrupt(i) || s2_data_corrupt(i))
    io.errors(i).bits.report_to_beu := io.csr_parity_enable && RegNext(s1_fire) && (s2_meta_corrupt(i) || s2_data_corrupt(i))
    io.errors(i).bits.paddr         := s2_req_paddr(i)
    io.errors(i).bits.source        := DontCare
    io.errors(i).bits.source.tag    := s2_meta_corrupt(i)
    io.errors(i).bits.source.data   := s2_data_corrupt(i)
    io.errors(i).bits.source.l2     := false.B
    io.errors(i).bits.opType        := DontCare
    io.errors(i).bits.opType.fetch  := true.B
  }

  /**
    ******************************************************************************
    * monitor missUint response port
    ******************************************************************************
    */
  val s2_MSHR_match = VecInit((0 until PortNumber).map( i =>
    (s2_req_vSetIdx(i) === fromMSHR.bits.vSetIdx) &&
    (s2_req_ptags(i) === getPhyTagFromBlk(fromMSHR.bits.blkPaddr)) &&
    fromMSHR.valid  // we don't care about whether it's corrupt here
  ))
  val s2_MSHR_hits  = Seq(s2_valid && s2_MSHR_match(0),
                          s2_valid && s2_MSHR_match(1) && s2_doubleline)
  val s2_MSHR_datas = fromMSHR.bits.data.asTypeOf(Vec(ICacheDataBanks, UInt((blockBits/ICacheDataBanks).W)))

  val s2_bankIdxLow  = s2_req_offset >> log2Ceil(blockBytes/ICacheDataBanks)
  val s2_bankMSHRHit = VecInit((0 until ICacheDataBanks).map( i =>
    ((i.U >= s2_bankIdxLow) && s2_MSHR_hits(0)) || ((i.U < s2_bankIdxLow) && s2_MSHR_hits(1))
  ))

  (0 until ICacheDataBanks).foreach{ i =>
    when(s1_fire) {
      s2_datas := s1_datas
    }.elsewhen(s2_bankMSHRHit(i) && !fromMSHR.bits.corrupt) {
      // if corrupt, no need to update s2_datas (it's wrong anyway), to save power
      s2_datas(i) := s2_MSHR_datas(i)
    }
  }

  (0 until PortNumber).foreach{ i =>
    when(s1_fire) {
      s2_hits := s1_hits
    }.elsewhen(s2_MSHR_hits(i)) {
      // update s2_hits even if it's corrupt, to let s2_fire
      s2_hits(i) := true.B
    }
  }

  val s2_l2_corrupt = RegInit(VecInit(Seq.fill(PortNumber)(false.B)))
  (0 until PortNumber).foreach{ i =>
    when(s1_fire) {
      s2_l2_corrupt(i) := false.B
    }.elsewhen(s2_MSHR_hits(i)) {
      s2_l2_corrupt(i) := fromMSHR.bits.corrupt
    }
  }

  /**
    ******************************************************************************
    * send request to MSHR if ICache miss
    ******************************************************************************
    */

  // merge pmp mmio and itlb pbmt
  val s2_mmio = VecInit((s2_pmp_mmio zip s2_itlb_pbmt).map{ case (mmio, pbmt) =>
    mmio || Pbmt.isUncache(pbmt)
  })

  /* s2_exception includes itlb pf/gpf/af, pmp af and meta corruption (af), neither of which should be fetched
   * mmio should not be fetched, it will be fetched by IFU mmio fsm
   * also, if previous has exception, latter port should also not be fetched
   */
  val s2_miss = VecInit((0 until PortNumber).map { i =>
    !s2_hits(i) && (if (i==0) true.B else s2_doubleline) &&
      s2_exception.take(i+1).map(_ === ExceptionType.none).reduce(_&&_) &&
      s2_mmio.take(i+1).map(!_).reduce(_&&_)
  })

  val toMSHRArbiter = Module(new Arbiter(new ICacheMissReq, PortNumber))

  // To avoid sending duplicate requests.
  val has_send = RegInit(VecInit(Seq.fill(PortNumber)(false.B)))
  (0 until PortNumber).foreach{ i =>
    when(s1_fire) {
      has_send(i) := false.B
    }.elsewhen(toMSHRArbiter.io.in(i).fire) {
      has_send(i) := true.B
    }
  }

  (0 until PortNumber).map{ i =>
    toMSHRArbiter.io.in(i).valid          := s2_valid && s2_miss(i) && !has_send(i) && !s2_flush
    toMSHRArbiter.io.in(i).bits.blkPaddr  := getBlkAddr(s2_req_paddr(i))
    toMSHRArbiter.io.in(i).bits.vSetIdx   := s2_req_vSetIdx(i)
  }
  toMSHR <> toMSHRArbiter.io.out

  XSPerfAccumulate("to_missUnit_stall",  toMSHR.valid && !toMSHR.ready)

  val s2_fetch_finish = !s2_miss.reduce(_||_)

  // also raise af if data/l2 corrupt is detected
  val s2_data_exception = VecInit(s2_data_corrupt.map(ExceptionType.fromECC(io.csr_parity_enable, _)))
  val s2_l2_exception   = VecInit(s2_l2_corrupt.map(ExceptionType.fromECC(true.B, _)))

  // merge s2 exceptions, itlb has the highest priority, meta next, meta/data/l2 lowest (and we dont care about prioritizing between this three)
  val s2_exception_out = ExceptionType.merge(
    s2_exception,  // includes itlb/pmp/meta exception
    s2_data_exception,
    s2_l2_exception
  )

  /**
    ******************************************************************************
    * response to IFU
    ******************************************************************************
    */
  (0 until PortNumber).foreach{ i =>
    if(i == 0) {
      toIFU(i).valid          := s2_fire
      toIFU(i).bits.exception := s2_exception_out(i)
      toIFU(i).bits.pmp_mmio  := s2_pmp_mmio(i)   // pass pmp_mmio instead of merged mmio to IFU
      toIFU(i).bits.itlb_pbmt := s2_itlb_pbmt(i)
      toIFU(i).bits.data      := s2_datas.asTypeOf(UInt(blockBits.W))
    } else {
      toIFU(i).valid          := s2_fire && s2_doubleline
      toIFU(i).bits.exception := Mux(s2_doubleline, s2_exception_out(i), ExceptionType.none)
      toIFU(i).bits.pmp_mmio  := s2_pmp_mmio(i) && s2_doubleline
      toIFU(i).bits.itlb_pbmt := Mux(s2_doubleline, s2_itlb_pbmt(i), Pbmt.pma)
      toIFU(i).bits.data      := DontCare
    }
    toIFU(i).bits.exceptionFromBackend := s2_excp_fromBackend
    toIFU(i).bits.vaddr       := s2_req_vaddr(i)
    toIFU(i).bits.paddr       := s2_req_paddr(i)
    toIFU(i).bits.gpaddr      := s2_req_gpaddr  // Note: toIFU(1).bits.gpaddr is actually DontCare in current design
  }

  s2_flush := io.flush
  s2_ready := (s2_fetch_finish && !io.respStall) || !s2_valid
  s2_fire  := s2_valid && s2_fetch_finish && !io.respStall && !s2_flush

  /**
    ******************************************************************************
    * report Tilelink corrupt error
    ******************************************************************************
    */
  (0 until PortNumber).map{ i =>
    when(RegNext(s2_fire && s2_l2_corrupt(i))){
      io.errors(i).valid                 := true.B
      io.errors(i).bits.report_to_beu    := false.B // l2 should have report that to bus error unit, no need to do it again
      io.errors(i).bits.paddr            := RegNext(s2_req_paddr(i))
      io.errors(i).bits.source.tag       := false.B
      io.errors(i).bits.source.data      := false.B
      io.errors(i).bits.source.l2        := true.B
    }
  }

  /**
    ******************************************************************************
    * performance info. TODO: need to simplify the logic
    ***********************************************************s*******************
    */
  io.perfInfo.only_0_hit      :=  s2_hits(0) && !s2_doubleline
  io.perfInfo.only_0_miss     := !s2_hits(0) && !s2_doubleline
  io.perfInfo.hit_0_hit_1     :=  s2_hits(0) &&  s2_hits(1) && s2_doubleline
  io.perfInfo.hit_0_miss_1    :=  s2_hits(0) && !s2_hits(1) && s2_doubleline
  io.perfInfo.miss_0_hit_1    := !s2_hits(0) &&  s2_hits(1) && s2_doubleline
  io.perfInfo.miss_0_miss_1   := !s2_hits(0) && !s2_hits(1) && s2_doubleline
  io.perfInfo.hit_0_except_1  :=  s2_hits(0) && (s2_exception(1) =/= ExceptionType.none) && s2_doubleline
  io.perfInfo.miss_0_except_1 := !s2_hits(0) && (s2_exception(1) =/= ExceptionType.none) && s2_doubleline
  io.perfInfo.bank_hit(0)     :=  s2_hits(0)
  io.perfInfo.bank_hit(1)     :=  s2_hits(1) && s2_doubleline
  io.perfInfo.except_0        :=  s2_exception(0) =/= ExceptionType.none
  io.perfInfo.hit             :=  s2_hits(0) && (!s2_doubleline || s2_hits(1))

  /** <PERF> fetch bubble generated by icache miss */
  XSPerfAccumulate("icache_bubble_s2_miss", s2_valid && !s2_fetch_finish )
  XSPerfAccumulate("icache_bubble_s0_wayLookup", s0_valid && !fromWayLookup.ready)

  io.fetch.topdownIcacheMiss := !s2_fetch_finish
  io.fetch.topdownItlbMiss := s0_valid && !fromWayLookup.ready

  // class ICacheTouchDB(implicit p: Parameters) extends ICacheBundle{
  //   val blkPaddr  = UInt((PAddrBits - blockOffBits).W)
  //   val vSetIdx   = UInt(idxBits.W)
  //   val waymask   = UInt(log2Ceil(nWays).W)
  // }

  // val isWriteICacheTouchTable = WireInit(Constantin.createRecord("isWriteICacheTouchTable" + p(XSCoreParamsKey).HartId.toString))
  // val ICacheTouchTable = ChiselDB.createTable("ICacheTouchTable" + p(XSCoreParamsKey).HartId.toString, new ICacheTouchDB)

  // val ICacheTouchDumpData = Wire(Vec(PortNumber, new ICacheTouchDB))
  // (0 until PortNumber).foreach{ i =>
  //   ICacheTouchDumpData(i).blkPaddr  := getBlkAddr(s2_req_paddr(i))
  //   ICacheTouchDumpData(i).vSetIdx   := s2_req_vSetIdx(i)
  //   ICacheTouchDumpData(i).waymask   := OHToUInt(s2_tag_match_vec(i))
  //   ICacheTouchTable.log(
  //     data  = ICacheTouchDumpData(i),
  //     en    = io.touch(i).valid,
  //     site  = "req_" + i.toString,
  //     clock = clock,
  //     reset = reset
  //   )
  // }

  /**
    ******************************************************************************
    * difftest refill check
    ******************************************************************************
    */
  if (env.EnableDifftest) {
    val discards = (0 until PortNumber).map { i =>
      val discard = toIFU(i).bits.exception =/= ExceptionType.none || toIFU(i).bits.pmp_mmio ||
        Pbmt.isUncache(toIFU(i).bits.itlb_pbmt)
      discard
    }
    val blkPaddrAll = s2_req_paddr.map(addr => addr(PAddrBits - 1, blockOffBits) << blockOffBits)
    (0 until ICacheDataBanks).map { i =>
      val diffMainPipeOut = DifftestModule(new DiffRefillEvent, dontCare = true)
      diffMainPipeOut.coreid := io.hartId
      diffMainPipeOut.index := (3 + i).U

      val bankSel = getBankSel(s2_req_offset, s2_valid).reduce(_|_)
      val lineSel = getLineSel(s2_req_offset)

      diffMainPipeOut.valid := s2_fire && bankSel(i).asBool && Mux(lineSel(i), !discards(1), !discards(0))
      diffMainPipeOut.addr  := Mux(lineSel(i), blkPaddrAll(1) + (i.U << (log2Ceil(blockBytes/ICacheDataBanks))),
                                               blkPaddrAll(0) + (i.U << (log2Ceil(blockBytes/ICacheDataBanks))))

      diffMainPipeOut.data :=  s2_datas(i).asTypeOf(diffMainPipeOut.data)
      diffMainPipeOut.idtfr := DontCare
    }
  }
}<|MERGE_RESOLUTION|>--- conflicted
+++ resolved
@@ -222,7 +222,6 @@
     */
   val s1_valid = generatePipeControl(lastFire = s0_fire, thisFire = s1_fire, thisFlush = s1_flush, lastFlush = false.B)
 
-<<<<<<< HEAD
   val s1_req_vaddr        = RegEnable(s0_req_vaddr,        0.U.asTypeOf(s0_req_vaddr),     s0_fire)
   val s1_req_ptags        = RegEnable(s0_req_ptags,        0.U.asTypeOf(s0_req_ptags),     s0_fire)
   val s1_req_gpaddr       = RegEnable(s0_req_gpaddr,       0.U.asTypeOf(s0_req_gpaddr),    s0_fire)
@@ -232,18 +231,7 @@
   val s1_excp_fromBackend = RegEnable(s0_excp_fromBackend, false.B,                        s0_fire)
   val s1_itlb_pbmt        = RegEnable(s0_itlb_pbmt,        0.U.asTypeOf(s0_itlb_pbmt),     s0_fire)
   val s1_waymasks         = RegEnable(s0_waymasks,         0.U.asTypeOf(s0_waymasks),      s0_fire)
-  val s1_meta_corrupt     = RegEnable(s0_meta_corrupt,     0.U.asTypeOf(s0_meta_corrupt),  s0_fire)
-=======
-  val s1_req_vaddr      = RegEnable(s0_req_vaddr,      0.U.asTypeOf(s0_req_vaddr),      s0_fire)
-  val s1_req_ptags      = RegEnable(s0_req_ptags,      0.U.asTypeOf(s0_req_ptags),      s0_fire)
-  val s1_req_gpaddr     = RegEnable(s0_req_gpaddr,     0.U.asTypeOf(s0_req_gpaddr),     s0_fire)
-  val s1_doubleline     = RegEnable(s0_doubleline,     0.U.asTypeOf(s0_doubleline),     s0_fire)
-  val s1_SRAMhits       = RegEnable(s0_hits,           0.U.asTypeOf(s0_hits),           s0_fire)
-  val s1_itlb_exception = RegEnable(s0_itlb_exception, 0.U.asTypeOf(s0_itlb_exception), s0_fire)
-  val s1_itlb_pbmt      = RegEnable(s0_itlb_pbmt,      0.U.asTypeOf(s0_itlb_pbmt),      s0_fire)
-  val s1_waymasks       = RegEnable(s0_waymasks,       0.U.asTypeOf(s0_waymasks),       s0_fire)
-  val s1_meta_codes     = RegEnable(s0_meta_codes,     0.U.asTypeOf(s0_meta_codes),     s0_fire)
->>>>>>> 2e1561a1
+  val s1_meta_codes       = RegEnable(s0_meta_codes,       0.U.asTypeOf(s0_meta_codes),    s0_fire)
 
   val s1_req_vSetIdx  = s1_req_vaddr.map(get_idx)
   val s1_req_paddr    = s1_req_vaddr.zip(s1_req_ptags).map{case(vaddr, ptag) => get_paddr_from_ptag(vaddr, ptag)}
