--- conflicted
+++ resolved
@@ -269,15 +269,6 @@
 
   tlbRespAllValid := s1_tlb_all_resp_wire || s1_tlb_all_resp_reg
 
-<<<<<<< HEAD
-  val hit_tlbRespPAddr = ResultHoldBypass(valid = RegNext(s0_fire), data = VecInit((0 until PortNumber).map( i => fromITLB(i).bits.paddr)))
-  val hit_tlbExcpPF    = ResultHoldBypass(valid = RegNext(s0_fire), data = VecInit((0 until PortNumber).map( i => fromITLB(i).bits.excp.pf.instr && fromITLB(i).valid)))
-  val hit_tlbExcpAF    = ResultHoldBypass(valid = RegNext(s0_fire), data = VecInit((0 until PortNumber).map( i => fromITLB(i).bits.excp.af.instr && fromITLB(i).valid)))
-
-  val miss_tlbRespPAddr = ResultHoldBypass(valid = RegNext(s0_fire), data = VecInit((PortNumber until PortNumber * 2).map( i => fromITLB(i).bits.paddr)))
-  val miss_tlbExcpPF    = ResultHoldBypass(valid = RegNext(s0_fire), data = VecInit((PortNumber until PortNumber * 2).map( i => fromITLB(i).bits.excp.pf.instr && fromITLB(i).valid)))
-  val miss_tlbExcpAF    = ResultHoldBypass(valid = RegNext(s0_fire), data = VecInit((PortNumber until PortNumber * 2).map( i => fromITLB(i).bits.excp.af.instr && fromITLB(i).valid)))
-=======
   val hit_tlbRespPAddr = ResultHoldBypass(valid = RegNext(s0_fire), data = VecInit((0 until PortNumber).map( i => fromITLB(i).bits.paddr(0))))
   val hit_tlbExcpPF    = ResultHoldBypass(valid = RegNext(s0_fire), data = VecInit((0 until PortNumber).map( i => fromITLB(i).bits.excp(0).pf.instr && fromITLB(i).valid)))
   val hit_tlbExcpAF    = ResultHoldBypass(valid = RegNext(s0_fire), data = VecInit((0 until PortNumber).map( i => fromITLB(i).bits.excp(0).af.instr && fromITLB(i).valid)))
@@ -285,7 +276,6 @@
   val miss_tlbRespPAddr = ResultHoldBypass(valid = RegNext(s0_fire), data = VecInit((PortNumber until PortNumber * 2).map( i => fromITLB(i).bits.paddr(0))))
   val miss_tlbExcpPF    = ResultHoldBypass(valid = RegNext(s0_fire), data = VecInit((PortNumber until PortNumber * 2).map( i => fromITLB(i).bits.excp(0).pf.instr && fromITLB(i).valid)))
   val miss_tlbExcpAF    = ResultHoldBypass(valid = RegNext(s0_fire), data = VecInit((PortNumber until PortNumber * 2).map( i => fromITLB(i).bits.excp(0).af.instr && fromITLB(i).valid)))
->>>>>>> c84e0fa4
 
   val tlbRespPAddr  = Mux(s1_tlb_miss,miss_tlbRespPAddr,hit_tlbRespPAddr )
   val tlbExcpPF     = Mux(s1_tlb_miss,miss_tlbExcpPF,hit_tlbExcpPF )
