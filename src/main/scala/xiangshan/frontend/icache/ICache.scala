/***************************************************************************************
* Copyright (c) 2020-2021 Institute of Computing Technology, Chinese Academy of Sciences
* Copyright (c) 2020-2021 Peng Cheng Laboratory
*
* XiangShan is licensed under Mulan PSL v2.
* You can use this software according to the terms and conditions of the Mulan PSL v2.
* You may obtain a copy of Mulan PSL v2 at:
*          http://license.coscl.org.cn/MulanPSL2
*
* THIS SOFTWARE IS PROVIDED ON AN "AS IS" BASIS, WITHOUT WARRANTIES OF ANY KIND,
* EITHER EXPRESS OR IMPLIED, INCLUDING BUT NOT LIMITED TO NON-INFRINGEMENT,
* MERCHANTABILITY OR FIT FOR A PARTICULAR PURPOSE.
*
* See the Mulan PSL v2 for more details.
***************************************************************************************/

package  xiangshan.frontend.icache

import chipsalliance.rocketchip.config.Parameters
import chisel3._
import chisel3.util.{DecoupledIO, _}
import freechips.rocketchip.diplomacy.{IdRange, LazyModule, LazyModuleImp, TransferSizes}
import freechips.rocketchip.tilelink._
import freechips.rocketchip.util.BundleFieldBase
<<<<<<< HEAD
import huancun.{AliasField, DirtyField, PreferCacheField, PrefetchField, ReqSourceField}
=======
import coupledL2.{AliasField, DirtyField, PrefetchField}
>>>>>>> 8a610956
import xiangshan._
import xiangshan.frontend._
import xiangshan.cache._
import utils._
import utility._
import xiangshan.backend.fu.PMPReqBundle
import xiangshan.cache.mmu.{TlbRequestIO, TlbReq}
import difftest._

case class ICacheParameters(
    nSets: Int = 256,
    nWays: Int = 8,
    rowBits: Int = 64,
    nTLBEntries: Int = 32,
    tagECC: Option[String] = None,
    dataECC: Option[String] = None,
    replacer: Option[String] = Some("random"),
    nMissEntries: Int = 2,
    nReleaseEntries: Int = 1,
    nProbeEntries: Int = 2,
    nPrefetchEntries: Int = 12,
    nPrefBufferEntries: Int = 64,
    prefetchPipeNum: Int = 2,
    hasPrefetch: Boolean = true,
    nMMIOs: Int = 1,
    blockBytes: Int = 64
)extends L1CacheParameters {

  val setBytes = nSets * blockBytes
  val aliasBitsOpt = DCacheParameters().aliasBitsOpt //if(setBytes > pageSize) Some(log2Ceil(setBytes / pageSize)) else None
  val reqFields: Seq[BundleFieldBase] = Seq(
    PrefetchField(),
<<<<<<< HEAD
    PreferCacheField(),
=======
>>>>>>> 8a610956
    ReqSourceField()
  ) ++ aliasBitsOpt.map(AliasField)
  val echoFields: Seq[BundleFieldBase] = Nil
  def tagCode: Code = Code.fromString(tagECC)
  def dataCode: Code = Code.fromString(dataECC)
  def replacement = ReplacementPolicy.fromString(replacer,nWays,nSets)
}

trait HasICacheParameters extends HasL1CacheParameters with HasInstrMMIOConst with HasIFUConst{
  val cacheParams = icacheParameters
  val dataCodeUnit = 16
  val dataCodeUnitNum  = blockBits/dataCodeUnit

  def highestIdxBit = log2Ceil(nSets) - 1
  def encDataUnitBits   = cacheParams.dataCode.width(dataCodeUnit)
  def dataCodeBits      = encDataUnitBits - dataCodeUnit
  def dataCodeEntryBits = dataCodeBits * dataCodeUnitNum

  val ICacheSets = cacheParams.nSets
  val ICacheWays = cacheParams.nWays

  val ICacheSameVPAddrLength = 12
  val ReplaceIdWid = 5

  val ICacheWordOffset = 0
  val ICacheSetOffset = ICacheWordOffset + log2Up(blockBytes)
  val ICacheAboveIndexOffset = ICacheSetOffset + log2Up(ICacheSets)
  val ICacheTagOffset = ICacheAboveIndexOffset min ICacheSameVPAddrLength

  def PortNumber = 2

  def partWayNum = 4
  def pWay = nWays/partWayNum

  def nPrefetchEntries = cacheParams.nPrefetchEntries
  def totalMSHRNum = PortNumber + nPrefetchEntries
  def nIPFBufferSize   = cacheParams.nPrefBufferEntries
  def maxIPFMoveConf   = 1 // temporary use small value to cause more "move" operation
  def prefetchPipeNum = ICacheParameters().prefetchPipeNum

  def getBits(num: Int) = log2Ceil(num).W


  def generatePipeControl(lastFire: Bool, thisFire: Bool, thisFlush: Bool, lastFlush: Bool): Bool = {
    val valid  = RegInit(false.B)
    when(thisFlush)                    {valid  := false.B}
      .elsewhen(lastFire && !lastFlush)  {valid  := true.B}
      .elsewhen(thisFire)                 {valid  := false.B}
    valid
  }

  def ResultHoldBypass[T<:Data](data: T, valid: Bool): T = {
    Mux(valid, data, RegEnable(data, valid))
  }

  def holdReleaseLatch(valid: Bool, release: Bool, flush: Bool): Bool ={
    val bit = RegInit(false.B)
    when(flush)                   { bit := false.B  }
      .elsewhen(valid && !release)  { bit := true.B   }
      .elsewhen(release)            { bit := false.B  }
    bit || valid
  }

  def blockCounter(block: Bool, flush: Bool, threshold: Int): Bool = {
    val counter = RegInit(0.U(log2Up(threshold + 1).W))
    when (block) { counter := counter + 1.U }
    when (flush) { counter := 0.U}
    counter > threshold.U
  }

  require(isPow2(nSets), s"nSets($nSets) must be pow2")
  require(isPow2(nWays), s"nWays($nWays) must be pow2")
}

abstract class ICacheBundle(implicit p: Parameters) extends XSBundle
  with HasICacheParameters

abstract class ICacheModule(implicit p: Parameters) extends XSModule
  with HasICacheParameters

abstract class ICacheArray(implicit p: Parameters) extends XSModule
  with HasICacheParameters

class ICacheMetadata(implicit p: Parameters) extends ICacheBundle {
  val tag = UInt(tagBits.W)
}

object ICacheMetadata {
  def apply(tag: Bits)(implicit p: Parameters) = {
    val meta = Wire(new ICacheMetadata)
    meta.tag := tag
    meta
  }
}


class ICacheMetaArray()(implicit p: Parameters) extends ICacheArray
{
  def onReset = ICacheMetadata(0.U)
  val metaBits = onReset.getWidth
  val metaEntryBits = cacheParams.tagCode.width(metaBits)

  val io=IO{new Bundle{
    val write    = Flipped(DecoupledIO(new ICacheMetaWriteBundle))
    val read     = Flipped(DecoupledIO(new ICacheReadBundle))
    val readResp = Output(new ICacheMetaRespBundle)
    val cacheOp  = Flipped(new L1CacheInnerOpIO) // customized cache op port
    val fencei   = Input(Bool())
  }}

  io.read.ready := !io.write.valid

  val port_0_read_0 = io.read.valid  && !io.read.bits.vSetIdx(0)(0)
  val port_0_read_1 = io.read.valid  &&  io.read.bits.vSetIdx(0)(0)
  val port_1_read_1  = io.read.valid &&  io.read.bits.vSetIdx(1)(0) && io.read.bits.isDoubleLine
  val port_1_read_0  = io.read.valid && !io.read.bits.vSetIdx(1)(0) && io.read.bits.isDoubleLine

  val port_0_read_0_reg = RegEnable(next = port_0_read_0, enable = io.read.fire())
  val port_0_read_1_reg = RegEnable(next = port_0_read_1, enable = io.read.fire())
  val port_1_read_1_reg = RegEnable(next = port_1_read_1, enable = io.read.fire())
  val port_1_read_0_reg = RegEnable(next = port_1_read_0, enable = io.read.fire())

  val bank_0_idx = Mux(port_0_read_0, io.read.bits.vSetIdx(0), io.read.bits.vSetIdx(1))
  val bank_1_idx = Mux(port_0_read_1, io.read.bits.vSetIdx(0), io.read.bits.vSetIdx(1))
  val bank_idx   = Seq(bank_0_idx, bank_1_idx)

  val write_bank_0 = io.write.valid && !io.write.bits.bankIdx
  val write_bank_1 = io.write.valid &&  io.write.bits.bankIdx

  val write_meta_bits = Wire(UInt(metaEntryBits.W))

  val tagArrays = (0 until 2) map { bank =>
    val tagArray = Module(new SRAMTemplate(
      UInt(metaEntryBits.W),
      set=nSets/2,
      way=nWays,
      shouldReset = true,
      holdRead = true,
      singlePort = true
    ))

    //meta connection
    if(bank == 0) {
      tagArray.io.r.req.valid := port_0_read_0 || port_1_read_0
      tagArray.io.r.req.bits.apply(setIdx=bank_0_idx(highestIdxBit,1))
      tagArray.io.w.req.valid := write_bank_0
      tagArray.io.w.req.bits.apply(data=write_meta_bits, setIdx=io.write.bits.virIdx(highestIdxBit,1), waymask=io.write.bits.waymask)
    }
    else {
      tagArray.io.r.req.valid := port_0_read_1 || port_1_read_1
      tagArray.io.r.req.bits.apply(setIdx=bank_1_idx(highestIdxBit,1))
      tagArray.io.w.req.valid := write_bank_1
      tagArray.io.w.req.bits.apply(data=write_meta_bits, setIdx=io.write.bits.virIdx(highestIdxBit,1), waymask=io.write.bits.waymask)
    }

    tagArray
  }

  val read_set_idx_next = RegEnable(next = io.read.bits.vSetIdx, enable = io.read.fire)
  val valid_array = RegInit(VecInit(Seq.fill(nWays)(0.U(nSets.W))))
  val valid_metas = Wire(Vec(PortNumber, Vec(nWays, Bool())))
  // valid read
  (0 until PortNumber).foreach( i =>
    (0 until nWays).foreach( way =>
      valid_metas(i)(way) := valid_array(way)(read_set_idx_next(i))
    ))
  io.readResp.entryValid := valid_metas

  io.read.ready := !io.write.valid && !io.fencei && tagArrays.map(_.io.r.req.ready).reduce(_&&_)

  //Parity Decode
  val read_metas = Wire(Vec(2,Vec(nWays,new ICacheMetadata())))
  for((tagArray,i) <- tagArrays.zipWithIndex){
    val read_meta_bits = tagArray.io.r.resp.asTypeOf(Vec(nWays,UInt(metaEntryBits.W)))
    val read_meta_decoded = read_meta_bits.map{ way_bits => cacheParams.tagCode.decode(way_bits)}
    val read_meta_wrong = read_meta_decoded.map{ way_bits_decoded => way_bits_decoded.error}
    val read_meta_corrected = VecInit(read_meta_decoded.map{ way_bits_decoded => way_bits_decoded.corrected})
    read_metas(i) := read_meta_corrected.asTypeOf(Vec(nWays,new ICacheMetadata()))
    (0 until nWays).map{ w => io.readResp.errors(i)(w) := RegNext(read_meta_wrong(w)) && RegNext(RegNext(io.read.fire))}
  }

  //Parity Encode
  val write = io.write.bits
  write_meta_bits := cacheParams.tagCode.encode(ICacheMetadata(tag = write.phyTag).asUInt)

  // valid write
  val way_num = OHToUInt(io.write.bits.waymask)
  when (io.write.valid) {
    valid_array(way_num) := valid_array(way_num).bitSet(io.write.bits.virIdx, true.B)
  }

  XSPerfAccumulate("meta_refill_num", io.write.valid)

  io.readResp.metaData <> DontCare
  when(port_0_read_0_reg){
    io.readResp.metaData(0) := read_metas(0)
  }.elsewhen(port_0_read_1_reg){
    io.readResp.metaData(0) := read_metas(1)
  }

  when(port_1_read_0_reg){
    io.readResp.metaData(1) := read_metas(0)
  }.elsewhen(port_1_read_1_reg){
    io.readResp.metaData(1) := read_metas(1)
  }


  io.write.ready := true.B // TODO : has bug ? should be !io.cacheOp.req.valid
  // deal with customized cache op
  require(nWays <= 32)
  io.cacheOp.resp.bits := DontCare
  val cacheOpShouldResp = WireInit(false.B) 
  when(io.cacheOp.req.valid){
    when(
      CacheInstrucion.isReadTag(io.cacheOp.req.bits.opCode) ||
      CacheInstrucion.isReadTagECC(io.cacheOp.req.bits.opCode)
    ){
      for (i <- 0 until 2) {
        tagArrays(i).io.r.req.valid := true.B
        tagArrays(i).io.r.req.bits.apply(setIdx = io.cacheOp.req.bits.index)
      }
      cacheOpShouldResp := true.B
    }
    when(CacheInstrucion.isWriteTag(io.cacheOp.req.bits.opCode)){
      for (i <- 0 until 2) {
        tagArrays(i).io.w.req.valid := true.B
        tagArrays(i).io.w.req.bits.apply(
          data = io.cacheOp.req.bits.write_tag_low, 
          setIdx = io.cacheOp.req.bits.index, 
          waymask = UIntToOH(io.cacheOp.req.bits.wayNum(4, 0))
        )
      }
      cacheOpShouldResp := true.B
    }
    // TODO
    // when(CacheInstrucion.isWriteTagECC(io.cacheOp.req.bits.opCode)){
    //   for (i <- 0 until readPorts) {
    //     array(i).io.ecc_write.valid := true.B
    //     array(i).io.ecc_write.bits.idx := io.cacheOp.req.bits.index
    //     array(i).io.ecc_write.bits.way_en := UIntToOH(io.cacheOp.req.bits.wayNum(4, 0))
    //     array(i).io.ecc_write.bits.ecc := io.cacheOp.req.bits.write_tag_ecc
    //   }
    //   cacheOpShouldResp := true.B
    // }
  }
  io.cacheOp.resp.valid := RegNext(io.cacheOp.req.valid && cacheOpShouldResp)
  io.cacheOp.resp.bits.read_tag_low := Mux(io.cacheOp.resp.valid, 
    tagArrays(0).io.r.resp.asTypeOf(Vec(nWays, UInt(tagBits.W)))(io.cacheOp.req.bits.wayNum),
    0.U
  )
  io.cacheOp.resp.bits.read_tag_ecc := DontCare // TODO
  // TODO: deal with duplicated array

  // fencei logic : reset valid_array
  when (io.fencei) {
    (0 until nWays).foreach( way =>
      valid_array(way) := 0.U
    )
  }
}



class ICacheDataArray(implicit p: Parameters) extends ICacheArray
{

  def getECCFromEncUnit(encUnit: UInt) = {
    require(encUnit.getWidth == encDataUnitBits)
    if (encDataUnitBits == dataCodeUnit) {
      0.U.asTypeOf(UInt(1.W))
    } else {
      encUnit(encDataUnitBits - 1, dataCodeUnit)
    }
  }

  def getECCFromBlock(cacheblock: UInt) = {
    // require(cacheblock.getWidth == blockBits)
    VecInit((0 until dataCodeUnitNum).map { w =>
      val unit = cacheblock(dataCodeUnit * (w + 1) - 1, dataCodeUnit * w)
      getECCFromEncUnit(cacheParams.dataCode.encode(unit))
    })
  }

  val io=IO{new Bundle{
    val write    = Flipped(DecoupledIO(new ICacheDataWriteBundle))
    val read     = Flipped(DecoupledIO(Vec(partWayNum, new ICacheReadBundle)))
    val readResp = Output(new ICacheDataRespBundle)
    val cacheOp  = Flipped(new L1CacheInnerOpIO) // customized cache op port
  }}

  val write_data_bits = Wire(UInt(blockBits.W))

  val port_0_read_0_reg = RegEnable(next = io.read.valid && io.read.bits.head.port_0_read_0, enable = io.read.fire())
  val port_0_read_1_reg = RegEnable(next = io.read.valid && io.read.bits.head.port_0_read_1, enable = io.read.fire())
  val port_1_read_1_reg = RegEnable(next = io.read.valid && io.read.bits.head.port_1_read_1, enable = io.read.fire())
  val port_1_read_0_reg = RegEnable(next = io.read.valid && io.read.bits.head.port_1_read_0, enable = io.read.fire())

  val bank_0_idx_vec = io.read.bits.map(copy =>  Mux(io.read.valid && copy.port_0_read_0, copy.vSetIdx(0), copy.vSetIdx(1)))
  val bank_1_idx_vec = io.read.bits.map(copy =>  Mux(io.read.valid && copy.port_0_read_1, copy.vSetIdx(0), copy.vSetIdx(1)))

  val dataArrays = (0 until partWayNum).map{ i =>
    val dataArray = Module(new ICachePartWayArray(
      UInt(blockBits.W),
      pWay,
    ))

    dataArray.io.read.req(0).valid :=  io.read.bits(i).read_bank_0 && io.read.valid
    dataArray.io.read.req(0).bits.ridx := bank_0_idx_vec(i)(highestIdxBit,1)
    dataArray.io.read.req(1).valid := io.read.bits(i).read_bank_1 && io.read.valid
    dataArray.io.read.req(1).bits.ridx := bank_1_idx_vec(i)(highestIdxBit,1)


    dataArray.io.write.valid         := io.write.valid
    dataArray.io.write.bits.wdata    := write_data_bits
    dataArray.io.write.bits.widx     := io.write.bits.virIdx(highestIdxBit,1)
    dataArray.io.write.bits.wbankidx := io.write.bits.bankIdx
    dataArray.io.write.bits.wmask    := io.write.bits.waymask.asTypeOf(Vec(partWayNum, Vec(pWay, Bool())))(i)

    dataArray
  }

  val read_datas = Wire(Vec(2,Vec(nWays,UInt(blockBits.W) )))

  (0 until PortNumber).map { port =>
    (0 until nWays).map { w =>
      read_datas(port)(w) := dataArrays(w / pWay).io.read.resp.rdata(port).asTypeOf(Vec(pWay, UInt(blockBits.W)))(w % pWay)
    }
  }

  io.readResp.datas(0) := Mux( port_0_read_1_reg, read_datas(1) , read_datas(0))
  io.readResp.datas(1) := Mux( port_1_read_0_reg, read_datas(0) , read_datas(1))


  val write_data_code = Wire(UInt(dataCodeEntryBits.W))
  val write_bank_0 = WireInit(io.write.valid && !io.write.bits.bankIdx)
  val write_bank_1 = WireInit(io.write.valid &&  io.write.bits.bankIdx)

  val bank_0_idx = bank_0_idx_vec.last
  val bank_1_idx = bank_1_idx_vec.last

  val codeArrays = (0 until 2) map { i => 
    val codeArray = Module(new SRAMTemplate(
      UInt(dataCodeEntryBits.W),
      set=nSets/2,
      way=nWays,
      shouldReset = true,
      holdRead = true,
      singlePort = true
    ))

    if(i == 0) {
      codeArray.io.r.req.valid := io.read.valid && io.read.bits.last.read_bank_0
      codeArray.io.r.req.bits.apply(setIdx=bank_0_idx(highestIdxBit,1))
      codeArray.io.w.req.valid := write_bank_0
      codeArray.io.w.req.bits.apply(data=write_data_code, setIdx=io.write.bits.virIdx(highestIdxBit,1), waymask=io.write.bits.waymask)
    }
    else {
      codeArray.io.r.req.valid := io.read.valid && io.read.bits.last.read_bank_1
      codeArray.io.r.req.bits.apply(setIdx=bank_1_idx(highestIdxBit,1))
      codeArray.io.w.req.valid := write_bank_1
      codeArray.io.w.req.bits.apply(data=write_data_code, setIdx=io.write.bits.virIdx(highestIdxBit,1), waymask=io.write.bits.waymask)
    }
    
    codeArray
  }
  
  io.read.ready := !io.write.valid &&
                    dataArrays.map(_.io.read.req.map(_.ready).reduce(_&&_)).reduce(_&&_) &&
                    codeArrays.map(_.io.r.req.ready).reduce(_ && _)

  //Parity Decode
  val read_codes = Wire(Vec(2,Vec(nWays,UInt(dataCodeEntryBits.W) )))
  for(((dataArray,codeArray),i) <- dataArrays.zip(codeArrays).zipWithIndex){
    read_codes(i) := codeArray.io.r.resp.asTypeOf(Vec(nWays,UInt(dataCodeEntryBits.W)))
  } 

  //Parity Encode
  val write = io.write.bits
  val write_data = WireInit(write.data)
  write_data_code := getECCFromBlock(write_data).asUInt
  write_data_bits := write_data

  io.readResp.codes(0) := Mux( port_0_read_1_reg, read_codes(1) , read_codes(0))
  io.readResp.codes(1) := Mux( port_1_read_0_reg, read_codes(0) , read_codes(1))

  io.write.ready := true.B

  // deal with customized cache op
  require(nWays <= 32)
  io.cacheOp.resp.bits := DontCare
  io.cacheOp.resp.valid := false.B
  val cacheOpShouldResp = WireInit(false.B) 
  val dataresp = Wire(Vec(nWays,UInt(blockBits.W) ))
  dataresp := DontCare
  when(io.cacheOp.req.valid){
    when(
      CacheInstrucion.isReadData(io.cacheOp.req.bits.opCode)
    ){
      for (i <- 0 until partWayNum) {
        dataArrays(i).io.read.req.zipWithIndex.map{ case(port,i) =>
          if(i ==0) port.valid     := !io.cacheOp.req.bits.bank_num(0)
          else      port.valid     :=  io.cacheOp.req.bits.bank_num(0)
          port.bits.ridx := io.cacheOp.req.bits.index(highestIdxBit,1)
        }
      }
      cacheOpShouldResp := dataArrays.head.io.read.req.map(_.fire()).reduce(_||_)
      dataresp :=Mux(io.cacheOp.req.bits.bank_num(0).asBool,  read_datas(1),  read_datas(0))
    }
    when(CacheInstrucion.isWriteData(io.cacheOp.req.bits.opCode)){
      for (i <- 0 until partWayNum) {
        dataArrays(i).io.write.valid := true.B
        dataArrays(i).io.write.bits.wdata := io.cacheOp.req.bits.write_data_vec.asTypeOf(write_data.cloneType)
        dataArrays(i).io.write.bits.wbankidx := io.cacheOp.req.bits.bank_num(0)
        dataArrays(i).io.write.bits.widx := io.cacheOp.req.bits.index(highestIdxBit,1)
        dataArrays(i).io.write.bits.wmask  := UIntToOH(io.cacheOp.req.bits.wayNum(4, 0)).asTypeOf(Vec(partWayNum, Vec(pWay, Bool())))(i)
      }
      cacheOpShouldResp := true.B
    }
  }
  
  io.cacheOp.resp.valid := RegNext(cacheOpShouldResp)
  val numICacheLineWords = blockBits / 64
  require(blockBits >= 64 && isPow2(blockBits))
  for (wordIndex <- 0 until numICacheLineWords) {
    io.cacheOp.resp.bits.read_data_vec(wordIndex) := dataresp(io.cacheOp.req.bits.wayNum(4, 0))(64*(wordIndex+1)-1, 64*wordIndex)
  }

}


class ICacheIO(implicit p: Parameters) extends ICacheBundle
{
  val hartId = Input(UInt(8.W))
  val prefetch    = Flipped(new FtqPrefechBundle)
  val stop        = Input(Bool())
  val fetch       = new ICacheMainPipeBundle
  val toIFU       = Output(Bool())
  val pmp         = Vec(PortNumber + prefetchPipeNum, new ICachePMPBundle)
  val itlb        = Vec(PortNumber + prefetchPipeNum, new TlbRequestIO)
  val perfInfo    = Output(new ICachePerfInfo)
  val error       = new L1CacheErrorInfo
  /* Cache Instruction */
  val csr         = new L1CacheToCsrIO
  /* CSR control signal */
  val csr_pf_enable = Input(Bool())
  val csr_parity_enable = Input(Bool())
  val fencei      = Input(Bool())
}

class ICache()(implicit p: Parameters) extends LazyModule with HasICacheParameters {

  val clientParameters = TLMasterPortParameters.v1(
    Seq(TLMasterParameters.v1(
      name = "icache",
      sourceId = IdRange(0, cacheParams.nMissEntries + cacheParams.nPrefetchEntries),
    )),
    requestFields = cacheParams.reqFields,
    echoFields = cacheParams.echoFields
  )

  val clientNode = TLClientNode(Seq(clientParameters))

  lazy val module = new ICacheImp(this)
}

class ICacheImp(outer: ICache) extends LazyModuleImp(outer) with HasICacheParameters with HasPerfEvents {
  val io = IO(new ICacheIO)

  println("ICache:")
  println("  ICacheSets: "          + cacheParams.nSets)
  println("  ICacheWays: "          + cacheParams.nWays)
  println("  ICacheBanks: "         + PortNumber)
  println("  hasPrefetch: "         + cacheParams.hasPrefetch)
  if(cacheParams.hasPrefetch){
    println("  nPrefetchEntries: "         + cacheParams.nPrefetchEntries)
    println("  nPrefetchBufferEntries: " + cacheParams.nPrefBufferEntries)
    println("  prefetchPipeNum: " + cacheParams.prefetchPipeNum)
  }

  val (bus, edge) = outer.clientNode.out.head

  val metaArray      = Module(new ICacheMetaArray)
  val bankedMetaArray = Module(new ICacheBankedMetaArray(prefetchPipeNum + 1)) // need add 1 port for IPF filter
  val dataArray      = Module(new ICacheDataArray)
  val mainPipe       = Module(new ICacheMainPipe)
  val missUnit      = Module(new ICacheMissUnit(edge))
  val prefetchPipes = (0 until prefetchPipeNum).map( i => Module(new IPrefetchPipe))
  val ipfBuffer  = Module(new PrefetchBuffer)

  val meta_read_arb   = Module(new Arbiter(new ICacheReadBundle,  1))
  val data_read_arb   = Module(new Arbiter(Vec(partWayNum, new ICacheReadBundle),  1))
  val meta_write_arb  = Module(new Arbiter(new ICacheMetaWriteBundle(),  2))
  val data_write_arb = Module(new Arbiter(new ICacheDataWriteBundle(), 2))
  val prefetch_req_arb = Module(new Arbiter(new PIQReq, prefetchPipeNum))

  mainPipe.io.hartId := io.hartId
  ipfBuffer.io.hartId := io.hartId
  mainPipe.io.PIQ <> missUnit.io.to_main_pipe
  ipfBuffer.io.read <> mainPipe.io.iprefetchBuf
  meta_write_arb.io.in(1) <> ipfBuffer.io.move.meta_write
  data_write_arb.io.in(1) <> ipfBuffer.io.move.data_write
  mainPipe.io.IPFBufMove <> ipfBuffer.io.replace
  (0 until prefetchPipeNum).foreach(i => ipfBuffer.io.filter_read(i) <> prefetchPipes(i).io.IPFBufferRead)
  (0 until prefetchPipeNum).foreach(i => mainPipe.io.missSlotInfo <> prefetchPipes(i).io.mainPipeMissSlotInfo)
  mainPipe.io.mainPipeMissInfo <> ipfBuffer.io.mainpipe_missinfo

  ipfBuffer.io.write <> missUnit.io.piq_write_ipbuffer

  meta_read_arb.io.in(0)      <> mainPipe.io.metaArray.toIMeta
  metaArray.io.read                     <> meta_read_arb.io.out
  bankedMetaArray.io.read(0) <> ipfBuffer.io.meta_filter_read_req
  (0 until prefetchPipeNum).foreach(i => bankedMetaArray.io.read(i + 1) <> prefetchPipes(i).io.toIMeta)

  mainPipe.io.metaArray.fromIMeta       <> metaArray.io.readResp
  ipfBuffer.io.meta_filter_read_resp <> bankedMetaArray.io.readResp(0)
  (0 until prefetchPipeNum).foreach(i => bankedMetaArray.io.readResp(i + 1) <> prefetchPipes(i).io.fromIMeta)

  data_read_arb.io.in(0)    <> mainPipe.io.dataArray.toIData
  dataArray.io.read                   <> data_read_arb.io.out
  mainPipe.io.dataArray.fromIData     <> dataArray.io.readResp

  mainPipe.io.respStall := io.stop
  io.perfInfo := mainPipe.io.perfInfo

  meta_write_arb.io.in(0)     <> missUnit.io.meta_write
  data_write_arb.io.in(0)     <> missUnit.io.data_write

  metaArray.io.write <> meta_write_arb.io.out
  bankedMetaArray.io.write <> meta_write_arb.io.out

  dataArray.io.write <> data_write_arb.io.out

  mainPipe.io.csr_parity_enable := io.csr_parity_enable

  if(cacheParams.hasPrefetch){
    // TODO : perf enhance
    val prefetchPipe_ready_vec = WireInit(VecInit(Seq.fill(prefetchPipeNum)(false.B)))
    val alloc = RegInit(0.U(log2Up(prefetchPipeNum).W))
    alloc := alloc + io.prefetch.req.fire
    (0 until prefetchPipeNum).foreach(i => {
      prefetchPipes(i).io.fromFtq.req.valid := io.prefetch.req.valid && i.U === alloc
      prefetchPipes(i).io.fromFtq.req.bits := io.prefetch.req.bits
      prefetchPipe_ready_vec(i) := prefetchPipes(i).io.fromFtq.req.ready && i.U === alloc
    })
    io.prefetch.req.ready := prefetchPipe_ready_vec.reduce(_||_)
    when(!io.csr_pf_enable){
      (0 until prefetchPipeNum).foreach(i => {
        prefetchPipes(i).io.fromFtq.req.valid := false.B
      })
      io.prefetch.req.ready := true.B
    }
  } else {
    (0 until prefetchPipeNum).foreach(i => prefetchPipes(i).io.fromFtq <> DontCare)
  }

  io.pmp(0) <> mainPipe.io.pmp(0)
  io.pmp(1) <> mainPipe.io.pmp(1)
  (0 until prefetchPipeNum).foreach(i => io.pmp(2 + i) <> prefetchPipes(i).io.pmp)
  (0 until prefetchPipeNum).foreach(i => {
    prefetchPipes(i).io.prefetchEnable := mainPipe.io.prefetchEnable
    prefetchPipes(i).io.prefetchDisable := mainPipe.io.prefetchDisable
  })


  //notify IFU that Icache pipeline is available
  io.toIFU := mainPipe.io.fetch.req.ready


  io.itlb(0)        <>    mainPipe.io.itlb(0)
  io.itlb(1)        <>    mainPipe.io.itlb(1)
  (0 until prefetchPipeNum).foreach(i => io.itlb(2 + i) <> prefetchPipes(i).io.iTLBInter)


  io.fetch.resp     <>    mainPipe.io.fetch.resp
  io.fetch.topdownIcacheMiss := mainPipe.io.fetch.topdownIcacheMiss
  io.fetch.topdownItlbMiss   := mainPipe.io.fetch.topdownItlbMiss

  for(i <- 0 until PortNumber){
    missUnit.io.req(i)           <>   mainPipe.io.mshr(i).toMSHR
    mainPipe.io.mshr(i).fromMSHR <>   missUnit.io.resp(i)
  }

  (0 until prefetchPipeNum).foreach(i => prefetch_req_arb.io.in(i) <> prefetchPipes(i).io.toMissUnit.enqReq)
  missUnit.io.prefetch_req <> prefetch_req_arb.io.out
  missUnit.io.hartId       := io.hartId
  (0 until prefetchPipeNum).foreach(i => {
    prefetchPipes(i).io.fromMSHR <> missUnit.io.mshr_info
    prefetchPipes(i).io.fencei := false.B
    prefetchPipes(i).io.freePIQEntry := missUnit.io.freePIQEntry
  })

  bus.b.ready := false.B
  bus.c.valid := false.B
  bus.c.bits  := DontCare
  bus.e.valid := false.B
  bus.e.bits  := DontCare

  bus.a <> missUnit.io.mem_acquire

  // connect bus d
  missUnit.io.mem_grant.valid := false.B
  missUnit.io.mem_grant.bits  := DontCare

  //Parity error port
  val errors = mainPipe.io.errors
  io.error <> RegNext(Mux1H(errors.map(e => e.valid -> e)))

  
  mainPipe.io.fetch.req <> io.fetch.req
  bus.d.ready := false.B
  missUnit.io.mem_grant <> bus.d

  // fencei connect
  metaArray.io.fencei := io.fencei
  bankedMetaArray.io.fencei := io.fencei
  ipfBuffer.io.fencei := io.fencei
  missUnit.io.fencei := io.fencei


  val perfEvents = Seq(
    ("icache_miss_cnt  ", false.B),
    ("icache_miss_penty", BoolStopWatch(start = false.B, stop = false.B || false.B, startHighPriority = true)),
  )
  generatePerfEvent()

  // Customized csr cache op support
  val cacheOpDecoder = Module(new CSRCacheOpDecoder("icache", CacheInstrucion.COP_ID_ICACHE))
  cacheOpDecoder.io.csr <> io.csr
  dataArray.io.cacheOp.req := cacheOpDecoder.io.cache.req
  metaArray.io.cacheOp.req := cacheOpDecoder.io.cache.req
  bankedMetaArray.io.cacheOp.req := cacheOpDecoder.io.cache.req
  cacheOpDecoder.io.cache.resp.valid :=
    dataArray.io.cacheOp.resp.valid ||
    metaArray.io.cacheOp.resp.valid
  cacheOpDecoder.io.cache.resp.bits := Mux1H(List(
    dataArray.io.cacheOp.resp.valid -> dataArray.io.cacheOp.resp.bits,
    metaArray.io.cacheOp.resp.valid -> metaArray.io.cacheOp.resp.bits,
  ))
  cacheOpDecoder.io.error := io.error
  assert(!((dataArray.io.cacheOp.resp.valid +& metaArray.io.cacheOp.resp.valid) > 1.U))

}

class ICachePartWayReadBundle[T <: Data](gen: T, pWay: Int)(implicit p: Parameters)
  extends ICacheBundle
{
  val req = Flipped(Vec(PortNumber, Decoupled(new Bundle{
    val ridx = UInt((log2Ceil(nSets) - 1).W)
  })))
  val resp = Output(new Bundle{
    val rdata  = Vec(PortNumber,Vec(pWay, gen))
  })
}

class ICacheWriteBundle[T <: Data](gen: T, pWay: Int)(implicit p: Parameters)
  extends ICacheBundle
{
  val wdata = gen
  val widx = UInt((log2Ceil(nSets) - 1).W)
  val wbankidx = Bool()
  val wmask = Vec(pWay, Bool())
}

class ICachePartWayArray[T <: Data](gen: T, pWay: Int)(implicit p: Parameters) extends ICacheArray
{

  //including part way data
  val io = IO{new Bundle {
    val read      = new  ICachePartWayReadBundle(gen,pWay)
    val write     = Flipped(ValidIO(new ICacheWriteBundle(gen, pWay)))
  }}

  io.read.req.map(_.ready := !io.write.valid)

  val srams = (0 until PortNumber) map { bank =>
    val sramBank = Module(new SRAMTemplate(
      gen,
      set=nSets/2,
      way=pWay,
      shouldReset = true,
      holdRead = true,
      singlePort = true
    ))

    sramBank.io.r.req.valid := io.read.req(bank).valid
    sramBank.io.r.req.bits.apply(setIdx= io.read.req(bank).bits.ridx)

    if(bank == 0) sramBank.io.w.req.valid := io.write.valid && !io.write.bits.wbankidx
    else sramBank.io.w.req.valid := io.write.valid && io.write.bits.wbankidx
    sramBank.io.w.req.bits.apply(data=io.write.bits.wdata, setIdx=io.write.bits.widx, waymask=io.write.bits.wmask.asUInt())

    sramBank
  }

  io.read.req.map(_.ready := !io.write.valid && srams.map(_.io.r.req.ready).reduce(_&&_))

  io.read.resp.rdata := VecInit(srams.map(bank => bank.io.r.resp.asTypeOf(Vec(pWay,gen))))

}<|MERGE_RESOLUTION|>--- conflicted
+++ resolved
@@ -22,11 +22,7 @@
 import freechips.rocketchip.diplomacy.{IdRange, LazyModule, LazyModuleImp, TransferSizes}
 import freechips.rocketchip.tilelink._
 import freechips.rocketchip.util.BundleFieldBase
-<<<<<<< HEAD
-import huancun.{AliasField, DirtyField, PreferCacheField, PrefetchField, ReqSourceField}
-=======
 import coupledL2.{AliasField, DirtyField, PrefetchField}
->>>>>>> 8a610956
 import xiangshan._
 import xiangshan.frontend._
 import xiangshan.cache._
@@ -59,10 +55,6 @@
   val aliasBitsOpt = DCacheParameters().aliasBitsOpt //if(setBytes > pageSize) Some(log2Ceil(setBytes / pageSize)) else None
   val reqFields: Seq[BundleFieldBase] = Seq(
     PrefetchField(),
-<<<<<<< HEAD
-    PreferCacheField(),
-=======
->>>>>>> 8a610956
     ReqSourceField()
   ) ++ aliasBitsOpt.map(AliasField)
   val echoFields: Seq[BundleFieldBase] = Nil
