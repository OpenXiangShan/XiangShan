/***************************************************************************************
* Copyright (c) 2020-2021 Institute of Computing Technology, Chinese Academy of Sciences
* Copyright (c) 2020-2021 Peng Cheng Laboratory
*
* XiangShan is licensed under Mulan PSL v2.
* You can use this software according to the terms and conditions of the Mulan PSL v2.
* You may obtain a copy of Mulan PSL v2 at:
*          http://license.coscl.org.cn/MulanPSL2
*
* THIS SOFTWARE IS PROVIDED ON AN "AS IS" BASIS, WITHOUT WARRANTIES OF ANY KIND,
* EITHER EXPRESS OR IMPLIED, INCLUDING BUT NOT LIMITED TO NON-INFRINGEMENT,
* MERCHANTABILITY OR FIT FOR A PARTICULAR PURPOSE.
*
* See the Mulan PSL v2 for more details.
***************************************************************************************/

package  xiangshan.frontend.icache

import chisel3._
import chisel3.util._
import freechips.rocketchip.diplomacy.{IdRange, LazyModule, LazyModuleImp}
import freechips.rocketchip.tilelink._
import freechips.rocketchip.util.BundleFieldBase
import huancun.{AliasField, PrefetchField}
import org.chipsalliance.cde.config.Parameters
import utility._
import utils._
import xiangshan._
import xiangshan.cache._
import xiangshan.cache.mmu.TlbRequestIO
import xiangshan.frontend._
import firrtl.ir.Block
import firrtl.options.DoNotTerminateOnExit

case class ICacheParameters(
    nSets: Int = 256,
    nWays: Int = 4,
    rowBits: Int = 64,
    nTLBEntries: Int = 32,
    tagECC: Option[String] = None,
    dataECC: Option[String] = None,
    replacer: Option[String] = Some("random"),

    PortNumber: Int = 2,
    nFetchMshr: Int = 4,
    nPrefetchMshr: Int = 10,
    nWayLookupSize: Int = 32,
    DataCodeUnit: Int = 64,
    ICacheDataBanks: Int = 8,
    ICacheDataSRAMWidth: Int = 66,
    // TODO: hard code, need delete
    partWayNum: Int = 4,

    nMMIOs: Int = 1,
    blockBytes: Int = 64
)extends L1CacheParameters {

  val setBytes = nSets * blockBytes
  val aliasBitsOpt = DCacheParameters().aliasBitsOpt //if(setBytes > pageSize) Some(log2Ceil(setBytes / pageSize)) else None
  val reqFields: Seq[BundleFieldBase] = Seq(
    PrefetchField(),
    ReqSourceField()
  ) ++ aliasBitsOpt.map(AliasField)
  val echoFields: Seq[BundleFieldBase] = Nil
  def tagCode: Code = Code.fromString(tagECC)
  def dataCode: Code = Code.fromString(dataECC)
  def replacement = ReplacementPolicy.fromString(replacer,nWays,nSets)
}

trait HasICacheParameters extends HasL1CacheParameters with HasInstrMMIOConst with HasIFUConst{
  val cacheParams = icacheParameters

  def ICacheSets            = cacheParams.nSets
  def ICacheWays            = cacheParams.nWays
  def PortNumber            = cacheParams.PortNumber
  def nFetchMshr            = cacheParams.nFetchMshr
  def nPrefetchMshr         = cacheParams.nPrefetchMshr
  def nWayLookupSize        = cacheParams.nWayLookupSize
  def DataCodeUnit          = cacheParams.DataCodeUnit
  def ICacheDataBanks       = cacheParams.ICacheDataBanks
  def ICacheDataSRAMWidth   = cacheParams.ICacheDataSRAMWidth
  def partWayNum            = cacheParams.partWayNum

  def ICacheDataBits        = blockBits / ICacheDataBanks
  def ICacheCodeBits        = math.ceil(ICacheDataBits / DataCodeUnit).toInt
  def ICacheEntryBits       = ICacheDataBits + ICacheCodeBits
  def ICacheBankVisitNum    = 32 * 8 / ICacheDataBits + 1
  def highestIdxBit         = log2Ceil(nSets) - 1

  require((ICacheDataBanks >= 2) && isPow2(ICacheDataBanks))
  require(ICacheDataSRAMWidth >= ICacheEntryBits)
  require(isPow2(ICacheSets), s"nSets($ICacheSets) must be pow2")
  require(isPow2(ICacheWays), s"nWays($ICacheWays) must be pow2")

  def getBits(num: Int) = log2Ceil(num).W

  def generatePipeControl(lastFire: Bool, thisFire: Bool, thisFlush: Bool, lastFlush: Bool): Bool = {
    val valid  = RegInit(false.B)
    when(thisFlush)                    {valid  := false.B}
      .elsewhen(lastFire && !lastFlush)  {valid  := true.B}
      .elsewhen(thisFire)                 {valid  := false.B}
    valid
  }

  def ResultHoldBypass[T<:Data](data: T, valid: Bool): T = {
    Mux(valid, data, RegEnable(data, valid))
  }

  def holdReleaseLatch(valid: Bool, release: Bool, flush: Bool): Bool ={
    val bit = RegInit(false.B)
    when(flush)                   { bit := false.B  }
      .elsewhen(valid && !release)  { bit := true.B   }
      .elsewhen(release)            { bit := false.B  }
    bit || valid
  }

  def blockCounter(block: Bool, flush: Bool, threshold: Int): Bool = {
    val counter = RegInit(0.U(log2Up(threshold + 1).W))
    when (block) { counter := counter + 1.U }
    when (flush) { counter := 0.U}
    counter > threshold.U
  }

  def InitQueue[T <: Data](entry: T, size: Int): Vec[T] ={
    return RegInit(VecInit(Seq.fill(size)(0.U.asTypeOf(entry.cloneType))))
  }

  def encode(data: UInt): UInt = {
    val datas = data.asTypeOf(Vec(ICacheCodeBits, UInt((ICacheDataBits / ICacheCodeBits).W)))
    val codes = VecInit(datas.map(cacheParams.dataCode.encode(_) >> (ICacheDataBits / ICacheCodeBits)))
    codes.asTypeOf(UInt(ICacheCodeBits.W))
  }

  def getBankSel(blkOffset: UInt):Vec[UInt] = {
    val bankIdxLow  = Cat(0.U(1.W), blkOffset) >> log2Ceil(blockBytes/ICacheDataBanks)
    val bankIdxHigh = (Cat(0.U(1.W), blkOffset) + 32.U) >> log2Ceil(blockBytes/ICacheDataBanks)
    val bankSel = VecInit((0 until ICacheDataBanks * 2).map(i => (i.U >= bankIdxLow) && (i.U <= bankIdxHigh)))
    assert(PopCount(bankSel) === ICacheBankVisitNum.U, "The number of bank visits must be %d, but bankSel=0x%x", ICacheBankVisitNum.U, bankSel.asUInt)
    bankSel.asTypeOf(UInt((ICacheDataBanks * 2).W)).asTypeOf(Vec(2, UInt(ICacheDataBanks.W)))
  }

  def getLineSel(blkOffset: UInt)(implicit p: Parameters): Vec[Bool] = {
    val bankIdxLow  = blkOffset >> log2Ceil(blockBytes/ICacheDataBanks)
    val lineSel = VecInit((0 until ICacheDataBanks).map(i => i.U < bankIdxLow))
    lineSel
  }

  def getBlkAddr(addr: UInt) = addr >> blockOffBits
  def getPhyTagFromBlk(addr: UInt) = addr >> (pgUntagBits - blockOffBits)
  def getIdxFromBlk(addr: UInt) = addr(idxBits - 1, 0)
  def get_paddr_from_ptag(vaddr: UInt, ptag: UInt) = Cat(ptag, vaddr(pgUntagBits - 1, 0))
}

abstract class ICacheBundle(implicit p: Parameters) extends XSBundle
  with HasICacheParameters

abstract class ICacheModule(implicit p: Parameters) extends XSModule
  with HasICacheParameters

abstract class ICacheArray(implicit p: Parameters) extends XSModule
  with HasICacheParameters

class ICacheMetadata(implicit p: Parameters) extends ICacheBundle {
  val tag = UInt(tagBits.W)
}

object ICacheMetadata {
  def apply(tag: Bits)(implicit p: Parameters) = {
    val meta = Wire(new ICacheMetadata)
    meta.tag := tag
    meta
  }
}


class ICacheMetaArray()(implicit p: Parameters) extends ICacheArray
{
  def onReset = ICacheMetadata(0.U)
  val metaBits = onReset.getWidth
  val metaEntryBits = cacheParams.tagCode.width(metaBits)

  val io=IO{new Bundle{
    val write    = Flipped(DecoupledIO(new ICacheMetaWriteBundle))
    val read     = Flipped(DecoupledIO(new ICacheReadBundle))
    val readResp = Output(new ICacheMetaRespBundle)
    val fencei   = Input(Bool())
  }}

  io.read.ready := !io.write.valid

  val port_0_read_0 = io.read.valid  && !io.read.bits.vSetIdx(0)(0)
  val port_0_read_1 = io.read.valid  &&  io.read.bits.vSetIdx(0)(0)
  val port_1_read_1  = io.read.valid &&  io.read.bits.vSetIdx(1)(0) && io.read.bits.isDoubleLine
  val port_1_read_0  = io.read.valid && !io.read.bits.vSetIdx(1)(0) && io.read.bits.isDoubleLine

  val port_0_read_0_reg = RegEnable(port_0_read_0, io.read.fire)
  val port_0_read_1_reg = RegEnable(port_0_read_1, io.read.fire)
  val port_1_read_1_reg = RegEnable(port_1_read_1, io.read.fire)
  val port_1_read_0_reg = RegEnable(port_1_read_0, io.read.fire)

  val bank_0_idx = Mux(port_0_read_0, io.read.bits.vSetIdx(0), io.read.bits.vSetIdx(1))
  val bank_1_idx = Mux(port_0_read_1, io.read.bits.vSetIdx(0), io.read.bits.vSetIdx(1))
  val bank_idx   = Seq(bank_0_idx, bank_1_idx)

  val write_bank_0 = io.write.valid && !io.write.bits.bankIdx
  val write_bank_1 = io.write.valid &&  io.write.bits.bankIdx

  val write_meta_bits = Wire(UInt(metaEntryBits.W))

  val tagArrays = (0 until 2) map { bank =>
    val tagArray = Module(new SRAMTemplate(
      UInt(metaEntryBits.W),
      set=nSets/2,
      way=nWays,
      shouldReset = true,
      holdRead = true,
      singlePort = true
    ))

    //meta connection
    if(bank == 0) {
      tagArray.io.r.req.valid := port_0_read_0 || port_1_read_0
      tagArray.io.r.req.bits.apply(setIdx=bank_0_idx(highestIdxBit,1))
      tagArray.io.w.req.valid := write_bank_0
      tagArray.io.w.req.bits.apply(data=write_meta_bits, setIdx=io.write.bits.virIdx(highestIdxBit,1), waymask=io.write.bits.waymask)
    }
    else {
      tagArray.io.r.req.valid := port_0_read_1 || port_1_read_1
      tagArray.io.r.req.bits.apply(setIdx=bank_1_idx(highestIdxBit,1))
      tagArray.io.w.req.valid := write_bank_1
      tagArray.io.w.req.bits.apply(data=write_meta_bits, setIdx=io.write.bits.virIdx(highestIdxBit,1), waymask=io.write.bits.waymask)
    }

    tagArray
  }

  val read_set_idx_next = RegEnable(io.read.bits.vSetIdx, io.read.fire)
  val valid_array = RegInit(VecInit(Seq.fill(nWays)(0.U(nSets.W))))
  val valid_metas = Wire(Vec(PortNumber, Vec(nWays, Bool())))
  // valid read
  (0 until PortNumber).foreach( i =>
    (0 until nWays).foreach( way =>
      valid_metas(i)(way) := valid_array(way)(read_set_idx_next(i))
    ))
  io.readResp.entryValid := valid_metas

  io.read.ready := !io.write.valid && !io.fencei && tagArrays.map(_.io.r.req.ready).reduce(_&&_)

  //Parity Decode
  val read_fire_delay1 = RegNext(io.read.fire, init = false.B)
  val read_fire_delay2 = RegNext(read_fire_delay1, init = false.B)
  val read_metas = Wire(Vec(2,Vec(nWays,new ICacheMetadata())))
  for((tagArray,i) <- tagArrays.zipWithIndex){
    val read_meta_bits = tagArray.io.r.resp.asTypeOf(Vec(nWays,UInt(metaEntryBits.W)))
    val read_meta_decoded = read_meta_bits.map{ way_bits => cacheParams.tagCode.decode(way_bits)}
    val read_meta_wrong = read_meta_decoded.map{ way_bits_decoded => way_bits_decoded.error}
    val read_meta_corrected = VecInit(read_meta_decoded.map{ way_bits_decoded => way_bits_decoded.corrected})
    read_metas(i) := read_meta_corrected.asTypeOf(Vec(nWays,new ICacheMetadata()))
    (0 until nWays).foreach{ w => io.readResp.errors(i)(w) := RegEnable(read_meta_wrong(w), read_fire_delay1) && read_fire_delay2}
  }

  //Parity Encode
  val write = io.write.bits
  write_meta_bits := cacheParams.tagCode.encode(ICacheMetadata(tag = write.phyTag).asUInt)

  // valid write
  val way_num = OHToUInt(io.write.bits.waymask)
  when (io.write.valid) {
    valid_array(way_num) := valid_array(way_num).bitSet(io.write.bits.virIdx, true.B)
  }

  XSPerfAccumulate("meta_refill_num", io.write.valid)

  io.readResp.metaData <> DontCare
  when(port_0_read_0_reg){
    io.readResp.metaData(0) := read_metas(0)
  }.elsewhen(port_0_read_1_reg){
    io.readResp.metaData(0) := read_metas(1)
  }

  when(port_1_read_0_reg){
    io.readResp.metaData(1) := read_metas(0)
  }.elsewhen(port_1_read_1_reg){
    io.readResp.metaData(1) := read_metas(1)
  }


  io.write.ready := true.B // TODO : has bug ? should be !io.cacheOp.req.valid

  // fencei logic : reset valid_array
  when (io.fencei) {
    (0 until nWays).foreach( way =>
      valid_array(way) := 0.U
    )
  }
}

// Vec(2,Vec(nWays, Bool()))

class ICacheDataArray(implicit p: Parameters) extends ICacheArray
{
  class ICacheDataEntry(implicit p: Parameters) extends ICacheBundle {
    val data = UInt(ICacheDataBits.W)
    val code = UInt(ICacheCodeBits.W)
  }

  object ICacheDataEntry {
    def apply(data: UInt)(implicit p: Parameters) = {
      require(data.getWidth == ICacheDataBits)
      val entry = Wire(new ICacheDataEntry)
      entry.data := data
      entry.code := encode(data)
      entry
    }
  }

  val io=IO{new Bundle{
    val write    = Flipped(DecoupledIO(new ICacheDataWriteBundle))
    // TODO: fix hard code
    val read     = Flipped(Vec(4, DecoupledIO(new ICacheReadBundle)))
    val readResp = Output(new ICacheDataRespBundle)
  }}

  /**
    ******************************************************************************
    * data array
    ******************************************************************************
    */
  val writeDatas   = io.write.bits.data.asTypeOf(Vec(ICacheDataBanks, UInt(ICacheDataBits.W)))
  val writeEntries = writeDatas.map(ICacheDataEntry(_).asUInt)

  val bankSel = getBankSel(io.read(0).bits.blkOffset)
  val lineSel = getLineSel(io.read(0).bits.blkOffset)
  val waymasks = io.read(0).bits.wayMask
  val masks = Wire(Vec(nWays, Vec(ICacheDataBanks, Bool())))
  (0 until nWays).foreach{way =>
    (0 until ICacheDataBanks).foreach{bank =>
      masks(way)(bank) := Mux(lineSel(bank), waymasks(1)(way) && bankSel(1)(bank).asBool,
                                             waymasks(0)(way) && bankSel(0)(bank).asBool)
    }
  }

  val dataArrays = (0 until nWays).map{ way =>
    (0 until ICacheDataBanks).map { bank =>
      val sramBank = Module(new SRAMTemplateWithFixedWidth(
        UInt(ICacheEntryBits.W),
        set=nSets,
        width=ICacheDataSRAMWidth,
        shouldReset = true,
        holdRead = true,
        singlePort = true
      ))

      // read
      sramBank.io.r.req.valid := io.read(bank % 4).valid && masks(way)(bank)
      sramBank.io.r.req.bits.apply(setIdx=Mux(lineSel(bank),
                                              io.read(bank % 4).bits.vSetIdx(1),
                                              io.read(bank % 4).bits.vSetIdx(0)))
      // write
      sramBank.io.w.req.valid := io.write.valid && io.write.bits.waymask(way).asBool
      sramBank.io.w.req.bits.apply(
        data    = writeEntries(bank),
        setIdx  = io.write.bits.virIdx,
        // waymask is invalid when way of SRAMTemplate <= 1
        waymask = 0.U
      )
      sramBank
    }
  }

  /**
    ******************************************************************************
    * read logic
    ******************************************************************************
    */
  val masksReg          = RegEnable(masks, io.read(0).valid)
  val readDataWithCode  = (0 until ICacheDataBanks).map(bank =>
                            Mux1H(VecInit(masksReg.map(_(bank))).asTypeOf(UInt(nWays.W)),
                                  dataArrays.map(_(bank).io.r.resp.asUInt)))
  val readEntries       = readDataWithCode.map(_.asTypeOf(new ICacheDataEntry()))
  val readDatas         = VecInit(readEntries.map(_.data))
  val readCodes         = VecInit(readEntries.map(_.code))

  if (ICacheECCForceError) {
    readCodes.foreach(_ := 0.U) // force ecc to fail
  }

  /**
    ******************************************************************************
    * IO
    ******************************************************************************
    */
  io.readResp.datas   := readDatas
  io.readResp.codes   := readCodes
  io.write.ready      := true.B
  io.read.foreach( _.ready := !io.write.valid)
}


class ICacheReplacer(implicit p: Parameters) extends ICacheModule {
  val io = IO(new Bundle {
    val touch   = Vec(PortNumber, Flipped(ValidIO(new ReplacerTouch)))
    val victim  = Flipped(new ReplacerVictim)
  })

  val replacers = Seq.fill(PortNumber)(ReplacementPolicy.fromString(cacheParams.replacer,nWays,nSets/PortNumber))

  // touch
  val touch_sets = Seq.fill(PortNumber)(Wire(Vec(2, UInt(log2Ceil(nSets/2).W))))
  val touch_ways = Seq.fill(PortNumber)(Wire(Vec(2, Valid(UInt(log2Ceil(nWays).W)))))
  (0 until PortNumber).foreach {i =>
    touch_sets(i)(0)        := Mux(io.touch(i).bits.vSetIdx(0), io.touch(1).bits.vSetIdx(highestIdxBit, 1), io.touch(0).bits.vSetIdx(highestIdxBit, 1))
    touch_ways(i)(0).bits   := Mux(io.touch(i).bits.vSetIdx(0), io.touch(1).bits.way, io.touch(0).bits.way)
    touch_ways(i)(0).valid  := Mux(io.touch(i).bits.vSetIdx(0), io.touch(1).valid, io.touch(0).valid)
  }

  // victim
  io.victim.way := Mux(io.victim.vSetIdx.bits(0),
                       replacers(1).way(io.victim.vSetIdx.bits(highestIdxBit, 1)),
                       replacers(0).way(io.victim.vSetIdx.bits(highestIdxBit, 1)))

  // touch the victim in next cycle
  val victim_vSetIdx_reg  = RegEnable(io.victim.vSetIdx.bits, io.victim.vSetIdx.valid)
  val victim_way_reg      = RegEnable(io.victim.way,          io.victim.vSetIdx.valid)
  (0 until PortNumber).foreach {i =>
    touch_sets(i)(1)        := victim_vSetIdx_reg(highestIdxBit, 1)
    touch_ways(i)(1).bits   := victim_way_reg
    touch_ways(i)(1).valid  := RegNext(io.victim.vSetIdx.valid) && (victim_vSetIdx_reg(0) === i.U)
  }

  ((replacers zip touch_sets) zip touch_ways).map{case ((r, s),w) => r.access(s,w)}
}

class ICacheIO(implicit p: Parameters) extends ICacheBundle
{
  val hartId      = Input(UInt(hartIdLen.W))
  val prefetch    = Flipped(new FtqToPrefetchIO)
  val stop        = Input(Bool())
  val fetch       = new ICacheMainPipeBundle
  val toIFU       = Output(Bool())
  val pmp         = Vec(2 * PortNumber, new ICachePMPBundle)
  val itlb        = Vec(PortNumber, new TlbRequestIO)
  val perfInfo    = Output(new ICachePerfInfo)
<<<<<<< HEAD
  val error       = new L1CacheErrorInfo
=======
  val error       = ValidIO(new L1CacheErrorInfo)
  /* Cache Instruction */
  val csr         = new L1CacheToCsrIO
>>>>>>> 87c5d21d
  /* CSR control signal */
  val csr_pf_enable = Input(Bool())
  val csr_parity_enable = Input(Bool())
  val fencei      = Input(Bool())
  val flush       = Input(Bool())
}

class ICache()(implicit p: Parameters) extends LazyModule with HasICacheParameters {
  override def shouldBeInlined: Boolean = false

  val clientParameters = TLMasterPortParameters.v1(
    Seq(TLMasterParameters.v1(
      name = "icache",
      sourceId = IdRange(0, cacheParams.nFetchMshr + cacheParams.nPrefetchMshr + 1),
    )),
    requestFields = cacheParams.reqFields,
    echoFields = cacheParams.echoFields
  )

  val clientNode = TLClientNode(Seq(clientParameters))

  lazy val module = new ICacheImp(this)
}

class ICacheImp(outer: ICache) extends LazyModuleImp(outer) with HasICacheParameters with HasPerfEvents {
  val io = IO(new ICacheIO)

  println("ICache:")
  println("  TagECC: "                + cacheParams.tagECC)
  println("  DataECC: "               + cacheParams.dataECC)
  println("  ICacheSets: "            + cacheParams.nSets)
  println("  ICacheWays: "            + cacheParams.nWays)
  println("  PortNumber: "            + cacheParams.PortNumber)
  println("  nFetchMshr: "            + cacheParams.nFetchMshr)
  println("  nPrefetchMshr: "         + cacheParams.nPrefetchMshr)
  println("  nWayLookupSize: "        + cacheParams.nWayLookupSize)
  println("  DataCodeUnit: "          + cacheParams.DataCodeUnit)
  println("  ICacheDataBanks: "       + cacheParams.ICacheDataBanks)
  println("  ICacheDataSRAMWidth: "   + cacheParams.ICacheDataSRAMWidth)

  val (bus, edge) = outer.clientNode.out.head

  val metaArray         = Module(new ICacheMetaArray)
  val dataArray         = Module(new ICacheDataArray)
  val mainPipe          = Module(new ICacheMainPipe)
  val missUnit          = Module(new ICacheMissUnit(edge))
  val replacer          = Module(new ICacheReplacer)
  val prefetcher        = Module(new IPrefetchPipe)
  val wayLookup         = Module(new WayLookup)

  dataArray.io.write    <> missUnit.io.data_write
  dataArray.io.read     <> mainPipe.io.dataArray.toIData
  dataArray.io.readResp <> mainPipe.io.dataArray.fromIData

  metaArray.io.fencei   := io.fencei
  metaArray.io.write    <> missUnit.io.meta_write
  metaArray.io.read     <> prefetcher.io.metaRead.toIMeta
  metaArray.io.readResp <> prefetcher.io.metaRead.fromIMeta

  prefetcher.io.flush             := io.flush
  prefetcher.io.csr_pf_enable     := io.csr_pf_enable
  prefetcher.io.ftqReq            <> io.prefetch
  prefetcher.io.MSHRResp          := missUnit.io.fetch_resp

  missUnit.io.hartId            := io.hartId
  missUnit.io.fencei            := io.fencei
  missUnit.io.flush             := io.flush
  missUnit.io.fetch_req         <> mainPipe.io.mshr.req
  missUnit.io.prefetch_req      <> prefetcher.io.MSHRReq
  missUnit.io.mem_grant.valid   := false.B
  missUnit.io.mem_grant.bits    := DontCare
  missUnit.io.mem_grant         <> bus.d

  mainPipe.io.flush             := io.flush
  mainPipe.io.respStall         := io.stop
  mainPipe.io.csr_parity_enable := io.csr_parity_enable
  mainPipe.io.hartId            := io.hartId
  mainPipe.io.mshr.resp         := missUnit.io.fetch_resp
  mainPipe.io.fetch.req         <> io.fetch.req
  mainPipe.io.wayLookupRead     <> wayLookup.io.read

  wayLookup.io.flush            := io.flush
  wayLookup.io.write            <> prefetcher.io.wayLookupWrite
  wayLookup.io.update           := missUnit.io.fetch_resp

  replacer.io.touch   <> mainPipe.io.touch
  replacer.io.victim  <> missUnit.io.victim

  io.pmp(0) <> mainPipe.io.pmp(0)
  io.pmp(1) <> mainPipe.io.pmp(1)
  io.pmp(2) <> prefetcher.io.pmp(0)
  io.pmp(3) <> prefetcher.io.pmp(1)

  io.itlb(0) <> prefetcher.io.itlb(0)
  io.itlb(1) <> prefetcher.io.itlb(1)

  //notify IFU that Icache pipeline is available
  io.toIFU := mainPipe.io.fetch.req.ready
  io.perfInfo := mainPipe.io.perfInfo

  io.fetch.resp              <> mainPipe.io.fetch.resp
  io.fetch.topdownIcacheMiss := mainPipe.io.fetch.topdownIcacheMiss
  io.fetch.topdownItlbMiss   := mainPipe.io.fetch.topdownItlbMiss

  bus.b.ready := false.B
  bus.c.valid := false.B
  bus.c.bits  := DontCare
  bus.e.valid := false.B
  bus.e.bits  := DontCare

  bus.a <> missUnit.io.mem_acquire

  //Parity error port
  val errors = mainPipe.io.errors
  io.error.bits <> RegEnable(Mux1H(errors.map(e => e.valid -> e.bits)),errors.map(e => e.valid).reduce(_|_))
  io.error.valid := RegNext(errors.map(e => e.valid).reduce(_|_),init = false.B)

  val perfEvents = Seq(
    ("icache_miss_cnt  ", false.B),
    ("icache_miss_penalty", BoolStopWatch(start = false.B, stop = false.B || false.B, startHighPriority = true)),
  )
  generatePerfEvent()
}

class ICachePartWayReadBundle[T <: Data](gen: T, pWay: Int)(implicit p: Parameters)
  extends ICacheBundle
{
  val req = Flipped(Vec(PortNumber, Decoupled(new Bundle{
    val ridx = UInt((log2Ceil(nSets) - 1).W)
  })))
  val resp = Output(new Bundle{
    val rdata  = Vec(PortNumber,Vec(pWay, gen))
  })
}

class ICacheWriteBundle[T <: Data](gen: T, pWay: Int)(implicit p: Parameters)
  extends ICacheBundle
{
  val wdata = gen
  val widx = UInt((log2Ceil(nSets) - 1).W)
  val wbankidx = Bool()
  val wmask = Vec(pWay, Bool())
}

class ICachePartWayArray[T <: Data](gen: T, pWay: Int)(implicit p: Parameters) extends ICacheArray
{

  //including part way data
  val io = IO{new Bundle {
    val read      = new  ICachePartWayReadBundle(gen,pWay)
    val write     = Flipped(ValidIO(new ICacheWriteBundle(gen, pWay)))
  }}

  io.read.req.map(_.ready := !io.write.valid)

  val srams = (0 until PortNumber) map { bank =>
    val sramBank = Module(new SRAMTemplate(
      gen,
      set=nSets/2,
      way=pWay,
      shouldReset = true,
      holdRead = true,
      singlePort = true
    ))

    sramBank.io.r.req.valid := io.read.req(bank).valid
    sramBank.io.r.req.bits.apply(setIdx= io.read.req(bank).bits.ridx)

    if(bank == 0) sramBank.io.w.req.valid := io.write.valid && !io.write.bits.wbankidx
    else sramBank.io.w.req.valid := io.write.valid && io.write.bits.wbankidx
    sramBank.io.w.req.bits.apply(data=io.write.bits.wdata, setIdx=io.write.bits.widx, waymask=io.write.bits.wmask.asUInt)

    sramBank
  }

  io.read.req.map(_.ready := !io.write.valid && srams.map(_.io.r.req.ready).reduce(_&&_))

  io.read.resp.rdata := VecInit(srams.map(bank => bank.io.r.resp.asTypeOf(Vec(pWay,gen))))

}

// Automatically partition the SRAM based on the width of the data and the desired width.
// final SRAM width = width * way
class SRAMTemplateWithFixedWidth[T <: Data]
(
  gen: T, set: Int, width: Int, way: Int = 1,
  shouldReset: Boolean = false, holdRead: Boolean = false,
  singlePort: Boolean = false, bypassWrite: Boolean = false
) extends Module {

  val dataBits  = gen.getWidth
  val bankNum = math.ceil(dataBits.toDouble / width.toDouble).toInt
  val totalBits = bankNum * width

  val io = IO(new Bundle {
    val r = Flipped(new SRAMReadBus(gen, set, way))
    val w = Flipped(new SRAMWriteBus(gen, set, way))
  })

  val wordType   = UInt(width.W)
  val writeDatas = (0 until bankNum).map(bank =>
    VecInit((0 until way).map(i =>
      io.w.req.bits.data(i).asTypeOf(UInt(totalBits.W)).asTypeOf(Vec(bankNum, wordType))(bank)
    ))
  )

  val srams = (0 until bankNum) map { bank =>
    val sramBank = Module(new SRAMTemplate(
      wordType,
      set=set,
      way=way,
      shouldReset = shouldReset,
      holdRead = holdRead,
      singlePort = singlePort,
      bypassWrite = bypassWrite,
    ))
    // read req
    sramBank.io.r.req.valid       := io.r.req.valid
    sramBank.io.r.req.bits.setIdx := io.r.req.bits.setIdx

    // write req
    sramBank.io.w.req.valid       := io.w.req.valid
    sramBank.io.w.req.bits.setIdx := io.w.req.bits.setIdx
    sramBank.io.w.req.bits.data   := writeDatas(bank)
    sramBank.io.w.req.bits.waymask.map(_ := io.w.req.bits.waymask.get)

    sramBank
  }

  io.r.req.ready := !io.w.req.valid
  (0 until way).foreach{i =>
    io.r.resp.data(i) := VecInit((0 until bankNum).map(bank =>
                           srams(bank).io.r.resp.data(i)
                         )).asTypeOf(UInt(totalBits.W))(dataBits-1, 0).asTypeOf(gen.cloneType)
  }

  io.r.req.ready := srams.head.io.r.req.ready
  io.w.req.ready := srams.head.io.w.req.ready
}<|MERGE_RESOLUTION|>--- conflicted
+++ resolved
@@ -441,13 +441,7 @@
   val pmp         = Vec(2 * PortNumber, new ICachePMPBundle)
   val itlb        = Vec(PortNumber, new TlbRequestIO)
   val perfInfo    = Output(new ICachePerfInfo)
-<<<<<<< HEAD
-  val error       = new L1CacheErrorInfo
-=======
   val error       = ValidIO(new L1CacheErrorInfo)
-  /* Cache Instruction */
-  val csr         = new L1CacheToCsrIO
->>>>>>> 87c5d21d
   /* CSR control signal */
   val csr_pf_enable = Input(Bool())
   val csr_parity_enable = Input(Bool())
