--- conflicted
+++ resolved
@@ -508,13 +508,9 @@
   val clientParameters = TLMasterPortParameters.v1(
     Seq(TLMasterParameters.v1(
       name = "icache",
-<<<<<<< HEAD
-      sourceId = IdRange(0, cacheParams.nMissEntries + cacheParams.nReleaseEntries)
-=======
       sourceId = IdRange(0, cacheParams.nMissEntries + cacheParams.nPrefetchEntries),
       supportsProbe = TransferSizes(blockBytes),
       supportsHint = TransferSizes(blockBytes)
->>>>>>> e4f69d78
     )),
     requestFields = cacheParams.reqFields,
     echoFields = cacheParams.echoFields
