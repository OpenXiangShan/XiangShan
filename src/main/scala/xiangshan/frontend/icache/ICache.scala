--- conflicted
+++ resolved
@@ -390,16 +390,7 @@
 
 class ICacheIO(implicit p: Parameters) extends ICacheBundle
 {
-<<<<<<< HEAD
   val prefetch        = Flipped(new FtqPrefechBundle)
-  val fencei          = Input(Bool())
-  val stop            = Input(Bool())
-  val csr             = new L1CacheToCsrIO
-  val fetch           = Vec(PortNumber, new ICacheMainPipeBundle)
-  val pmp             = Vec(PortNumber, new ICachePMPBundle)
-  val itlb            = Vec(PortNumber, new BlockTlbRequestIO)
-  val perfInfo        = Output(new ICachePerfInfo)
-=======
   val stop        = Input(Bool())
   val csr         = new L1CacheToCsrIO
   val fetch       = Vec(PortNumber, new ICacheMainPipeBundle)
@@ -407,7 +398,6 @@
   val itlb        = Vec(PortNumber, new BlockTlbRequestIO)
   val perfInfo = Output(new ICachePerfInfo)
   val error  = new L1CacheErrorInfo
->>>>>>> a2c8bd32
 }
 
 class ICache()(implicit p: Parameters) extends LazyModule with HasICacheParameters {
