--- conflicted
+++ resolved
@@ -569,11 +569,8 @@
     ("icache_miss_cnt  ", false.B),
     ("icache_miss_penty", BoolStopWatch(start = false.B, stop = false.B || false.B, startHighPriority = true)),
   )
-<<<<<<< HEAD
-=======
   generatePerfEvent()
 
->>>>>>> 459ad1b2
   // Customized csr cache op support
   val cacheOpDecoder = Module(new CSRCacheOpDecoder("icache", CacheInstrucion.COP_ID_ICACHE))
   cacheOpDecoder.io.csr <> io.csr
