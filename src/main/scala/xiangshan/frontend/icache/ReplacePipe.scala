/***************************************************************************************
  * Copyright (c) 2020-2021 Institute of Computing Technology, Chinese Academy of Sciences
  * Copyright (c) 2020-2021 Peng Cheng Laboratory
  *
  * XiangShan is licensed under Mulan PSL v2.
  * You can use this software according to the terms and conditions of the Mulan PSL v2.
  * You may obtain a copy of Mulan PSL v2 at:
  *          http://license.coscl.org.cn/MulanPSL2
  *
  * THIS SOFTWARE IS PROVIDED ON AN "AS IS" BASIS, WITHOUT WARRANTIES OF ANY KIND,
  * EITHER EXPRESS OR IMPLIED, INCLUDING BUT NOT LIMITED TO NON-INFRINGEMENT,
  * MERCHANTABILITY OR FIT FOR A PARTICULAR PURPOSE.
  *
  * See the Mulan PSL v2 for more details.
  ***************************************************************************************/

package xiangshan.frontend.icache

import chipsalliance.rocketchip.config.Parameters
import chisel3._
import chisel3.util._
import freechips.rocketchip.tilelink.{ClientMetadata, ClientStates, TLPermissions}
import xiangshan._
import utils._

class ReplacePipeReq(implicit p: Parameters) extends ICacheBundle
{
  val paddr = UInt(PAddrBits.W)
  val vaddr = UInt(VAddrBits.W)
  val param  = UInt(TLPermissions.cWidth.W)
  val voluntary = Bool()
  val waymask = UInt(nWays.W)
  val id = UInt(ReplaceIdWid.W)

  def vidx = get_idx(vaddr)
  def ptag = get_phy_tag(paddr)
  def isProbe = !voluntary
  def isRelease = voluntary
}


class ReplacePipe(implicit p: Parameters) extends ICacheModule{
  val io = IO(new Bundle{
    val pipe_req = Flipped(DecoupledIO(new ReplacePipeReq))

    val meta_read = DecoupledIO(new ICacheReadBundle)
    val data_read = DecoupledIO(new ICacheReadBundle)

    val meta_response     = Input(new ICacheMetaRespBundle)
    val data_response     = Input(new ICacheDataRespBundle)

    val meta_write = DecoupledIO(new ICacheMetaWriteBundle)

    val release_req = DecoupledIO(new ReleaseReq)

    val pipe_resp = ValidIO(UInt(ReplaceIdWid.W))
    
    val status = new Bundle() {
      val r1_set, r2_set = ValidIO(UInt(idxBits.W))
    }
  })

  val (toMeta, metaResp) =  (io.meta_read, io.meta_response.metaData(0))
  val (toData, dataResp) =  (io.data_read, io.data_response.datas(0))

  val r0_ready, r1_ready, r2_ready = WireInit(false.B)
  val r0_fire,  r1_fire , r2_fire  = WireInit(false.B)

  val r0_valid       = io.pipe_req.valid

  val r0_req         = io.pipe_req.bits
  val r0_req_vidx    = r0_req.vidx

  r0_fire        := io.pipe_req.fire()

  val array_req = List(toMeta, toData)
  for(i <- 0 until 2) {
    array_req(i).valid             := r0_valid
    array_req(i).bits.isDoubleLine := false.B
    array_req(i).bits.vSetIdx(0)   := r0_req_vidx
    array_req(i).bits.vSetIdx(1)   := DontCare
  }

  io.pipe_req.ready := array_req(0).ready && array_req(1).ready && r1_ready

  //---------------------------------------------

  //---------------------------------------------

  val r1_valid = generatePipeControl(lastFire = r0_fire, thisFire = r1_fire, thisFlush = false.B, lastFlush = false.B)
  r1_ready := r2_ready  || !r1_valid
  r1_fire  := r1_valid && r2_ready


  val r1_req = RegEnable(next = r0_req, enable = r0_fire)

  val r1_meta_ptags              = ResultHoldBypass(data = VecInit(metaResp.map(way => way.tag)),valid = RegNext(r0_fire))
  val r1_meta_cohs               = ResultHoldBypass(data = VecInit(metaResp.map(way => way.coh)),valid = RegNext(r0_fire))
  val r1_data_cacheline          = ResultHoldBypass(VecInit(dataResp.map(way => way)),valid = RegNext(r0_fire))

  /*** for Probe hit check ***/
  val probe_phy_tag   = r1_req.ptag
  val probe_hit_vec   = VecInit(r1_meta_ptags.zip(r1_meta_cohs).map{case(way_tag,way_coh) => way_tag === probe_phy_tag && way_coh.isValid()})
  val probe_hit_coh   = Mux1H(probe_hit_vec, r1_meta_cohs)

  /*** for Release way select ***/
  val release_waymask  = r1_req.waymask
  val (release_tag, release_coh)   = (Mux1H(release_waymask, r1_meta_ptags), Mux1H(release_waymask, r1_meta_cohs))
  val release_addr     = get_block_addr(Cat(release_tag, get_untag(r1_req.vaddr)) )

  when(RegNext(io.meta_read.fire()) && r1_req.isProbe){
    assert(PopCount(probe_hit_vec) <= 1.U, "Probe Multi-Hit")
  }

  io.status.r1_set.valid := r1_valid
  io.status.r1_set.bits  := r1_req.vidx

  //---------------------------------------------

  //---------------------------------------------
  val r2_valid          = generatePipeControl(lastFire = r1_fire, thisFire = r2_fire, thisFlush = false.B, lastFlush = false.B)

  r2_ready      := r2_valid && io.release_req.ready  || !r2_valid
  r2_fire       := r2_valid && io.release_req.ready

  val r2_req = RegEnable(next = r1_req, enable = r1_fire)
  val r2_data_cacheline = RegEnable(next = r1_data_cacheline, enable = r1_fire)

  /*** for Probe hit mux ***/
  val r2_probe_hit_ptag =   RegEnable(next = probe_phy_tag, enable = r1_fire)
  val r2_probe_hit_vec = RegEnable(next = probe_hit_vec, enable = r1_fire)
  val r2_probe_hit_coh = RegEnable(next = probe_hit_coh, enable = r1_fire)
  val r2_probe_hit_data = Mux1H(r2_probe_hit_vec, r2_data_cacheline)

  val (probe_has_dirty_data, probe_shrink_param, probe_new_coh) = r2_probe_hit_coh.onProbe(r2_req.param)

  /*** for Release mux ***/
  val r2_release_ptag = RegEnable(next = release_tag, enable = r1_fire)
  val r2_release_coh  = RegEnable(next = release_coh, enable = r1_fire)
  val r2_release_data = Mux1H(r2_req.waymask, r2_data_cacheline)
  val r2_release_addr = RegEnable(next = release_addr, enable = r1_fire)

  val release_need_send = r2_valid &&  r2_req.isRelease && r2_release_coh.isValid()

  val (release_has_dirty_data, release_shrink_param, release_new_coh) = r2_release_coh.onCacheControl(M_FLUSH)

  /*** to Release Unit ***/
  val r2_paddr = Mux(r2_req.isProbe, r2_req.paddr , r2_release_addr)
  val r2_param = Mux(r2_req.isProbe, probe_shrink_param , release_shrink_param)
<<<<<<< HEAD
  val r2_hasData = r2_req.isProbe && r2_probe_hit_coh.isValid || r2_req.isRelease
=======
  val r2_hasData = true.B//r2_req.isProbe || release_has_dirty_data
>>>>>>> 705cbec3
  val r2_data  = Mux(r2_req.isProbe, r2_probe_hit_data , r2_release_data)

  val r2_write_tag = Mux(r2_req.isProbe, r2_probe_hit_ptag , r2_release_ptag)
  val r2_write_coh = Mux(r2_req.isProbe, probe_new_coh , release_new_coh)
  val r2_write_waymask = Mux(r2_req.isProbe, r2_probe_hit_vec.asUInt , r2_req.waymask)

  //release not write back
  io.meta_write.valid := r2_fire && r2_req.isProbe
  io.meta_write.bits.generate(tag = r2_probe_hit_ptag, coh = probe_new_coh, idx = r2_req.vidx, waymask = r2_probe_hit_vec.asUInt, bankIdx = r2_req.vidx(0))

  //NToN Release should not been send to slave
  io.release_req.valid          := r2_valid && (r2_req.isProbe || release_need_send)
  io.release_req.bits.addr      := r2_paddr
  io.release_req.bits.param     := r2_param
  io.release_req.bits.voluntary := r2_req.voluntary
  io.release_req.bits.hasData   := r2_hasData
  io.release_req.bits.data      := r2_data
  io.release_req.bits.dirty     := release_has_dirty_data || probe_has_dirty_data
  io.release_req.bits.waymask   := DontCare
  io.release_req.bits.vidx      := DontCare

  //response to MissQueue
  io.pipe_resp.valid := r2_fire && r2_req.isRelease
  io.pipe_resp.bits  := r2_req.id

  io.status.r2_set.valid := r2_valid
  io.status.r2_set.bits  := r2_req.vidx

}<|MERGE_RESOLUTION|>--- conflicted
+++ resolved
@@ -147,11 +147,7 @@
   /*** to Release Unit ***/
   val r2_paddr = Mux(r2_req.isProbe, r2_req.paddr , r2_release_addr)
   val r2_param = Mux(r2_req.isProbe, probe_shrink_param , release_shrink_param)
-<<<<<<< HEAD
   val r2_hasData = r2_req.isProbe && r2_probe_hit_coh.isValid || r2_req.isRelease
-=======
-  val r2_hasData = true.B//r2_req.isProbe || release_has_dirty_data
->>>>>>> 705cbec3
   val r2_data  = Mux(r2_req.isProbe, r2_probe_hit_data , r2_release_data)
 
   val r2_write_tag = Mux(r2_req.isProbe, r2_probe_hit_ptag , r2_release_ptag)
