--- conflicted
+++ resolved
@@ -428,11 +428,7 @@
     // debug info
     XSDebug("[IF2][req] fire=%d flush=%d fetchpc=%x\n", if2_fire, io.flush, io.pc.bits)
     XSDebug("[IF3][req] fire=%d flush=%d fetchpc=%x\n", if3_fire, io.flush, pc)
-<<<<<<< HEAD
     XSDebug("[IF4][req] fire=%d bank=%d bankAlignedPC=%x bankIdx=%d tag=%x\n", io.outFire, bank, bankAlignedPC, bankIdx, tag)
-=======
-    XSDebug("[IF4][req] fire=%d bank=%d bankAlignedPC=%x bankIdx=%x tag=%x\n", out_fire, bank, bankAlignedPC, bankIdx, tag)
->>>>>>> a6a1f5ed
     XSDebug("[IF4][req] inMask=%b, reorderMask=%b\n", inMask, reorderMask)
 
     XSDebug("[IF4][req] updatePC=%x updateBank=%d, updateValid=%d, isBr=%d, isReplay=%d\n", updatePC, updateBank, io.update.valid, io.update.bits.pd.isBr, io.update.bits.isReplay)
