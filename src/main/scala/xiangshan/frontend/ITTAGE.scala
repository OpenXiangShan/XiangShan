--- conflicted
+++ resolved
@@ -572,11 +572,7 @@
     tables(i).io.update.u := RegEnable(updateU(i), updateMask(i))
     tables(i).io.update.pc := RegEnable(update.pc, updateMask(i))
     // use fetch pc instead of instruction pc
-<<<<<<< HEAD
-    tables(i).io.update.folded_hist := RegEnable(updateFhist, updateMask(i))
-=======
     tables(i).io.update.ghist := RegEnable(update.ghist, updateMask(i))
->>>>>>> 8d1a710b
   }
 
   // all should be ready for req
