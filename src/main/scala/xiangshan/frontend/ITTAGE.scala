/***************************************************************************************
  * Copyright (c) 2020-2021 Institute of Computing Technology, Chinese Academy of Sciences
  * Copyright (c) 2020-2021 Peng Cheng Laboratory
  *
  * XiangShan is licensed under Mulan PSL v2.
  * You can use this software according to the terms and conditions of the Mulan PSL v2.
  * You may obtain a copy of Mulan PSL v2 at:
  *          http://license.coscl.org.cn/MulanPSL2
  *
  * THIS SOFTWARE IS PROVIDED ON AN "AS IS" BASIS, WITHOUT WARRANTIES OF ANY KIND,
  * EITHER EXPRESS OR IMPLIED, INCLUDING BUT NOT LIMITED TO NON-INFRINGEMENT,
  * MERCHANTABILITY OR FIT FOR A PARTICULAR PURPOSE.
  *
  * See the Mulan PSL v2 for more details.
  ***************************************************************************************/

package xiangshan.frontend

import chisel3._
import chisel3.util._
import org.chipsalliance.cde.config.Parameters
import scala.{Tuple2 => &}
import scala.math.min
import utility._
import xiangshan._

trait ITTageParams extends HasXSParameter with HasBPUParameter {

  val ITTageNTables = ITTageTableInfos.size // Number of tage tables
  val UBitPeriod    = 2048
  val ITTageCtrBits = 2
  val uFoldedWidth  = 16
  val TickWidth     = 8
  val ITTageUsBits  = 1
  def ctr_null(ctr: UInt, ctrBits: Int = ITTageCtrBits) =
    ctr === 0.U
  def ctr_unconf(ctr: UInt, ctrBits: Int = ITTageCtrBits) =
    ctr < (1 << (ctrBits - 1)).U
  val UAONA_bits = 4

  val TotalBits = ITTageTableInfos.map {
    case (s, h, t) => {
      s * (1 + t + ITTageCtrBits + ITTageUsBits + VAddrBits)
    }
  }.reduce(_ + _)
}
// reuse TAGE implementation

trait ITTageHasFoldedHistory {
  val histLen: Int
  def compute_folded_hist(hist: UInt, l: Int) =
    if (histLen > 0) {
      val nChunks     = (histLen + l - 1) / l
      val hist_chunks = (0 until nChunks) map { i => hist(min((i + 1) * l, histLen) - 1, i * l) }
      ParallelXOR(hist_chunks)
    } else 0.U
}

abstract class ITTageBundle(implicit p: Parameters)
    extends XSBundle with ITTageParams with BPUUtils

abstract class ITTageModule(implicit p: Parameters)
    extends XSModule with ITTageParams with BPUUtils {}

class ITTageReq(implicit p: Parameters) extends ITTageBundle {
  val pc          = UInt(VAddrBits.W)
  val folded_hist = new AllFoldedHistories(foldedGHistInfos)
}

class ITTageResp(implicit p: Parameters) extends ITTageBundle {
  val ctr    = UInt(ITTageCtrBits.W)
  val u      = UInt(2.W)
  val target = UInt(VAddrBits.W)
}

class ITTageUpdate(implicit p: Parameters) extends ITTageBundle {
  val pc    = UInt(VAddrBits.W)
  val ghist = UInt(HistoryLength.W)
  // update tag and ctr
  val valid   = Bool()
  val correct = Bool()
  val alloc   = Bool()
  val oldCtr  = UInt(ITTageCtrBits.W)
  // update u
  val uValid  = Bool()
  val u       = Bool()
  val reset_u = Bool()
  // target
  val target     = UInt(VAddrBits.W)
  val old_target = UInt(VAddrBits.W)
}

// reuse TAGE Implementation

class ITTageMeta(implicit p: Parameters) extends XSBundle with ITTageParams {
  val provider          = ValidUndirectioned(UInt(log2Ceil(ITTageNTables).W))
  val altProvider       = ValidUndirectioned(UInt(log2Ceil(ITTageNTables).W))
  val altDiffers        = Bool()
  val providerU         = Bool()
  val providerCtr       = UInt(ITTageCtrBits.W)
  val altProviderCtr    = UInt(ITTageCtrBits.W)
  val allocate          = ValidUndirectioned(UInt(log2Ceil(ITTageNTables).W))
  val providerTarget    = UInt(VAddrBits.W)
  val altProviderTarget = UInt(VAddrBits.W)
  // val scMeta = new SCMeta(EnableSC)
  // TODO: check if we need target info here
  val pred_cycle = if (!env.FPGAPlatform) Some(UInt(64.W)) else None

  override def toPrintable =
    p"pvdr(v:${provider.valid} num:${provider.bits} ctr:$providerCtr u:$providerU tar:${Hexadecimal(providerTarget)}), " +
      p"altpvdr(v:${altProvider.valid} num:${altProvider.bits}, ctr:$altProviderCtr, tar:${Hexadecimal(altProviderTarget)})"
}

class FakeITTageTable()(implicit p: Parameters) extends ITTageModule {
  val io = IO(new Bundle() {
    val req    = Input(Valid(new ITTageReq))
    val resp   = Output(Valid(new ITTageResp))
    val update = Input(new ITTageUpdate)
  })
  io.resp := DontCare

}

class ITTageTable(
    val nRows:      Int,
    val histLen:    Int,
    val tagLen:     Int,
    val uBitPeriod: Int,
    val tableIdx:   Int
)(implicit p: Parameters)
    extends ITTageModule with HasFoldedHistory {
  val io = IO(new Bundle() {
    val req    = Flipped(DecoupledIO(new ITTageReq))
    val resp   = Output(Valid(new ITTageResp))
    val update = Input(new ITTageUpdate)
  })

  val SRAM_SIZE = 128

  val foldedWidth = if (nRows >= SRAM_SIZE) nRows / SRAM_SIZE else 1

  if (nRows < SRAM_SIZE) {
    println(f"warning: ittage table $tableIdx has small sram depth of $nRows")
  }

  // override val debug = true
  // bypass entries for tage update
  val wrBypassEntries = 4

  require(histLen == 0 && tagLen == 0 || histLen != 0 && tagLen != 0)
  val idxFhInfo    = (histLen, min(log2Ceil(nRows), histLen))
  val tagFhInfo    = (histLen, min(histLen, tagLen))
  val altTagFhInfo = (histLen, min(histLen, tagLen - 1))
  val allFhInfos   = Seq(idxFhInfo, tagFhInfo, altTagFhInfo)

  def getFoldedHistoryInfo = allFhInfos.filter(_._1 > 0).toSet

  def compute_tag_and_hash(unhashed_idx: UInt, allFh: AllFoldedHistories) =
    if (histLen > 0) {
      val idx_fh     = allFh.getHistWithInfo(idxFhInfo).folded_hist
      val tag_fh     = allFh.getHistWithInfo(tagFhInfo).folded_hist
      val alt_tag_fh = allFh.getHistWithInfo(altTagFhInfo).folded_hist
      // require(idx_fh.getWidth == log2Ceil(nRows))
      val idx = (unhashed_idx ^ idx_fh)(log2Ceil(nRows) - 1, 0)
      val tag = ((unhashed_idx >> log2Ceil(nRows)) ^ tag_fh ^ (alt_tag_fh << 1))(tagLen - 1, 0)
      (idx, tag)
    } else {
      require(tagLen == 0)
      (unhashed_idx(log2Ceil(nRows) - 1, 0), 0.U)
    }

  def inc_ctr(ctr: UInt, taken: Bool): UInt = satUpdate(ctr, ITTageCtrBits, taken)

  class ITTageEntry() extends ITTageBundle {
    val valid  = Bool()
    val tag    = UInt(tagLen.W)
    val ctr    = UInt(ITTageCtrBits.W)
    val target = UInt(VAddrBits.W)
    val useful = Bool()
  }

  // Why need add instOffsetBits?
  val ittageEntrySz = 1 + tagLen + ITTageCtrBits + ITTageUsBits + VAddrBits

  // pc is start address of basic block, most 2 branch inst in block
  // def getUnhashedIdx(pc: UInt) = pc >> (instOffsetBits+log2Ceil(TageBanks))
  def getUnhashedIdx(pc: UInt): UInt = pc >> instOffsetBits

  val s0_valid        = io.req.valid
  val s0_pc           = io.req.bits.pc
  val s0_unhashed_idx = getUnhashedIdx(io.req.bits.pc)

  val (s0_idx, s0_tag) = compute_tag_and_hash(s0_unhashed_idx, io.req.bits.folded_hist)
  val (s1_idx, s1_tag) = (RegEnable(s0_idx, io.req.fire), RegEnable(s0_tag, io.req.fire))
  val s1_valid         = RegNext(s0_valid)

  val table = Module(new FoldedSRAMTemplate(
    new ITTageEntry,
    set = nRows,
    width = foldedWidth,
    shouldReset = true,
    holdRead = true,
    singlePort = true,
    useBitmask = true
  ))

  table.io.r.req.valid       := io.req.fire
  table.io.r.req.bits.setIdx := s0_idx

  val table_read_data = table.io.r.resp.data(0)

  val s1_req_rhit = table_read_data.valid && table_read_data.tag === s1_tag

  val read_write_conflict    = io.update.valid && io.req.valid
  val s1_read_write_conflict = RegEnable(read_write_conflict, io.req.valid)

  io.resp.valid    := (if (tagLen != 0) s1_req_rhit && !s1_read_write_conflict else true.B) && s1_valid // && s1_mask(b)
  io.resp.bits.ctr := table_read_data.ctr
  io.resp.bits.u   := table_read_data.useful
  io.resp.bits.target := table_read_data.target

  // Use fetchpc to compute hash
  val update_folded_hist = WireInit(0.U.asTypeOf(new AllFoldedHistories(foldedGHistInfos)))

  update_folded_hist.getHistWithInfo(idxFhInfo).folded_hist    := compute_folded_ghist(io.update.ghist, log2Ceil(nRows))
  update_folded_hist.getHistWithInfo(tagFhInfo).folded_hist    := compute_folded_ghist(io.update.ghist, tagLen)
  update_folded_hist.getHistWithInfo(altTagFhInfo).folded_hist := compute_folded_ghist(io.update.ghist, tagLen - 1)
  dontTouch(update_folded_hist)
  val (update_idx, update_tag) = compute_tag_and_hash(getUnhashedIdx(io.update.pc), update_folded_hist)
  val update_target            = io.update.target
  val update_wdata             = Wire(new ITTageEntry)

  val updateAllBitmask = VecInit.fill(ittageEntrySz)(1.U).asUInt // update all entry
  val updateNoBitmask  = VecInit.fill(ittageEntrySz)(0.U).asUInt // update no
  val updateNoUsBitmask =
    VecInit.tabulate(ittageEntrySz)(_.U >= ITTageUsBits.U).asUInt // update others besides useful bit
  val updateUsBitmask = VecInit.tabulate(ittageEntrySz)(_.U < ITTageUsBits.U).asUInt // update useful bit

  val needReset               = RegInit(false.B)
  val useful_can_reset        = !(io.req.fire || io.update.valid) && needReset
  val (resetSet, resetFinish) = Counter(useful_can_reset, nRows)
  when(io.update.reset_u) {
    needReset := true.B
  }.elsewhen(resetFinish) {
    needReset := false.B
  }
  val update_bitmask = Mux(
    io.update.uValid && io.update.valid,
    updateAllBitmask,
    Mux(io.update.valid, updateNoUsBitmask, Mux(useful_can_reset, updateUsBitmask, updateNoBitmask))
  )

  table.io.w.apply(
    valid = io.update.valid || useful_can_reset,
    data = update_wdata,
    setIdx = Mux(useful_can_reset, resetSet, update_idx),
    waymask = true.B,
    bitmask = update_bitmask
  )

  // Power-on reset
  val powerOnResetState = RegInit(true.B)
  when(table.io.r.req.ready) {
    // When all the SRAM first reach ready state, we consider power-on reset is done
    powerOnResetState := false.B
  }
  // Do not use table banks io.r.req.ready directly
  // All table_banks are single port SRAM, ready := !wen
  // We do not want write request block the whole BPU pipeline
  // Once read priority is higher than write, table_banks(*).io.r.req.ready can be used
  io.req.ready := !powerOnResetState

  val wrbypass = Module(new WrBypass(UInt(ITTageCtrBits.W), wrBypassEntries, log2Ceil(nRows)))

  wrbypass.io.wen       := io.update.valid
  wrbypass.io.write_idx := update_idx
  wrbypass.io.write_data.map(_ := update_wdata.ctr)

  val old_ctr = Mux(wrbypass.io.hit, wrbypass.io.hit_data(0).bits, io.update.oldCtr)
  update_wdata.valid  := true.B
  update_wdata.ctr    := Mux(io.update.alloc, 2.U, inc_ctr(old_ctr, io.update.correct))
  update_wdata.tag    := update_tag
  update_wdata.useful := Mux(useful_can_reset, false.B, io.update.u)
  // only when ctr is null
  update_wdata.target := Mux(io.update.alloc || ctr_null(old_ctr), update_target, io.update.old_target)

  XSPerfAccumulate("ittage_table_updates", io.update.valid)
  XSPerfAccumulate("ittage_table_hits", io.resp.valid)
  XSPerfAccumulate("ittage_us_tick_reset", io.update.reset_u)
  XSPerfAccumulate("ittage_table_read_write_conflict", read_write_conflict)

  if (BPUDebug && debug) {
    val u   = io.update
    val idx = s0_idx
    val tag = s0_tag
    XSDebug(
      io.req.fire,
      p"ITTageTableReq: pc=0x${Hexadecimal(io.req.bits.pc)}, " +
        p"idx=$idx, tag=$tag\n"
    )
    XSDebug(
      RegNext(io.req.fire) && s1_req_rhit,
      p"ITTageTableResp: idx=$s1_idx, hit:${s1_req_rhit}, " +
        p"ctr:${io.resp.bits.ctr}, u:${io.resp.bits.u}, tar:${Hexadecimal(io.resp.bits.target)}\n"
    )
    XSDebug(
      io.update.valid,
      p"update ITTAGE Table: pc:${Hexadecimal(u.pc)}}, " +
        p"correct:${u.correct}, alloc:${u.alloc}, oldCtr:${u.oldCtr}, " +
        p"target:${Hexadecimal(u.target)}, old_target:${Hexadecimal(u.old_target)}\n"
    )
    XSDebug(
      io.update.valid,
      p"update ITTAGE Table: writing tag:${update_tag}, " +
        p"ctr: ${update_wdata.ctr}, target:${Hexadecimal(update_wdata.target)}" +
        p" in idx $update_idx\n"
    )
    XSDebug(RegNext(io.req.fire) && !s1_req_rhit, "TageTableResp: no hits!\n")

    // ------------------------------Debug-------------------------------------
    val valids = RegInit(0.U.asTypeOf(Vec(nRows, Bool())))
    when(io.update.valid)(valids(update_idx) := true.B)
    XSDebug("ITTAGE Table usage:------------------------\n")
    XSDebug("%d out of %d rows are valid\n", PopCount(valids), nRows.U)
  }

}

abstract class BaseITTage(implicit p: Parameters) extends BasePredictor with ITTageParams with BPUUtils {
  // class TAGEResp {
  //   val takens = Vec(PredictWidth, Bool())
  //   val hits = Vec(PredictWidth, Bool())
  // }
  // class TAGEMeta {
  // }
  // class FromBIM {
  //   val ctrs = Vec(PredictWidth, UInt(2.W))
  // }
  // class TageIO extends DefaultBasePredictorIO {
  //   val resp = Output(new TAGEResp)
  //   val meta = Output(Vec(PredictWidth, new TageMeta))
  //   val bim = Input(new FromBIM)
  //   val s2Fire = Input(Bool())
  // }

  // override val io = IO(new TageIO)
}

class FakeITTage(implicit p: Parameters) extends BaseITTage {
  io.out <> 0.U.asTypeOf(DecoupledIO(new BasePredictorOutput))

  // io.s0_ready := true.B
  io.s1_ready := true.B
  io.s2_ready := true.B
}

// TODO: check target related logics
class ITTage(implicit p: Parameters) extends BaseITTage {
  override val meta_size = 0.U.asTypeOf(new ITTageMeta).getWidth

  val tables = ITTageTableInfos.zipWithIndex.map {
    case ((nRows, histLen, tagLen), i) =>
      // val t = if(EnableBPD) Module(new TageTable(nRows, histLen, tagLen, UBitPeriod)) else Module(new FakeTageTable)
      val t = Module(new ITTageTable(nRows, histLen, tagLen, UBitPeriod, i))
      t
  }
  override def getFoldedHistoryInfo = Some(tables.map(_.getFoldedHistoryInfo).reduce(_ ++ _))

  val useAltOnNa = RegInit((1 << (UAONA_bits - 1)).U(UAONA_bits.W))
  val tickCtr    = RegInit(0.U(TickWidth.W))

  // uftb miss or hasIndirect
  val s1_uftbHit         = io.in.bits.resp_in(0).s1_uftbHit
  val s1_uftbHasIndirect = io.in.bits.resp_in(0).s1_uftbHasIndirect
  val s1_isIndirect      = (!s1_uftbHit && !io.in.bits.resp_in(0).s1_ftbCloseReq) || s1_uftbHasIndirect

  // Keep the table responses to process in s2

  val s2_resps = VecInit(tables.map(t => t.io.resp))

  val debug_pc_s1 = RegEnable(s0_pc_dup(3), io.s0_fire(3))
  val debug_pc_s2 = RegEnable(debug_pc_s1, io.s1_fire(3))
  val debug_pc_s3 = RegEnable(debug_pc_s2, io.s2_fire(3))

  val s2_tageTarget        = Wire(UInt(VAddrBits.W))
  val s2_providerTarget    = Wire(UInt(VAddrBits.W))
  val s2_altProviderTarget = Wire(UInt(VAddrBits.W))
  val s2_provided          = Wire(Bool())
  val s2_provider          = Wire(UInt(log2Ceil(ITTageNTables).W))
  val s2_altProvided       = Wire(Bool())
  val s2_altProvider       = Wire(UInt(log2Ceil(ITTageNTables).W))
  val s2_providerU         = Wire(Bool())
  val s2_providerCtr       = Wire(UInt(ITTageCtrBits.W))
  val s2_altProviderCtr    = Wire(UInt(ITTageCtrBits.W))

  val s3_tageTarget_dup    = io.s2_fire.map(f => RegEnable(s2_tageTarget, f))
  val s3_providerTarget    = RegEnable(s2_providerTarget, io.s2_fire(3))
  val s3_altProviderTarget = RegEnable(s2_altProviderTarget, io.s2_fire(3))
  val s3_provided          = RegEnable(s2_provided, io.s2_fire(3))
  val s3_provider          = RegEnable(s2_provider, io.s2_fire(3))
  val s3_altProvided       = RegEnable(s2_altProvided, io.s2_fire(3))
  val s3_altProvider       = RegEnable(s2_altProvider, io.s2_fire(3))
  val s3_providerU         = RegEnable(s2_providerU, io.s2_fire(3))
  val s3_providerCtr       = RegEnable(s2_providerCtr, io.s2_fire(3))
  val s3_altProviderCtr    = RegEnable(s2_altProviderCtr, io.s2_fire(3))

  // val updateBank = u.pc(log2Ceil(TageBanks)+instOffsetBits-1, instOffsetBits)
  val resp_meta = WireInit(0.U.asTypeOf(new ITTageMeta))

  io.out.last_stage_meta := resp_meta.asUInt

  // Update logic
<<<<<<< HEAD
  val u_valid = RegNext(io.update.valid, init = false.B)

  val update = Wire(new BranchPredictionUpdate)
  update := RegEnable(io.update.bits, io.update.valid)

  // The pc register has been moved outside of predictor, pc field of update bundle and other update data are not in the same stage
  // so io.update.bits.pc is used directly here
  val update_pc = io.update.bits.pc

  // To improve Clock Gating Efficiency
  val u_meta = io.update.bits.meta.asTypeOf(new ITTageMeta)
  update.meta.asTypeOf(new ITTageMeta).provider.bits     := RegEnable(u_meta.provider.bits    , io.update.valid && u_meta.provider.valid   )
  update.meta.asTypeOf(new ITTageMeta).providerTarget    := RegEnable(u_meta.providerTarget   , io.update.valid && u_meta.provider.valid   )
  update.meta.asTypeOf(new ITTageMeta).allocate.bits     := RegEnable(u_meta.allocate.bits    , io.update.valid && u_meta.allocate.valid   )
  update.meta.asTypeOf(new ITTageMeta).altProvider.bits  := RegEnable(u_meta.altProvider.bits , io.update.valid && u_meta.altProvider.valid)
  update.meta.asTypeOf(new ITTageMeta).altProviderTarget := RegEnable(u_meta.altProviderTarget, 
    io.update.valid && u_meta.provider.valid && u_meta.altProvider.valid && u_meta.providerCtr === 0.U)
  update.full_target := RegEnable(io.update.bits.full_target, io.update.valid && (u_meta.provider.valid || io.update.bits.mispred_mask(numBr)))
  update.cfi_idx.bits := RegEnable(io.update.bits.cfi_idx.bits, io.update.valid && io.update.bits.cfi_idx.valid)
  update.ghist := RegEnable(io.update.bits.ghist, io.update.valid) // TODO: CGE

=======
  val u_valid = io.update.valid
  val update  = io.update.bits
>>>>>>> cfa16394
  val updateValid =
    update.is_jalr && !update.is_ret && u_valid && update.ftb_entry.jmpValid &&
      update.jmp_taken && update.cfi_idx.valid && update.cfi_idx.bits === update.ftb_entry.tailSlot.offset && !update.ftb_entry.strong_bias(
        numBr - 1
      )

  // meta is splited by composer
  val updateMeta = update.meta.asTypeOf(new ITTageMeta)

  val updateMask      = WireInit(0.U.asTypeOf(Vec(ITTageNTables, Bool())))
  val updateUMask     = WireInit(0.U.asTypeOf(Vec(ITTageNTables, Bool())))
  val updateResetU    = WireInit(false.B)
  val updateCorrect   = Wire(Vec(ITTageNTables, Bool()))
  val updateTarget    = Wire(Vec(ITTageNTables, UInt(VAddrBits.W)))
  val updateOldTarget = Wire(Vec(ITTageNTables, UInt(VAddrBits.W)))
  val updateAlloc     = Wire(Vec(ITTageNTables, Bool()))
  val updateOldCtr    = Wire(Vec(ITTageNTables, UInt(ITTageCtrBits.W)))
  val updateU         = Wire(Vec(ITTageNTables, Bool()))
  updateCorrect   := DontCare
  updateTarget    := DontCare
  updateOldTarget := DontCare
  updateAlloc     := DontCare
  updateOldCtr    := DontCare
  updateU         := DontCare

  // val updateTageMisPreds = VecInit((0 until numBr).map(i => updateMetas(i).taken =/= u.takens(i)))
  val updateMisPred = update.mispred_mask(numBr) // the last one indicates jmp results

  // Predict
  tables.map { t =>
    t.io.req.valid            := io.s1_fire(3) && s1_isIndirect
    t.io.req.bits.pc          := s1_pc_dup(3)
    t.io.req.bits.folded_hist := io.in.bits.s1_folded_hist(3)
  }

  // access tag tables and output meta info
  class ITTageTableInfo(implicit p: Parameters) extends ITTageResp {
    val tableIdx = UInt(log2Ceil(ITTageNTables).W)
  }
  val inputRes = VecInit(s2_resps.zipWithIndex.map {
    case (r, i) => {
      val tableInfo = Wire(new ITTageTableInfo)
      tableInfo.u        := r.bits.u
      tableInfo.ctr      := r.bits.ctr
      tableInfo.target   := r.bits.target
      tableInfo.tableIdx := i.U(log2Ceil(ITTageNTables).W)
      SelectTwoInterRes(r.valid, tableInfo)
    }
  })

  val selectedInfo = ParallelSelectTwo(inputRes.reverse)
  val provided     = selectedInfo.hasOne
  val altProvided  = selectedInfo.hasTwo

  val providerInfo    = selectedInfo.first
  val altProviderInfo = selectedInfo.second
  val providerNull    = providerInfo.ctr === 0.U

  val baseTarget = io.in.bits.resp_in(0).s2.full_pred(3).jalr_target // use ftb pred as base target

  s2_tageTarget := Mux1H(Seq(
    (provided && !(providerNull && altProvided), providerInfo.target),
    (altProvided && providerNull, altProviderInfo.target),
    (!provided, baseTarget)
  ))
  s2_provided          := provided
  s2_provider          := providerInfo.tableIdx
  s2_altProvided       := altProvided
  s2_altProvider       := altProviderInfo.tableIdx
  s2_providerU         := providerInfo.u
  s2_providerCtr       := providerInfo.ctr
  s2_altProviderCtr    := altProviderInfo.ctr
  s2_providerTarget    := providerInfo.target
  s2_altProviderTarget := altProviderInfo.target

  XSDebug(io.s2_fire(3), p"hit_taken_jalr:")

  for (
    fp & s3_tageTarget <-
      io.out.s3.full_pred zip s3_tageTarget_dup
  )
    yield fp.jalr_target := s3_tageTarget

  resp_meta.provider.valid    := s3_provided
  resp_meta.provider.bits     := s3_provider
  resp_meta.altProvider.valid := s3_altProvided
  resp_meta.altProvider.bits  := s3_altProvider
  resp_meta.altDiffers        := s3_providerTarget =/= s3_altProviderTarget
  resp_meta.providerU         := s3_providerU
  resp_meta.providerCtr       := s3_providerCtr
  resp_meta.altProviderCtr    := s3_altProviderCtr
  resp_meta.providerTarget    := s3_providerTarget
  resp_meta.altProviderTarget := s3_altProviderTarget
  resp_meta.pred_cycle.map(_ := GTimer())
  // TODO: adjust for ITTAGE
  // Create a mask fo tables which did not hit our query, and also contain useless entries
  // and also uses a longer history than the provider
  val s2_allocatableSlots = VecInit(s2_resps.map(r => !r.valid && !r.bits.u)).asUInt &
    ~(LowerMask(UIntToOH(s2_provider), ITTageNTables) & Fill(ITTageNTables, s2_provided.asUInt))
  val s2_allocLFSR   = random.LFSR(width = 15)(ITTageNTables - 1, 0)
  val s2_firstEntry  = PriorityEncoder(s2_allocatableSlots)
  val s2_maskedEntry = PriorityEncoder(s2_allocatableSlots & s2_allocLFSR)
  val s2_allocEntry  = Mux(s2_allocatableSlots(s2_maskedEntry), s2_maskedEntry, s2_firstEntry)
  resp_meta.allocate.valid := RegEnable(s2_allocatableSlots =/= 0.U, io.s2_fire(3))
  resp_meta.allocate.bits  := RegEnable(s2_allocEntry, io.s2_fire(3))

  // Update in loop
  val updateRealTarget = update.full_target
  when(updateValid) {
    when(updateMeta.provider.valid) {
      val provider = updateMeta.provider.bits
      XSDebug(true.B, p"update provider $provider, pred cycle ${updateMeta.pred_cycle.getOrElse(0.U)}\n")
      val altProvider = updateMeta.altProvider.bits
      val usedAltpred = updateMeta.altProvider.valid && updateMeta.providerCtr === 0.U
      when(usedAltpred && updateMisPred) { // update altpred if used as pred
        XSDebug(true.B, p"update altprovider $altProvider, pred cycle ${updateMeta.pred_cycle.getOrElse(0.U)}\n")

        updateMask(altProvider)      := true.B
        updateUMask(altProvider)     := false.B
        updateCorrect(altProvider)   := false.B
        updateOldCtr(altProvider)    := updateMeta.altProviderCtr
        updateAlloc(altProvider)     := false.B
        updateTarget(altProvider)    := updateRealTarget
        updateOldTarget(altProvider) := updateMeta.altProviderTarget
      }

      updateMask(provider)  := true.B
      updateUMask(provider) := true.B

      updateU(provider) := Mux(
        !updateMeta.altDiffers,
        updateMeta.providerU,
        updateMeta.providerTarget === updateRealTarget
      )
      updateCorrect(provider)   := updateMeta.providerTarget === updateRealTarget
      updateTarget(provider)    := updateRealTarget
      updateOldTarget(provider) := updateMeta.providerTarget
      updateOldCtr(provider)    := updateMeta.providerCtr
      updateAlloc(provider)     := false.B
    }
  }

  // if mispredicted and not the case that
  // provider offered correct target but used altpred due to unconfident
  val providerCorrect = updateMeta.provider.valid && updateMeta.providerTarget === updateRealTarget
  val providerUnconf  = updateMeta.providerCtr === 0.U
  when(updateValid && updateMisPred && !(providerCorrect && providerUnconf)) {
    val allocate = updateMeta.allocate
    tickCtr := satUpdate(tickCtr, TickWidth, !allocate.valid)
    when(allocate.valid) {
      XSDebug(true.B, p"allocate new table entry, pred cycle ${updateMeta.pred_cycle.getOrElse(0.U)}\n")
      updateMask(allocate.bits)    := true.B
      updateCorrect(allocate.bits) := true.B // useless for alloc
      updateTarget(allocate.bits)  := updateRealTarget
      updateAlloc(allocate.bits)   := true.B
      updateUMask(allocate.bits)   := true.B
      updateU(allocate.bits)       := false.B
    }
  }

  when(tickCtr === ((1 << TickWidth) - 1).U) {
    tickCtr      := 0.U
    updateResetU := true.B
  }

  for (i <- 0 until ITTageNTables) {
    tables(i).io.update.valid      := RegNext(updateMask(i), init = false.B)
    tables(i).io.update.reset_u    := RegNext(updateResetU, init = false.B)
    tables(i).io.update.correct    := RegEnable(updateCorrect(i), updateMask(i))
    tables(i).io.update.target     := RegEnable(updateTarget(i), updateMask(i))
    tables(i).io.update.old_target := RegEnable(updateOldTarget(i), updateMask(i))
    tables(i).io.update.alloc      := RegEnable(updateAlloc(i), updateMask(i))
    tables(i).io.update.oldCtr     := RegEnable(updateOldCtr(i), updateMask(i))

    tables(i).io.update.uValid := RegEnable(updateUMask(i), false.B, updateMask(i))
<<<<<<< HEAD
    tables(i).io.update.u := RegEnable(updateU(i), updateMask(i))
    tables(i).io.update.pc := RegEnable(update_pc, updateMask(i))
=======
    tables(i).io.update.u      := RegEnable(updateU(i), updateMask(i))
    tables(i).io.update.pc     := RegEnable(update.pc, updateMask(i))
>>>>>>> cfa16394
    // use fetch pc instead of instruction pc
    tables(i).io.update.ghist := RegEnable(update.ghist, updateMask(i))
  }

  // all should be ready for req
  io.s1_ready := tables.map(_.io.req.ready).reduce(_ && _)

  // Debug and perf info
  XSPerfAccumulate("ittage_reset_u", updateResetU)
  XSPerfAccumulate("ittage_used", io.s1_fire(0) && s1_isIndirect)
  XSPerfAccumulate("ittage_closed_due_to_uftb_info", io.s1_fire(0) && !s1_isIndirect)

  def pred_perf(name:   String, cond: Bool) = XSPerfAccumulate(s"${name}_at_pred", cond && io.s2_fire(3))
  def commit_perf(name: String, cond: Bool) = XSPerfAccumulate(s"${name}_at_commit", cond && updateValid)
  def ittage_perf(name: String, pred_cond: Bool, commit_cond: Bool) = {
    pred_perf(s"ittage_${name}", pred_cond)
    commit_perf(s"ittage_${name}", commit_cond)
  }
  val pred_use_provider       = s2_provided && !ctr_null(s2_providerCtr)
  val pred_use_altpred        = s2_provided && ctr_null(s2_providerCtr)
  val pred_use_ht_as_altpred  = pred_use_altpred && s2_altProvided
  val pred_use_bim_as_altpred = pred_use_altpred && !s2_altProvided
  val pred_use_bim_as_pred    = !s2_provided

  val commit_use_provider       = updateMeta.provider.valid && !ctr_null(updateMeta.providerCtr)
  val commit_use_altpred        = updateMeta.provider.valid && ctr_null(updateMeta.providerCtr)
  val commit_use_ht_as_altpred  = commit_use_altpred && updateMeta.altProvider.valid
  val commit_use_bim_as_altpred = commit_use_altpred && !updateMeta.altProvider.valid
  val commit_use_bim_as_pred    = !updateMeta.provider.valid

  for (i <- 0 until ITTageNTables) {
    val pred_this_is_provider   = s2_provider === i.U
    val pred_this_is_altpred    = s2_altProvider === i.U
    val commit_this_is_provider = updateMeta.provider.bits === i.U
    val commit_this_is_altpred  = updateMeta.altProvider.bits === i.U
    ittage_perf(
      s"table_${i}_final_provided",
      pred_use_provider && pred_this_is_provider,
      commit_use_provider && commit_this_is_provider
    )
    ittage_perf(
      s"table_${i}_provided_not_used",
      pred_use_altpred && pred_this_is_provider,
      commit_use_altpred && commit_this_is_provider
    )
    ittage_perf(
      s"table_${i}_alt_provider_as_final_pred",
      pred_use_ht_as_altpred && pred_this_is_altpred,
      commit_use_ht_as_altpred && commit_this_is_altpred
    )
    ittage_perf(
      s"table_${i}_alt_provider_not_used",
      pred_use_provider && pred_this_is_altpred,
      commit_use_provider && commit_this_is_altpred
    )
  }

  ittage_perf("provided", s2_provided, updateMeta.provider.valid)
  ittage_perf("use_provider", pred_use_provider, commit_use_provider)
  ittage_perf("use_altpred", pred_use_altpred, commit_use_altpred)
  ittage_perf("use_ht_as_altpred", pred_use_ht_as_altpred, commit_use_ht_as_altpred)
  ittage_perf("use_bim_when_no_provider", pred_use_bim_as_pred, commit_use_bim_as_pred)
  ittage_perf("use_bim_as_alt_provider", pred_use_bim_as_altpred, commit_use_bim_as_altpred)
  // XSPerfAccumulate("ittage_provider_right")
  XSPerfAccumulate("updated", updateValid)

  if (debug) {
    val s2_resps_regs = RegEnable(s2_resps, io.s2_fire(3))
    XSDebug("req: v=%d, pc=0x%x\n", io.s0_fire(3), s0_pc_dup(3))
    XSDebug("s1_fire:%d, resp: pc=%x\n", io.s1_fire(3), debug_pc_s1)
    XSDebug("s2_fireOnLastCycle: resp: pc=%x, target=%x, hit=%b\n", debug_pc_s2, io.out.s2.getTarget(3), s2_provided)
    for (i <- 0 until ITTageNTables) {
      XSDebug(
        "TageTable(%d): valids:%b, resp_ctrs:%b, resp_us:%b, target:%x\n",
        i.U,
        VecInit(s2_resps_regs(i).valid).asUInt,
        s2_resps_regs(i).bits.ctr,
        s2_resps_regs(i).bits.u,
        s2_resps_regs(i).bits.target
      )
    }
  }
<<<<<<< HEAD
  XSDebug(updateValid, p"pc: ${Hexadecimal(update_pc)}, target: ${Hexadecimal(update.full_target)}\n")
  XSDebug(updateValid, updateMeta.toPrintable+p"\n")
=======
  XSDebug(updateValid, p"pc: ${Hexadecimal(update.pc)}, target: ${Hexadecimal(update.full_target)}\n")
  XSDebug(updateValid, updateMeta.toPrintable + p"\n")
>>>>>>> cfa16394
  XSDebug(updateValid, p"correct(${!updateMisPred})\n")

  generatePerfEvent()
}<|MERGE_RESOLUTION|>--- conflicted
+++ resolved
@@ -410,7 +410,6 @@
   io.out.last_stage_meta := resp_meta.asUInt
 
   // Update logic
-<<<<<<< HEAD
   val u_valid = RegNext(io.update.valid, init = false.B)
 
   val update = Wire(new BranchPredictionUpdate)
@@ -432,10 +431,6 @@
   update.cfi_idx.bits := RegEnable(io.update.bits.cfi_idx.bits, io.update.valid && io.update.bits.cfi_idx.valid)
   update.ghist := RegEnable(io.update.bits.ghist, io.update.valid) // TODO: CGE
 
-=======
-  val u_valid = io.update.valid
-  val update  = io.update.bits
->>>>>>> cfa16394
   val updateValid =
     update.is_jalr && !update.is_ret && u_valid && update.ftb_entry.jmpValid &&
       update.jmp_taken && update.cfi_idx.valid && update.cfi_idx.bits === update.ftb_entry.tailSlot.offset && !update.ftb_entry.strong_bias(
@@ -611,13 +606,8 @@
     tables(i).io.update.oldCtr     := RegEnable(updateOldCtr(i), updateMask(i))
 
     tables(i).io.update.uValid := RegEnable(updateUMask(i), false.B, updateMask(i))
-<<<<<<< HEAD
-    tables(i).io.update.u := RegEnable(updateU(i), updateMask(i))
-    tables(i).io.update.pc := RegEnable(update_pc, updateMask(i))
-=======
     tables(i).io.update.u      := RegEnable(updateU(i), updateMask(i))
-    tables(i).io.update.pc     := RegEnable(update.pc, updateMask(i))
->>>>>>> cfa16394
+    tables(i).io.update.pc     := RegEnable(update_pc, updateMask(i))
     // use fetch pc instead of instruction pc
     tables(i).io.update.ghist := RegEnable(update.ghist, updateMask(i))
   }
@@ -700,13 +690,8 @@
       )
     }
   }
-<<<<<<< HEAD
   XSDebug(updateValid, p"pc: ${Hexadecimal(update_pc)}, target: ${Hexadecimal(update.full_target)}\n")
-  XSDebug(updateValid, updateMeta.toPrintable+p"\n")
-=======
-  XSDebug(updateValid, p"pc: ${Hexadecimal(update.pc)}, target: ${Hexadecimal(update.full_target)}\n")
   XSDebug(updateValid, updateMeta.toPrintable + p"\n")
->>>>>>> cfa16394
   XSDebug(updateValid, p"correct(${!updateMisPred})\n")
 
   generatePerfEvent()
