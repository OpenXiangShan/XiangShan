--- conflicted
+++ resolved
@@ -203,11 +203,6 @@
   val s1_valid         = RegNext(s0_valid)
 
   val table = Module(new FoldedSRAMTemplate(
-<<<<<<< HEAD
-    new ITTageEntry, set=nRows, width=foldedWidth, shouldReset=true, holdRead=true, singlePort=true, useBitmask=true, withClockGate=true))
-  
-  table.io.r.req.valid := io.req.fire
-=======
     new ITTageEntry,
     set = nRows,
     width = foldedWidth,
@@ -218,7 +213,6 @@
   ))
 
   table.io.r.req.valid       := io.req.fire
->>>>>>> c49ebec8
   table.io.r.req.bits.setIdx := s0_idx
 
   val table_read_data = table.io.r.resp.data(0)
