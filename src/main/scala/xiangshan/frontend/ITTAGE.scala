/***************************************************************************************
  * Copyright (c) 2020-2021 Institute of Computing Technology, Chinese Academy of Sciences
  * Copyright (c) 2020-2021 Peng Cheng Laboratory
  *
  * XiangShan is licensed under Mulan PSL v2.
  * You can use this software according to the terms and conditions of the Mulan PSL v2.
  * You may obtain a copy of Mulan PSL v2 at:
  *          http://license.coscl.org.cn/MulanPSL2
  *
  * THIS SOFTWARE IS PROVIDED ON AN "AS IS" BASIS, WITHOUT WARRANTIES OF ANY KIND,
  * EITHER EXPRESS OR IMPLIED, INCLUDING BUT NOT LIMITED TO NON-INFRINGEMENT,
  * MERCHANTABILITY OR FIT FOR A PARTICULAR PURPOSE.
  *
  * See the Mulan PSL v2 for more details.
  ***************************************************************************************/

package xiangshan.frontend

import chipsalliance.rocketchip.config.Parameters
import chisel3._
import chisel3.experimental.chiselName
import chisel3.util._
import huancun.utils.FoldedSRAMTemplate
import utils._
import xiangshan._
import huancun.mbist.MBISTPipeline.placePipelines

import scala.math.min
<<<<<<< HEAD
=======
import scala.util.matching.Regex
import scala.{Tuple2 => &}
import firrtl.passes.wiring.Wiring
>>>>>>> d69cb4be

trait ITTageParams extends HasXSParameter with HasBPUParameter {

  val ITTageNTables = ITTageTableInfos.size // Number of tage tables
  val UBitPeriod = 2048
  val ITTageCtrBits = 2
  val uFoldedWidth = 16
  val TickWidth = 8
  def ctr_null(ctr: UInt, ctrBits: Int = ITTageCtrBits) = {
    ctr === 0.U
  }
  def ctr_unconf(ctr: UInt, ctrBits: Int = ITTageCtrBits) = {
    ctr < (1 << (ctrBits-1)).U
  }
  val UAONA_bits = 4

  val TotalBits = ITTageTableInfos.map {
    case (s, h, t) => {
      s * (1+t+ITTageCtrBits+VAddrBits)
    }
  }.reduce(_+_)
}
// reuse TAGE implementation

trait ITTageHasFoldedHistory {
  val histLen: Int
  def compute_folded_hist(hist: UInt, l: Int) = {
    if (histLen > 0) {
      val nChunks = (histLen + l - 1) / l
      val hist_chunks = (0 until nChunks) map {i =>
        hist(min((i+1)*l, histLen)-1, i*l)
      }
      ParallelXOR(hist_chunks)
    }
    else 0.U
  }
}



abstract class ITTageBundle(implicit p: Parameters)
  extends XSBundle with ITTageParams with BPUUtils

abstract class ITTageModule(implicit p: Parameters)
  extends XSModule with ITTageParams with BPUUtils
{}


class ITTageReq(implicit p: Parameters) extends ITTageBundle {
  val pc = UInt(VAddrBits.W)
  val folded_hist = new AllFoldedHistories(foldedGHistInfos)
}

class ITTageResp(implicit p: Parameters) extends ITTageBundle {
  val ctr = UInt(ITTageCtrBits.W)
  val u = UInt(2.W)
  val target = UInt(VAddrBits.W)
}

class ITTageUpdate(implicit p: Parameters) extends ITTageBundle {
  val pc = UInt(VAddrBits.W)
  val folded_hist = new AllFoldedHistories(foldedGHistInfos)
  // update tag and ctr
  val valid = Bool()
  val correct = Bool()
  val alloc = Bool()
  val oldCtr = UInt(ITTageCtrBits.W)
  // update u
  val uValid = Bool()
  val u = Bool()
  val reset_u = Bool()
  // target
  val target = UInt(VAddrBits.W)
  val old_target = UInt(VAddrBits.W)
}

// reuse TAGE Implementation

class ITTageMeta(implicit p: Parameters) extends XSBundle with ITTageParams{
  val provider = ValidUndirectioned(UInt(log2Ceil(ITTageNTables).W))
  val altProvider = ValidUndirectioned(UInt(log2Ceil(ITTageNTables).W))
  val altDiffers = Bool()
  val providerU = Bool()
  val providerCtr = UInt(ITTageCtrBits.W)
  val altProviderCtr = UInt(ITTageCtrBits.W)
  val allocate = ValidUndirectioned(UInt(log2Ceil(ITTageNTables).W))
  val taken = Bool()
  val providerTarget = UInt(VAddrBits.W)
  val altProviderTarget = UInt(VAddrBits.W)
  // val scMeta = new SCMeta(EnableSC)
  // TODO: check if we need target info here
  val pred_cycle = if (!env.FPGAPlatform) Some(UInt(64.W)) else None

  override def toPrintable = {
    p"pvdr(v:${provider.valid} num:${provider.bits} ctr:$providerCtr u:$providerU tar:${Hexadecimal(providerTarget)}), " +
    p"altpvdr(v:${altProvider.valid} num:${altProvider.bits}, ctr:$altProviderCtr, tar:${Hexadecimal(altProviderTarget)}), " +
    p"altdiff:$altDiffers, alloc(v:${allocate.valid} num:${allocate.bits}), taken:$taken, cycle:${pred_cycle.getOrElse(0.U)}"
  }
}


class FakeITTageTable()(implicit p: Parameters) extends ITTageModule {
  val io = IO(new Bundle() {
    val req = Input(Valid(new ITTageReq))
    val resp = Output(Valid(new ITTageResp))
    val update = Input(new ITTageUpdate)
  })
  io.resp := DontCare

}
@chiselName
class ITTageTable
(
  parentName:String = "Unknown",
  val nRows: Int, val histLen: Int, val tagLen: Int, val uBitPeriod: Int, val tableIdx: Int
)(implicit p: Parameters)
  extends ITTageModule with HasFoldedHistory {
  val io = IO(new Bundle() {
    val req = Flipped(DecoupledIO(new ITTageReq))
    val resp = Output(Valid(new ITTageResp))
    val update = Input(new ITTageUpdate)
  })

  val SRAM_SIZE=128
  val nBanks = 2
  val bankSize = nRows / nBanks
  val bankFoldWidth = if (bankSize >= SRAM_SIZE) bankSize / SRAM_SIZE else 1

  if (bankSize < SRAM_SIZE) {
    println(f"warning: ittage table $tableIdx has small sram depth of $bankSize")
  }
  val bankIdxWidth = log2Ceil(nBanks)
  def get_bank_mask(idx: UInt) = VecInit((0 until nBanks).map(idx(bankIdxWidth-1, 0) === _.U))
  def get_bank_idx(idx: UInt) = idx >> bankIdxWidth

  // override val debug = true
  // bypass entries for tage update
  val wrBypassEntries = 4

  require(histLen == 0 && tagLen == 0 || histLen != 0 && tagLen != 0)
  val idxFhInfo = (histLen, min(log2Ceil(nRows), histLen))
  val tagFhInfo = (histLen, min(histLen, tagLen))
  val altTagFhInfo = (histLen, min(histLen, tagLen-1))
  val allFhInfos = Seq(idxFhInfo, tagFhInfo, altTagFhInfo)

  def getFoldedHistoryInfo = allFhInfos.filter(_._1 >0).toSet

  def compute_tag_and_hash(unhashed_idx: UInt, allFh: AllFoldedHistories) = {
    if (histLen > 0) {
      val idx_fh = allFh.getHistWithInfo(idxFhInfo).folded_hist
      val tag_fh = allFh.getHistWithInfo(tagFhInfo).folded_hist
      val alt_tag_fh = allFh.getHistWithInfo(altTagFhInfo).folded_hist
      // require(idx_fh.getWidth == log2Ceil(nRows))
      val idx = (unhashed_idx ^ idx_fh)(log2Ceil(nRows)-1, 0)
      val tag = ((unhashed_idx >> log2Ceil(nRows)) ^ tag_fh ^ (alt_tag_fh << 1)) (tagLen - 1, 0)
      (idx, tag)
    }
    else {
      require(tagLen == 0)
      (unhashed_idx(log2Ceil(nRows)-1, 0), 0.U)
    }
  }

  def inc_ctr(ctr: UInt, taken: Bool): UInt = satUpdate(ctr, ITTageCtrBits, taken)

  class ITTageEntry() extends ITTageBundle {
    // val valid = Bool()
    val tag = UInt(tagLen.W)
    val ctr = UInt(ITTageCtrBits.W)
    val target = UInt(VAddrBits.W)
  }

  val validArray = RegInit(0.U(nRows.W))

  // Why need add instOffsetBits?
  val ittageEntrySz = 1 + tagLen + ITTageCtrBits + VAddrBits

  // pc is start address of basic block, most 2 branch inst in block
  // def getUnhashedIdx(pc: UInt) = pc >> (instOffsetBits+log2Ceil(TageBanks))
  def getUnhashedIdx(pc: UInt): UInt = pc >> instOffsetBits

  val s0_pc = io.req.bits.pc
  val s0_unhashed_idx = getUnhashedIdx(io.req.bits.pc)

  val (s0_idx, s0_tag) = compute_tag_and_hash(s0_unhashed_idx, io.req.bits.folded_hist)
  val (s1_idx, s1_tag) = (RegEnable(s0_idx, io.req.fire), RegEnable(s0_tag, io.req.fire))
  val s0_bank_req_1h = get_bank_mask(s0_idx)
  val s1_bank_req_1h = RegEnable(s0_bank_req_1h, io.req.fire)
  
  val us = Module(new Folded1WDataModuleTemplate(Bool(), nRows, 1, isSync=true, width=uFoldedWidth))
  // val table  = Module(new SRAMTemplate(new ITTageEntry, set=nRows, way=1, shouldReset=true, holdRead=true, singlePort=false))
  val table_banks = (0 until nBanks).map(idx => {
    Module(new FoldedSRAMTemplate(new ITTageEntry, set = nRows / nBanks, width = bankFoldWidth, shouldReset = false, singlePort = true, parentName = parentName + s"tabbleBank${idx}_" ))
  })

  for (b <- 0 until nBanks) {
    table_banks(b).io.r.req.valid := io.req.fire && s0_bank_req_1h(b)
    table_banks(b).io.r.req.bits.setIdx := get_bank_idx(s0_idx)
  }

  us.io.raddr(0) := s0_idx

  val table_banks_r = table_banks.map(_.io.r.resp.data(0))

  val resp_selected = Mux1H(s1_bank_req_1h, table_banks_r)
  val s1_req_rhit = validArray(s1_idx) && resp_selected.tag === s1_tag

  io.resp.valid := (if (tagLen != 0) s1_req_rhit else true.B) // && s1_mask(b)
  io.resp.bits.ctr := resp_selected.ctr
  io.resp.bits.u := us.io.rdata(0)
  io.resp.bits.target := resp_selected.target



  // Use fetchpc to compute hash
  val (update_idx, update_tag) = compute_tag_and_hash(getUnhashedIdx(io.update.pc), io.update.folded_hist)
  val update_req_bank_1h = get_bank_mask(update_idx)
  val update_idx_in_bank = get_bank_idx(update_idx)
  val update_target = io.update.target
  val update_wdata = Wire(new ITTageEntry)
  
  for (b <- 0 until nBanks) {
    table_banks(b).io.w.apply(
      valid   = io.update.valid && update_req_bank_1h(b),
      data    = update_wdata,
      setIdx  = update_idx_in_bank,
      waymask = true.B
    )
  }

  val bank_conflict = (0 until nBanks).map(b => table_banks(b).io.w.req.valid && s0_bank_req_1h(b)).reduce(_||_)
  io.req.ready := !io.update.valid
  // io.req.ready := !bank_conflict
  XSPerfAccumulate(f"ittage_table_bank_conflict", bank_conflict)

  us.io.wen := io.update.uValid
  us.io.waddr := update_idx
  us.io.wdata := io.update.u

  val wrbypass = Module(new WrBypass(UInt(ITTageCtrBits.W), wrBypassEntries, log2Ceil(nRows), tagWidth=tagLen))

  wrbypass.io.wen := io.update.valid
  wrbypass.io.write_idx := update_idx
  wrbypass.io.write_tag.map(_ := update_tag)
  wrbypass.io.write_data.map(_ := update_wdata.ctr)

  val old_ctr = Mux(wrbypass.io.hit, wrbypass.io.hit_data(0).bits, io.update.oldCtr)
  update_wdata.ctr   := Mux(io.update.alloc, 2.U, inc_ctr(old_ctr, io.update.correct))
  update_wdata.tag   := update_tag
  // only when ctr is null
  update_wdata.target := Mux(io.update.alloc || ctr_null(old_ctr), update_target, io.update.old_target)
  
  val newValidArray = VecInit(validArray.asBools)
  when (io.update.valid) {
    newValidArray(update_idx) := true.B
    validArray := newValidArray.asUInt
  }

  // reset all us in 32 cycles
  us.io.resetEn.map(_ := io.update.reset_u)

  XSPerfAccumulate("ittage_table_updates", io.update.valid)
  XSPerfAccumulate("ittage_table_hits", io.resp.valid)

  if (BPUDebug && debug) {
    val u = io.update
    val idx = s0_idx
    val tag = s0_tag
    XSDebug(io.req.fire,
      p"ITTageTableReq: pc=0x${Hexadecimal(io.req.bits.pc)}, " +
      p"idx=$idx, tag=$tag\n")
    XSDebug(RegNext(io.req.fire) && s1_req_rhit,
      p"ITTageTableResp: idx=$s1_idx, hit:${s1_req_rhit}, " +
      p"ctr:${io.resp.bits.ctr}, u:${io.resp.bits.u}, tar:${Hexadecimal(io.resp.bits.target)}\n")
    XSDebug(io.update.valid,
      p"update ITTAGE Table: pc:${Hexadecimal(u.pc)}}, " +
      p"correct:${u.correct}, alloc:${u.alloc}, oldCtr:${u.oldCtr}, " +
      p"target:${Hexadecimal(u.target)}, old_target:${Hexadecimal(u.old_target)}\n")
    XSDebug(io.update.valid,
      p"update ITTAGE Table: writing tag:${update_tag}, " +
      p"ctr: ${update_wdata.ctr}, target:${Hexadecimal(update_wdata.target)}" +
      p" in idx $update_idx\n")
    XSDebug(RegNext(io.req.fire) && !s1_req_rhit, "TageTableResp: no hits!\n")


    // ------------------------------Debug-------------------------------------
    val valids = RegInit(0.U.asTypeOf(Vec(nRows, Bool())))
    when (io.update.valid) { valids(update_idx) := true.B }
    XSDebug("ITTAGE Table usage:------------------------\n")
    XSDebug("%d out of %d rows are valid\n", PopCount(valids), nRows.U)
  }

}

abstract class BaseITTage(parentName:String = "Unknown")(implicit p: Parameters) extends BasePredictor(parentName)(p) with ITTageParams with BPUUtils {
  // class TAGEResp {
  //   val takens = Vec(PredictWidth, Bool())
  //   val hits = Vec(PredictWidth, Bool())
  // }
  // class TAGEMeta {
  // }
  // class FromBIM {
  //   val ctrs = Vec(PredictWidth, UInt(2.W))
  // }
  // class TageIO extends DefaultBasePredictorIO {
  //   val resp = Output(new TAGEResp)
  //   val meta = Output(Vec(PredictWidth, new TageMeta))
  //   val bim = Input(new FromBIM)
  //   val s2Fire = Input(Bool())
  // }

  // override val io = IO(new TageIO)
}

class FakeITTage(parentName:String = "Unknown")(implicit p: Parameters) extends BaseITTage(parentName)(p) {
  io.out <> 0.U.asTypeOf(DecoupledIO(new BasePredictorOutput))

  // io.s0_ready := true.B
  io.s1_ready := true.B
  io.s2_ready := true.B
}
// TODO: check target related logics
@chiselName
class ITTage(parentName:String = "Unknown")(implicit p: Parameters) extends BaseITTage(parentName)(p) {
  override val meta_size = 0.U.asTypeOf(new ITTageMeta).getWidth

  val tables = ITTageTableInfos.zipWithIndex.map {
    case ((nRows, histLen, tagLen), i) =>
      // val t = if(EnableBPD) Module(new TageTable(nRows, histLen, tagLen, UBitPeriod)) else Module(new FakeTageTable)
<<<<<<< HEAD
      val t = Module(new ITTageTable(parentName + s"table${i}_",nRows, histLen, tagLen, UBitPeriod, i)(p))
      t.io.req.valid := io.s0_fire
      t.io.req.bits.pc := s0_pc
      t.io.req.bits.folded_hist := io.in.bits.folded_hist
=======
      val t = Module(new ITTageTable(nRows, histLen, tagLen, UBitPeriod, i))
      t.io.req.valid := io.s0_fire(3)
      t.io.req.bits.pc := s0_pc_dup(3)
      t.io.req.bits.folded_hist := io.in.bits.folded_hist(3)
>>>>>>> d69cb4be
      t
  }
  override def getFoldedHistoryInfo = Some(tables.map(_.getFoldedHistoryInfo).reduce(_++_))


  val useAltOnNa = RegInit((1 << (UAONA_bits-1)).U(UAONA_bits.W))
  val tickCtr = RegInit(0.U(TickWidth.W))

  // Keep the table responses to process in s2

  val s1_resps = VecInit(tables.map(t => t.io.resp))
  val s2_resps = RegEnable(s1_resps, io.s1_fire(3))

  val debug_pc_s1 = RegEnable(s0_pc_dup(3), enable=io.s0_fire(3))
  val debug_pc_s2 = RegEnable(debug_pc_s1, enable=io.s1_fire(3))
  val debug_pc_s3 = RegEnable(debug_pc_s2, enable=io.s2_fire(3))

  val s2_tageTaken         = Wire(Bool())
  val s2_tageTarget        = Wire(UInt(VAddrBits.W))
  val s2_providerTarget    = Wire(UInt(VAddrBits.W))
  val s2_altProviderTarget = Wire(UInt(VAddrBits.W))
  val s2_provided          = Wire(Bool())
  val s2_provider          = Wire(UInt(log2Ceil(ITTageNTables).W))
  val s2_altProvided       = Wire(Bool())
  val s2_altProvider       = Wire(UInt(log2Ceil(ITTageNTables).W))
  val s2_finalAltPred      = Wire(Bool())
  val s2_providerU         = Wire(Bool())
  val s2_providerCtr       = Wire(UInt(ITTageCtrBits.W))
  val s2_altProviderCtr    = Wire(UInt(ITTageCtrBits.W))

  val s3_tageTaken_dup     = io.s2_fire.map(f => RegEnable(s2_tageTaken, f))
  val s3_tageTarget_dup    = io.s2_fire.map(f => RegEnable(s2_tageTarget, f))
  val s3_providerTarget    = RegEnable(s2_providerTarget, io.s2_fire(3))
  val s3_altProviderTarget = RegEnable(s2_altProviderTarget, io.s2_fire(3))
  val s3_provided          = RegEnable(s2_provided, io.s2_fire(3))
  val s3_provider          = RegEnable(s2_provider, io.s2_fire(3))
  val s3_altProvided       = RegEnable(s2_altProvided, io.s2_fire(3))
  val s3_altProvider       = RegEnable(s2_altProvider, io.s2_fire(3))
  val s3_finalAltPred      = RegEnable(s2_finalAltPred, io.s2_fire(3))
  val s3_providerU         = RegEnable(s2_providerU, io.s2_fire(3))
  val s3_providerCtr       = RegEnable(s2_providerCtr, io.s2_fire(3))
  val s3_altProviderCtr    = RegEnable(s2_altProviderCtr, io.s2_fire(3))

  // val updateBank = u.pc(log2Ceil(TageBanks)+instOffsetBits-1, instOffsetBits)
  val resp_meta = WireInit(0.U.asTypeOf(new ITTageMeta))

  io.out.last_stage_meta := resp_meta.asUInt

  // Update logic
  val u_valid = io.update.valid
  val update = io.update.bits
  val updateValid =
    update.is_jalr && !update.is_ret && u_valid && update.ftb_entry.jmpValid &&
    update.jmp_taken
  val updateFhist = update.spec_info.folded_hist

  // meta is splited by composer
  val updateMeta = update.meta.asTypeOf(new ITTageMeta)

  val updateMask      = WireInit(0.U.asTypeOf(Vec(ITTageNTables, Bool())))
  val updateUMask     = WireInit(0.U.asTypeOf(Vec(ITTageNTables, Bool())))
  val updateResetU    = WireInit(false.B)
  val updateCorrect   = Wire(Vec(ITTageNTables, Bool()))
  val updateTarget    = Wire(Vec(ITTageNTables, UInt(VAddrBits.W)))
  val updateOldTarget = Wire(Vec(ITTageNTables, UInt(VAddrBits.W)))
  val updateAlloc     = Wire(Vec(ITTageNTables, Bool()))
  val updateOldCtr    = Wire(Vec(ITTageNTables, UInt(ITTageCtrBits.W)))
  val updateU         = Wire(Vec(ITTageNTables, Bool()))
  updateCorrect   := DontCare
  updateTarget  := DontCare
  updateOldTarget  := DontCare
  updateAlloc   := DontCare
  updateOldCtr  := DontCare
  updateU       := DontCare

  // val updateTageMisPreds = VecInit((0 until numBr).map(i => updateMetas(i).taken =/= u.takens(i)))
  val updateMisPred = update.mispred_mask(numBr) // the last one indicates jmp results
  // access tag tables and output meta info
  class ITTageTableInfo(implicit p: Parameters) extends ITTageResp {
    val tableIdx = UInt(log2Ceil(ITTageNTables).W)
  }
  val inputRes = VecInit(s2_resps.zipWithIndex.map{case (r, i) => {
    val tableInfo = Wire(new ITTageTableInfo)
    tableInfo.u := r.bits.u
    tableInfo.ctr := r.bits.ctr
    tableInfo.target := r.bits.target
    tableInfo.tableIdx := i.U(log2Ceil(ITTageNTables).W)
    SelectTwoInterRes(r.valid, tableInfo)
  }})

  val selectedInfo = ParallelSelectTwo(inputRes.reverse)
  val provided = selectedInfo.hasOne
  val altProvided = selectedInfo.hasTwo
  val providerInfo = selectedInfo.first
  val altProviderInfo = selectedInfo.second
  val providerNull = providerInfo.ctr === 0.U
  
  val basePred   = true.B
  val baseTarget = io.in.bits.resp_in(0).s2.full_pred(3).jalr_target // use ftb pred as base target
  
  s2_tageTaken := Mux1H(Seq(
    (provided && !providerNull, providerInfo.ctr(ITTageCtrBits-1)),
    (altProvided && providerNull, altProviderInfo.ctr(ITTageCtrBits-1)),
    (!provided, basePred)
  )) // TODO: reintroduce BIM
  s2_tageTarget := Mux1H(Seq(
    (provided && !providerNull, providerInfo.target),
    (altProvided && providerNull, altProviderInfo.target),
    (!provided, baseTarget)
  ))
  s2_finalAltPred := Mux(altProvided, altProviderInfo.ctr(ITTageCtrBits-1), basePred)
  s2_provided       := provided
  s2_provider       := providerInfo.tableIdx
  s2_altProvided    := altProvided
  s2_altProvider    := altProviderInfo.tableIdx
  s2_providerU      := providerInfo.u
  s2_providerCtr    := providerInfo.ctr
  s2_altProviderCtr := altProviderInfo.ctr
  s2_providerTarget := providerInfo.target
  s2_altProviderTarget := altProviderInfo.target

  XSDebug(io.s2_fire(3), p"hit_taken_jalr:")

  for (fp & s3_tageTaken & s3_tageTarget <-
    io.out.s3.full_pred zip s3_tageTaken_dup zip s3_tageTarget_dup)
    yield
      when(s3_tageTaken) {
        fp.jalr_target := s3_tageTarget
      }

  resp_meta.provider.valid    := s3_provided
  resp_meta.provider.bits     := s3_provider
  resp_meta.altProvider.valid := s3_altProvided
  resp_meta.altProvider.bits  := s3_altProvider
  resp_meta.altDiffers        := s3_finalAltPred =/= s3_tageTaken_dup(3)
  resp_meta.providerU         := s3_providerU
  resp_meta.providerCtr       := s3_providerCtr
  resp_meta.altProviderCtr    := s3_altProviderCtr
  resp_meta.taken             := s3_tageTaken_dup(3)
  resp_meta.providerTarget    := s3_providerTarget
  resp_meta.altProviderTarget := s3_altProviderTarget
  resp_meta.pred_cycle.map(_:= GTimer())
  // TODO: adjust for ITTAGE
  // Create a mask fo tables which did not hit our query, and also contain useless entries
  // and also uses a longer history than the provider
  val s2_allocatableSlots = VecInit(s2_resps.map(r => !r.valid && !r.bits.u)).asUInt &
    ~(LowerMask(UIntToOH(s2_provider), ITTageNTables) & Fill(ITTageNTables, s2_provided.asUInt))
  val s2_allocLFSR   = LFSR64()(ITTageNTables - 1, 0)
  val s2_firstEntry  = PriorityEncoder(s2_allocatableSlots)
  val s2_maskedEntry = PriorityEncoder(s2_allocatableSlots & s2_allocLFSR)
  val s2_allocEntry  = Mux(s2_allocatableSlots(s2_maskedEntry), s2_maskedEntry, s2_firstEntry)
  resp_meta.allocate.valid := RegEnable(s2_allocatableSlots =/= 0.U, io.s2_fire(3))
  resp_meta.allocate.bits  := RegEnable(s2_allocEntry, io.s2_fire(3))

  // Update in loop
  val updateRealTarget = update.full_target
  when (updateValid) {
    when (updateMeta.provider.valid) {
      val provider = updateMeta.provider.bits
      XSDebug(true.B, p"update provider $provider, pred cycle ${updateMeta.pred_cycle.getOrElse(0.U)}\n")
      val altProvider = updateMeta.altProvider.bits
      val usedAltpred = updateMeta.altProvider.valid && updateMeta.providerCtr === 0.U
      when (usedAltpred && updateMisPred) { // update altpred if used as pred
        XSDebug(true.B, p"update altprovider $altProvider, pred cycle ${updateMeta.pred_cycle.getOrElse(0.U)}\n")

        updateMask(altProvider)    := true.B
        updateUMask(altProvider)   := false.B
        updateCorrect(altProvider) := false.B
        updateOldCtr(altProvider)  := updateMeta.altProviderCtr
        updateAlloc(altProvider)   := false.B
        updateTarget(altProvider)  := updateRealTarget
        updateOldTarget(altProvider) := updateMeta.altProviderTarget
      }


      updateMask(provider)   := true.B
      updateUMask(provider)  := true.B

      updateU(provider) := Mux(!updateMeta.altDiffers, updateMeta.providerU, !updateMisPred)
      updateCorrect(provider)  := updateMeta.providerTarget === updateRealTarget
      updateTarget(provider) := updateRealTarget
      updateOldTarget(provider) := updateMeta.providerTarget
      updateOldCtr(provider) := updateMeta.providerCtr
      updateAlloc(provider)  := false.B
    }
  }

  // if mispredicted and not the case that
  // provider offered correct target but used altpred due to unconfident
  val providerCorrect = updateMeta.provider.valid && updateMeta.providerTarget === updateRealTarget
  val providerUnconf = updateMeta.providerCtr === 0.U
  when (updateValid && updateMisPred && !(providerCorrect && providerUnconf)) {
    val allocate = updateMeta.allocate
    tickCtr := satUpdate(tickCtr, TickWidth, !allocate.valid)
    when (allocate.valid) {
      XSDebug(true.B, p"allocate new table entry, pred cycle ${updateMeta.pred_cycle.getOrElse(0.U)}\n")
      updateMask(allocate.bits)  := true.B
      updateCorrect(allocate.bits) := true.B // useless for alloc
      updateTarget(allocate.bits) := updateRealTarget
      updateAlloc(allocate.bits) := true.B
      updateUMask(allocate.bits) := true.B
      updateU(allocate.bits) := false.B
    }
  }

  when (tickCtr === ((1 << TickWidth) - 1).U) {
    tickCtr := 0.U
    updateResetU := true.B
  }

  XSPerfAccumulate(s"ittage_reset_u", updateResetU)



  for (i <- 0 until ITTageNTables) {
    tables(i).io.update.valid := RegNext(updateMask(i))
    tables(i).io.update.correct := RegNext(updateCorrect(i))
    tables(i).io.update.target := RegNext(updateTarget(i))
    tables(i).io.update.old_target := RegNext(updateOldTarget(i))
    tables(i).io.update.alloc := RegNext(updateAlloc(i))
    tables(i).io.update.oldCtr := RegNext(updateOldCtr(i))

    tables(i).io.update.reset_u := RegNext(updateResetU)
    tables(i).io.update.uValid := RegNext(updateUMask(i))
    tables(i).io.update.u := RegNext(updateU(i))
    tables(i).io.update.pc := RegNext(update.pc)
    // use fetch pc instead of instruction pc
    tables(i).io.update.folded_hist := RegNext(updateFhist)
  }

  // all should be ready for req
  io.s1_ready := tables.map(_.io.req.ready).reduce(_&&_)
  XSPerfAccumulate(f"ittage_write_blocks_read", !io.s1_ready)

  //place mbist pipelines
  val (ittageMbistPipelineSram,ittageMbistPipelineRf,ittageMbistPipelineSramRepair,ittageMbistPipelineRfRepair) = placePipelines(level = 1,infoName = s"MBISTPipeline_ittage")
  // Debug and perf info

  def pred_perf(name: String, cond: Bool)   = XSPerfAccumulate(s"${name}_at_pred", cond && io.s2_fire(3))
  def commit_perf(name: String, cond: Bool) = XSPerfAccumulate(s"${name}_at_commit", cond && updateValid)
  def ittage_perf(name: String, pred_cond: Bool, commit_cond: Bool) = {
    pred_perf(s"ittage_${name}", pred_cond)
    commit_perf(s"ittage_${name}", commit_cond)
  }
  val pred_use_provider = s2_provided && !ctr_null(s2_providerCtr)
  val pred_use_altpred = s2_provided && ctr_null(s2_providerCtr)
  val pred_use_ht_as_altpred = pred_use_altpred && s2_altProvided
  val pred_use_bim_as_altpred = pred_use_altpred && !s2_altProvided
  val pred_use_bim_as_pred = !s2_provided

  val commit_use_provider = updateMeta.provider.valid && !ctr_null(updateMeta.providerCtr)
  val commit_use_altpred = updateMeta.provider.valid && ctr_null(updateMeta.providerCtr)
  val commit_use_ht_as_altpred = commit_use_altpred && updateMeta.altProvider.valid
  val commit_use_bim_as_altpred = commit_use_altpred && !updateMeta.altProvider.valid
  val commit_use_bim_as_pred = !updateMeta.provider.valid

  for (i <- 0 until ITTageNTables) {
    val pred_this_is_provider = s2_provider === i.U
    val pred_this_is_altpred  = s2_altProvider === i.U
    val commit_this_is_provider = updateMeta.provider.bits === i.U
    val commit_this_is_altpred  = updateMeta.altProvider.bits === i.U
    ittage_perf(s"table_${i}_final_provided",
      pred_use_provider && pred_this_is_provider,
      commit_use_provider && commit_this_is_provider
    )
    ittage_perf(s"table_${i}_provided_not_used",
      pred_use_altpred && pred_this_is_provider,
      commit_use_altpred && commit_this_is_provider
    )
    ittage_perf(s"table_${i}_alt_provider_as_final_pred",
      pred_use_ht_as_altpred && pred_this_is_altpred,
      commit_use_ht_as_altpred && commit_this_is_altpred
    )
    ittage_perf(s"table_${i}_alt_provider_not_used",
      pred_use_provider && pred_this_is_altpred,
      commit_use_provider && commit_this_is_altpred
    )
  }

  ittage_perf("provided", s2_provided, updateMeta.provider.valid)
  ittage_perf("use_provider", pred_use_provider, commit_use_provider)
  ittage_perf("use_altpred", pred_use_altpred, commit_use_altpred)
  ittage_perf("use_ht_as_altpred", pred_use_ht_as_altpred, commit_use_ht_as_altpred)
  ittage_perf("use_bim_when_no_provider", pred_use_bim_as_pred, commit_use_bim_as_pred)
  ittage_perf("use_bim_as_alt_provider", pred_use_bim_as_altpred, commit_use_bim_as_altpred)
  // XSPerfAccumulate("ittage_provider_right")
  XSPerfAccumulate("updated", updateValid)

  if (debug) {
    // for (b <- 0 until ITTageBanks) {
    //   val m = updateMetas(b)
    //   // val bri = u.metas(b)
    //   XSDebug(updateValids(b), "update(%d): pc=%x, cycle=%d, hist=%x, taken:%b, misPred:%d, bimctr:%d, pvdr(%d):%d, altDiff:%d, pvdrU:%d, pvdrCtr:%d, alloc(%d):%d\n",
    //     b.U, update.pc, 0.U, updateHist.predHist, update.full_pred.taken_mask(b), update.mispred_mask(b),
    //     0.U, m.provider.valid, m.provider.bits, m.altDiffers, m.providerU, m.providerCtr, m.allocate.valid, m.allocate.bits
    //   )
    // }
    val s2_resps = RegEnable(s1_resps, io.s1_fire(3))
    XSDebug("req: v=%d, pc=0x%x\n", io.s0_fire(3), s0_pc_dup(3))
    XSDebug("s1_fire:%d, resp: pc=%x\n", io.s1_fire(3), debug_pc_s1)
    XSDebug("s2_fireOnLastCycle: resp: pc=%x, target=%x, hit=%b, taken=%b\n",
      debug_pc_s2, io.out.s2.target(3), s2_provided, s2_tageTaken)
    for (i <- 0 until ITTageNTables) {
      XSDebug("TageTable(%d): valids:%b, resp_ctrs:%b, resp_us:%b, target:%x\n",
        i.U, VecInit(s2_resps(i).valid).asUInt, s2_resps(i).bits.ctr,
        s2_resps(i).bits.u, s2_resps(i).bits.target)
    }
  }
  XSDebug(updateValid, p"pc: ${Hexadecimal(update.pc)}, target: ${Hexadecimal(update.full_target)}\n")
  XSDebug(updateValid, updateMeta.toPrintable+p"\n")
  XSDebug(updateValid, p"correct(${!updateMisPred})\n")

  generatePerfEvent()
}


// class Tage_SC(implicit p: Parameters) extends Tage with HasSC {}<|MERGE_RESOLUTION|>--- conflicted
+++ resolved
@@ -26,12 +26,7 @@
 import huancun.mbist.MBISTPipeline.placePipelines
 
 import scala.math.min
-<<<<<<< HEAD
-=======
-import scala.util.matching.Regex
 import scala.{Tuple2 => &}
-import firrtl.passes.wiring.Wiring
->>>>>>> d69cb4be
 
 trait ITTageParams extends HasXSParameter with HasBPUParameter {
 
@@ -220,7 +215,7 @@
   val (s1_idx, s1_tag) = (RegEnable(s0_idx, io.req.fire), RegEnable(s0_tag, io.req.fire))
   val s0_bank_req_1h = get_bank_mask(s0_idx)
   val s1_bank_req_1h = RegEnable(s0_bank_req_1h, io.req.fire)
-  
+
   val us = Module(new Folded1WDataModuleTemplate(Bool(), nRows, 1, isSync=true, width=uFoldedWidth))
   // val table  = Module(new SRAMTemplate(new ITTageEntry, set=nRows, way=1, shouldReset=true, holdRead=true, singlePort=false))
   val table_banks = (0 until nBanks).map(idx => {
@@ -252,7 +247,7 @@
   val update_idx_in_bank = get_bank_idx(update_idx)
   val update_target = io.update.target
   val update_wdata = Wire(new ITTageEntry)
-  
+
   for (b <- 0 until nBanks) {
     table_banks(b).io.w.apply(
       valid   = io.update.valid && update_req_bank_1h(b),
@@ -283,7 +278,7 @@
   update_wdata.tag   := update_tag
   // only when ctr is null
   update_wdata.target := Mux(io.update.alloc || ctr_null(old_ctr), update_target, io.update.old_target)
-  
+
   val newValidArray = VecInit(validArray.asBools)
   when (io.update.valid) {
     newValidArray(update_idx) := true.B
@@ -361,17 +356,10 @@
   val tables = ITTageTableInfos.zipWithIndex.map {
     case ((nRows, histLen, tagLen), i) =>
       // val t = if(EnableBPD) Module(new TageTable(nRows, histLen, tagLen, UBitPeriod)) else Module(new FakeTageTable)
-<<<<<<< HEAD
-      val t = Module(new ITTageTable(parentName + s"table${i}_",nRows, histLen, tagLen, UBitPeriod, i)(p))
-      t.io.req.valid := io.s0_fire
-      t.io.req.bits.pc := s0_pc
-      t.io.req.bits.folded_hist := io.in.bits.folded_hist
-=======
-      val t = Module(new ITTageTable(nRows, histLen, tagLen, UBitPeriod, i))
+      val t = Module(new ITTageTable(parentName + s"table${i}_", nRows, histLen, tagLen, UBitPeriod, i))
       t.io.req.valid := io.s0_fire(3)
       t.io.req.bits.pc := s0_pc_dup(3)
       t.io.req.bits.folded_hist := io.in.bits.folded_hist(3)
->>>>>>> d69cb4be
       t
   }
   override def getFoldedHistoryInfo = Some(tables.map(_.getFoldedHistoryInfo).reduce(_++_))
@@ -468,10 +456,10 @@
   val providerInfo = selectedInfo.first
   val altProviderInfo = selectedInfo.second
   val providerNull = providerInfo.ctr === 0.U
-  
+
   val basePred   = true.B
   val baseTarget = io.in.bits.resp_in(0).s2.full_pred(3).jalr_target // use ftb pred as base target
-  
+
   s2_tageTaken := Mux1H(Seq(
     (provided && !providerNull, providerInfo.ctr(ITTageCtrBits-1)),
     (altProvided && providerNull, altProviderInfo.ctr(ITTageCtrBits-1)),
