/***************************************************************************************
* Copyright (c) 2020-2021 Institute of Computing Technology, Chinese Academy of Sciences
* Copyright (c) 2020-2021 Peng Cheng Laboratory
*
* XiangShan is licensed under Mulan PSL v2.
* You can use this software according to the terms and conditions of the Mulan PSL v2.
* You may obtain a copy of Mulan PSL v2 at:
*          http://license.coscl.org.cn/MulanPSL2
*
* THIS SOFTWARE IS PROVIDED ON AN "AS IS" BASIS, WITHOUT WARRANTIES OF ANY KIND,
* EITHER EXPRESS OR IMPLIED, INCLUDING BUT NOT LIMITED TO NON-INFRINGEMENT,
* MERCHANTABILITY OR FIT FOR A PARTICULAR PURPOSE.
*
* See the Mulan PSL v2 for more details.
***************************************************************************************/

package xiangshan.frontend

import chipsalliance.rocketchip.config.Parameters
import chisel3._
import chisel3.util._
import xiangshan._
import xiangshan.cache._
import xiangshan.cache.mmu._
import chisel3.experimental.verification
import utils._

trait HasInstrMMIOConst extends HasXSParameter with HasIFUConst{
  def mmioBusWidth = 64
  def mmioBusBytes = mmioBusWidth /8
  def mmioBeats = FetchWidth * 4 * 8 / mmioBusWidth
  def mmioMask  = VecInit(List.fill(PredictWidth)(true.B)).asUInt
  def mmioBusAligned(pc :UInt): UInt = align(pc, mmioBusBytes)
}

trait HasIFUConst extends HasXSParameter {
  def align(pc: UInt, bytes: Int): UInt = Cat(pc(VAddrBits-1, log2Ceil(bytes)), 0.U(log2Ceil(bytes).W))
  // def groupAligned(pc: UInt)  = align(pc, groupBytes)
  // def packetAligned(pc: UInt) = align(pc, packetBytes)
}

class IfuToFtqIO(implicit p:Parameters) extends XSBundle {
  val pdWb = Valid(new PredecodeWritebackBundle)
}

class FtqInterface(implicit p: Parameters) extends XSBundle {
  val fromFtq = Flipped(new FtqToIfuIO)
  val toFtq   = new IfuToFtqIO 
}

class ICacheInterface(implicit p: Parameters) extends XSBundle {
  val toIMeta       = Decoupled(new ICacheReadBundle)
  val toIData       = Decoupled(new ICacheReadBundle)
  val toMissQueue   = Vec(2,Decoupled(new ICacheMissReq))
  val fromIMeta     = Input(new ICacheMetaRespBundle)
  val fromIData     = Input(new ICacheDataRespBundle)
  val fromMissQueue = Vec(2,Flipped(Decoupled(new ICacheMissResp)))
}

class NewIFUIO(implicit p: Parameters) extends XSBundle {
  val ftqInter        = new FtqInterface  
  val icacheInter     = new ICacheInterface 
  val toIbuffer       = Decoupled(new FetchToIBuffer)
  val iTLBInter       = Vec(2, new BlockTlbRequestIO) 
}

// record the situation in which fallThruAddr falls into
// the middle of an RVI inst
class LastHalfInfo(implicit p: Parameters) extends XSBundle {
  val valid = Bool()
  val middlePC = UInt(VAddrBits.W)
  def matchThisBlock(startAddr: UInt) = valid && middlePC === startAddr
}

class IfuToPreDecode(implicit p: Parameters) extends XSBundle {
  val data          = if(HasCExtension) Vec(PredictWidth + 1, UInt(16.W)) else Vec(PredictWidth, UInt(32.W))  
  val startAddr     = UInt(VAddrBits.W)
  val fallThruAddr  = UInt(VAddrBits.W)
  val fallThruError = Bool()
  val isDoubleLine  = Bool()
  val ftqOffset     = Valid(UInt(log2Ceil(PredictWidth).W))
  val target        = UInt(VAddrBits.W)
  val pageFault     = Vec(2, Bool())
  val accessFault   = Vec(2, Bool())
  val instValid     = Bool() 
  val lastHalfMatch = Bool()
  val oversize      = Bool()
}

class NewIFU(implicit p: Parameters) extends XSModule with HasICacheParameters
{
<<<<<<< HEAD
  val io = IO(new IFUIO)
  val bpu = BPU(EnableBPU)
  val icache = Module(new ICache)

  io.ptw <> TLB(
    in = Seq(icache.io.tlb),
    sfence = io.sfence,
    csr = io.tlbCsr,
    width = 1,
    shouldBlock = true,
    itlbParams
  )

  val if2_redirect, if3_redirect, if4_redirect = WireInit(false.B)
  val if1_flush, if2_flush, if3_flush, if4_flush = WireInit(false.B)

  val icacheResp = icache.io.resp.bits

  if4_flush := io.redirect.valid
  if3_flush := if4_flush || if4_redirect
  if2_flush := if3_flush || if3_redirect
  if1_flush := if2_flush || if2_redirect

  //********************** IF1 ****************************//
  val if1_valid = !reset.asBool && GTimer() > 500.U
  val if1_npc = WireInit(0.U(VAddrBits.W))
  val if2_ready = WireInit(false.B)
  val if2_valid = RegInit(init = false.B)
  val if2_allReady = WireInit(if2_ready && icache.io.req.ready && bpu.io.in_ready)
  val if1_fire = if1_valid &&  if2_allReady

  val if1_gh, if2_gh, if3_gh, if4_gh = Wire(new GlobalHistory)
  val if2_predicted_gh, if3_predicted_gh, if4_predicted_gh = Wire(new GlobalHistory)
  val final_gh = RegInit(0.U.asTypeOf(new GlobalHistory))

  //********************** IF2 ****************************//
  val if2_allValid = if2_valid && icache.io.tlb.resp.valid
  val if3_ready = WireInit(false.B)
  val if2_fire = if2_allValid && if3_ready
  val if2_pc = RegEnable(next = if1_npc, init = resetVector.U, enable = if1_fire)
  val if2_snpc = snpc(if2_pc)
  val if2_predHist = RegEnable(if1_gh.predHist, enable=if1_fire)
  if2_ready := if3_ready && icache.io.tlb.resp.valid || !if2_valid
  when (if1_fire)       { if2_valid := true.B }
  .elsewhen (if2_flush) { if2_valid := false.B }
  .elsewhen (if2_fire)  { if2_valid := false.B }

  val npcGen = new PriorityMuxGenerator[UInt]
  npcGen.register(true.B, RegNext(if1_npc), Some("stallPC"))
  val if2_bp = bpu.io.out(0)

  // if taken, bp_redirect should be true
  // when taken on half RVI, we suppress this redirect signal

  npcGen.register(if2_valid, Mux(if2_bp.taken, if2_bp.target, if2_snpc), Some("if2_target"))

  if2_predicted_gh := if2_gh.update(if2_bp.hasNotTakenBrs, if2_bp.takenOnBr)

  //********************** IF3 ****************************//
  // if3 should wait for instructions resp to arrive
  val if3_valid = RegInit(init = false.B)
  val if4_ready = WireInit(false.B)
  val if3_allValid = if3_valid && icache.io.resp.valid
  val if3_fire = if3_allValid && if4_ready
  val if3_pc = RegEnable(if2_pc, if2_fire)
  val if3_snpc = RegEnable(if2_snpc, if2_fire)
  val if3_predHist = RegEnable(if2_predHist, enable=if2_fire)
  if3_ready := if4_ready && icache.io.resp.valid || !if3_valid
  when (if3_flush) {
    if3_valid := false.B
  }.elsewhen (if2_fire && !if2_flush) {
    if3_valid := true.B
  }.elsewhen (if3_fire) {
    if3_valid := false.B
=======
  println(s"icache ways: ${nWays} sets:${nSets}")
  val io = IO(new NewIFUIO)
  val (toFtq, fromFtq)    = (io.ftqInter.toFtq, io.ftqInter.fromFtq)
  val (toMeta, toData, meta_resp, data_resp) =  (io.icacheInter.toIMeta, io.icacheInter.toIData, io.icacheInter.fromIMeta, io.icacheInter.fromIData)
  val (toMissQueue, fromMissQueue) = (io.icacheInter.toMissQueue, io.icacheInter.fromMissQueue)
  val (toITLB, fromITLB) = (VecInit(io.iTLBInter.map(_.req)), VecInit(io.iTLBInter.map(_.resp)))
  
  def isCrossLineReq(start: UInt, end: UInt): Bool = start(blockOffBits) ^ end(blockOffBits)

  def isLastInCacheline(fallThruAddr: UInt): Bool = fallThruAddr(blockOffBits - 1, 1) === 0.U


  //---------------------------------------------
  //  Fetch Stage 1 :
  //  * Send req to ICache Meta/Data
  //  * Check whether need 2 line fetch
  //---------------------------------------------
  
  val f0_valid                             = fromFtq.req.valid
  val f0_ftq_req                           = fromFtq.req.bits
  val f0_situation                         = VecInit(Seq(isCrossLineReq(f0_ftq_req.startAddr, f0_ftq_req.fallThruAddr), isLastInCacheline(f0_ftq_req.fallThruAddr)))
  val f0_doubleLine                        = f0_situation(0) || f0_situation(1)
  val f0_vSetIdx                           = VecInit(get_idx((f0_ftq_req.startAddr)), get_idx(f0_ftq_req.fallThruAddr))
  val f0_fire                              = fromFtq.req.fire()
  
  val f0_flush, f1_flush, f2_flush, f3_flush = WireInit(false.B)
  val from_bpu_f0_flush, from_bpu_f1_flush, from_bpu_f2_flush, from_bpu_f3_flush = WireInit(false.B)
  
  from_bpu_f0_flush := fromFtq.flushFromBpu.shouldFlushByStage2(f0_ftq_req.ftqIdx) ||
                       fromFtq.flushFromBpu.shouldFlushByStage3(f0_ftq_req.ftqIdx)

  val f3_redirect = WireInit(false.B)
  f3_flush := fromFtq.redirect.valid
  f2_flush := f3_flush || f3_redirect
  f1_flush := f2_flush || from_bpu_f1_flush
  f0_flush := f1_flush || from_bpu_f0_flush

  val f1_ready, f2_ready, f3_ready         = WireInit(false.B)

  //fetch: send addr to Meta/TLB and Data simultaneously
  val fetch_req = List(toMeta, toData)
  for(i <- 0 until 2) {
    fetch_req(i).valid := f0_fire
    fetch_req(i).bits.isDoubleLine := f0_doubleLine
    fetch_req(i).bits.vSetIdx := f0_vSetIdx
>>>>>>> c858a02a
  }

  fromFtq.req.ready := fetch_req(0).ready && fetch_req(1).ready && f1_ready && GTimer() > 500.U

  //---------------------------------------------
  //  Fetch Stage 2 :
  //  * Send req to ITLB and TLB Response (Get Paddr)
  //  * ICache Response (Get Meta and Data)
  //  * Hit Check (Generate hit signal and hit vector)
  //  * Get victim way
  //---------------------------------------------

  //TODO: handle fetch exceptions

  val tlbRespAllValid = WireInit(false.B)

  val f1_valid      = RegInit(false.B)
  val f1_ftq_req    = RegEnable(next = f0_ftq_req,    enable=f0_fire)
  val f1_situation  = RegEnable(next = f0_situation,  enable=f0_fire)
  val f1_doubleLine = RegEnable(next = f0_doubleLine, enable=f0_fire)
  val f1_vSetIdx    = RegEnable(next = f0_vSetIdx,    enable=f0_fire)
  val f1_fire       = f1_valid && tlbRespAllValid && f2_ready

  f1_ready := f2_ready && tlbRespAllValid || !f1_valid

  from_bpu_f1_flush := fromFtq.flushFromBpu.shouldFlushByStage3(f1_ftq_req.ftqIdx)

  val preDecoder      = Module(new PreDecode)
  val (preDecoderIn, preDecoderOut)   = (preDecoder.io.in, preDecoder.io.out)

  //flush generate and to Ftq
  val predecodeOutValid = WireInit(false.B)

  when(f1_flush)                  {f1_valid  := false.B}
  .elsewhen(f0_fire && !f0_flush) {f1_valid  := true.B}
  .elsewhen(f1_fire)              {f1_valid  := false.B}

  toITLB(0).valid         := f1_valid
  toITLB(0).bits.vaddr    := align(f1_ftq_req.startAddr, blockBytes)
  toITLB(0).bits.debug.pc := align(f1_ftq_req.startAddr, blockBytes)
  
  toITLB(1).valid         := f1_valid && f1_doubleLine
  toITLB(1).bits.vaddr    := align(f1_ftq_req.fallThruAddr, blockBytes)
  toITLB(1).bits.debug.pc := align(f1_ftq_req.fallThruAddr, blockBytes)

  toITLB.map{port =>
    port.bits.cmd                 := TlbCmd.exec
    port.bits.roqIdx              := DontCare
    port.bits.debug.isFirstIssue  := DontCare
  }

  fromITLB.map(_.ready := true.B)

  val (tlbRespValid, tlbRespPAddr) = (fromITLB.map(_.valid), VecInit(fromITLB.map(_.bits.paddr)))
  val (tlbRespMiss,  tlbRespMMIO)  = (fromITLB.map(port => port.bits.miss && port.valid), fromITLB.map(port => port.bits.mmio && port.valid))
  val (tlbExcpPF,    tlbExcpAF)    = (fromITLB.map(port => port.bits.excp.pf.instr && port.valid), fromITLB.map(port => port.bits.excp.af.instr && port.valid))

  tlbRespAllValid := tlbRespValid(0)  && (tlbRespValid(1) || !f1_doubleLine)

  val f1_pAddrs             = tlbRespPAddr   //TODO: Temporary assignment
  val f1_pTags              = VecInit(f1_pAddrs.map(get_tag(_)))
  val (f1_tags, f1_cacheline_valid, f1_datas)   = (meta_resp.tags, meta_resp.valid, data_resp.datas)
  val bank0_hit_vec         = VecInit(f1_tags(0).zipWithIndex.map{ case(way_tag,i) => f1_cacheline_valid(0)(i) && way_tag ===  f1_pTags(0) })
  val bank1_hit_vec         = VecInit(f1_tags(1).zipWithIndex.map{ case(way_tag,i) => f1_cacheline_valid(1)(i) && way_tag ===  f1_pTags(1) })
  val (bank0_hit,bank1_hit) = (ParallelOR(bank0_hit_vec) && !tlbExcpPF(0) && !tlbExcpAF(0), ParallelOR(bank1_hit_vec) && !tlbExcpPF(1) && !tlbExcpAF(1)) 
  val f1_hit                = (bank0_hit && bank1_hit && f1_valid && f1_doubleLine) || (f1_valid && !f1_doubleLine && bank0_hit)  
  val f1_bank_hit_vec       = VecInit(Seq(bank0_hit_vec, bank1_hit_vec))
  val f1_bank_hit           = VecInit(Seq(bank0_hit, bank1_hit))

  val replacers       = Seq.fill(2)(ReplacementPolicy.fromString(Some("random"),nWays,nSets/2))
  val f1_victim_masks = VecInit(replacers.zipWithIndex.map{case (replacer, i) => UIntToOH(replacer.way(f1_vSetIdx(i)))})

  val touch_sets = Seq.fill(2)(Wire(Vec(2, UInt(log2Ceil(nSets/2).W))))
  val touch_ways = Seq.fill(2)(Wire(Vec(2, Valid(UInt(log2Ceil(nWays).W)))) )
   
  ((replacers zip touch_sets) zip touch_ways).map{case ((r, s),w) => r.access(s,w)}
  
  val f1_hit_data      =  VecInit(f1_datas.zipWithIndex.map { case(bank, i) =>
    val bank_hit_data = Mux1H(f1_bank_hit_vec(i).asUInt, bank)
    bank_hit_data
  })


  //---------------------------------------------
  //  Fetch Stage 3 :
  //  * get data from last stage (hit from f1_hit_data/miss from missQueue response)
  //  * if at least one needed cacheline miss, wait for miss queue response (a wait_state machine) THIS IS TOO UGLY!!!
  //  * cut cacheline(s) and send to PreDecode
  //  * check if prediction is right (branch target and type, jump direction and type , jal target )
  //---------------------------------------------
  val f2_fetchFinish = Wire(Bool())

  val f2_valid        = RegInit(false.B)
  val f2_ftq_req      = RegEnable(next = f1_ftq_req,    enable = f1_fire)
  val f2_situation    = RegEnable(next = f1_situation,  enable=f1_fire)
  val f2_doubleLine   = RegEnable(next = f1_doubleLine, enable=f1_fire)
  val f2_fire         = f2_valid && f2_fetchFinish && f3_ready

  f2_ready := (f3_ready && f2_fetchFinish) || !f2_valid

  when(f2_flush)                  {f2_valid := false.B}
  .elsewhen(f1_fire && !f1_flush) {f2_valid := true.B }
  .elsewhen(f2_fire)              {f2_valid := false.B}


  val f2_pAddrs   = RegEnable(next = f1_pAddrs, enable = f1_fire)
  val f2_hit      = RegEnable(next = f1_hit   , enable = f1_fire)
  val f2_bank_hit = RegEnable(next = f1_bank_hit, enable = f1_fire)
  val f2_miss     = f2_valid && !f2_hit 
  val (f2_vSetIdx, f2_pTags) = (RegEnable(next = f1_vSetIdx, enable = f1_fire), RegEnable(next = f1_pTags, enable = f1_fire))
  val f2_waymask  = RegEnable(next = f1_victim_masks, enable = f1_fire)
  //exception information
  val f2_except_pf = RegEnable(next = VecInit(tlbExcpPF), enable = f1_fire)
  val f2_except_af = RegEnable(next = VecInit(tlbExcpAF), enable = f1_fire)
  val f2_except    = VecInit((0 until 2).map{i => f2_except_pf(i) || f2_except_af(i)})
  val f2_has_except = f2_valid && (f2_except_af.reduce(_||_) || f2_except_pf.reduce(_||_))

  //instruction 
  val wait_idle :: wait_queue_ready :: wait_send_req  :: wait_two_resp :: wait_0_resp :: wait_1_resp :: wait_one_resp ::wait_finish :: Nil = Enum(8)
  val wait_state = RegInit(wait_idle)

  fromMissQueue.map{port => port.ready := true.B}

  val (miss0_resp, miss1_resp) = (fromMissQueue(0).fire(), fromMissQueue(1).fire())
  val (bank0_fix, bank1_fix)   = (miss0_resp  && !f2_bank_hit(0), miss1_resp && f2_doubleLine && !f2_bank_hit(1))

  val  only_0_miss = f2_valid && !f2_hit && !f2_doubleLine && !f2_has_except
  val (hit_0_miss_1 ,  miss_0_hit_1,  miss_0_miss_1) = (  (f2_valid && !f2_bank_hit(1) && f2_bank_hit(0) && f2_doubleLine  && !f2_has_except),
                                                          (f2_valid && !f2_bank_hit(0) && f2_bank_hit(1) && f2_doubleLine  && !f2_has_except),
                                                          (f2_valid && !f2_bank_hit(0) && !f2_bank_hit(1) && f2_doubleLine && !f2_has_except),
                                                       )

  val  hit_0_except_1  = f2_valid && f2_doubleLine &&  !f2_except(0) && f2_except(1)  &&  f2_bank_hit(0)                                               
  val  miss_0_except_1 = f2_valid && f2_doubleLine &&  !f2_except(0) && f2_except(1)  && !f2_bank_hit(0)   
  //val  fetch0_except_1 = hit_0_except_1 || miss_0_except_1
  val  except_0        = f2_valid && f2_except(0)                                                   

  val f2_mq_datas     = Reg(Vec(2, UInt(blockBits.W)))   

  when(fromMissQueue(0).fire) {f2_mq_datas(0) :=  fromMissQueue(0).bits.data}
  when(fromMissQueue(1).fire) {f2_mq_datas(1) :=  fromMissQueue(1).bits.data}

  switch(wait_state){
    is(wait_idle){
      when(miss_0_except_1){
        wait_state :=  Mux(toMissQueue(0).ready, wait_queue_ready ,wait_idle )
      }.elsewhen( only_0_miss  || miss_0_hit_1){
        wait_state :=  Mux(toMissQueue(0).ready, wait_queue_ready ,wait_idle )
      }.elsewhen(hit_0_miss_1){
        wait_state :=  Mux(toMissQueue(1).ready, wait_queue_ready ,wait_idle )
      }.elsewhen( miss_0_miss_1 ){
        wait_state := Mux(toMissQueue(0).ready && toMissQueue(1).ready, wait_queue_ready ,wait_idle)
      }
    }

    //TODO: naive logic for wait icache response
    is(wait_queue_ready){
      wait_state := wait_send_req
    }

    is(wait_send_req) {
      when(miss_0_except_1 || only_0_miss || hit_0_miss_1 || miss_0_hit_1){
        wait_state :=  wait_one_resp
      }.elsewhen( miss_0_miss_1 ){
        wait_state := wait_two_resp
      }
    }

    is(wait_one_resp) {
      when( (miss_0_except_1 ||only_0_miss || miss_0_hit_1) && fromMissQueue(0).fire()){
        wait_state := wait_finish
      }.elsewhen( hit_0_miss_1 && fromMissQueue(1).fire()){
        wait_state := wait_finish
      }
    }

    is(wait_two_resp) {
      when(fromMissQueue(0).fire() && fromMissQueue(1).fire()){
        wait_state := wait_finish
      }.elsewhen( !fromMissQueue(0).fire() && fromMissQueue(1).fire() ){
        wait_state := wait_0_resp
      }.elsewhen(fromMissQueue(0).fire() && !fromMissQueue(1).fire()){
        wait_state := wait_1_resp
      }
    }

    is(wait_0_resp) {
      when(fromMissQueue(0).fire()){
        wait_state := wait_finish
      }
    }

    is(wait_1_resp) {
      when(fromMissQueue(1).fire()){
        wait_state := wait_finish
      }
    }

    is(wait_finish) {
      when(f2_fire) {wait_state := wait_idle }
    }
  }

  when(f2_flush) { wait_state := wait_idle }

  (0 until 2).map { i =>
    if(i == 1) toMissQueue(i).valid := (hit_0_miss_1 || miss_0_miss_1) && wait_state === wait_queue_ready
      else     toMissQueue(i).valid := (only_0_miss || miss_0_hit_1 || miss_0_miss_1) && wait_state === wait_queue_ready
    toMissQueue(i).bits.addr    := f2_pAddrs(i)
    toMissQueue(i).bits.vSetIdx := f2_vSetIdx(i)
    toMissQueue(i).bits.waymask := f2_waymask(i)
    toMissQueue(i).bits.clientID :=0.U
  }

  val miss_all_fix       = (wait_state === wait_finish)
  
  f2_fetchFinish         := ((f2_valid && f2_hit) || miss_all_fix || hit_0_except_1 || except_0)


  (touch_ways zip touch_sets).zipWithIndex.map{ case((t_w,t_s), i) =>
    t_s(0)         := f1_vSetIdx(i)
    t_w(0).valid   := f1_bank_hit(i)
    t_w(0).bits    := OHToUInt(f1_bank_hit_vec(i))

    t_s(1)         := f2_vSetIdx(i)
    t_w(1).valid   := f2_valid && !f2_bank_hit(i)
    t_w(1).bits    := OHToUInt(f2_waymask(i))
  }
  
  val sec_miss_reg   = RegInit(0.U.asTypeOf(Vec(4, Bool())))
  val reservedRefillData = Reg(Vec(2, UInt(blockBits.W)))
  val f2_hit_datas    = RegEnable(next = f1_hit_data, enable = f1_fire) 
  val f2_datas        = Wire(Vec(2, UInt(blockBits.W)))

  f2_datas.zipWithIndex.map{case(bank,i) =>  
    if(i == 0) bank := Mux(f2_bank_hit(i), f2_hit_datas(i),Mux(sec_miss_reg(2),reservedRefillData(1),Mux(sec_miss_reg(0),reservedRefillData(0), f2_mq_datas(i))))
    else bank := Mux(f2_bank_hit(i), f2_hit_datas(i),Mux(sec_miss_reg(3),reservedRefillData(1),Mux(sec_miss_reg(1),reservedRefillData(0), f2_mq_datas(i))))
  }

  val f2_jump_valids          = Fill(PredictWidth, !preDecoderOut.cfiOffset.valid)   | Fill(PredictWidth, 1.U(1.W)) >> (~preDecoderOut.cfiOffset.bits)
  val f2_predecode_valids     = VecInit(preDecoderOut.pd.map(instr => instr.valid)).asUInt & f2_jump_valids

  def cut(cacheline: UInt, start: UInt) : Vec[UInt] ={
    if(HasCExtension){
      val result   = Wire(Vec(PredictWidth + 1, UInt(16.W)))
      val dataVec  = cacheline.asTypeOf(Vec(blockBytes * 2/ 2, UInt(16.W)))
      val startPtr = Cat(0.U(1.W), start(blockOffBits-1, 1))
      (0 until PredictWidth + 1).foreach( i =>
        result(i) := dataVec(startPtr + i.U)
      )
      result 
    } else {
      val result   = Wire(Vec(PredictWidth, UInt(32.W)) )
      val dataVec  = cacheline.asTypeOf(Vec(blockBytes * 2/ 4, UInt(32.W)))
      val startPtr = Cat(0.U(1.W), start(blockOffBits-1, 2))
      (0 until PredictWidth).foreach( i =>
        result(i) := dataVec(startPtr + i.U)
      )
      result 
    }
  }

  val f2_cut_data = cut( Cat(f2_datas.map(cacheline => cacheline.asUInt ).reverse).asUInt, f2_ftq_req.startAddr )
  
  // deal with secondary miss in f1 
  val f2_0_f1_0 =   ((f2_valid && !f2_bank_hit(0)) && f1_valid && (get_block_addr(f2_ftq_req.startAddr) === get_block_addr(f1_ftq_req.startAddr)))
  val f2_0_f1_1 =   ((f2_valid && !f2_bank_hit(0)) && f1_valid && f1_doubleLine && (get_block_addr(f2_ftq_req.startAddr) === get_block_addr(f1_ftq_req.startAddr + blockBytes.U)))
  val f2_1_f1_0 =   ((f2_valid && !f2_bank_hit(1) && f2_doubleLine) && f1_valid && (get_block_addr(f2_ftq_req.startAddr+ blockBytes.U) === get_block_addr(f1_ftq_req.startAddr) ))
  val f2_1_f1_1 =   ((f2_valid && !f2_bank_hit(1) && f2_doubleLine) && f1_valid && f1_doubleLine && (get_block_addr(f2_ftq_req.startAddr+ blockBytes.U) === get_block_addr(f1_ftq_req.startAddr + blockBytes.U) ))

  val isSameLine = f2_0_f1_0 || f2_0_f1_1 || f2_1_f1_0 || f2_1_f1_1 
  val sec_miss_sit   = VecInit(Seq(f2_0_f1_0, f2_0_f1_1, f2_1_f1_0, f2_1_f1_1))
  val hasSecMiss     = RegInit(false.B)

  when(f2_flush){
    sec_miss_reg.map(sig => sig := false.B)
    hasSecMiss := false.B
  }.elsewhen(isSameLine && !f1_flush && f2_fire){
    sec_miss_reg.zipWithIndex.map{case(sig, i) => sig := sec_miss_sit(i)}
    hasSecMiss := true.B
  }.elsewhen((!isSameLine || f1_flush) && hasSecMiss && f2_fire){
    sec_miss_reg.map(sig => sig := false.B)
    hasSecMiss := false.B
  }

  when((f2_0_f1_0 || f2_0_f1_1) && f2_fire){
    reservedRefillData(0) := f2_mq_datas(0)
  }

  when((f2_1_f1_0 || f2_1_f1_1) && f2_fire){
    reservedRefillData(1) := f2_mq_datas(1)
  }


  //---------------------------------------------
  //  Fetch Stage 4 :
  //  * get data from last stage (hit from f1_hit_data/miss from missQueue response)
  //  * if at least one needed cacheline miss, wait for miss queue response (a wait_state machine) THIS IS TOO UGLY!!!
  //  * cut cacheline(s) and send to PreDecode
  //  * check if prediction is right (branch target and type, jump direction and type , jal target )
  //---------------------------------------------
  val f3_valid          = RegInit(false.B)
  val f3_ftq_req        = RegEnable(next = f2_ftq_req,    enable=f2_fire)
  val f3_situation      = RegEnable(next = f2_situation,  enable=f2_fire)
  val f3_doubleLine     = RegEnable(next = f2_doubleLine, enable=f2_fire)
  val f3_fire           = io.toIbuffer.fire()

  when(f3_flush)                  {f3_valid := false.B}
  .elsewhen(f2_fire && !f2_flush) {f3_valid := true.B }
  .elsewhen(io.toIbuffer.fire())  {f3_valid := false.B}

  f3_ready := io.toIbuffer.ready || !f2_valid

  val f3_cut_data       = RegEnable(next = f2_cut_data, enable=f2_fire)
  val f3_except_pf      = RegEnable(next = f2_except_pf, enable = f2_fire)
  val f3_except_af      = RegEnable(next = f2_except_af, enable = f2_fire)
  val f3_hit            = RegEnable(next = f2_hit   , enable = f2_fire)

  val f3_lastHalf       = RegInit(0.U.asTypeOf(new LastHalfInfo))
  val f3_lastHalfMatch  = f3_lastHalf.matchThisBlock(f3_ftq_req.startAddr)
  val f3_except         = VecInit((0 until 2).map{i => f3_except_pf(i) || f3_except_af(i)})
  val f3_has_except     = f3_valid && (f3_except_af.reduce(_||_) || f3_except_pf.reduce(_||_))

  
  preDecoderIn.instValid     :=  f3_valid && !f3_has_except
  preDecoderIn.data          :=  f3_cut_data
  preDecoderIn.startAddr     :=  f3_ftq_req.startAddr
  preDecoderIn.fallThruAddr  :=  f3_ftq_req.fallThruAddr
  preDecoderIn.fallThruError :=  f3_ftq_req.fallThruError
  preDecoderIn.isDoubleLine  :=  f3_doubleLine
  preDecoderIn.ftqOffset     :=  f3_ftq_req.ftqOffset
  preDecoderIn.target        :=  f3_ftq_req.target
  preDecoderIn.oversize      :=  f3_ftq_req.oversize
  preDecoderIn.lastHalfMatch :=  f3_lastHalfMatch
  preDecoderIn.pageFault     :=  f3_except_pf  
  preDecoderIn.accessFault   :=  f3_except_af


  // TODO: What if next packet does not match?
  when (f3_flush) {
    f3_lastHalf.valid := false.B
  }.elsewhen (io.toIbuffer.fire()) {
    f3_lastHalf.valid := preDecoderOut.hasLastHalf
    f3_lastHalf.middlePC := preDecoderOut.realEndPC
  }

  val f3_predecode_range = VecInit(preDecoderOut.pd.map(inst => inst.valid)).asUInt

  io.toIbuffer.valid          := f3_valid 
  io.toIbuffer.bits.instrs    := preDecoderOut.instrs
  io.toIbuffer.bits.valid     := f3_predecode_range & preDecoderOut.instrRange.asUInt
  io.toIbuffer.bits.pd        := preDecoderOut.pd
  io.toIbuffer.bits.ftqPtr    := f3_ftq_req.ftqIdx
  io.toIbuffer.bits.pc        := preDecoderOut.pc
  io.toIbuffer.bits.ftqOffset.zipWithIndex.map{case(a, i) => a.bits := i.U; a.valid := preDecoderOut.takens(i)}
  io.toIbuffer.bits.foldpc    := preDecoderOut.pc.map(i => XORFold(i(VAddrBits-1,1), MemPredPCWidth))
  io.toIbuffer.bits.ipf       := preDecoderOut.pageFault
  io.toIbuffer.bits.acf       := preDecoderOut.accessFault
  io.toIbuffer.bits.crossPageIPFFix := preDecoderOut.crossPageIPF

  //Write back to Ftq
  val finishFetchMaskReg = RegNext(f3_valid && !(f2_fire && !f2_flush))

  toFtq.pdWb.valid           := !finishFetchMaskReg && f3_valid
  toFtq.pdWb.bits.pc         := preDecoderOut.pc
  toFtq.pdWb.bits.pd         := preDecoderOut.pd 
  toFtq.pdWb.bits.pd.zipWithIndex.map{case(instr,i) => instr.valid :=  f3_predecode_range(i)}
  toFtq.pdWb.bits.ftqIdx     := f3_ftq_req.ftqIdx
  toFtq.pdWb.bits.ftqOffset  := f3_ftq_req.ftqOffset.bits 
  toFtq.pdWb.bits.misOffset  := preDecoderOut.misOffset
  toFtq.pdWb.bits.cfiOffset  := preDecoderOut.cfiOffset
  toFtq.pdWb.bits.target     := preDecoderOut.target
  toFtq.pdWb.bits.jalTarget  := preDecoderOut.jalTarget
  toFtq.pdWb.bits.instrRange := preDecoderOut.instrRange

  val predecodeFlush     = preDecoderOut.misOffset.valid && f3_valid
  val predecodeFlushReg  = RegNext(predecodeFlush && !(f2_fire && !f2_flush))

  f3_redirect := !predecodeFlushReg && predecodeFlush

  // Performance Counter
  XSPerfAccumulate("req",   io.toIbuffer.fire() )
  XSPerfAccumulate("miss",  io.toIbuffer.fire() && !f3_hit )
  XSPerfAccumulate("frontendFlush",  f3_redirect )
  XSPerfAccumulate("only_0_miss",   only_0_miss )
  XSPerfAccumulate("hit_0_miss_1",  hit_0_miss_1 )
  XSPerfAccumulate("miss_0_hit_1",  miss_0_hit_1 )
  XSPerfAccumulate("miss_0_miss_1", miss_0_miss_1 )
  XSPerfAccumulate("crossLine", io.toIbuffer.fire() && f3_situation(0) )
  XSPerfAccumulate("lastInLin", io.toIbuffer.fire() && f3_situation(1) )
}<|MERGE_RESOLUTION|>--- conflicted
+++ resolved
@@ -89,82 +89,6 @@
 
 class NewIFU(implicit p: Parameters) extends XSModule with HasICacheParameters
 {
-<<<<<<< HEAD
-  val io = IO(new IFUIO)
-  val bpu = BPU(EnableBPU)
-  val icache = Module(new ICache)
-
-  io.ptw <> TLB(
-    in = Seq(icache.io.tlb),
-    sfence = io.sfence,
-    csr = io.tlbCsr,
-    width = 1,
-    shouldBlock = true,
-    itlbParams
-  )
-
-  val if2_redirect, if3_redirect, if4_redirect = WireInit(false.B)
-  val if1_flush, if2_flush, if3_flush, if4_flush = WireInit(false.B)
-
-  val icacheResp = icache.io.resp.bits
-
-  if4_flush := io.redirect.valid
-  if3_flush := if4_flush || if4_redirect
-  if2_flush := if3_flush || if3_redirect
-  if1_flush := if2_flush || if2_redirect
-
-  //********************** IF1 ****************************//
-  val if1_valid = !reset.asBool && GTimer() > 500.U
-  val if1_npc = WireInit(0.U(VAddrBits.W))
-  val if2_ready = WireInit(false.B)
-  val if2_valid = RegInit(init = false.B)
-  val if2_allReady = WireInit(if2_ready && icache.io.req.ready && bpu.io.in_ready)
-  val if1_fire = if1_valid &&  if2_allReady
-
-  val if1_gh, if2_gh, if3_gh, if4_gh = Wire(new GlobalHistory)
-  val if2_predicted_gh, if3_predicted_gh, if4_predicted_gh = Wire(new GlobalHistory)
-  val final_gh = RegInit(0.U.asTypeOf(new GlobalHistory))
-
-  //********************** IF2 ****************************//
-  val if2_allValid = if2_valid && icache.io.tlb.resp.valid
-  val if3_ready = WireInit(false.B)
-  val if2_fire = if2_allValid && if3_ready
-  val if2_pc = RegEnable(next = if1_npc, init = resetVector.U, enable = if1_fire)
-  val if2_snpc = snpc(if2_pc)
-  val if2_predHist = RegEnable(if1_gh.predHist, enable=if1_fire)
-  if2_ready := if3_ready && icache.io.tlb.resp.valid || !if2_valid
-  when (if1_fire)       { if2_valid := true.B }
-  .elsewhen (if2_flush) { if2_valid := false.B }
-  .elsewhen (if2_fire)  { if2_valid := false.B }
-
-  val npcGen = new PriorityMuxGenerator[UInt]
-  npcGen.register(true.B, RegNext(if1_npc), Some("stallPC"))
-  val if2_bp = bpu.io.out(0)
-
-  // if taken, bp_redirect should be true
-  // when taken on half RVI, we suppress this redirect signal
-
-  npcGen.register(if2_valid, Mux(if2_bp.taken, if2_bp.target, if2_snpc), Some("if2_target"))
-
-  if2_predicted_gh := if2_gh.update(if2_bp.hasNotTakenBrs, if2_bp.takenOnBr)
-
-  //********************** IF3 ****************************//
-  // if3 should wait for instructions resp to arrive
-  val if3_valid = RegInit(init = false.B)
-  val if4_ready = WireInit(false.B)
-  val if3_allValid = if3_valid && icache.io.resp.valid
-  val if3_fire = if3_allValid && if4_ready
-  val if3_pc = RegEnable(if2_pc, if2_fire)
-  val if3_snpc = RegEnable(if2_snpc, if2_fire)
-  val if3_predHist = RegEnable(if2_predHist, enable=if2_fire)
-  if3_ready := if4_ready && icache.io.resp.valid || !if3_valid
-  when (if3_flush) {
-    if3_valid := false.B
-  }.elsewhen (if2_fire && !if2_flush) {
-    if3_valid := true.B
-  }.elsewhen (if3_fire) {
-    if3_valid := false.B
-=======
   println(s"icache ways: ${nWays} sets:${nSets}")
   val io = IO(new NewIFUIO)
   val (toFtq, fromFtq)    = (io.ftqInter.toFtq, io.ftqInter.fromFtq)
@@ -210,7 +134,6 @@
     fetch_req(i).valid := f0_fire
     fetch_req(i).bits.isDoubleLine := f0_doubleLine
     fetch_req(i).bits.vSetIdx := f0_vSetIdx
->>>>>>> c858a02a
   }
 
   fromFtq.req.ready := fetch_req(0).ready && fetch_req(1).ready && f1_ready && GTimer() > 500.U
