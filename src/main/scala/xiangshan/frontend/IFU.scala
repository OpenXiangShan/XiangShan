--- conflicted
+++ resolved
@@ -822,10 +822,7 @@
   XSPerfAccumulate("hit_0_except_1",   f3_perf_info.hit_0_except_1 && io.toIbuffer.fire() )
   XSPerfAccumulate("miss_0_except_1",   f3_perf_info.miss_0_except_1 && io.toIbuffer.fire() )
   XSPerfAccumulate("except_0",   f3_perf_info.except_0 && io.toIbuffer.fire() )
-<<<<<<< HEAD
   XSPerfHistogram("ifu2ibuffer_validCnt", PopCount(io.toIbuffer.bits.valid & io.toIbuffer.bits.enqEnable), io.toIbuffer.fire, 0, PredictWidth + 1, 1)
-}
-=======
 
   val fetchToIBufferTable = ChiselDB.createTable("FetchToIBuffer" + p(XSCoreParamsKey).HartId.toString, new FetchToIBufferDB)
   val ifuWbToFtqTable = ChiselDB.createTable("IfuWbToFtq" + p(XSCoreParamsKey).HartId.toString, new IfuWbToFtqDB)
@@ -861,6 +858,4 @@
     reset = reset
   )
 
-
-}
->>>>>>> 28ab2f5a
+}