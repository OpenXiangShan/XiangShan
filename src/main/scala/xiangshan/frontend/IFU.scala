--- conflicted
+++ resolved
@@ -316,7 +316,6 @@
    * code of original logic, this code has been deprecated
    * val f1_pc                 = VecInit(f1_pc_lower_result.map{ i =>
    *  Mux(i(f1_pc_adder_cut_point), Cat(f1_pc_high_plus1,i(f1_pc_adder_cut_point-1,0)), Cat(f1_pc_high,i(f1_pc_adder_cut_point-1,0)))})
-   *
    */
   val f1_pc_lower_result    = VecInit((0 until PredictWidth).map(i => Cat(0.U(1.W), f1_ftq_req.startAddr(PcCutPoint-1, 0)) + (i * 2).U)) // cat with overflow bit
 
@@ -376,14 +375,8 @@
   .elsewhen(f1_fire && !f1_flush) {f2_valid := true.B }
   .elsewhen(f2_fire)              {f2_valid := false.B}
 
-<<<<<<< HEAD
-  val f2_except_pf    = VecInit((0 until PortNumber).map(i => fromICache(i).bits.tlbExcp.pageFault))
-  val f2_except_gpf   = VecInit((0 until PortNumber).map(i => fromICache(i).bits.tlbExcp.guestPageFault))
-  val f2_except_af    = VecInit((0 until PortNumber).map(i => fromICache(i).bits.tlbExcp.accessFault))
-  val f2_except_fromBackend = fromICache.map(_.bits.exceptionFromBackend).reduce(_||_)
-=======
   val f2_exception    = VecInit((0 until PortNumber).map(i => fromICache(i).bits.exception))
->>>>>>> 88895b11
+  val f2_except_fromBackend = fromICache(0).bits.exceptionFromBackend
   // paddr and gpaddr of [startAddr, nextLineAddr]
   val f2_paddrs       = VecInit((0 until PortNumber).map(i => fromICache(i).bits.paddr))
   val f2_gpaddr       = fromICache(0).bits.gpaddr
@@ -493,16 +486,9 @@
 
   val f3_cut_data       = RegEnable(f2_cut_data,   f2_fire)
 
-<<<<<<< HEAD
-  val f3_except_pf      = RegEnable(f2_except_pf,  f2_fire)
-  val f3_except_af      = RegEnable(f2_except_af,  f2_fire)
-  val f3_except_gpf     = RegEnable(f2_except_gpf,  f2_fire)
-  val f3_mmio           = RegEnable(f2_mmio   ,  f2_fire)
-  val f3_except_fromBackend = RegEnable(f2_except_fromBackend, f2_fire)
-=======
   val f3_exception      = RegEnable(f2_exception,  f2_fire)
   val f3_mmio           = RegEnable(f2_mmio,       f2_fire)
->>>>>>> 88895b11
+  val f3_except_fromBackend = RegEnable(f2_except_fromBackend, f2_fire)
 
   //val f3_expd_instr     = RegEnable(f2_expd_instr,  f2_fire)
   val f3_instr          = RegEnable(f2_instr, f2_fire)
@@ -817,12 +803,7 @@
   io.toIbuffer.bits.pc          := f3_pc
   io.toIbuffer.bits.ftqOffset.zipWithIndex.map{case(a, i) => a.bits := i.U; a.valid := checkerOutStage1.fixedTaken(i) && !f3_req_is_mmio}
   io.toIbuffer.bits.foldpc      := f3_foldpc
-<<<<<<< HEAD
-  io.toIbuffer.bits.exceptionType := (0 until PredictWidth).map(i => MuxCase(ExceptionType.none, Seq(
-    (f3_pf_vec(i) || f3_crossPageFault(i)) -> ExceptionType.ipf,
-    (f3_gpf_vec(i) || f3_crossGuestPageFault(i)) -> ExceptionType.igpf,
-    f3_af_vec(i) -> ExceptionType.acf
-  )))
+  io.toIbuffer.bits.exceptionType := f3_exception_vec
   // exceptionFromBackend only needs to be set for the first instruction.
   // Other instructions in the same block may have pf or af set,
   // which is a side effect of the first instruction and actually not necessary.
@@ -830,9 +811,6 @@
     case 0 => f3_except_fromBackend
     case _ => false.B
   }
-=======
-  io.toIbuffer.bits.exceptionType := f3_exception_vec
->>>>>>> 88895b11
   io.toIbuffer.bits.crossPageIPFFix := (0 until PredictWidth).map(i => f3_crossPageFault(i) || f3_crossGuestPageFault(i))
   io.toIbuffer.bits.triggered   := f3_triggered
 
