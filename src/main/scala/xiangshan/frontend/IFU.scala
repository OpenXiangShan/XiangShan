--- conflicted
+++ resolved
@@ -839,13 +839,8 @@
   checkFlushWb.bits.misOffset.bits    := Mux(wb_half_flush, wb_lastIdx, ParallelPriorityEncoder(wb_check_result_stage2.fixedMissPred))
   checkFlushWb.bits.cfiOffset.valid   := ParallelOR(wb_check_result_stage1.fixedTaken)
   checkFlushWb.bits.cfiOffset.bits    := ParallelPriorityEncoder(wb_check_result_stage1.fixedTaken)
-<<<<<<< HEAD
-  checkFlushWb.bits.target            := Mux(wb_half_flush, wb_half_target, wb_check_result_stage2.fixedTarget(ParallelPriorityEncoder(wb_check_result_stage2.fixedMissPred)))
-  checkFlushWb.bits.jalTarget         := wb_check_result_stage2.jalTarget(ParallelPriorityEncoder(VecInit(wb_pd.zip(wb_instr_valid).map{case (pd, v) => v && pd.isJal })))
-=======
   checkFlushWb.bits.target            := Mux(wb_half_flush, wb_half_target, wb_check_result_stage2.fixedTarget(checkFlushWbTargetIdx))
-  checkFlushWb.bits.jalTarget         := wb_check_result_stage2.fixedTarget(checkFlushWbjalTargetIdx)
->>>>>>> 2fdb4d6a
+  checkFlushWb.bits.jalTarget         := wb_check_result_stage2.jalTarget(checkFlushWbjalTargetIdx)
   checkFlushWb.bits.instrRange        := wb_instr_range.asTypeOf(Vec(PredictWidth, Bool()))
 
   toFtq.pdWb := Mux(wb_valid, checkFlushWb,  mmioFlushWb)
