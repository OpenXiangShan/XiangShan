/***************************************************************************************
* Copyright (c) 2020-2021 Institute of Computing Technology, Chinese Academy of Sciences
* Copyright (c) 2020-2021 Peng Cheng Laboratory
*
* XiangShan is licensed under Mulan PSL v2.
* You can use this software according to the terms and conditions of the Mulan PSL v2.
* You may obtain a copy of Mulan PSL v2 at:
*          http://license.coscl.org.cn/MulanPSL2
*
* THIS SOFTWARE IS PROVIDED ON AN "AS IS" BASIS, WITHOUT WARRANTIES OF ANY KIND,
* EITHER EXPRESS OR IMPLIED, INCLUDING BUT NOT LIMITED TO NON-INFRINGEMENT,
* MERCHANTABILITY OR FIT FOR A PARTICULAR PURPOSE.
*
* See the Mulan PSL v2 for more details.
***************************************************************************************/

package xiangshan.frontend

import org.chipsalliance.cde.config.Parameters
import chisel3._
import chisel3.util._
import freechips.rocketchip.rocket.RVCDecoder
import xiangshan._
import xiangshan.cache.mmu._
import xiangshan.frontend.icache._
import utils._
import utility._
import xiangshan.backend.fu.{PMPReqBundle, PMPRespBundle}
import utility.ChiselDB

trait HasInstrMMIOConst extends HasXSParameter with HasIFUConst{
  def mmioBusWidth = 64
  def mmioBusBytes = mmioBusWidth / 8
  def maxInstrLen = 32
}

trait HasIFUConst extends HasXSParameter{
  def addrAlign(addr: UInt, bytes: Int, highest: Int): UInt = Cat(addr(highest-1, log2Ceil(bytes)), 0.U(log2Ceil(bytes).W))
  def fetchQueueSize = 2

  def getBasicBlockIdx( pc: UInt, start:  UInt ): UInt = {
    val byteOffset = pc - start
    (byteOffset - instBytes.U)(log2Ceil(PredictWidth),instOffsetBits)
  }
}

class IfuToFtqIO(implicit p:Parameters) extends XSBundle {
  val pdWb = Valid(new PredecodeWritebackBundle)
}

class FtqInterface(implicit p: Parameters) extends XSBundle {
  val fromFtq = Flipped(new FtqToIfuIO)
  val toFtq   = new IfuToFtqIO
}

class UncacheInterface(implicit p: Parameters) extends XSBundle {
  val fromUncache = Flipped(DecoupledIO(new InsUncacheResp))
  val toUncache   = DecoupledIO( new InsUncacheReq )
}

class NewIFUIO(implicit p: Parameters) extends XSBundle {
  val ftqInter        = new FtqInterface
  val icacheInter     = Flipped(new IFUICacheIO)
  val icacheStop      = Output(Bool())
  val icachePerfInfo  = Input(new ICachePerfInfo)
  val toIbuffer       = Decoupled(new FetchToIBuffer)
  val uncacheInter   =  new UncacheInterface
  val frontendTrigger = Flipped(new FrontendTdataDistributeIO)
  val rob_commits = Flipped(Vec(CommitWidth, Valid(new RobCommitInfo)))
  val iTLBInter       = new TlbRequestIO
  val pmp             =   new ICachePMPBundle
  val mmioCommitRead  = new mmioCommitRead
}

// record the situation in which fallThruAddr falls into
// the middle of an RVI inst
class LastHalfInfo(implicit p: Parameters) extends XSBundle {
  val valid = Bool()
  val middlePC = UInt(VAddrBits.W)
  def matchThisBlock(startAddr: UInt) = valid && middlePC === startAddr
}

class IfuToPreDecode(implicit p: Parameters) extends XSBundle {
  val data                =  if(HasCExtension) Vec(PredictWidth + 1, UInt(16.W)) else Vec(PredictWidth, UInt(32.W))
  val frontendTrigger     = new FrontendTdataDistributeIO
  val pc                  = Vec(PredictWidth, UInt(VAddrBits.W))
}


class IfuToPredChecker(implicit p: Parameters) extends XSBundle {
  val ftqOffset     = Valid(UInt(log2Ceil(PredictWidth).W))
  val jumpOffset    = Vec(PredictWidth, UInt(XLEN.W))
  val target        = UInt(VAddrBits.W)
  val instrRange    = Vec(PredictWidth, Bool())
  val instrValid    = Vec(PredictWidth, Bool())
  val pds           = Vec(PredictWidth, new PreDecodeInfo)
  val pc            = Vec(PredictWidth, UInt(VAddrBits.W))
}

class FetchToIBufferDB extends Bundle {
  val start_addr = UInt(39.W)
  val instr_count = UInt(32.W)
  val exception = Bool()
  val is_cache_hit = Bool()
}

class IfuWbToFtqDB extends Bundle {
  val start_addr = UInt(39.W)
  val is_miss_pred = Bool()
  val miss_pred_offset = UInt(32.W)
  val checkJalFault = Bool()
  val checkRetFault = Bool()
  val checkTargetFault = Bool()
  val checkNotCFIFault = Bool()
  val checkInvalidTaken = Bool()
}

class NewIFU(implicit p: Parameters) extends XSModule
  with HasICacheParameters
  with HasIFUConst
  with HasPdConst
  with HasCircularQueuePtrHelper
  with HasPerfEvents
{
  val io = IO(new NewIFUIO)
  val (toFtq, fromFtq)    = (io.ftqInter.toFtq, io.ftqInter.fromFtq)
  val fromICache = io.icacheInter.resp
  val (toUncache, fromUncache) = (io.uncacheInter.toUncache , io.uncacheInter.fromUncache)

  def isCrossLineReq(start: UInt, end: UInt): Bool = start(blockOffBits) ^ end(blockOffBits)

  def isLastInCacheline(addr: UInt): Bool = addr(blockOffBits - 1, 1) === 0.U

  def numOfStage = 3
  require(numOfStage > 1, "BPU numOfStage must be greater than 1")
  val topdown_stages = RegInit(VecInit(Seq.fill(numOfStage)(0.U.asTypeOf(new FrontendTopDownBundle))))
  // bubble events in IFU, only happen in stage 1
  val icacheMissBubble = Wire(Bool())
  val itlbMissBubble =Wire(Bool())

  // only driven by clock, not valid-ready
  topdown_stages(0) := fromFtq.req.bits.topdown_info
  for (i <- 1 until numOfStage) {
    topdown_stages(i) := topdown_stages(i - 1)
  }
  when (icacheMissBubble) {
    topdown_stages(1).reasons(TopDownCounters.ICacheMissBubble.id) := true.B
  }
  when (itlbMissBubble) {
    topdown_stages(1).reasons(TopDownCounters.ITLBMissBubble.id) := true.B
  }
  io.toIbuffer.bits.topdown_info := topdown_stages(numOfStage - 1)
  when (fromFtq.topdown_redirect.valid) {
    // only redirect from backend, IFU redirect itself is handled elsewhere
    when (fromFtq.topdown_redirect.bits.debugIsCtrl) {
      /*
      for (i <- 0 until numOfStage) {
        topdown_stages(i).reasons(TopDownCounters.ControlRedirectBubble.id) := true.B
      }
      io.toIbuffer.bits.topdown_info.reasons(TopDownCounters.ControlRedirectBubble.id) := true.B
      */
      when (fromFtq.topdown_redirect.bits.ControlBTBMissBubble) {
        for (i <- 0 until numOfStage) {
          topdown_stages(i).reasons(TopDownCounters.BTBMissBubble.id) := true.B
        }
        io.toIbuffer.bits.topdown_info.reasons(TopDownCounters.BTBMissBubble.id) := true.B
      } .elsewhen (fromFtq.topdown_redirect.bits.TAGEMissBubble) {
        for (i <- 0 until numOfStage) {
          topdown_stages(i).reasons(TopDownCounters.TAGEMissBubble.id) := true.B
        }
        io.toIbuffer.bits.topdown_info.reasons(TopDownCounters.TAGEMissBubble.id) := true.B
      } .elsewhen (fromFtq.topdown_redirect.bits.SCMissBubble) {
        for (i <- 0 until numOfStage) {
          topdown_stages(i).reasons(TopDownCounters.SCMissBubble.id) := true.B
        }
        io.toIbuffer.bits.topdown_info.reasons(TopDownCounters.SCMissBubble.id) := true.B
      } .elsewhen (fromFtq.topdown_redirect.bits.ITTAGEMissBubble) {
        for (i <- 0 until numOfStage) {
          topdown_stages(i).reasons(TopDownCounters.ITTAGEMissBubble.id) := true.B
        }
        io.toIbuffer.bits.topdown_info.reasons(TopDownCounters.ITTAGEMissBubble.id) := true.B
      } .elsewhen (fromFtq.topdown_redirect.bits.RASMissBubble) {
        for (i <- 0 until numOfStage) {
          topdown_stages(i).reasons(TopDownCounters.RASMissBubble.id) := true.B
        }
        io.toIbuffer.bits.topdown_info.reasons(TopDownCounters.RASMissBubble.id) := true.B
      }
    } .elsewhen (fromFtq.topdown_redirect.bits.debugIsMemVio) {
      for (i <- 0 until numOfStage) {
        topdown_stages(i).reasons(TopDownCounters.MemVioRedirectBubble.id) := true.B
      }
      io.toIbuffer.bits.topdown_info.reasons(TopDownCounters.MemVioRedirectBubble.id) := true.B
    } .otherwise {
      for (i <- 0 until numOfStage) {
        topdown_stages(i).reasons(TopDownCounters.OtherRedirectBubble.id) := true.B
      }
      io.toIbuffer.bits.topdown_info.reasons(TopDownCounters.OtherRedirectBubble.id) := true.B
    }
  }

  class TlbExept(implicit p: Parameters) extends XSBundle{
    val pageFault = Bool()
    val accessFault = Bool()
    val mmio = Bool()
  }

  val preDecoder       = Module(new PreDecode)

  val predChecker     = Module(new PredChecker)
  val frontendTrigger = Module(new FrontendTrigger)
  val (checkerIn, checkerOutStage1, checkerOutStage2)         = (predChecker.io.in, predChecker.io.out.stage1Out,predChecker.io.out.stage2Out)

  io.iTLBInter.req_kill := false.B
  io.iTLBInter.resp.ready := true.B

  /**
    ******************************************************************************
    * IFU Stage 0
    * - send cacheline fetch request to ICacheMainPipe
    ******************************************************************************
    */

  val f0_valid                             = fromFtq.req.valid
  val f0_ftq_req                           = fromFtq.req.bits
  val f0_doubleLine                        = fromFtq.req.bits.crossCacheline
  val f0_vSetIdx                           = VecInit(get_idx((f0_ftq_req.startAddr)), get_idx(f0_ftq_req.nextlineStart))
  val f0_fire                              = fromFtq.req.fire

  val f0_flush, f1_flush, f2_flush, f3_flush = WireInit(false.B)
  val from_bpu_f0_flush, from_bpu_f1_flush, from_bpu_f2_flush, from_bpu_f3_flush = WireInit(false.B)

  from_bpu_f0_flush := fromFtq.flushFromBpu.shouldFlushByStage2(f0_ftq_req.ftqIdx) ||
                       fromFtq.flushFromBpu.shouldFlushByStage3(f0_ftq_req.ftqIdx)

  val wb_redirect , mmio_redirect,  backend_redirect= WireInit(false.B)
  val f3_wb_not_flush = WireInit(false.B)

  backend_redirect := fromFtq.redirect.valid
  f3_flush := backend_redirect || (wb_redirect && !f3_wb_not_flush)
  f2_flush := backend_redirect || mmio_redirect || wb_redirect
  f1_flush := f2_flush || from_bpu_f1_flush
  f0_flush := f1_flush || from_bpu_f0_flush

  val f1_ready, f2_ready, f3_ready         = WireInit(false.B)

  fromFtq.req.ready := f1_ready && io.icacheInter.icacheReady


  when (wb_redirect) {
    when (f3_wb_not_flush) {
      topdown_stages(2).reasons(TopDownCounters.BTBMissBubble.id) := true.B
    }
    for (i <- 0 until numOfStage - 1) {
      topdown_stages(i).reasons(TopDownCounters.BTBMissBubble.id) := true.B
    }
  }

  /** <PERF> f0 fetch bubble */

  XSPerfAccumulate("fetch_bubble_ftq_not_valid",   !fromFtq.req.valid && fromFtq.req.ready  )
  // XSPerfAccumulate("fetch_bubble_pipe_stall",    f0_valid && toICache(0).ready && toICache(1).ready && !f1_ready )
  // XSPerfAccumulate("fetch_bubble_icache_0_busy",   f0_valid && !toICache(0).ready  )
  // XSPerfAccumulate("fetch_bubble_icache_1_busy",   f0_valid && !toICache(1).ready  )
  XSPerfAccumulate("fetch_flush_backend_redirect",   backend_redirect  )
  XSPerfAccumulate("fetch_flush_wb_redirect",    wb_redirect  )
  XSPerfAccumulate("fetch_flush_bpu_f1_flush",   from_bpu_f1_flush  )
  XSPerfAccumulate("fetch_flush_bpu_f0_flush",   from_bpu_f0_flush  )


  /**
    ******************************************************************************
    * IFU Stage 1
    * - calculate pc/half_pc/cut_ptr for every instruction
    ******************************************************************************
    */

  val f1_valid      = RegInit(false.B)
  val f1_ftq_req    = RegEnable(f0_ftq_req,    f0_fire)
  // val f1_situation  = RegEnable(f0_situation,  f0_fire)
  val f1_doubleLine = RegEnable(f0_doubleLine, f0_fire)
  val f1_vSetIdx    = RegEnable(f0_vSetIdx,    f0_fire)
  val f1_fire       = f1_valid && f2_ready

  f1_ready := f1_fire || !f1_valid

  from_bpu_f1_flush := fromFtq.flushFromBpu.shouldFlushByStage3(f1_ftq_req.ftqIdx) && f1_valid
  // from_bpu_f1_flush := false.B

  when(f1_flush)                  {f1_valid  := false.B}
  .elsewhen(f0_fire && !f0_flush) {f1_valid  := true.B}
  .elsewhen(f1_fire)              {f1_valid  := false.B}

  val f1_pc_adder_cut_point = (VAddrBits/2) - 1 // equal lower_result overflow bit
  val f1_pc_high            = f1_ftq_req.startAddr(VAddrBits-1,f1_pc_adder_cut_point)
  val f1_pc_high_plus1      = f1_pc_high + 1.U

  val f1_pc_lower_result    = VecInit((0 until PredictWidth).map(i => Cat(0.U(1.W), f1_ftq_req.startAddr(f1_pc_adder_cut_point-1, 0)) + (i * 2).U)) // cat with overflow bit
  val f1_pc                 = VecInit(f1_pc_lower_result.map{ i =>  
    Mux(i(f1_pc_adder_cut_point), Cat(f1_pc_high_plus1,i(f1_pc_adder_cut_point-1,0)), Cat(f1_pc_high,i(f1_pc_adder_cut_point-1,0)))})

  val f1_half_snpc_lower_result = VecInit((0 until PredictWidth).map(i => Cat(0.U(1.W), f1_ftq_req.startAddr(f1_pc_adder_cut_point-1, 0)) + ((i+2) * 2).U)) // cat with overflow bit
  val f1_half_snpc          = VecInit(f1_half_snpc_lower_result.map{i => 
    Mux(i(f1_pc_adder_cut_point), Cat(f1_pc_high_plus1,i(f1_pc_adder_cut_point-1,0)), Cat(f1_pc_high,i(f1_pc_adder_cut_point-1,0)))})
  
  if (env.FPGAPlatform){
    val f1_pc_diff          = VecInit((0 until PredictWidth).map(i => f1_ftq_req.startAddr + (i * 2).U))
    val f1_half_snpc_diff   = VecInit((0 until PredictWidth).map(i => f1_ftq_req.startAddr + ((i+2) * 2).U))

    XSError(f1_pc.zip(f1_pc_diff).map{ case (a,b) => a.asUInt =/= b.asUInt }.reduce(_||_), "f1_half_snpc adder cut fail")
    XSError(f1_half_snpc.zip(f1_half_snpc_diff).map{ case (a,b) => a.asUInt =/= b.asUInt }.reduce(_||_),  "f1_half_snpc adder cut fail")
  }

  val f1_cut_ptr            = if(HasCExtension)  VecInit((0 until PredictWidth + 1).map(i =>  Cat(0.U(2.W), f1_ftq_req.startAddr(blockOffBits-2, 1)) + i.U ))
                                  else           VecInit((0 until PredictWidth).map(i =>     Cat(0.U(2.W), f1_ftq_req.startAddr(blockOffBits-2, 2)) + i.U ))

  /**
    ******************************************************************************
    * IFU Stage 2
    * - icache response data (latched for pipeline stop)
    * - generate exceprion bits for every instruciton (page fault/access fault/mmio)
    * - generate predicted instruction range (1 means this instruciton is in this fetch packet)
    * - cut data from cachlines to packet instruction code
    * - instruction predecode and RVC expand
    ******************************************************************************
    */

  val icacheRespAllValid = WireInit(false.B)

  val f2_valid      = RegInit(false.B)
  val f2_ftq_req    = RegEnable(f1_ftq_req,    f1_fire)
  // val f2_situation  = RegEnable(f1_situation,  f1_fire)
  val f2_doubleLine = RegEnable(f1_doubleLine, f1_fire)
  val f2_vSetIdx    = RegEnable(f1_vSetIdx,    f1_fire)
  val f2_fire       = f2_valid && f3_ready && icacheRespAllValid

  f2_ready := f2_fire || !f2_valid
  //TODO: addr compare may be timing critical
  val f2_icache_all_resp_wire       =  fromICache(0).valid && (fromICache(0).bits.vaddr ===  f2_ftq_req.startAddr) && ((fromICache(1).valid && (fromICache(1).bits.vaddr ===  f2_ftq_req.nextlineStart)) || !f2_doubleLine)
  val f2_icache_all_resp_reg        = RegInit(false.B)

  icacheRespAllValid := f2_icache_all_resp_reg || f2_icache_all_resp_wire

  icacheMissBubble := io.icacheInter.topdownIcacheMiss
  itlbMissBubble   := io.icacheInter.topdownItlbMiss

  io.icacheStop := !f3_ready

  when(f2_flush)                                              {f2_icache_all_resp_reg := false.B}
  .elsewhen(f2_valid && f2_icache_all_resp_wire && !f3_ready) {f2_icache_all_resp_reg := true.B}
  .elsewhen(f2_fire && f2_icache_all_resp_reg)                {f2_icache_all_resp_reg := false.B}

  when(f2_flush)                  {f2_valid := false.B}
  .elsewhen(f1_fire && !f1_flush) {f2_valid := true.B }
  .elsewhen(f2_fire)              {f2_valid := false.B}

  val f2_except_pf    = VecInit((0 until PortNumber).map(i => fromICache(i).bits.tlbExcp.pageFault))
  val f2_except_af    = VecInit((0 until PortNumber).map(i => fromICache(i).bits.tlbExcp.accessFault))
  val f2_mmio         = fromICache(0).bits.tlbExcp.mmio && !fromICache(0).bits.tlbExcp.accessFault &&
                                                           !fromICache(0).bits.tlbExcp.pageFault

  val f2_pc               = RegEnable(f1_pc,  f1_fire)
  val f2_half_snpc        = RegEnable(f1_half_snpc,  f1_fire)
  val f2_cut_ptr          = RegEnable(f1_cut_ptr,  f1_fire)

  val f2_resend_vaddr     = RegEnable(f1_ftq_req.startAddr + 2.U,  f1_fire)

  def isNextLine(pc: UInt, startAddr: UInt) = {
    startAddr(blockOffBits) ^ pc(blockOffBits)
  }

  def isLastInLine(pc: UInt) = {
    pc(blockOffBits - 1, 0) === "b111110".U
  }

  val f2_foldpc = VecInit(f2_pc.map(i => XORFold(i(VAddrBits-1,1), MemPredPCWidth)))
  val f2_jump_range = Fill(PredictWidth, !f2_ftq_req.ftqOffset.valid) | Fill(PredictWidth, 1.U(1.W)) >> ~f2_ftq_req.ftqOffset.bits
  val f2_ftr_range  = Fill(PredictWidth,  f2_ftq_req.ftqOffset.valid) | Fill(PredictWidth, 1.U(1.W)) >> ~getBasicBlockIdx(f2_ftq_req.nextStartAddr, f2_ftq_req.startAddr)
  val f2_instr_range = f2_jump_range & f2_ftr_range
  val f2_pf_vec = VecInit((0 until PredictWidth).map(i => (!isNextLine(f2_pc(i), f2_ftq_req.startAddr) && f2_except_pf(0)   ||  isNextLine(f2_pc(i), f2_ftq_req.startAddr) && f2_doubleLine &&  f2_except_pf(1))))
  val f2_af_vec = VecInit((0 until PredictWidth).map(i => (!isNextLine(f2_pc(i), f2_ftq_req.startAddr) && f2_except_af(0)   ||  isNextLine(f2_pc(i), f2_ftq_req.startAddr) && f2_doubleLine && f2_except_af(1))))

  val f2_paddrs       = VecInit((0 until PortNumber).map(i => fromICache(i).bits.paddr))
  val f2_perf_info    = io.icachePerfInfo

  def cut(cacheline: UInt, cutPtr: Vec[UInt]) : Vec[UInt] ={
    require(HasCExtension)
    // if(HasCExtension){
      val result   = Wire(Vec(PredictWidth + 1, UInt(16.W)))
      val dataVec  = cacheline.asTypeOf(Vec(blockBytes/2, UInt(16.W))) //32 16-bit data vector
      (0 until PredictWidth + 1).foreach( i =>
        result(i) := dataVec(cutPtr(i)) //the max ptr is 3*blockBytes/4-1
      )
      result
    // } else {
    //   val result   = Wire(Vec(PredictWidth, UInt(32.W)) )
    //   val dataVec  = cacheline.asTypeOf(Vec(blockBytes * 2/ 4, UInt(32.W)))
    //   (0 until PredictWidth).foreach( i =>
    //     result(i) := dataVec(cutPtr(i))
    //   )
    //   result
    // }
  }

  val f2_cache_response_data = fromICache.map(_.bits.data)
  val f2_data_2_cacheline = Cat(f2_cache_response_data(1), f2_cache_response_data(0))

  val f2_cut_data   = cut(f2_data_2_cacheline, f2_cut_ptr)

  /** predecode (include RVC expander) */
  // preDecoderRegIn.data := f2_reg_cut_data
  // preDecoderRegInIn.frontendTrigger := io.frontendTrigger
  // preDecoderRegInIn.csrTriggerEnable := io.csrTriggerEnable
  // preDecoderRegIn.pc  := f2_pc

<<<<<<< HEAD
  val preDecoderOut = Mux1H(UIntToOH(f2_predecod_ptr), preDecoders.map(_.io.out))
  for(i <- 0 until 4){
    val preDecoderIn  = preDecoders(i).io.in
    preDecoderIn.data := f2_cut_data(i)
    preDecoderIn.frontendTrigger := io.frontendTrigger
    preDecoderIn.pc  := f2_pc
  }
=======
  val preDecoderIn  = preDecoder.io.in
  preDecoderIn.data := f2_cut_data
  preDecoderIn.frontendTrigger := io.frontendTrigger
  preDecoderIn.csrTriggerEnable := io.csrTriggerEnable
  preDecoderIn.pc  := f2_pc
  val preDecoderOut = preDecoder.io.out

>>>>>>> 9f659d72

  //val f2_expd_instr     = preDecoderOut.expInstr
  val f2_instr          = preDecoderOut.instr
  val f2_pd             = preDecoderOut.pd
  val f2_jump_offset    = preDecoderOut.jumpOffset
  val f2_hasHalfValid   =  preDecoderOut.hasHalfValid
  val f2_crossPageFault = VecInit((0 until PredictWidth).map(i => isLastInLine(f2_pc(i)) && !f2_except_pf(0) && f2_doubleLine &&  f2_except_pf(1) && !f2_pd(i).isRVC ))

  XSPerfAccumulate("fetch_bubble_icache_not_resp",   f2_valid && !icacheRespAllValid )


  /**
    ******************************************************************************
    * IFU Stage 3
    * - handle MMIO instruciton
    *  -send request to Uncache fetch Unit
    *  -every packet include 1 MMIO instruction
    *  -MMIO instructions will stop fetch pipeline until commiting from RoB
    *  -flush to snpc (send ifu_redirect to Ftq)
    * - Ibuffer enqueue
    * - check predict result in Frontend (jalFault/retFault/notCFIFault/invalidTakenFault/targetFault)
    * - handle last half RVI instruction
    ******************************************************************************
    */

  val f3_valid          = RegInit(false.B)
  val f3_ftq_req        = RegEnable(f2_ftq_req,    f2_fire)
  // val f3_situation      = RegEnable(f2_situation,  f2_fire)
  val f3_doubleLine     = RegEnable(f2_doubleLine, f2_fire)
  val f3_fire           = io.toIbuffer.fire

  f3_ready := f3_fire || !f3_valid

  val f3_cut_data       = RegEnable(f2_cut_data, f2_fire)

  val f3_except_pf      = RegEnable(f2_except_pf,  f2_fire)
  val f3_except_af      = RegEnable(f2_except_af,  f2_fire)
  val f3_mmio           = RegEnable(f2_mmio   ,  f2_fire)

  //val f3_expd_instr     = RegEnable(f2_expd_instr,  f2_fire)
  val f3_instr          = RegEnable(f2_instr, f2_fire)
  val f3_expd_instr     = VecInit((0 until PredictWidth).map{ i =>
    val expander       = Module(new RVCExpander)
    expander.io.in := f3_instr(i)
    expander.io.out.bits
  })

  val f3_pd_wire        = RegEnable(f2_pd,          f2_fire)
  val f3_pd             = WireInit(f3_pd_wire)
  val f3_jump_offset    = RegEnable(f2_jump_offset, f2_fire)
  val f3_af_vec         = RegEnable(f2_af_vec,      f2_fire)
  val f3_pf_vec         = RegEnable(f2_pf_vec ,     f2_fire)
  val f3_pc             = RegEnable(f2_pc,          f2_fire)
  val f3_half_snpc      = RegEnable(f2_half_snpc,   f2_fire)
  val f3_instr_range    = RegEnable(f2_instr_range, f2_fire)
  val f3_foldpc         = RegEnable(f2_foldpc,      f2_fire)
  val f3_crossPageFault = RegEnable(f2_crossPageFault,      f2_fire)
  val f3_hasHalfValid   = RegEnable(f2_hasHalfValid,      f2_fire)
  val f3_except         = VecInit((0 until 2).map{i => f3_except_pf(i) || f3_except_af(i)})
  val f3_has_except     = f3_valid && (f3_except_af.reduce(_||_) || f3_except_pf.reduce(_||_))
  val f3_pAddrs   = RegEnable(f2_paddrs,  f2_fire)
  val f3_resend_vaddr   = RegEnable(f2_resend_vaddr,       f2_fire)

  // Expand 1 bit to prevent overflow when assert
  val f3_ftq_req_startAddr      = Cat(0.U(1.W), f3_ftq_req.startAddr)
  val f3_ftq_req_nextStartAddr  = Cat(0.U(1.W), f3_ftq_req.nextStartAddr)
  // brType, isCall and isRet generation is delayed to f3 stage
  val f3Predecoder = Module(new F3Predecoder)

  f3Predecoder.io.in.instr := f3_instr

  f3_pd.zipWithIndex.map{ case (pd,i) =>
    pd.brType := f3Predecoder.io.out.pd(i).brType
    pd.isCall := f3Predecoder.io.out.pd(i).isCall
    pd.isRet  := f3Predecoder.io.out.pd(i).isRet
  }

  val f3PdDiff = f3_pd_wire.zip(f3_pd).map{ case (a,b) => a.asUInt =/= b.asUInt }.reduce(_||_)
  XSError(f3_valid && f3PdDiff, "f3 pd diff")

  when(f3_valid && !f3_ftq_req.ftqOffset.valid){
    assert(f3_ftq_req_startAddr + (2*PredictWidth).U >= f3_ftq_req_nextStartAddr, s"More tha ${2*PredictWidth} Bytes fetch is not allowed!")
  }

  /*** MMIO State Machine***/
  val f3_mmio_data    = Reg(Vec(2, UInt(16.W)))
  val mmio_is_RVC     = RegInit(false.B)
  val mmio_resend_addr =RegInit(0.U(PAddrBits.W))
  val mmio_resend_af  = RegInit(false.B)
  val mmio_resend_pf  = RegInit(false.B)

  //last instuction finish
  val is_first_instr = RegInit(true.B)
  io.mmioCommitRead.mmioFtqPtr := RegNext(f3_ftq_req.ftqIdx + 1.U)

  val m_idle :: m_waitLastCmt:: m_sendReq :: m_waitResp :: m_sendTLB :: m_tlbResp :: m_sendPMP :: m_resendReq :: m_waitResendResp :: m_waitCommit :: m_commited :: Nil = Enum(11)
  val mmio_state = RegInit(m_idle)

  val f3_req_is_mmio     = f3_mmio && f3_valid
  val mmio_commit = VecInit(io.rob_commits.map{commit => commit.valid && commit.bits.ftqIdx === f3_ftq_req.ftqIdx &&  commit.bits.ftqOffset === 0.U}).asUInt.orR
  val f3_mmio_req_commit = f3_req_is_mmio && mmio_state === m_commited

  val f3_mmio_to_commit =  f3_req_is_mmio && mmio_state === m_waitCommit
  val f3_mmio_to_commit_next = RegNext(f3_mmio_to_commit)
  val f3_mmio_can_go      = f3_mmio_to_commit && !f3_mmio_to_commit_next

  val fromFtqRedirectReg    = RegNext(fromFtq.redirect,init = 0.U.asTypeOf(fromFtq.redirect))
  val mmioF3Flush           = RegNext(f3_flush,init = false.B)
  val f3_ftq_flush_self     = fromFtqRedirectReg.valid && RedirectLevel.flushItself(fromFtqRedirectReg.bits.level)
  val f3_ftq_flush_by_older = fromFtqRedirectReg.valid && isBefore(fromFtqRedirectReg.bits.ftqIdx, f3_ftq_req.ftqIdx)

  val f3_need_not_flush = f3_req_is_mmio && fromFtqRedirectReg.valid && !f3_ftq_flush_self && !f3_ftq_flush_by_older

  when(is_first_instr && mmio_commit){
    is_first_instr := false.B
  }

  when(f3_flush && !f3_req_is_mmio)                                                 {f3_valid := false.B}
  .elsewhen(mmioF3Flush && f3_req_is_mmio && !f3_need_not_flush)                    {f3_valid := false.B}
  .elsewhen(f2_fire && !f2_flush )                                                  {f3_valid := true.B }
  .elsewhen(io.toIbuffer.fire && !f3_req_is_mmio)                                   {f3_valid := false.B}
  .elsewhen{f3_req_is_mmio && f3_mmio_req_commit}                                   {f3_valid := false.B}

  val f3_mmio_use_seq_pc = RegInit(false.B)

  val (redirect_ftqIdx, redirect_ftqOffset)  = (fromFtqRedirectReg.bits.ftqIdx,fromFtqRedirectReg.bits.ftqOffset)
  val redirect_mmio_req = fromFtqRedirectReg.valid && redirect_ftqIdx === f3_ftq_req.ftqIdx && redirect_ftqOffset === 0.U

  when(RegNext(f2_fire && !f2_flush) && f3_req_is_mmio)        { f3_mmio_use_seq_pc := true.B  }
  .elsewhen(redirect_mmio_req)                                 { f3_mmio_use_seq_pc := false.B }

  f3_ready := Mux(f3_req_is_mmio, io.toIbuffer.ready && f3_mmio_req_commit || !f3_valid , io.toIbuffer.ready || !f3_valid)

  // mmio state machine
  switch(mmio_state){
    is(m_idle){
      when(f3_req_is_mmio){
        mmio_state :=  m_waitLastCmt
      }
    }

    is(m_waitLastCmt){
      when(is_first_instr){
        mmio_state := m_sendReq
      }.otherwise{
        mmio_state := Mux(io.mmioCommitRead.mmioLastCommit, m_sendReq, m_waitLastCmt)
      }
    }

    is(m_sendReq){
      mmio_state :=  Mux(toUncache.fire, m_waitResp, m_sendReq )
    }

    is(m_waitResp){
      when(fromUncache.fire){
          val isRVC =  fromUncache.bits.data(1,0) =/= 3.U
          val needResend = !isRVC && f3_pAddrs(0)(2,1) === 3.U
          mmio_state :=  Mux(needResend, m_sendTLB , m_waitCommit)

          mmio_is_RVC := isRVC
          f3_mmio_data(0)   :=  fromUncache.bits.data(15,0)
          f3_mmio_data(1)   :=  fromUncache.bits.data(31,16)
      }
    }

    is(m_sendTLB){
      when( io.iTLBInter.req.valid && !io.iTLBInter.resp.bits.miss ){
        mmio_state :=  m_tlbResp
      }
    }

    is(m_tlbResp){
      val tlbExept = io.iTLBInter.resp.bits.excp(0).pf.instr ||
                     io.iTLBInter.resp.bits.excp(0).af.instr
      mmio_state :=  Mux(tlbExept,m_waitCommit,m_sendPMP)
      mmio_resend_addr := io.iTLBInter.resp.bits.paddr(0)
      mmio_resend_af := mmio_resend_af || io.iTLBInter.resp.bits.excp(0).af.instr
      mmio_resend_pf := mmio_resend_pf || io.iTLBInter.resp.bits.excp(0).pf.instr
    }

    is(m_sendPMP){
      val pmpExcpAF = io.pmp.resp.instr || !io.pmp.resp.mmio
      mmio_state :=  Mux(pmpExcpAF, m_waitCommit , m_resendReq)
      mmio_resend_af := pmpExcpAF
    }

    is(m_resendReq){
      mmio_state :=  Mux(toUncache.fire, m_waitResendResp, m_resendReq )
    }

    is(m_waitResendResp){
      when(fromUncache.fire){
          mmio_state :=  m_waitCommit
          f3_mmio_data(1)   :=  fromUncache.bits.data(15,0)
      }
    }

    is(m_waitCommit){
      when(mmio_commit){
          mmio_state  :=  m_commited
      }
    }

    //normal mmio instruction
    is(m_commited){
      mmio_state := m_idle
      mmio_is_RVC := false.B
      mmio_resend_addr := 0.U
    }
  }

  // Exception or flush by older branch prediction
  // Condition is from RegNext(fromFtq.redirect), 1 cycle after backend rediect
  when(f3_ftq_flush_self || f3_ftq_flush_by_older)  {
    mmio_state := m_idle
    mmio_is_RVC := false.B
    mmio_resend_addr := 0.U
    mmio_resend_af := false.B
    f3_mmio_data.map(_ := 0.U)
  }

  toUncache.valid     :=  ((mmio_state === m_sendReq) || (mmio_state === m_resendReq)) && f3_req_is_mmio
  toUncache.bits.addr := Mux((mmio_state === m_resendReq), mmio_resend_addr, f3_pAddrs(0))
  fromUncache.ready   := true.B

  io.iTLBInter.req.valid         := (mmio_state === m_sendTLB) && f3_req_is_mmio
  io.iTLBInter.req.bits.size     := 3.U
  io.iTLBInter.req.bits.vaddr    := f3_resend_vaddr
  io.iTLBInter.req.bits.debug.pc := f3_resend_vaddr

  io.iTLBInter.req.bits.kill                := false.B // IFU use itlb for mmio, doesn't need sync, set it to false
  io.iTLBInter.req.bits.cmd                 := TlbCmd.exec
  io.iTLBInter.req.bits.memidx              := DontCare
  io.iTLBInter.req.bits.debug.robIdx        := DontCare
  io.iTLBInter.req.bits.no_translate        := false.B
  io.iTLBInter.req.bits.debug.isFirstIssue  := DontCare

  io.pmp.req.valid := (mmio_state === m_sendPMP) && f3_req_is_mmio
  io.pmp.req.bits.addr  := mmio_resend_addr
  io.pmp.req.bits.size  := 3.U
  io.pmp.req.bits.cmd   := TlbCmd.exec

  val f3_lastHalf       = RegInit(0.U.asTypeOf(new LastHalfInfo))

  val f3_predecode_range = VecInit(preDecoderOut.pd.map(inst => inst.valid)).asUInt
  val f3_mmio_range      = VecInit((0 until PredictWidth).map(i => if(i ==0) true.B else false.B))
  val f3_instr_valid     = Wire(Vec(PredictWidth, Bool()))

  /*** prediction result check   ***/
  checkerIn.ftqOffset   := f3_ftq_req.ftqOffset
  checkerIn.jumpOffset  := f3_jump_offset
  checkerIn.target      := f3_ftq_req.nextStartAddr
  checkerIn.instrRange  := f3_instr_range.asTypeOf(Vec(PredictWidth, Bool()))
  checkerIn.instrValid  := f3_instr_valid.asTypeOf(Vec(PredictWidth, Bool()))
  checkerIn.pds         := f3_pd
  checkerIn.pc          := f3_pc

  /*** handle half RVI in the last 2 Bytes  ***/

  def hasLastHalf(idx: UInt) = {
    //!f3_pd(idx).isRVC && checkerOutStage1.fixedRange(idx) && f3_instr_valid(idx) && !checkerOutStage1.fixedTaken(idx) && !checkerOutStage2.fixedMissPred(idx) && ! f3_req_is_mmio
    !f3_pd(idx).isRVC && checkerOutStage1.fixedRange(idx) && f3_instr_valid(idx) && !checkerOutStage1.fixedTaken(idx) && ! f3_req_is_mmio
  }

  val f3_last_validIdx       = ParallelPosteriorityEncoder(checkerOutStage1.fixedRange)

  val f3_hasLastHalf         = hasLastHalf((PredictWidth - 1).U)
  val f3_false_lastHalf      = hasLastHalf(f3_last_validIdx)
  val f3_false_snpc          = f3_half_snpc(f3_last_validIdx)

  val f3_lastHalf_mask    = VecInit((0 until PredictWidth).map( i => if(i ==0) false.B else true.B )).asUInt
  val f3_lastHalf_disable = RegInit(false.B)

  when(f3_flush || (f3_fire && f3_lastHalf_disable)){
    f3_lastHalf_disable := false.B
  }

  when (f3_flush) {
    f3_lastHalf.valid := false.B
  }.elsewhen (f3_fire) {
    f3_lastHalf.valid := f3_hasLastHalf && !f3_lastHalf_disable
    f3_lastHalf.middlePC := f3_ftq_req.nextStartAddr
  }

  f3_instr_valid := Mux(f3_lastHalf.valid,f3_hasHalfValid ,VecInit(f3_pd.map(inst => inst.valid)))

  /*** frontend Trigger  ***/
  frontendTrigger.io.pds  := f3_pd
  frontendTrigger.io.pc   := f3_pc
  frontendTrigger.io.data   := f3_cut_data

  frontendTrigger.io.frontendTrigger  := io.frontendTrigger

  val f3_triggered = frontendTrigger.io.triggered

  /*** send to Ibuffer  ***/

  io.toIbuffer.valid            := f3_valid && (!f3_req_is_mmio || f3_mmio_can_go) && !f3_flush
  io.toIbuffer.bits.instrs      := f3_expd_instr
  io.toIbuffer.bits.valid       := f3_instr_valid.asUInt
  io.toIbuffer.bits.enqEnable   := checkerOutStage1.fixedRange.asUInt & f3_instr_valid.asUInt
  io.toIbuffer.bits.pd          := f3_pd
  io.toIbuffer.bits.ftqPtr      := f3_ftq_req.ftqIdx
  io.toIbuffer.bits.pc          := f3_pc
  io.toIbuffer.bits.ftqOffset.zipWithIndex.map{case(a, i) => a.bits := i.U; a.valid := checkerOutStage1.fixedTaken(i) && !f3_req_is_mmio}
  io.toIbuffer.bits.foldpc      := f3_foldpc
  io.toIbuffer.bits.ipf         := VecInit(f3_pf_vec.zip(f3_crossPageFault).map{case (pf, crossPF) => pf || crossPF})
  io.toIbuffer.bits.acf         := f3_af_vec
  io.toIbuffer.bits.crossPageIPFFix := f3_crossPageFault
  io.toIbuffer.bits.triggered   := f3_triggered

  when(f3_lastHalf.valid){
    io.toIbuffer.bits.enqEnable := checkerOutStage1.fixedRange.asUInt & f3_instr_valid.asUInt & f3_lastHalf_mask
    io.toIbuffer.bits.valid     := f3_lastHalf_mask & f3_instr_valid.asUInt
  }



  //Write back to Ftq
  val f3_cache_fetch = f3_valid && !(f2_fire && !f2_flush)
  val finishFetchMaskReg = RegNext(f3_cache_fetch)

  val mmioFlushWb = Wire(Valid(new PredecodeWritebackBundle))
  val f3_mmio_missOffset = Wire(ValidUndirectioned(UInt(log2Ceil(PredictWidth).W)))
  f3_mmio_missOffset.valid := f3_req_is_mmio
  f3_mmio_missOffset.bits  := 0.U

  // Send mmioFlushWb back to FTQ 1 cycle after uncache fetch return
  // When backend redirect, mmio_state reset after 1 cycle.
  // In this case, mask .valid to avoid overriding backend redirect
  mmioFlushWb.valid           := (f3_req_is_mmio && mmio_state === m_waitCommit && RegNext(fromUncache.fire) &&
    f3_mmio_use_seq_pc && !f3_ftq_flush_self && !f3_ftq_flush_by_older)
  mmioFlushWb.bits.pc         := f3_pc
  mmioFlushWb.bits.pd         := f3_pd
  mmioFlushWb.bits.pd.zipWithIndex.map{case(instr,i) => instr.valid :=  f3_mmio_range(i)}
  mmioFlushWb.bits.ftqIdx     := f3_ftq_req.ftqIdx
  mmioFlushWb.bits.ftqOffset  := f3_ftq_req.ftqOffset.bits
  mmioFlushWb.bits.misOffset  := f3_mmio_missOffset
  mmioFlushWb.bits.cfiOffset  := DontCare
  mmioFlushWb.bits.target     := Mux(mmio_is_RVC, f3_ftq_req.startAddr + 2.U , f3_ftq_req.startAddr + 4.U)
  mmioFlushWb.bits.jalTarget  := DontCare
  mmioFlushWb.bits.instrRange := f3_mmio_range

  /** external predecode for MMIO instruction */
  when(f3_req_is_mmio){
    val inst  = Cat(f3_mmio_data(1), f3_mmio_data(0))
    val currentIsRVC   = isRVC(inst)

    val brType::isCall::isRet::Nil = brInfo(inst)
    val jalOffset = jal_offset(inst, currentIsRVC)
    val brOffset  = br_offset(inst, currentIsRVC)

    io.toIbuffer.bits.instrs(0) := new RVCDecoder(inst, XLEN, useAddiForMv = true).decode.bits


    io.toIbuffer.bits.pd(0).valid   := true.B
    io.toIbuffer.bits.pd(0).isRVC   := currentIsRVC
    io.toIbuffer.bits.pd(0).brType  := brType
    io.toIbuffer.bits.pd(0).isCall  := isCall
    io.toIbuffer.bits.pd(0).isRet   := isRet

    io.toIbuffer.bits.acf(0) := mmio_resend_af
    io.toIbuffer.bits.ipf(0) := mmio_resend_pf
    io.toIbuffer.bits.crossPageIPFFix(0) := mmio_resend_pf

    io.toIbuffer.bits.enqEnable   := f3_mmio_range.asUInt

    mmioFlushWb.bits.pd(0).valid   := true.B
    mmioFlushWb.bits.pd(0).isRVC   := currentIsRVC
    mmioFlushWb.bits.pd(0).brType  := brType
    mmioFlushWb.bits.pd(0).isCall  := isCall
    mmioFlushWb.bits.pd(0).isRet   := isRet
  }

  mmio_redirect := (f3_req_is_mmio && mmio_state === m_waitCommit && RegNext(fromUncache.fire)  && f3_mmio_use_seq_pc)

  XSPerfAccumulate("fetch_bubble_ibuffer_not_ready",   io.toIbuffer.valid && !io.toIbuffer.ready )


  /**
    ******************************************************************************
    * IFU Write Back Stage
    * - write back predecode information to Ftq to update
    * - redirect if found fault prediction
    * - redirect if has false hit last half (last PC is not start + 32 Bytes, but in the midle of an notCFI RVI instruction)
    ******************************************************************************
    */

  val wb_valid          = RegNext(RegNext(f2_fire && !f2_flush) && !f3_req_is_mmio && !f3_flush)
  val wb_ftq_req        = RegNext(f3_ftq_req)

  val wb_check_result_stage1   = RegNext(checkerOutStage1)
  val wb_check_result_stage2   = checkerOutStage2
  val wb_instr_range    = RegNext(io.toIbuffer.bits.enqEnable)
  val wb_pc             = RegNext(f3_pc)
  val wb_pd             = RegNext(f3_pd)
  val wb_instr_valid    = RegNext(f3_instr_valid)

  /* false hit lastHalf */
  val wb_lastIdx        = RegNext(f3_last_validIdx)
  val wb_false_lastHalf = RegNext(f3_false_lastHalf) && wb_lastIdx =/= (PredictWidth - 1).U
  val wb_false_target   = RegNext(f3_false_snpc)

  val wb_half_flush = wb_false_lastHalf
  val wb_half_target = wb_false_target

  /* false oversize */
  val lastIsRVC = wb_instr_range.asTypeOf(Vec(PredictWidth,Bool())).last  && wb_pd.last.isRVC
  val lastIsRVI = wb_instr_range.asTypeOf(Vec(PredictWidth,Bool()))(PredictWidth - 2) && !wb_pd(PredictWidth - 2).isRVC
  val lastTaken = wb_check_result_stage1.fixedTaken.last

  f3_wb_not_flush := wb_ftq_req.ftqIdx === f3_ftq_req.ftqIdx && f3_valid && wb_valid

  /** if a req with a last half but miss predicted enters in wb stage, and this cycle f3 stalls,
    * we set a flag to notify f3 that the last half flag need not to be set.
    */
  //f3_fire is after wb_valid
  when(wb_valid && RegNext(f3_hasLastHalf,init = false.B)
        && wb_check_result_stage2.fixedMissPred(PredictWidth - 1) && !f3_fire  && !RegNext(f3_fire,init = false.B) && !f3_flush
      ){
    f3_lastHalf_disable := true.B
  }

  //wb_valid and f3_fire are in same cycle
  when(wb_valid && RegNext(f3_hasLastHalf,init = false.B)
        && wb_check_result_stage2.fixedMissPred(PredictWidth - 1) && f3_fire
      ){
    f3_lastHalf.valid := false.B
  }

  val checkFlushWb = Wire(Valid(new PredecodeWritebackBundle))
  val checkFlushWbjalTargetIdx = ParallelPriorityEncoder(VecInit(wb_pd.zip(wb_instr_valid).map{case (pd, v) => v && pd.isJal }))
  val checkFlushWbTargetIdx = ParallelPriorityEncoder(wb_check_result_stage2.fixedMissPred)
  checkFlushWb.valid                  := wb_valid
  checkFlushWb.bits.pc                := wb_pc
  checkFlushWb.bits.pd                := wb_pd
  checkFlushWb.bits.pd.zipWithIndex.map{case(instr,i) => instr.valid := wb_instr_valid(i)}
  checkFlushWb.bits.ftqIdx            := wb_ftq_req.ftqIdx
  checkFlushWb.bits.ftqOffset         := wb_ftq_req.ftqOffset.bits
  checkFlushWb.bits.misOffset.valid   := ParallelOR(wb_check_result_stage2.fixedMissPred) || wb_half_flush
  checkFlushWb.bits.misOffset.bits    := Mux(wb_half_flush, wb_lastIdx, ParallelPriorityEncoder(wb_check_result_stage2.fixedMissPred))
  checkFlushWb.bits.cfiOffset.valid   := ParallelOR(wb_check_result_stage1.fixedTaken)
  checkFlushWb.bits.cfiOffset.bits    := ParallelPriorityEncoder(wb_check_result_stage1.fixedTaken)
  checkFlushWb.bits.target            := Mux(wb_half_flush, wb_half_target, wb_check_result_stage2.fixedTarget(checkFlushWbTargetIdx))
  checkFlushWb.bits.jalTarget         := wb_check_result_stage2.jalTarget(checkFlushWbjalTargetIdx)
  checkFlushWb.bits.instrRange        := wb_instr_range.asTypeOf(Vec(PredictWidth, Bool()))

  toFtq.pdWb := Mux(wb_valid, checkFlushWb,  mmioFlushWb)

  wb_redirect := checkFlushWb.bits.misOffset.valid && wb_valid

  /*write back flush type*/
  val checkFaultType = wb_check_result_stage2.faultType
  val checkJalFault =  wb_valid && checkFaultType.map(_.isjalFault).reduce(_||_)
  val checkRetFault =  wb_valid && checkFaultType.map(_.isRetFault).reduce(_||_)
  val checkTargetFault =  wb_valid && checkFaultType.map(_.istargetFault).reduce(_||_)
  val checkNotCFIFault =  wb_valid && checkFaultType.map(_.notCFIFault).reduce(_||_)
  val checkInvalidTaken =  wb_valid && checkFaultType.map(_.invalidTakenFault).reduce(_||_)


  XSPerfAccumulate("predecode_flush_jalFault",   checkJalFault )
  XSPerfAccumulate("predecode_flush_retFault",   checkRetFault )
  XSPerfAccumulate("predecode_flush_targetFault",   checkTargetFault )
  XSPerfAccumulate("predecode_flush_notCFIFault",   checkNotCFIFault )
  XSPerfAccumulate("predecode_flush_incalidTakenFault",   checkInvalidTaken )

  when(checkRetFault){
    XSDebug("startAddr:%x  nextstartAddr:%x  taken:%d    takenIdx:%d\n",
        wb_ftq_req.startAddr, wb_ftq_req.nextStartAddr, wb_ftq_req.ftqOffset.valid, wb_ftq_req.ftqOffset.bits)
  }


  /** performance counter */
  val f3_perf_info     = RegEnable(f2_perf_info,  f2_fire)
  val f3_req_0    = io.toIbuffer.fire
  val f3_req_1    = io.toIbuffer.fire && f3_doubleLine
  val f3_hit_0    = io.toIbuffer.fire && f3_perf_info.bank_hit(0)
  val f3_hit_1    = io.toIbuffer.fire && f3_doubleLine & f3_perf_info.bank_hit(1)
  val f3_hit      = f3_perf_info.hit
  val perfEvents = Seq(
    ("frontendFlush                ", wb_redirect                                ),
    ("ifu_req                      ", io.toIbuffer.fire                        ),
    ("ifu_miss                     ", io.toIbuffer.fire && !f3_perf_info.hit   ),
    ("ifu_req_cacheline_0          ", f3_req_0                                   ),
    ("ifu_req_cacheline_1          ", f3_req_1                                   ),
    ("ifu_req_cacheline_0_hit      ", f3_hit_1                                   ),
    ("ifu_req_cacheline_1_hit      ", f3_hit_1                                   ),
    ("only_0_hit                   ", f3_perf_info.only_0_hit       && io.toIbuffer.fire ),
    ("only_0_miss                  ", f3_perf_info.only_0_miss      && io.toIbuffer.fire ),
    ("hit_0_hit_1                  ", f3_perf_info.hit_0_hit_1      && io.toIbuffer.fire ),
    ("hit_0_miss_1                 ", f3_perf_info.hit_0_miss_1     && io.toIbuffer.fire ),
    ("miss_0_hit_1                 ", f3_perf_info.miss_0_hit_1     && io.toIbuffer.fire ),
    ("miss_0_miss_1                ", f3_perf_info.miss_0_miss_1    && io.toIbuffer.fire ),
  )
  generatePerfEvent()

  XSPerfAccumulate("ifu_req",   io.toIbuffer.fire )
  XSPerfAccumulate("ifu_miss",  io.toIbuffer.fire && !f3_hit )
  XSPerfAccumulate("ifu_req_cacheline_0", f3_req_0  )
  XSPerfAccumulate("ifu_req_cacheline_1", f3_req_1  )
  XSPerfAccumulate("ifu_req_cacheline_0_hit",   f3_hit_0 )
  XSPerfAccumulate("ifu_req_cacheline_1_hit",   f3_hit_1 )
  XSPerfAccumulate("frontendFlush",  wb_redirect )
  XSPerfAccumulate("only_0_hit",      f3_perf_info.only_0_hit   && io.toIbuffer.fire  )
  XSPerfAccumulate("only_0_miss",     f3_perf_info.only_0_miss  && io.toIbuffer.fire  )
  XSPerfAccumulate("hit_0_hit_1",     f3_perf_info.hit_0_hit_1  && io.toIbuffer.fire  )
  XSPerfAccumulate("hit_0_miss_1",    f3_perf_info.hit_0_miss_1  && io.toIbuffer.fire  )
  XSPerfAccumulate("miss_0_hit_1",    f3_perf_info.miss_0_hit_1   && io.toIbuffer.fire )
  XSPerfAccumulate("miss_0_miss_1",   f3_perf_info.miss_0_miss_1 && io.toIbuffer.fire )
  XSPerfAccumulate("hit_0_except_1",   f3_perf_info.hit_0_except_1 && io.toIbuffer.fire )
  XSPerfAccumulate("miss_0_except_1",   f3_perf_info.miss_0_except_1 && io.toIbuffer.fire )
  XSPerfAccumulate("except_0",   f3_perf_info.except_0 && io.toIbuffer.fire )
  XSPerfHistogram("ifu2ibuffer_validCnt", PopCount(io.toIbuffer.bits.valid & io.toIbuffer.bits.enqEnable), io.toIbuffer.fire, 0, PredictWidth + 1, 1)

  val isWriteFetchToIBufferTable = WireInit(Constantin.createRecord("isWriteFetchToIBufferTable" + p(XSCoreParamsKey).HartId.toString))
  val isWriteIfuWbToFtqTable = WireInit(Constantin.createRecord("isWriteIfuWbToFtqTable" + p(XSCoreParamsKey).HartId.toString))
  val fetchToIBufferTable = ChiselDB.createTable("FetchToIBuffer" + p(XSCoreParamsKey).HartId.toString, new FetchToIBufferDB)
  val ifuWbToFtqTable = ChiselDB.createTable("IfuWbToFtq" + p(XSCoreParamsKey).HartId.toString, new IfuWbToFtqDB)

  val fetchIBufferDumpData = Wire(new FetchToIBufferDB)
  fetchIBufferDumpData.start_addr := f3_ftq_req.startAddr
  fetchIBufferDumpData.instr_count := PopCount(io.toIbuffer.bits.enqEnable)
  fetchIBufferDumpData.exception := (f3_perf_info.except_0 && io.toIbuffer.fire) || (f3_perf_info.hit_0_except_1 && io.toIbuffer.fire) || (f3_perf_info.miss_0_except_1 && io.toIbuffer.fire)
  fetchIBufferDumpData.is_cache_hit := f3_hit

  val ifuWbToFtqDumpData = Wire(new IfuWbToFtqDB)
  ifuWbToFtqDumpData.start_addr := wb_ftq_req.startAddr
  ifuWbToFtqDumpData.is_miss_pred := checkFlushWb.bits.misOffset.valid
  ifuWbToFtqDumpData.miss_pred_offset := checkFlushWb.bits.misOffset.bits
  ifuWbToFtqDumpData.checkJalFault := checkJalFault
  ifuWbToFtqDumpData.checkRetFault := checkRetFault
  ifuWbToFtqDumpData.checkTargetFault := checkTargetFault
  ifuWbToFtqDumpData.checkNotCFIFault := checkNotCFIFault
  ifuWbToFtqDumpData.checkInvalidTaken := checkInvalidTaken

  fetchToIBufferTable.log(
    data = fetchIBufferDumpData,
    en = isWriteFetchToIBufferTable.orR && io.toIbuffer.fire,
    site = "IFU" + p(XSCoreParamsKey).HartId.toString,
    clock = clock,
    reset = reset
  )
  ifuWbToFtqTable.log(
    data = ifuWbToFtqDumpData,
    en = isWriteIfuWbToFtqTable.orR && checkFlushWb.valid,
    site = "IFU" + p(XSCoreParamsKey).HartId.toString,
    clock = clock,
    reset = reset
  )

}<|MERGE_RESOLUTION|>--- conflicted
+++ resolved
@@ -412,23 +412,11 @@
   // preDecoderRegInIn.csrTriggerEnable := io.csrTriggerEnable
   // preDecoderRegIn.pc  := f2_pc
 
-<<<<<<< HEAD
-  val preDecoderOut = Mux1H(UIntToOH(f2_predecod_ptr), preDecoders.map(_.io.out))
-  for(i <- 0 until 4){
-    val preDecoderIn  = preDecoders(i).io.in
-    preDecoderIn.data := f2_cut_data(i)
+  val preDecoderIn  = preDecoder.io.in
+  preDecoderIn.data := f2_cut_data
     preDecoderIn.frontendTrigger := io.frontendTrigger
     preDecoderIn.pc  := f2_pc
-  }
-=======
-  val preDecoderIn  = preDecoder.io.in
-  preDecoderIn.data := f2_cut_data
-  preDecoderIn.frontendTrigger := io.frontendTrigger
-  preDecoderIn.csrTriggerEnable := io.csrTriggerEnable
-  preDecoderIn.pc  := f2_pc
   val preDecoderOut = preDecoder.io.out
-
->>>>>>> 9f659d72
 
   //val f2_expd_instr     = preDecoderOut.expInstr
   val f2_instr          = preDecoderOut.instr
