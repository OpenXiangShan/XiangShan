--- conflicted
+++ resolved
@@ -63,10 +63,7 @@
   val icacheInter     = new ICacheInterface
   val toIbuffer       = Decoupled(new FetchToIBuffer)
   val iTLBInter       = Vec(2, new BlockTlbRequestIO)
-<<<<<<< HEAD
   val pmp             = Vec(2, Input(new PMPRespBundle()))
-=======
->>>>>>> 35620aa8
 }
 
 // record the situation in which fallThruAddr falls into
@@ -100,10 +97,7 @@
   val (toMeta, toData, meta_resp, data_resp) =  (io.icacheInter.toIMeta, io.icacheInter.toIData, io.icacheInter.fromIMeta, io.icacheInter.fromIData)
   val (toMissQueue, fromMissQueue) = (io.icacheInter.toMissQueue, io.icacheInter.fromMissQueue)
   val (toITLB, fromITLB) = (VecInit(io.iTLBInter.map(_.req)), VecInit(io.iTLBInter.map(_.resp)))
-<<<<<<< HEAD
   val fromPMP = io.pmp
-=======
->>>>>>> 35620aa8
 
   def isCrossLineReq(start: UInt, end: UInt): Bool = start(blockOffBits) ^ end(blockOffBits)
 
@@ -205,13 +199,9 @@
 
   val (tlbRespValid, tlbRespPAddr) = (fromITLB.map(_.valid), VecInit(fromITLB.map(_.bits.paddr)))
   val (tlbRespMiss,  tlbRespMMIO)  = (fromITLB.map(port => port.bits.miss && port.valid), fromITLB.map(port => port.bits.mmio && port.valid))
-<<<<<<< HEAD
   val (tlbExcpPF,    tlbExcpAF)    = (fromITLB.map(port => port.bits.excp.pf.instr && port.valid),
-    fromITLB.map(port => (port.bits.excp.af.instr) && port.valid)
+    fromITLB.map(port => (port.bits.excp.af.instr) && port.valid) //TODO: Temp treat mmio req as access fault
   val pmpExcpAF = fromPMP.map(port => port.instr)
-=======
-  val (tlbExcpPF,    tlbExcpAF)    = (fromITLB.map(port => port.bits.excp.pf.instr && port.valid), fromITLB.map(port => (port.bits.excp.af.instr || port.bits.mmio) && port.valid)) //TODO: Temp treat mmio req as access fault
->>>>>>> 35620aa8
 
   tlbRespAllValid := tlbRespValid(0)  && (tlbRespValid(1) || !f1_doubleLine)
 
@@ -499,8 +489,6 @@
   val f3_except         = VecInit((0 until 2).map{i => f3_except_pf(i) || f3_except_af(i)})
   val f3_has_except     = f3_valid && (f3_except_af.reduce(_||_) || f3_except_pf.reduce(_||_))
 
-<<<<<<< HEAD
-=======
   //performance counter
   val f3_only_0_hit     = RegEnable(next = only_0_hit, enable = f2_fire)
   val f3_only_0_miss    = RegEnable(next = only_0_miss, enable = f2_fire)
@@ -515,7 +503,6 @@
   val f3_hit_0 = io.toIbuffer.fire() & f3_bank_hit(0)
   val f3_hit_1 = io.toIbuffer.fire() && f3_doubleLine & f3_bank_hit(1)
 
->>>>>>> 35620aa8
 
   preDecoderIn.instValid     :=  f3_valid && !f3_has_except
   preDecoderIn.data          :=  f3_cut_data
