package xiangshan.frontend

import chipsalliance.rocketchip.config.Parameters
import chisel3._
import chisel3.util._
import xiangshan._
import utils._
import xiangshan.cache._
import chisel3.experimental.chiselName
import freechips.rocketchip.tile.HasLazyRoCC
import xiangshan.backend.ftq.FtqPtr
import system.L1CacheErrorInfo

trait HasInstrMMIOConst extends HasXSParameter with HasIFUConst{
  def mmioBusWidth = 64
  def mmioBusBytes = mmioBusWidth /8
  def mmioBeats = FetchWidth * 4 * 8 / mmioBusWidth
  def mmioMask  = VecInit(List.fill(PredictWidth)(true.B)).asUInt
  def mmioBusAligned(pc :UInt): UInt = align(pc, mmioBusBytes)
}

trait HasIFUConst extends HasXSParameter {
  val resetVector = 0x10000000L//TODO: set reset vec
  def align(pc: UInt, bytes: Int): UInt = Cat(pc(VAddrBits-1, log2Ceil(bytes)), 0.U(log2Ceil(bytes).W))
  val groupBytes = 64 // correspond to cache line size
  val groupOffsetBits = log2Ceil(groupBytes)
  val groupWidth = groupBytes / instBytes
  val packetBytes = PredictWidth * instBytes
  val packetOffsetBits = log2Ceil(packetBytes)
  def offsetInPacket(pc: UInt) = pc(packetOffsetBits-1, instOffsetBits)
  def packetIdx(pc: UInt) = pc(VAddrBits-1, log2Ceil(packetBytes))
  def groupAligned(pc: UInt)  = align(pc, groupBytes)
  def packetAligned(pc: UInt) = align(pc, packetBytes)
  def mask(pc: UInt): UInt = ((~(0.U(PredictWidth.W))) << offsetInPacket(pc))(PredictWidth-1,0)
  def snpc(pc: UInt): UInt = packetAligned(pc) + packetBytes.U

  val enableGhistRepair = true
  val IFUDebug = true
}

class GlobalHistory(implicit p: Parameters) extends XSBundle {
  val predHist = UInt(HistoryLength.W)
  def update(sawNTBr: Bool, takenOnBr: Bool, hist: UInt = predHist): GlobalHistory = {
    val g = Wire(new GlobalHistory)
    val shifted = takenOnBr || sawNTBr
    g.predHist := Mux(shifted, (hist << 1) | takenOnBr.asUInt, hist)
    g
  }

  final def === (that: GlobalHistory): Bool = {
    predHist === that.predHist
  }

  final def =/= (that: GlobalHistory): Bool = !(this === that)

  implicit val name = "IFU"
  def debug(where: String) = XSDebug(p"[${where}_GlobalHistory] hist=${Binary(predHist)}\n")
  // override def toString(): String = "histPtr=%d, sawNTBr=%d, takenOnBr=%d, saveHalfRVI=%d".format(histPtr, sawNTBr, takenOnBr, saveHalfRVI)
}


class IFUIO(implicit p: Parameters) extends XSBundle
{
  // to ibuffer
  val fetchPacket = DecoupledIO(new FetchPacket)
  // from backend
  val redirect = Flipped(ValidIO(new Redirect))
  val bp_ctrl = Input(new BPUCtrl)
  val commitUpdate = Flipped(ValidIO(new FtqEntry))
  val ftqEnqPtr = Input(new FtqPtr)
  val ftqLeftOne = Input(Bool())
  // to backend
  val toFtq = DecoupledIO(new FtqEntry)
  // to icache
  val icacheMemGrant = Flipped(DecoupledIO(new L1plusCacheResp))
  val fencei = Input(Bool())
  // from icache
  val icacheMemAcq = DecoupledIO(new L1plusCacheReq)
  val l1plusFlush = Output(Bool())
  val prefetchTrainReq = ValidIO(new IcacheMissReq)
  val error = new L1CacheErrorInfo
  // to tlb
  val sfence = Input(new SfenceBundle)
  val tlbCsr = Input(new TlbCsrBundle)
  // from tlb
  val ptw = new TlbPtwIO
  // icache uncache
  val mmio_acquire = DecoupledIO(new InsUncacheReq)
  val mmio_grant  = Flipped(DecoupledIO(new InsUncacheResp))
  val mmio_flush = Output(Bool())
}

class PrevHalfInstr(implicit p: Parameters) extends XSBundle {
  val pc = UInt(VAddrBits.W)
  val npc = UInt(VAddrBits.W)
  val instr = UInt(16.W)
  val ipf = Bool()
}

@chiselName
<<<<<<< HEAD
class IFU extends XSModule with HasIFUConst with HasCircularQueuePtrHelper 
=======
class IFU(implicit p: Parameters) extends XSModule with HasIFUConst with HasCircularQueuePtrHelper with WaitTableParameters
>>>>>>> 672098b7
{
  val io = IO(new IFUIO)
  val bpu = BPU(EnableBPU)
  val icache = Module(new ICache)

  io.ptw <> TLB(
    in = Seq(icache.io.tlb),
    sfence = io.sfence,
    csr = io.tlbCsr,
    width = 1,
    isDtlb = false,
    shouldBlock = true
  )

  val if2_redirect, if3_redirect, if4_redirect = WireInit(false.B)
  val if1_flush, if2_flush, if3_flush, if4_flush = WireInit(false.B)

  val icacheResp = icache.io.resp.bits

  if4_flush := io.redirect.valid
  if3_flush := if4_flush || if4_redirect
  if2_flush := if3_flush || if3_redirect
  if1_flush := if2_flush || if2_redirect

  //********************** IF1 ****************************//
  val if1_valid = !reset.asBool && GTimer() > 500.U
  val if1_npc = WireInit(0.U(VAddrBits.W))
  val if2_ready = WireInit(false.B)
  val if2_valid = RegInit(init = false.B)
  val if2_allReady = WireInit(if2_ready && icache.io.req.ready && bpu.io.in_ready)
  val if1_fire = if1_valid &&  if2_allReady

  val if1_gh, if2_gh, if3_gh, if4_gh = Wire(new GlobalHistory)
  val if2_predicted_gh, if3_predicted_gh, if4_predicted_gh = Wire(new GlobalHistory)
  val final_gh = RegInit(0.U.asTypeOf(new GlobalHistory))

  //********************** IF2 ****************************//
  val if2_allValid = if2_valid && icache.io.tlb.resp.valid
  val if3_ready = WireInit(false.B)
  val if2_fire = if2_allValid && if3_ready
  val if2_pc = RegEnable(next = if1_npc, init = resetVector.U, enable = if1_fire)
  val if2_snpc = snpc(if2_pc)
  val if2_predHist = RegEnable(if1_gh.predHist, enable=if1_fire)
  if2_ready := if3_ready && icache.io.tlb.resp.valid || !if2_valid
  when (if1_fire)       { if2_valid := true.B }
  .elsewhen (if2_flush) { if2_valid := false.B }
  .elsewhen (if2_fire)  { if2_valid := false.B }

  val npcGen = new PriorityMuxGenerator[UInt]
  npcGen.register(true.B, RegNext(if1_npc), Some("stallPC"))
  val if2_bp = bpu.io.out(0)

  // if taken, bp_redirect should be true
  // when taken on half RVI, we suppress this redirect signal

  npcGen.register(if2_valid, Mux(if2_bp.taken, if2_bp.target, if2_snpc), Some("if2_target"))

  if2_predicted_gh := if2_gh.update(if2_bp.hasNotTakenBrs, if2_bp.takenOnBr)

  //********************** IF3 ****************************//
  // if3 should wait for instructions resp to arrive
  val if3_valid = RegInit(init = false.B)
  val if4_ready = WireInit(false.B)
  val if3_allValid = if3_valid && icache.io.resp.valid
  val if3_fire = if3_allValid && if4_ready
  val if3_pc = RegEnable(if2_pc, if2_fire)
  val if3_snpc = RegEnable(if2_snpc, if2_fire)
  val if3_predHist = RegEnable(if2_predHist, enable=if2_fire)
  if3_ready := if4_ready && icache.io.resp.valid || !if3_valid
  when (if3_flush) {
    if3_valid := false.B
  }.elsewhen (if2_fire && !if2_flush) {
    if3_valid := true.B
  }.elsewhen (if3_fire) {
    if3_valid := false.B
  }

  val if3_bp = bpu.io.out(1)
  if3_predicted_gh := if3_gh.update(if3_bp.hasNotTakenBrs, if3_bp.takenOnBr)


  val prevHalfInstrReq = WireInit(0.U.asTypeOf(ValidUndirectioned(new PrevHalfInstr)))
  // only valid when if4_fire
  val hasPrevHalfInstrReq = prevHalfInstrReq.valid && HasCExtension.B

  val if3_prevHalfInstr = RegInit(0.U.asTypeOf(ValidUndirectioned(new PrevHalfInstr)))

  // 32-bit instr crosses 2 pages, and the higher 16-bit triggers page fault
  val crossPageIPF = WireInit(false.B)

  val if3_pendingPrevHalfInstr = if3_prevHalfInstr.valid && HasCExtension.B

  // the previous half of RVI instruction waits until it meets its last half
  val if3_prevHalfInstrMet = if3_pendingPrevHalfInstr && if3_prevHalfInstr.bits.npc === if3_pc && if3_valid
  // set to invalid once consumed or redirect from backend
  val if3_prevHalfConsumed = if3_prevHalfInstrMet && if3_fire
  val if3_prevHalfFlush = if4_flush
  when (if3_prevHalfFlush) {
    if3_prevHalfInstr.valid := false.B
  }.elsewhen (hasPrevHalfInstrReq) {
    if3_prevHalfInstr.valid := true.B
  }.elsewhen (if3_prevHalfConsumed) {
    if3_prevHalfInstr.valid := false.B
  }
  when (hasPrevHalfInstrReq) {
    if3_prevHalfInstr.bits := prevHalfInstrReq.bits
  }
  // when bp signal a redirect, we distinguish between taken and not taken
  // if taken and saveHalfRVI is true, we do not redirect to the target

  class IF3_PC_COMP extends XSModule {
    val io = IO(new Bundle {
      val if2_pc = Input(UInt(VAddrBits.W))
      val pc     = Input(UInt(VAddrBits.W))
      val if2_valid = Input(Bool())
      val res = Output(Bool())
    })
    io.res := !io.if2_valid || io.if2_valid && io.if2_pc =/= io.pc
  }
  def if3_nextValidPCNotEquals(pc: UInt) = {
    val comp = Module(new IF3_PC_COMP)
    comp.io.if2_pc := if2_pc
    comp.io.pc     := pc
    comp.io.if2_valid := if2_valid
    comp.io.res
  }

  val if3_prevHalfNotMetRedirect = if3_pendingPrevHalfInstr && !if3_prevHalfInstrMet && if3_nextValidPCNotEquals(if3_prevHalfInstr.bits.npc)
  val if3_predTakenRedirect    = !if3_pendingPrevHalfInstr && if3_bp.taken && if3_nextValidPCNotEquals(if3_bp.target)
  val if3_predNotTakenRedirect = !if3_pendingPrevHalfInstr && !if3_bp.taken && if3_nextValidPCNotEquals(if3_snpc)
  // when pendingPrevHalfInstr, if3_GHInfo is set to the info of last prev half instr
  // val if3_ghInfoNotIdenticalRedirect = !if3_pendingPrevHalfInstr && if3_GHInfo =/= if3_lastGHInfo && enableGhistRepair.B

  if3_redirect := if3_valid && (
                    // prevHalf does not match if3_pc and the next fetch packet is not snpc
                    if3_prevHalfNotMetRedirect && HasCExtension.B ||
                    // pred taken and next fetch packet is not the predicted target
                    if3_predTakenRedirect ||
                    // pred not taken and next fetch packet is not snpc
                    if3_predNotTakenRedirect
                    // GHInfo from last pred does not corresponds with this packet
                    // if3_ghInfoNotIdenticalRedirect
                  )

  val if3_target = WireInit(if3_snpc)

  if3_target := Mux1H(Seq((if3_prevHalfNotMetRedirect -> if3_prevHalfInstr.bits.npc),
                          (if3_predTakenRedirect      -> if3_bp.target),
                          (if3_predNotTakenRedirect   -> if3_snpc)))

  npcGen.register(if3_redirect, if3_target, Some("if3_target"))


  //********************** IF4 ****************************//
  val ftqEnqBuf_ready = Wire(Bool())
  val if4_ftqEnqPtr = Wire(new FtqPtr)
  val if4_pd = RegEnable(icache.io.pd_out, if3_fire)
  val if4_ipf = RegEnable(icacheResp.ipf || if3_prevHalfInstrMet && if3_prevHalfInstr.bits.ipf, if3_fire)
  val if4_acf = RegEnable(icacheResp.acf, if3_fire)
  val if4_crossPageIPF = RegEnable(crossPageIPF, if3_fire)
  val if4_valid = RegInit(false.B)
  val if4_fire = if4_valid && io.fetchPacket.ready && ftqEnqBuf_ready
  val if4_pc = RegEnable(if3_pc, if3_fire)
  val if4_snpc = RegEnable(if3_snpc, if3_fire)
  // This is the real mask given from icache
  val if4_mask = RegEnable(icacheResp.mask, if3_fire)


  val if4_predHist = RegEnable(if3_predHist, enable=if3_fire)
  // wait until prevHalfInstr written into reg
  if4_ready := (io.fetchPacket.ready && !hasPrevHalfInstrReq && ftqEnqBuf_ready || !if4_valid) && GTimer() > 500.U
  when (if4_flush) {
    if4_valid := false.B
  }.elsewhen (if3_fire && !if3_flush) {
    if4_valid := Mux(if3_pendingPrevHalfInstr, if3_prevHalfInstrMet, true.B)
  }.elsewhen (if4_fire) {
    if4_valid := false.B
  }

  val if4_bp = Wire(new BranchPrediction)
  if4_bp := bpu.io.out(2)

  if4_predicted_gh := if4_gh.update(if4_bp.hasNotTakenBrs, if4_bp.takenOnBr)

  def jal_offset(inst: UInt, rvc: Bool): SInt = {
    Mux(rvc,
      Cat(inst(12), inst(8), inst(10, 9), inst(6), inst(7), inst(2), inst(11), inst(5, 3), 0.U(1.W)).asSInt(),
      Cat(inst(31), inst(19, 12), inst(20), inst(30, 21), 0.U(1.W)).asSInt()
    )
  }
  def br_offset(inst: UInt, rvc: Bool): SInt = {
    Mux(rvc,
      Cat(inst(12), inst(6, 5), inst(2), inst(11, 10), inst(4, 3), 0.U(1.W)).asSInt,
      Cat(inst(31), inst(7), inst(30, 25), inst(11, 8), 0.U(1.W)).asSInt()
    )
  }
  val if4_instrs = if4_pd.instrs
  val if4_jals = if4_bp.jalMask
  val if4_jal_tgts = VecInit((0 until PredictWidth).map(i => (if4_pd.pc(i).asSInt + jal_offset(if4_instrs(i), if4_pd.pd(i).isRVC)).asUInt))
  val if4_brs = if4_bp.brMask
  val if4_br_tgts = VecInit((0 until PredictWidth).map(i => (if4_pd.pc(i).asSInt + br_offset(if4_instrs(i), if4_pd.pd(i).isRVC)).asUInt))
  (0 until PredictWidth).foreach {i =>
    when (if4_jals(i)) {
      if4_bp.targets(i) := if4_jal_tgts(i)
    }.elsewhen (if4_brs(i)) {
      if4_bp.targets(i) := if4_br_tgts(i)
    }
  }

  // we need this to tell BPU the prediction of prev half
  // because the prediction is with the start of each inst
  val if4_prevHalfInstr = RegInit(0.U.asTypeOf(ValidUndirectioned(new PrevHalfInstr)))
  val if4_pendingPrevHalfInstr = if4_prevHalfInstr.valid && HasCExtension.B
  val if4_prevHalfInstrMet = if4_pendingPrevHalfInstr && if4_valid
  val if4_prevHalfConsumed = if4_prevHalfInstrMet && if4_fire
  val if4_prevHalfFlush = if4_flush

  when (if4_prevHalfFlush) {
    if4_prevHalfInstr.valid := false.B
  }.elsewhen (if3_prevHalfConsumed) {
    if4_prevHalfInstr.valid := if3_prevHalfInstr.valid
  }.elsewhen (if4_prevHalfConsumed) {
    if4_prevHalfInstr.valid := false.B
  }

  when (if3_prevHalfConsumed) {
    if4_prevHalfInstr.bits := if3_prevHalfInstr.bits
  }

  prevHalfInstrReq.valid := if4_fire && if4_bp.saveHalfRVI && HasCExtension.B

  // // this is result of the last half RVI
  prevHalfInstrReq.bits.pc := if4_pd.pc(PredictWidth-1)
  prevHalfInstrReq.bits.npc := snpc(if4_pc)
  prevHalfInstrReq.bits.instr := if4_pd.instrs(PredictWidth-1)(15, 0)
  prevHalfInstrReq.bits.ipf := if4_ipf

  class IF4_PC_COMP extends XSModule {
    val io = IO(new Bundle {
      val if2_pc = Input(UInt(VAddrBits.W))
      val if3_pc = Input(UInt(VAddrBits.W))
      val pc     = Input(UInt(VAddrBits.W))
      val if2_valid = Input(Bool())
      val if3_valid = Input(Bool())
      val res = Output(Bool())
    })
    io.res := io.if3_valid  && io.if3_pc =/= io.pc ||
              !io.if3_valid && (io.if2_valid && io.if2_pc =/= io.pc) ||
              !io.if3_valid && !io.if2_valid
  }
  def if4_nextValidPCNotEquals(pc: UInt) = {
    val comp = Module(new IF4_PC_COMP)
    comp.io.if2_pc := if2_pc
    comp.io.if3_pc := if3_pc
    comp.io.pc     := pc
    comp.io.if2_valid := if2_valid
    comp.io.if3_valid := if3_valid
    comp.io.res
  }

  val if4_prevHalfNextNotMet = hasPrevHalfInstrReq && if4_nextValidPCNotEquals(prevHalfInstrReq.bits.pc+2.U)
  val if4_predTakenRedirect = if4_bp.taken && if4_nextValidPCNotEquals(if4_bp.target)
  val if4_predNotTakenRedirect = !if4_bp.taken && if4_nextValidPCNotEquals(if4_snpc)
  // val if4_ghInfoNotIdenticalRedirect = if4_GHInfo =/= if4_lastGHInfo && enableGhistRepair.B

  if4_redirect := if4_valid && (
                    // when if4 has a lastHalfRVI, but the next fetch packet is not snpc
                    // if4_prevHalfNextNotMet ||
                    // when if4 preds taken, but the pc of next fetch packet is not the target
                    if4_predTakenRedirect ||
                    // when if4 preds not taken, but the pc of next fetch packet is not snpc
                    if4_predNotTakenRedirect
                    // GHInfo from last pred does not corresponds with this packet
                    // if4_ghInfoNotIdenticalRedirect
                  )

  val if4_target = WireInit(if4_snpc)

  if4_target := Mux(if4_bp.taken, if4_bp.target, if4_snpc)

  npcGen.register(if4_redirect, if4_target, Some("if4_target"))

  when (if4_fire) {
    final_gh := if4_predicted_gh
  }
  if4_gh := final_gh
  if3_gh := Mux(if4_valid, if4_predicted_gh, if4_gh)
  if2_gh := Mux(if3_valid && !if3_flush, if3_predicted_gh, if3_gh)
  if1_gh := Mux(if2_valid && !if2_flush, if2_predicted_gh, if2_gh)

  // ***************** Ftq enq buffer ********************
  val toFtqBuf = Wire(new FtqEntry)
  val ftqEnqBuf = RegEnable(toFtqBuf, enable=if4_fire)
  val ftqEnqBuf_valid = RegInit(false.B)
  val ftqLeftOne = WireInit(false.B) // TODO: to be replaced
  ftqEnqBuf_ready := io.toFtq.ready && !(io.ftqLeftOne && ftqEnqBuf_valid)
  if4_ftqEnqPtr := Mux(ftqEnqBuf_valid, io.ftqEnqPtr+1.U, io.ftqEnqPtr)
  when (io.redirect.valid)  { ftqEnqBuf_valid := false.B }
  .elsewhen (if4_fire)      { ftqEnqBuf_valid := true.B }
  .elsewhen (io.toFtq.fire) { ftqEnqBuf_valid := false.B }

  io.toFtq.valid := ftqEnqBuf_valid
  io.toFtq.bits  := ftqEnqBuf

  toFtqBuf := DontCare
  toFtqBuf.ftqPC    := if4_pc
  toFtqBuf.lastPacketPC.valid := if4_pendingPrevHalfInstr
  toFtqBuf.lastPacketPC.bits  := if4_prevHalfInstr.bits.pc

  toFtqBuf.hist     := final_gh
  toFtqBuf.predHist := if4_predHist.asTypeOf(new GlobalHistory)
  toFtqBuf.rasSp    := bpu.io.brInfo.rasSp
  toFtqBuf.rasTop   := bpu.io.brInfo.rasTop
  toFtqBuf.specCnt  := bpu.io.brInfo.specCnt
  toFtqBuf.metas    := bpu.io.brInfo.metas

  // For perf counters
  toFtqBuf.pd    := if4_pd.pd


  val if4_jmpIdx = WireInit(if4_bp.jmpIdx)
  val if4_taken = WireInit(if4_bp.taken)
  val if4_real_valids = if4_pd.mask &
    (Fill(PredictWidth, !if4_taken) |
      (Fill(PredictWidth, 1.U(1.W)) >> (~if4_jmpIdx)))

  val cfiIsCall = if4_pd.pd(if4_jmpIdx).isCall
  val cfiIsRet  = if4_pd.pd(if4_jmpIdx).isRet
  val cfiIsRVC  = if4_pd.pd(if4_jmpIdx).isRVC
  val cfiIsJalr = if4_pd.pd(if4_jmpIdx).isJalr
  toFtqBuf.cfiIsCall := cfiIsCall
  toFtqBuf.cfiIsRet  := cfiIsRet
  toFtqBuf.cfiIsJalr := cfiIsJalr
  toFtqBuf.cfiIsRVC  := cfiIsRVC
  toFtqBuf.cfiIndex.valid := if4_taken
  toFtqBuf.cfiIndex.bits  := if4_jmpIdx

  toFtqBuf.br_mask   := if4_bp.brMask.asTypeOf(Vec(PredictWidth, Bool()))
  toFtqBuf.rvc_mask  := VecInit(if4_pd.pd.map(_.isRVC))
  toFtqBuf.valids    := if4_real_valids.asTypeOf(Vec(PredictWidth, Bool()))
  toFtqBuf.target := Mux(if4_taken, if4_target, if4_snpc)



  val r = io.redirect
  val cfiUpdate = io.redirect.bits.cfiUpdate
  when (r.valid) {
    val isMisPred = r.bits.level === 0.U
    val b = cfiUpdate
    val oldGh = b.hist
    val sawNTBr = b.sawNotTakenBranch
    val isBr = b.pd.isBr
    val taken = Mux(isMisPred, b.taken, b.predTaken)
    val updatedGh = oldGh.update(sawNTBr, isBr && taken)
    final_gh := updatedGh
    if1_gh := updatedGh
  }

  npcGen.register(io.redirect.valid, io.redirect.bits.cfiUpdate.target, Some("backend_redirect"))
  npcGen.register(RegNext(reset.asBool) && !reset.asBool, resetVector.U(VAddrBits.W), Some("reset_vector"))

  if1_npc := npcGen()


  icache.io.req.valid := if1_fire
  icache.io.resp.ready := if4_ready
  icache.io.req.bits.addr := if1_npc
  icache.io.req.bits.mask := mask(if1_npc)
  icache.io.flush := Cat(if3_flush, if2_flush)
  icache.io.mem_grant <> io.icacheMemGrant
  icache.io.fencei := io.fencei
  icache.io.prev.valid := if3_prevHalfInstrMet
  icache.io.prev.bits := if3_prevHalfInstr.bits.instr
  icache.io.prev_ipf := if3_prevHalfInstr.bits.ipf
  icache.io.prev_pc := if3_prevHalfInstr.bits.pc
  icache.io.mmio_acquire <> io.mmio_acquire
  icache.io.mmio_grant <> io.mmio_grant
  icache.io.mmio_flush <> io.mmio_flush
  io.icacheMemAcq <> icache.io.mem_acquire
  io.l1plusFlush := icache.io.l1plusflush
  io.prefetchTrainReq := icache.io.prefetchTrainReq
  io.error <> icache.io.error

  bpu.io.ctrl := RegNext(io.bp_ctrl)
  bpu.io.commit <> io.commitUpdate
  bpu.io.redirect <> io.redirect

  bpu.io.inFire(0) := if1_fire
  bpu.io.inFire(1) := if2_fire
  bpu.io.inFire(2) := if3_fire
  bpu.io.inFire(3) := if4_fire
  bpu.io.in.pc := if1_npc
  bpu.io.in.hist := if1_gh.asUInt
  bpu.io.in.inMask := mask(if1_npc)
  bpu.io.predecode.mask := if4_pd.mask
  bpu.io.predecode.lastHalf := if4_pd.lastHalf
  bpu.io.predecode.pd := if4_pd.pd
  bpu.io.predecode.hasLastHalfRVI := if4_prevHalfInstrMet


  when (if3_prevHalfInstrMet && icacheResp.ipf && !if3_prevHalfInstr.bits.ipf) {
    crossPageIPF := true.B // higher 16 bits page fault
  }

  val fetchPacketValid = if4_valid && !io.redirect.valid && ftqEnqBuf_ready
  val fetchPacketWire = Wire(new FetchPacket)

  fetchPacketWire.mask := if4_real_valids
  //RVC expand
  val expandedInstrs = Wire(Vec(PredictWidth, UInt(32.W)))
  for(i <- 0 until PredictWidth){
      val expander = Module(new RVCExpander)
      expander.io.in := if4_pd.instrs(i)
      expandedInstrs(i) := expander.io.out.bits
  }
  fetchPacketWire.instrs := expandedInstrs

  fetchPacketWire.pc := if4_pd.pc
  fetchPacketWire.foldpc := if4_pd.pc.map(i => XORFold(i(VAddrBits-1,1), MemPredPCWidth))

  fetchPacketWire.pdmask := if4_pd.mask
  fetchPacketWire.pd := if4_pd.pd
  fetchPacketWire.ipf := if4_ipf
  fetchPacketWire.acf := if4_acf
  fetchPacketWire.crossPageIPFFix := if4_crossPageIPF
  fetchPacketWire.ftqPtr := if4_ftqEnqPtr

  // predTaken Vec
  fetchPacketWire.pred_taken := if4_bp.takens

  io.fetchPacket.bits := fetchPacketWire
  io.fetchPacket.valid := fetchPacketValid

  if (!env.FPGAPlatform && env.EnablePerfDebug) {
    val predictor_s3 = RegEnable(Mux(if3_redirect, 1.U(log2Up(4).W), 0.U(log2Up(4).W)), if3_fire)
    val predictor_s4 = Mux(if4_redirect, 2.U, predictor_s3)
    val predictor = predictor_s4
    toFtqBuf.metas.map(_.predictor := predictor)

    toFtqBuf.metas.zipWithIndex.foreach{ case(x,i) =>
      x.predictor := predictor

      x.ubtbAns := bpu.io.brInfo.metas(i).ubtbAns
      x.btbAns := bpu.io.brInfo.metas(i).btbAns
      x.tageAns := bpu.io.brInfo.metas(i).tageAns
      x.rasAns := bpu.io.brInfo.metas(i).rasAns // Is this right?
      x.loopAns := bpu.io.brInfo.metas(i).loopAns
    }
  }

  // TODO: perfs
  // frontend redirect from each stage
  XSPerfAccumulate("if2_redirect", if2_valid && if2_bp.taken && !if2_flush)
  XSPerfAccumulate("if2_redirect_fired", if2_fire && if2_bp.taken && !if2_flush)
  XSPerfAccumulate("if3_redirect", if3_valid && if3_redirect && !if3_flush)
  XSPerfAccumulate("if3_redirect_fired", if3_fire && if3_redirect && !if3_flush)
  XSPerfAccumulate("if4_redirect", if4_valid && if4_redirect && !if4_flush)
  XSPerfAccumulate("if4_redirect_fired", if4_fire && if4_redirect && !if4_flush)
  
  XSPerfAccumulate("if1_total_stall", !if2_allReady && if1_valid)
  XSPerfAccumulate("if1_stall_from_icache_req", !icache.io.req.ready && if1_valid)
  XSPerfAccumulate("if1_stall_from_if2", !if2_ready && if1_valid)
  XSPerfAccumulate("if1_stall_from_bpu", !bpu.io.in_ready && if1_valid)
  XSPerfAccumulate("itlb_stall", if2_valid && if3_ready && !icache.io.tlb.resp.valid)
  XSPerfAccumulate("icache_resp_stall", if3_valid && if4_ready && !icache.io.resp.valid)
  XSPerfAccumulate("if4_stall", if4_valid && !if4_fire)
  XSPerfAccumulate("if4_stall_ibuffer", if4_valid && !io.fetchPacket.ready && ftqEnqBuf_ready)
  XSPerfAccumulate("if4_stall_ftq", if4_valid && io.fetchPacket.ready && !ftqEnqBuf_ready)

  XSPerfAccumulate("if3_prevHalfConsumed", if3_prevHalfConsumed)
  XSPerfAccumulate("if4_prevHalfConsumed", if4_prevHalfConsumed)
  

  // debug info
  if (IFUDebug) {
    XSDebug(RegNext(reset.asBool) && !reset.asBool, "Reseting...\n")
    XSDebug(icache.io.flush(0).asBool, "Flush icache stage2...\n")
    XSDebug(icache.io.flush(1).asBool, "Flush icache stage3...\n")
    XSDebug(io.redirect.valid, p"Redirect from backend! target=${Hexadecimal(io.redirect.bits.cfiUpdate.target)}\n")

    XSDebug("[IF1] v=%d      fire=%d             flush=%d pc=%x mask=%b\n", if1_valid, if1_fire, if1_flush, if1_npc, mask(if1_npc))
    XSDebug("[IF2] v=%d r=%d fire=%d redirect=%d flush=%d pc=%x snpc=%x\n", if2_valid, if2_ready, if2_fire, if2_redirect, if2_flush, if2_pc, if2_snpc)
    XSDebug("[IF3] v=%d r=%d fire=%d redirect=%d flush=%d pc=%x crossPageIPF=%d sawNTBrs=%d\n", if3_valid, if3_ready, if3_fire, if3_redirect, if3_flush, if3_pc, crossPageIPF, if3_bp.hasNotTakenBrs)
    XSDebug("[IF4] v=%d r=%d fire=%d redirect=%d flush=%d pc=%x crossPageIPF=%d sawNTBrs=%d\n", if4_valid, if4_ready, if4_fire, if4_redirect, if4_flush, if4_pc, if4_crossPageIPF, if4_bp.hasNotTakenBrs)
    XSDebug("[IF1][icacheReq] v=%d r=%d addr=%x\n", icache.io.req.valid, icache.io.req.ready, icache.io.req.bits.addr)
    XSDebug("[IF1][ghr] hist=%b\n", if1_gh.asUInt)

    XSDebug("[IF2][bp] taken=%d jmpIdx=%d hasNTBrs=%d target=%x saveHalfRVI=%d\n\n", if2_bp.taken, if2_bp.jmpIdx, if2_bp.hasNotTakenBrs, if2_bp.target, if2_bp.saveHalfRVI)
    if2_gh.debug("if2")

    XSDebug("[IF3][icacheResp] v=%d r=%d pc=%x mask=%b\n", icache.io.resp.valid, icache.io.resp.ready, icache.io.resp.bits.pc, icache.io.resp.bits.mask)
    XSDebug("[IF3][bp] taken=%d jmpIdx=%d hasNTBrs=%d target=%x saveHalfRVI=%d\n", if3_bp.taken, if3_bp.jmpIdx, if3_bp.hasNotTakenBrs, if3_bp.target, if3_bp.saveHalfRVI)
    XSDebug("[IF3][redirect]: v=%d, prevNMet=%d, predT=%d, predNT=%d\n", if3_redirect, if3_prevHalfNotMetRedirect, if3_predTakenRedirect, if3_predNotTakenRedirect)
    // XSDebug("[IF3][prevHalfInstr] v=%d redirect=%d fetchpc=%x idx=%d tgt=%x taken=%d instr=%x\n\n",
    //   prev_half_valid, prev_half_redirect, prev_half_fetchpc, prev_half_idx, prev_half_tgt, prev_half_taken, prev_half_instr)
    XSDebug("[IF3][if3_prevHalfInstr] v=%d pc=%x npc=%x  instr=%x ipf=%d\n\n",
    if3_prevHalfInstr.valid, if3_prevHalfInstr.bits.pc, if3_prevHalfInstr.bits.npc, if3_prevHalfInstr.bits.instr, if3_prevHalfInstr.bits.ipf)
    if3_gh.debug("if3")

    XSDebug("[IF4][predecode] mask=%b\n", if4_pd.mask)
    XSDebug("[IF4][snpc]: %x, realMask=%b\n", if4_snpc, if4_mask)
    XSDebug("[IF4][bp] taken=%d jmpIdx=%d hasNTBrs=%d target=%x saveHalfRVI=%d\n", if4_bp.taken, if4_bp.jmpIdx, if4_bp.hasNotTakenBrs, if4_bp.target, if4_bp.saveHalfRVI)
    XSDebug("[IF4][redirect]: v=%d, prevNotMet=%d, predT=%d, predNT=%d\n", if4_redirect, if4_prevHalfNextNotMet, if4_predTakenRedirect, if4_predNotTakenRedirect)
    XSDebug(if4_pd.pd(if4_bp.jmpIdx).isJal && if4_bp.taken, "[IF4] cfi is jal!  instr=%x target=%x\n", if4_instrs(if4_bp.jmpIdx), if4_jal_tgts(if4_bp.jmpIdx))
    XSDebug("[IF4][ prevHalfInstrReq] v=%d pc=%x npc=%x instr=%x ipf=%d\n",
      prevHalfInstrReq.valid, prevHalfInstrReq.bits.pc, prevHalfInstrReq.bits.npc, prevHalfInstrReq.bits.instr, prevHalfInstrReq.bits.ipf)
    XSDebug("[IF4][if4_prevHalfInstr] v=%d pc=%x npc=%x instr=%x ipf=%d\n",
      if4_prevHalfInstr.valid, if4_prevHalfInstr.bits.pc, if4_prevHalfInstr.bits.npc, if4_prevHalfInstr.bits.instr, if4_prevHalfInstr.bits.ipf)
    if4_gh.debug("if4")
    XSDebug(io.fetchPacket.fire(), "[IF4][fetchPacket] v=%d r=%d mask=%b ipf=%d acf=%d crossPageIPF=%d\n",
      io.fetchPacket.valid, io.fetchPacket.ready, io.fetchPacket.bits.mask, io.fetchPacket.bits.ipf, io.fetchPacket.bits.acf, io.fetchPacket.bits.crossPageIPFFix)
    for (i <- 0 until PredictWidth) {
      XSDebug(io.fetchPacket.fire(), "[IF4][fetchPacket] %b %x pc=%x pd: rvc=%d brType=%b call=%d ret=%d\n",
        io.fetchPacket.bits.mask(i),
        io.fetchPacket.bits.instrs(i),
        io.fetchPacket.bits.pc(i),
        io.fetchPacket.bits.pd(i).isRVC,
        io.fetchPacket.bits.pd(i).brType,
        io.fetchPacket.bits.pd(i).isCall,
        io.fetchPacket.bits.pd(i).isRet
      )
    }
    val b = ftqEnqBuf
    XSDebug("[FtqEnqBuf] v=%d r=%d pc=%x cfiIndex(%d)=%d cfiIsCall=%d cfiIsRet=%d cfiIsJalr=%d cfiIsRVC=%d\n",
      ftqEnqBuf_valid, ftqEnqBuf_ready, b.ftqPC, b.cfiIndex.valid, b.cfiIndex.bits, b.cfiIsCall, b.cfiIsRet, b.cfiIsJalr, b.cfiIsRVC)
    XSDebug("[FtqEnqBuf] valids=%b br_mask=%b rvc_mask=%b hist=%x predHist=%x rasSp=%d rasTopAddr=%x rasTopCtr=%d\n",
      b.valids.asUInt, b.br_mask.asUInt, b.rvc_mask.asUInt, b.hist.asUInt, b.predHist.asUInt, b.rasSp, b.rasTop.retAddr, b.rasTop.ctr)
    XSDebug("[ToFTQ] v=%d r=%d leftOne=%d ptr=%d\n", io.toFtq.valid, io.toFtq.ready, io.ftqLeftOne, io.ftqEnqPtr.value)
  }

}<|MERGE_RESOLUTION|>--- conflicted
+++ resolved
@@ -98,11 +98,7 @@
 }
 
 @chiselName
-<<<<<<< HEAD
-class IFU extends XSModule with HasIFUConst with HasCircularQueuePtrHelper 
-=======
-class IFU(implicit p: Parameters) extends XSModule with HasIFUConst with HasCircularQueuePtrHelper with WaitTableParameters
->>>>>>> 672098b7
+class IFU(implicit p: Parameters) extends XSModule with HasIFUConst with HasCircularQueuePtrHelper
 {
   val io = IO(new IFUIO)
   val bpu = BPU(EnableBPU)
