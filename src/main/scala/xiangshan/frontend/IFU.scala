--- conflicted
+++ resolved
@@ -514,11 +514,6 @@
   val f3_hit_0 = io.toIbuffer.fire() & f3_bank_hit(0)
   val f3_hit_1 = io.toIbuffer.fire() && f3_doubleLine & f3_bank_hit(1)
 
-<<<<<<< HEAD
-
-=======
-  
->>>>>>> 04a6475e
   preDecoderIn.instValid     :=  f3_valid && !f3_has_except
   preDecoderIn.data          :=  f3_cut_data
   preDecoderIn.startAddr     :=  f3_ftq_req.startAddr
