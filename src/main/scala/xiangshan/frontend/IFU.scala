--- conflicted
+++ resolved
@@ -330,16 +330,8 @@
     XSError(f1_half_snpc.zip(f1_half_snpc_diff).map{ case (a,b) => a.asUInt =/= b.asUInt }.reduce(_||_),  "f1_half_snpc adder cut fail")
   }
 
-<<<<<<< HEAD
-  /**
-    *When the C instruction set extension is supported, the low bits of the PC can be used to calculate f1_cut_ptr.
-    */
-  val f1_cut_ptr            = if(HasCExtension)  VecInit((0 until PredictWidth + 1).map(i =>  Cat(0.U(2.W), f1_ftq_req.startAddr(blockOffBits-2, 1)) + i.U ))
-                                  else           VecInit((0 until PredictWidth).map(i =>     Cat(0.U(2.W), f1_ftq_req.startAddr(blockOffBits-2, 2)) + i.U ))
-=======
   val f1_cut_ptr            = if(HasCExtension)  VecInit((0 until PredictWidth + 1).map(i =>  Cat(0.U(2.W), f1_ftq_req.startAddr(blockOffBits-1, 1)) + i.U ))
                                   else           VecInit((0 until PredictWidth).map(i =>     Cat(0.U(2.W), f1_ftq_req.startAddr(blockOffBits-1, 2)) + i.U ))
->>>>>>> a13f171c
 
   /**
     ******************************************************************************
