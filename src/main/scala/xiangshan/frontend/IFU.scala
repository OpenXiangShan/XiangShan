/***************************************************************************************
* Copyright (c) 2020-2021 Institute of Computing Technology, Chinese Academy of Sciences
* Copyright (c) 2020-2021 Peng Cheng Laboratory
*
* XiangShan is licensed under Mulan PSL v2.
* You can use this software according to the terms and conditions of the Mulan PSL v2.
* You may obtain a copy of Mulan PSL v2 at:
*          http://license.coscl.org.cn/MulanPSL2
*
* THIS SOFTWARE IS PROVIDED ON AN "AS IS" BASIS, WITHOUT WARRANTIES OF ANY KIND,
* EITHER EXPRESS OR IMPLIED, INCLUDING BUT NOT LIMITED TO NON-INFRINGEMENT,
* MERCHANTABILITY OR FIT FOR A PARTICULAR PURPOSE.
*
* See the Mulan PSL v2 for more details.
***************************************************************************************/

package xiangshan.frontend

import chipsalliance.rocketchip.config.Parameters
import chisel3._
import chisel3.util._
import xiangshan._
import xiangshan.cache._
import xiangshan.cache.mmu._
import chisel3.experimental.verification
import utils._
import xiangshan.backend.fu.{PMPReqBundle, PMPRespBundle}

trait HasInstrMMIOConst extends HasXSParameter with HasIFUConst{
  def mmioBusWidth = 64
  def mmioBusBytes = mmioBusWidth /8
  def mmioBeats = FetchWidth * 4 * 8 / mmioBusWidth
  def mmioMask  = VecInit(List.fill(PredictWidth)(true.B)).asUInt
  def mmioBusAligned(pc :UInt): UInt = align(pc, mmioBusBytes)
}

trait HasIFUConst extends HasXSParameter {
  def align(pc: UInt, bytes: Int): UInt = Cat(pc(VAddrBits-1, log2Ceil(bytes)), 0.U(log2Ceil(bytes).W))
  // def groupAligned(pc: UInt)  = align(pc, groupBytes)
  // def packetAligned(pc: UInt) = align(pc, packetBytes)
}

class IfuToFtqIO(implicit p:Parameters) extends XSBundle {
  val pdWb = Valid(new PredecodeWritebackBundle)
}

class FtqInterface(implicit p: Parameters) extends XSBundle {
  val fromFtq = Flipped(new FtqToIfuIO)
  val toFtq   = new IfuToFtqIO
}

class ICacheInterface(implicit p: Parameters) extends XSBundle {
  val toIMeta       = Decoupled(new ICacheReadBundle)
  val toIData       = Decoupled(new ICacheReadBundle)
  val toMissQueue   = Vec(2,Decoupled(new ICacheMissReq))
  val fromIMeta     = Input(new ICacheMetaRespBundle)
  val fromIData     = Input(new ICacheDataRespBundle)
  val fromMissQueue = Vec(2,Flipped(Decoupled(new ICacheMissResp)))
}

class NewIFUIO(implicit p: Parameters) extends XSBundle {
  val ftqInter        = new FtqInterface
  val icacheInter     = new ICacheInterface
  val toIbuffer       = Decoupled(new FetchToIBuffer)
  val iTLBInter       = Vec(2, new BlockTlbRequestIO)
<<<<<<< HEAD
  val perfEvents      = Output(new PerfEventsBundle(numPCntFrontend))
=======
  val pmp             = Vec(2, new Bundle {
    val req = Valid(new PMPReqBundle())
    val resp = Input(new PMPRespBundle())
  })
>>>>>>> 485648fa
}

// record the situation in which fallThruAddr falls into
// the middle of an RVI inst
class LastHalfInfo(implicit p: Parameters) extends XSBundle {
  val valid = Bool()
  val middlePC = UInt(VAddrBits.W)
  def matchThisBlock(startAddr: UInt) = valid && middlePC === startAddr
}

class IfuToPreDecode(implicit p: Parameters) extends XSBundle {
  val data          = if(HasCExtension) Vec(PredictWidth + 1, UInt(16.W)) else Vec(PredictWidth, UInt(32.W))
  val startAddr     = UInt(VAddrBits.W)
  val fallThruAddr  = UInt(VAddrBits.W)
  val fallThruError = Bool()
  val isDoubleLine  = Bool()
  val ftqOffset     = Valid(UInt(log2Ceil(PredictWidth).W))
  val target        = UInt(VAddrBits.W)
  val pageFault     = Vec(2, Bool())
  val accessFault   = Vec(2, Bool())
  val instValid     = Bool()
  val lastHalfMatch = Bool()
  val oversize      = Bool()
}

class NewIFU(implicit p: Parameters) extends XSModule with HasICacheParameters
{
  println(s"icache ways: ${nWays} sets:${nSets}")
  val io = IO(new NewIFUIO)
  val (toFtq, fromFtq)    = (io.ftqInter.toFtq, io.ftqInter.fromFtq)
  val (toMeta, toData, meta_resp, data_resp) =  (io.icacheInter.toIMeta, io.icacheInter.toIData, io.icacheInter.fromIMeta, io.icacheInter.fromIData)
  val (toMissQueue, fromMissQueue) = (io.icacheInter.toMissQueue, io.icacheInter.fromMissQueue)
  val (toITLB, fromITLB) = (VecInit(io.iTLBInter.map(_.req)), VecInit(io.iTLBInter.map(_.resp)))
  val fromPMP = io.pmp.map(_.resp)

  def isCrossLineReq(start: UInt, end: UInt): Bool = start(blockOffBits) ^ end(blockOffBits)

  def isLastInCacheline(fallThruAddr: UInt): Bool = fallThruAddr(blockOffBits - 1, 1) === 0.U


  //---------------------------------------------
  //  Fetch Stage 1 :
  //  * Send req to ICache Meta/Data
  //  * Check whether need 2 line fetch
  //---------------------------------------------

  val f0_valid                             = fromFtq.req.valid
  val f0_ftq_req                           = fromFtq.req.bits
  val f0_situation                         = VecInit(Seq(isCrossLineReq(f0_ftq_req.startAddr, f0_ftq_req.fallThruAddr), isLastInCacheline(f0_ftq_req.fallThruAddr)))
  val f0_doubleLine                        = f0_situation(0) || f0_situation(1)
  val f0_vSetIdx                           = VecInit(get_idx((f0_ftq_req.startAddr)), get_idx(f0_ftq_req.fallThruAddr))
  val f0_fire                              = fromFtq.req.fire()

  val f0_flush, f1_flush, f2_flush, f3_flush = WireInit(false.B)
  val from_bpu_f0_flush, from_bpu_f1_flush, from_bpu_f2_flush, from_bpu_f3_flush = WireInit(false.B)

  from_bpu_f0_flush := fromFtq.flushFromBpu.shouldFlushByStage2(f0_ftq_req.ftqIdx) ||
                       fromFtq.flushFromBpu.shouldFlushByStage3(f0_ftq_req.ftqIdx)

  val f3_redirect = WireInit(false.B)
  f3_flush := fromFtq.redirect.valid
  f2_flush := f3_flush || f3_redirect
  f1_flush := f2_flush || from_bpu_f1_flush
  f0_flush := f1_flush || from_bpu_f0_flush

  val f1_ready, f2_ready, f3_ready         = WireInit(false.B)

  //fetch: send addr to Meta/TLB and Data simultaneously
  val fetch_req = List(toMeta, toData)
  for(i <- 0 until 2) {
    fetch_req(i).valid := f0_fire
    fetch_req(i).bits.isDoubleLine := f0_doubleLine
    fetch_req(i).bits.vSetIdx := f0_vSetIdx
  }

  fromFtq.req.ready := fetch_req(0).ready && fetch_req(1).ready && f1_ready && GTimer() > 500.U

  XSPerfAccumulate("ifu_bubble_ftq_not_valid",   !f0_valid )
  XSPerfAccumulate("ifu_bubble_pipe_stall",    f0_valid && fetch_req(0).ready && fetch_req(1).ready && !f1_ready )
  XSPerfAccumulate("ifu_bubble_sram_0_busy",   f0_valid && !fetch_req(0).ready  )
  XSPerfAccumulate("ifu_bubble_sram_1_busy",   f0_valid && !fetch_req(1).ready  )

  //---------------------------------------------
  //  Fetch Stage 2 :
  //  * Send req to ITLB and TLB Response (Get Paddr)
  //  * ICache Response (Get Meta and Data)
  //  * Hit Check (Generate hit signal and hit vector)
  //  * Get victim way
  //---------------------------------------------

  //TODO: handle fetch exceptions

  val tlbRespAllValid = WireInit(false.B)

  val f1_valid      = RegInit(false.B)
  val f1_ftq_req    = RegEnable(next = f0_ftq_req,    enable=f0_fire)
  val f1_situation  = RegEnable(next = f0_situation,  enable=f0_fire)
  val f1_doubleLine = RegEnable(next = f0_doubleLine, enable=f0_fire)
  val f1_vSetIdx    = RegEnable(next = f0_vSetIdx,    enable=f0_fire)
  val f1_fire       = f1_valid && tlbRespAllValid && f2_ready

  f1_ready := f2_ready && tlbRespAllValid || !f1_valid

  from_bpu_f1_flush := fromFtq.flushFromBpu.shouldFlushByStage3(f1_ftq_req.ftqIdx)

  val preDecoder      = Module(new PreDecode)
  val (preDecoderIn, preDecoderOut)   = (preDecoder.io.in, preDecoder.io.out)

  //flush generate and to Ftq
  val predecodeOutValid = WireInit(false.B)

  when(f1_flush)                  {f1_valid  := false.B}
  .elsewhen(f0_fire && !f0_flush) {f1_valid  := true.B}
  .elsewhen(f1_fire)              {f1_valid  := false.B}

  toITLB(0).valid         := f1_valid
  toITLB(0).bits.size     := 3.U // TODO: fix the size
  toITLB(0).bits.vaddr    := align(f1_ftq_req.startAddr, blockBytes)
  toITLB(0).bits.debug.pc := align(f1_ftq_req.startAddr, blockBytes)

  toITLB(1).valid         := f1_valid && f1_doubleLine
  toITLB(1).bits.size     := 3.U // TODO: fix the size
  toITLB(1).bits.vaddr    := align(f1_ftq_req.fallThruAddr, blockBytes)
  toITLB(1).bits.debug.pc := align(f1_ftq_req.fallThruAddr, blockBytes)

  toITLB.map{port =>
    port.bits.cmd                 := TlbCmd.exec
    port.bits.robIdx              := DontCare
    port.bits.debug.isFirstIssue  := DontCare
  }

  fromITLB.map(_.ready := true.B)

  val (tlbRespValid, tlbRespPAddr) = (fromITLB.map(_.valid), VecInit(fromITLB.map(_.bits.paddr)))
  val (tlbRespMiss,  tlbRespMMIO)  = (fromITLB.map(port => port.bits.miss && port.valid), fromITLB.map(port => port.bits.mmio && port.valid))
  val (tlbExcpPF,    tlbExcpAF)    = (fromITLB.map(port => port.bits.excp.pf.instr && port.valid),
    fromITLB.map(port => (port.bits.excp.af.instr) && port.valid)) //TODO: Temp treat mmio req as access fault


  tlbRespAllValid := tlbRespValid(0)  && (tlbRespValid(1) || !f1_doubleLine)

  val f1_pAddrs             = tlbRespPAddr   //TODO: Temporary assignment
  val f1_pTags              = VecInit(f1_pAddrs.map(get_phy_tag(_)))
  val (f1_tags, f1_cacheline_valid, f1_datas)   = (meta_resp.tags, meta_resp.valid, data_resp.datas)
  val bank0_hit_vec         = VecInit(f1_tags(0).zipWithIndex.map{ case(way_tag,i) => f1_cacheline_valid(0)(i) && way_tag ===  f1_pTags(0) })
  val bank1_hit_vec         = VecInit(f1_tags(1).zipWithIndex.map{ case(way_tag,i) => f1_cacheline_valid(1)(i) && way_tag ===  f1_pTags(1) })
  val (bank0_hit,bank1_hit) = (ParallelOR(bank0_hit_vec) && !tlbExcpPF(0) && !tlbExcpAF(0), ParallelOR(bank1_hit_vec) && !tlbExcpPF(1) && !tlbExcpAF(1))
  val f1_hit                = (bank0_hit && bank1_hit && f1_valid && f1_doubleLine) || (f1_valid && !f1_doubleLine && bank0_hit)
  val f1_bank_hit_vec       = VecInit(Seq(bank0_hit_vec, bank1_hit_vec))
  val f1_bank_hit           = VecInit(Seq(bank0_hit, bank1_hit))

  val replacers       = Seq.fill(2)(ReplacementPolicy.fromString(Some("random"),nWays,nSets/2))
  val f1_victim_masks = VecInit(replacers.zipWithIndex.map{case (replacer, i) => UIntToOH(replacer.way(f1_vSetIdx(i)))})

  val touch_sets = Seq.fill(2)(Wire(Vec(2, UInt(log2Ceil(nSets/2).W))))
  val touch_ways = Seq.fill(2)(Wire(Vec(2, Valid(UInt(log2Ceil(nWays).W)))) )

  ((replacers zip touch_sets) zip touch_ways).map{case ((r, s),w) => r.access(s,w)}

  val f1_hit_data      =  VecInit(f1_datas.zipWithIndex.map { case(bank, i) =>
    val bank_hit_data = Mux1H(f1_bank_hit_vec(i).asUInt, bank)
    bank_hit_data
  })

  (0 until nWays).map{ w =>
    XSPerfAccumulate("line_0_hit_way_" + Integer.toString(w, 10),  f1_fire && f1_bank_hit(0) && OHToUInt(f1_bank_hit_vec(0))  === w.U)
  }

  (0 until nWays).map{ w =>
    XSPerfAccumulate("line_0_victim_way_" + Integer.toString(w, 10),  f1_fire && !f1_bank_hit(0) && OHToUInt(f1_victim_masks(0))  === w.U)
  }

  (0 until nWays).map{ w =>
    XSPerfAccumulate("line_1_hit_way_" + Integer.toString(w, 10),  f1_fire && f1_doubleLine && f1_bank_hit(1) && OHToUInt(f1_bank_hit_vec(1))  === w.U)
  }

  (0 until nWays).map{ w =>
    XSPerfAccumulate("line_1_victim_way_" + Integer.toString(w, 10),  f1_fire && f1_doubleLine && !f1_bank_hit(1) && OHToUInt(f1_victim_masks(1))  === w.U)
  }

  XSPerfAccumulate("ifu_bubble_f1_tlb_miss",    f1_valid && !tlbRespAllValid )

  //---------------------------------------------
  //  Fetch Stage 3 :
  //  * get data from last stage (hit from f1_hit_data/miss from missQueue response)
  //  * if at least one needed cacheline miss, wait for miss queue response (a wait_state machine) THIS IS TOO UGLY!!!
  //  * cut cacheline(s) and send to PreDecode
  //  * check if prediction is right (branch target and type, jump direction and type , jal target )
  //---------------------------------------------
  val f2_fetchFinish = Wire(Bool())

  val f2_valid        = RegInit(false.B)
  val f2_ftq_req      = RegEnable(next = f1_ftq_req,    enable = f1_fire)
  val f2_situation    = RegEnable(next = f1_situation,  enable=f1_fire)
  val f2_doubleLine   = RegEnable(next = f1_doubleLine, enable=f1_fire)
  val f2_fire         = f2_valid && f2_fetchFinish && f3_ready

  f2_ready := (f3_ready && f2_fetchFinish) || !f2_valid

  when(f2_flush)                  {f2_valid := false.B}
  .elsewhen(f1_fire && !f1_flush) {f2_valid := true.B }
  .elsewhen(f2_fire)              {f2_valid := false.B}

  val pmpExcpAF = fromPMP.map(port => port.instr)

  val f2_pAddrs   = RegEnable(next = f1_pAddrs, enable = f1_fire)
  val f2_hit      = RegEnable(next = f1_hit   , enable = f1_fire)
  val f2_bank_hit = RegEnable(next = f1_bank_hit, enable = f1_fire)
  val f2_miss     = f2_valid && !f2_hit
  val (f2_vSetIdx, f2_pTags) = (RegEnable(next = f1_vSetIdx, enable = f1_fire), RegEnable(next = f1_pTags, enable = f1_fire))
  val f2_waymask  = RegEnable(next = f1_victim_masks, enable = f1_fire)
  //exception information
  val f2_except_pf = RegEnable(next = VecInit(tlbExcpPF), enable = f1_fire)
  val f2_except_af = VecInit(RegEnable(next = VecInit(tlbExcpAF), enable = f1_fire).zip(pmpExcpAF).map(a => a._1 || DataHoldBypass(a._2, RegNext(f1_fire)).asBool))
  val f2_except    = VecInit((0 until 2).map{i => f2_except_pf(i) || f2_except_af(i)})
  val f2_has_except = f2_valid && (f2_except_af.reduce(_||_) || f2_except_pf.reduce(_||_))
  //
  io.pmp.zipWithIndex.map { case (p, i) =>
    p.req.valid := f2_fire
    p.req.bits.addr := f2_pAddrs(i)
    p.req.bits.size := 3.U // TODO
    p.req.bits.cmd := TlbCmd.exec
  }

  //instruction
  val wait_idle :: wait_queue_ready :: wait_send_req  :: wait_two_resp :: wait_0_resp :: wait_1_resp :: wait_one_resp ::wait_finish :: Nil = Enum(8)
  val wait_state = RegInit(wait_idle)

  fromMissQueue.map{port => port.ready := true.B}

  val (miss0_resp, miss1_resp) = (fromMissQueue(0).fire(), fromMissQueue(1).fire())
  val (bank0_fix, bank1_fix)   = (miss0_resp  && !f2_bank_hit(0), miss1_resp && f2_doubleLine && !f2_bank_hit(1))

  val  only_0_miss = f2_valid && !f2_hit && !f2_doubleLine && !f2_has_except
  val  only_0_hit  = f2_valid && f2_hit && !f2_doubleLine
  val  hit_0_hit_1  = f2_valid && f2_hit && f2_doubleLine
  val (hit_0_miss_1 ,  miss_0_hit_1,  miss_0_miss_1) = (  (f2_valid && !f2_bank_hit(1) && f2_bank_hit(0) && f2_doubleLine  && !f2_has_except),
                                                          (f2_valid && !f2_bank_hit(0) && f2_bank_hit(1) && f2_doubleLine  && !f2_has_except),
                                                          (f2_valid && !f2_bank_hit(0) && !f2_bank_hit(1) && f2_doubleLine && !f2_has_except),
                                                       )

  val  hit_0_except_1  = f2_valid && f2_doubleLine &&  !f2_except(0) && f2_except(1)  &&  f2_bank_hit(0)
  val  miss_0_except_1 = f2_valid && f2_doubleLine &&  !f2_except(0) && f2_except(1)  && !f2_bank_hit(0)
  //val  fetch0_except_1 = hit_0_except_1 || miss_0_except_1
  val  except_0        = f2_valid && f2_except(0)

  val f2_mq_datas     = Reg(Vec(2, UInt(blockBits.W)))

  when(fromMissQueue(0).fire) {f2_mq_datas(0) :=  fromMissQueue(0).bits.data}
  when(fromMissQueue(1).fire) {f2_mq_datas(1) :=  fromMissQueue(1).bits.data}

  switch(wait_state){
    is(wait_idle){
      when(miss_0_except_1){
        wait_state :=  Mux(toMissQueue(0).ready, wait_queue_ready ,wait_idle )
      }.elsewhen( only_0_miss  || miss_0_hit_1){
        wait_state :=  Mux(toMissQueue(0).ready, wait_queue_ready ,wait_idle )
      }.elsewhen(hit_0_miss_1){
        wait_state :=  Mux(toMissQueue(1).ready, wait_queue_ready ,wait_idle )
      }.elsewhen( miss_0_miss_1 ){
        wait_state := Mux(toMissQueue(0).ready && toMissQueue(1).ready, wait_queue_ready ,wait_idle)
      }
    }

    //TODO: naive logic for wait icache response
    is(wait_queue_ready){
      wait_state := wait_send_req
    }

    is(wait_send_req) {
      when(miss_0_except_1 || only_0_miss || hit_0_miss_1 || miss_0_hit_1){
        wait_state :=  wait_one_resp
      }.elsewhen( miss_0_miss_1 ){
        wait_state := wait_two_resp
      }
    }

    is(wait_one_resp) {
      when( (miss_0_except_1 ||only_0_miss || miss_0_hit_1) && fromMissQueue(0).fire()){
        wait_state := wait_finish
      }.elsewhen( hit_0_miss_1 && fromMissQueue(1).fire()){
        wait_state := wait_finish
      }
    }

    is(wait_two_resp) {
      when(fromMissQueue(0).fire() && fromMissQueue(1).fire()){
        wait_state := wait_finish
      }.elsewhen( !fromMissQueue(0).fire() && fromMissQueue(1).fire() ){
        wait_state := wait_0_resp
      }.elsewhen(fromMissQueue(0).fire() && !fromMissQueue(1).fire()){
        wait_state := wait_1_resp
      }
    }

    is(wait_0_resp) {
      when(fromMissQueue(0).fire()){
        wait_state := wait_finish
      }
    }

    is(wait_1_resp) {
      when(fromMissQueue(1).fire()){
        wait_state := wait_finish
      }
    }

    is(wait_finish) {
      when(f2_fire) {wait_state := wait_idle }
    }
  }

  when(f2_flush) { wait_state := wait_idle }

  (0 until 2).map { i =>
    if(i == 1) toMissQueue(i).valid := (hit_0_miss_1 || miss_0_miss_1) && wait_state === wait_queue_ready
      else     toMissQueue(i).valid := (only_0_miss || miss_0_hit_1 || miss_0_miss_1) && wait_state === wait_queue_ready
    toMissQueue(i).bits.addr    := f2_pAddrs(i)
    toMissQueue(i).bits.vSetIdx := f2_vSetIdx(i)
    toMissQueue(i).bits.waymask := f2_waymask(i)
    toMissQueue(i).bits.clientID :=0.U
  }

  val miss_all_fix       = (wait_state === wait_finish)

  f2_fetchFinish         := ((f2_valid && f2_hit) || miss_all_fix || hit_0_except_1 || except_0)

  XSPerfAccumulate("ifu_bubble_f2_miss",    f2_valid && !f2_fetchFinish )

  (touch_ways zip touch_sets).zipWithIndex.map{ case((t_w,t_s), i) =>
    t_s(0)         := f1_vSetIdx(i)
    t_w(0).valid   := f1_bank_hit(i)
    t_w(0).bits    := OHToUInt(f1_bank_hit_vec(i))

    t_s(1)         := f2_vSetIdx(i)
    t_w(1).valid   := f2_valid && !f2_bank_hit(i)
    t_w(1).bits    := OHToUInt(f2_waymask(i))
  }

  val sec_miss_reg   = RegInit(0.U.asTypeOf(Vec(4, Bool())))
  val reservedRefillData = Reg(Vec(2, UInt(blockBits.W)))
  val f2_hit_datas    = RegEnable(next = f1_hit_data, enable = f1_fire)
  val f2_datas        = Wire(Vec(2, UInt(blockBits.W)))

  f2_datas.zipWithIndex.map{case(bank,i) =>
    if(i == 0) bank := Mux(f2_bank_hit(i), f2_hit_datas(i),Mux(sec_miss_reg(2),reservedRefillData(1),Mux(sec_miss_reg(0),reservedRefillData(0), f2_mq_datas(i))))
    else bank := Mux(f2_bank_hit(i), f2_hit_datas(i),Mux(sec_miss_reg(3),reservedRefillData(1),Mux(sec_miss_reg(1),reservedRefillData(0), f2_mq_datas(i))))
  }

  val f2_jump_valids          = Fill(PredictWidth, !preDecoderOut.cfiOffset.valid)   | Fill(PredictWidth, 1.U(1.W)) >> (~preDecoderOut.cfiOffset.bits)
  val f2_predecode_valids     = VecInit(preDecoderOut.pd.map(instr => instr.valid)).asUInt & f2_jump_valids

  def cut(cacheline: UInt, start: UInt) : Vec[UInt] ={
    if(HasCExtension){
      val result   = Wire(Vec(PredictWidth + 1, UInt(16.W)))
      val dataVec  = cacheline.asTypeOf(Vec(blockBytes * 2/ 2, UInt(16.W)))
      val startPtr = Cat(0.U(1.W), start(blockOffBits-1, 1))
      (0 until PredictWidth + 1).foreach( i =>
        result(i) := dataVec(startPtr + i.U)
      )
      result
    } else {
      val result   = Wire(Vec(PredictWidth, UInt(32.W)) )
      val dataVec  = cacheline.asTypeOf(Vec(blockBytes * 2/ 4, UInt(32.W)))
      val startPtr = Cat(0.U(1.W), start(blockOffBits-1, 2))
      (0 until PredictWidth).foreach( i =>
        result(i) := dataVec(startPtr + i.U)
      )
      result
    }
  }

  val f2_cut_data = cut( Cat(f2_datas.map(cacheline => cacheline.asUInt ).reverse).asUInt, f2_ftq_req.startAddr )

  // deal with secondary miss in f1
  val f2_0_f1_0 =   ((f2_valid && !f2_bank_hit(0)) && f1_valid && (get_block_addr(f2_ftq_req.startAddr) === get_block_addr(f1_ftq_req.startAddr)))
  val f2_0_f1_1 =   ((f2_valid && !f2_bank_hit(0)) && f1_valid && f1_doubleLine && (get_block_addr(f2_ftq_req.startAddr) === get_block_addr(f1_ftq_req.startAddr + blockBytes.U)))
  val f2_1_f1_0 =   ((f2_valid && !f2_bank_hit(1) && f2_doubleLine) && f1_valid && (get_block_addr(f2_ftq_req.startAddr+ blockBytes.U) === get_block_addr(f1_ftq_req.startAddr) ))
  val f2_1_f1_1 =   ((f2_valid && !f2_bank_hit(1) && f2_doubleLine) && f1_valid && f1_doubleLine && (get_block_addr(f2_ftq_req.startAddr+ blockBytes.U) === get_block_addr(f1_ftq_req.startAddr + blockBytes.U) ))

  val isSameLine = f2_0_f1_0 || f2_0_f1_1 || f2_1_f1_0 || f2_1_f1_1
  val sec_miss_sit   = VecInit(Seq(f2_0_f1_0, f2_0_f1_1, f2_1_f1_0, f2_1_f1_1))
  val hasSecMiss     = RegInit(false.B)

  when(f2_flush){
    sec_miss_reg.map(sig => sig := false.B)
    hasSecMiss := false.B
  }.elsewhen(isSameLine && !f1_flush && f2_fire){
    sec_miss_reg.zipWithIndex.map{case(sig, i) => sig := sec_miss_sit(i)}
    hasSecMiss := true.B
  }.elsewhen((!isSameLine || f1_flush) && hasSecMiss && f2_fire){
    sec_miss_reg.map(sig => sig := false.B)
    hasSecMiss := false.B
  }

  when((f2_0_f1_0 || f2_0_f1_1) && f2_fire){
    reservedRefillData(0) := f2_mq_datas(0)
  }

  when((f2_1_f1_0 || f2_1_f1_1) && f2_fire){
    reservedRefillData(1) := f2_mq_datas(1)
  }


  //---------------------------------------------
  //  Fetch Stage 4 :
  //  * get data from last stage (hit from f1_hit_data/miss from missQueue response)
  //  * if at least one needed cacheline miss, wait for miss queue response (a wait_state machine) THIS IS TOO UGLY!!!
  //  * cut cacheline(s) and send to PreDecode
  //  * check if prediction is right (branch target and type, jump direction and type , jal target )
  //---------------------------------------------
  val f3_valid          = RegInit(false.B)
  val f3_ftq_req        = RegEnable(next = f2_ftq_req,    enable=f2_fire)
  val f3_situation      = RegEnable(next = f2_situation,  enable=f2_fire)
  val f3_doubleLine     = RegEnable(next = f2_doubleLine, enable=f2_fire)
  val f3_fire           = io.toIbuffer.fire()

  when(f3_flush)                  {f3_valid := false.B}
  .elsewhen(f2_fire && !f2_flush) {f3_valid := true.B }
  .elsewhen(io.toIbuffer.fire())  {f3_valid := false.B}

  f3_ready := io.toIbuffer.ready || !f2_valid

  val f3_cut_data       = RegEnable(next = f2_cut_data, enable=f2_fire)
  val f3_except_pf      = RegEnable(next = f2_except_pf, enable = f2_fire)
  val f3_except_af      = RegEnable(next = f2_except_af, enable = f2_fire)
  val f3_hit            = RegEnable(next = f2_hit   , enable = f2_fire)

  val f3_lastHalf       = RegInit(0.U.asTypeOf(new LastHalfInfo))
  val f3_lastHalfMatch  = f3_lastHalf.matchThisBlock(f3_ftq_req.startAddr)
  val f3_except         = VecInit((0 until 2).map{i => f3_except_pf(i) || f3_except_af(i)})
  val f3_has_except     = f3_valid && (f3_except_af.reduce(_||_) || f3_except_pf.reduce(_||_))

  //performance counter
  val f3_only_0_hit     = RegEnable(next = only_0_hit, enable = f2_fire)
  val f3_only_0_miss    = RegEnable(next = only_0_miss, enable = f2_fire)
  val f3_hit_0_hit_1    = RegEnable(next = hit_0_hit_1, enable = f2_fire)
  val f3_hit_0_miss_1   = RegEnable(next = hit_0_miss_1, enable = f2_fire)
  val f3_miss_0_hit_1   = RegEnable(next = miss_0_hit_1, enable = f2_fire)
  val f3_miss_0_miss_1  = RegEnable(next = miss_0_miss_1, enable = f2_fire)

  val f3_bank_hit = RegEnable(next = f2_bank_hit, enable = f2_fire)
  val f3_req_0 = io.toIbuffer.fire()
  val f3_req_1 = io.toIbuffer.fire() && f3_doubleLine
  val f3_hit_0 = io.toIbuffer.fire() & f3_bank_hit(0)
  val f3_hit_1 = io.toIbuffer.fire() && f3_doubleLine & f3_bank_hit(1)


  preDecoderIn.instValid     :=  f3_valid && !f3_has_except
  preDecoderIn.data          :=  f3_cut_data
  preDecoderIn.startAddr     :=  f3_ftq_req.startAddr
  preDecoderIn.fallThruAddr  :=  f3_ftq_req.fallThruAddr
  preDecoderIn.fallThruError :=  f3_ftq_req.fallThruError
  preDecoderIn.isDoubleLine  :=  f3_doubleLine
  preDecoderIn.ftqOffset     :=  f3_ftq_req.ftqOffset
  preDecoderIn.target        :=  f3_ftq_req.target
  preDecoderIn.oversize      :=  f3_ftq_req.oversize
  preDecoderIn.lastHalfMatch :=  f3_lastHalfMatch
  preDecoderIn.pageFault     :=  f3_except_pf
  preDecoderIn.accessFault   :=  f3_except_af


  // TODO: What if next packet does not match?
  when (f3_flush) {
    f3_lastHalf.valid := false.B
  }.elsewhen (io.toIbuffer.fire()) {
    f3_lastHalf.valid := preDecoderOut.hasLastHalf
    f3_lastHalf.middlePC := preDecoderOut.realEndPC
  }

  val f3_predecode_range = VecInit(preDecoderOut.pd.map(inst => inst.valid)).asUInt

  io.toIbuffer.valid          := f3_valid
  io.toIbuffer.bits.instrs    := preDecoderOut.instrs
  io.toIbuffer.bits.valid     := f3_predecode_range & preDecoderOut.instrRange.asUInt
  io.toIbuffer.bits.pd        := preDecoderOut.pd
  io.toIbuffer.bits.ftqPtr    := f3_ftq_req.ftqIdx
  io.toIbuffer.bits.pc        := preDecoderOut.pc
  io.toIbuffer.bits.ftqOffset.zipWithIndex.map{case(a, i) => a.bits := i.U; a.valid := preDecoderOut.takens(i)}
  io.toIbuffer.bits.foldpc    := preDecoderOut.pc.map(i => XORFold(i(VAddrBits-1,1), MemPredPCWidth))
  io.toIbuffer.bits.ipf       := preDecoderOut.pageFault
  io.toIbuffer.bits.acf       := preDecoderOut.accessFault
  io.toIbuffer.bits.crossPageIPFFix := preDecoderOut.crossPageIPF

  //Write back to Ftq
  val finishFetchMaskReg = RegNext(f3_valid && !(f2_fire && !f2_flush))

  toFtq.pdWb.valid           := !finishFetchMaskReg && f3_valid
  toFtq.pdWb.bits.pc         := preDecoderOut.pc
  toFtq.pdWb.bits.pd         := preDecoderOut.pd
  toFtq.pdWb.bits.pd.zipWithIndex.map{case(instr,i) => instr.valid :=  f3_predecode_range(i)}
  toFtq.pdWb.bits.ftqIdx     := f3_ftq_req.ftqIdx
  toFtq.pdWb.bits.ftqOffset  := f3_ftq_req.ftqOffset.bits
  toFtq.pdWb.bits.misOffset  := preDecoderOut.misOffset
  toFtq.pdWb.bits.cfiOffset  := preDecoderOut.cfiOffset
  toFtq.pdWb.bits.target     := preDecoderOut.target
  toFtq.pdWb.bits.jalTarget  := preDecoderOut.jalTarget
  toFtq.pdWb.bits.instrRange := preDecoderOut.instrRange

  val predecodeFlush     = preDecoderOut.misOffset.valid && f3_valid
  val predecodeFlushReg  = RegNext(predecodeFlush && !(f2_fire && !f2_flush))

  for(i <- 0 until numPCntFrontend ) {
    io.perfEvents.PerfEvents(i).incr_step := DontCare
  }

  io.perfEvents.PerfEvents(1).incr_step   := f3_redirect
  io.perfEvents.PerfEvents(2).incr_step   := io.toIbuffer.fire()
  io.perfEvents.PerfEvents(3).incr_step   := io.toIbuffer.fire() && !f3_hit
  io.perfEvents.PerfEvents(4).incr_step   := f3_req_0
  io.perfEvents.PerfEvents(5).incr_step   := f3_req_1
  io.perfEvents.PerfEvents(6).incr_step   := f3_hit_1
  io.perfEvents.PerfEvents(7).incr_step   := f3_hit_1
  io.perfEvents.PerfEvents(8).incr_step   := f3_only_0_hit       && io.toIbuffer.fire() 
  io.perfEvents.PerfEvents(9).incr_step   := f3_only_0_miss      && io.toIbuffer.fire() 
  io.perfEvents.PerfEvents(10).incr_step  := f3_hit_0_hit_1      && io.toIbuffer.fire() 
  io.perfEvents.PerfEvents(11).incr_step  := f3_hit_0_miss_1     && io.toIbuffer.fire() 
  io.perfEvents.PerfEvents(12).incr_step  := f3_miss_0_hit_1     && io.toIbuffer.fire()
  io.perfEvents.PerfEvents(13).incr_step  := f3_miss_0_miss_1    && io.toIbuffer.fire()
  io.perfEvents.PerfEvents(14).incr_step  := io.toIbuffer.fire() && f3_situation(0)
  io.perfEvents.PerfEvents(15).incr_step  := io.toIbuffer.fire() && f3_situation(1)

  f3_redirect := !predecodeFlushReg && predecodeFlush

  XSPerfAccumulate("ifu_req",   io.toIbuffer.fire() )
  XSPerfAccumulate("ifu_miss",  io.toIbuffer.fire() && !f3_hit )
  XSPerfAccumulate("ifu_req_cacheline_0", f3_req_0  )
  XSPerfAccumulate("ifu_req_cacheline_1", f3_req_1  )
  XSPerfAccumulate("ifu_req_cacheline_0_hit",   f3_hit_0 )
  XSPerfAccumulate("ifu_req_cacheline_1_hit",   f3_hit_1 )
  XSPerfAccumulate("frontendFlush",  f3_redirect )
  XSPerfAccumulate("only_0_hit",      f3_only_0_hit   && io.toIbuffer.fire()  )
  XSPerfAccumulate("only_0_miss",     f3_only_0_miss  && io.toIbuffer.fire()  )
  XSPerfAccumulate("hit_0_hit_1",     f3_hit_0_hit_1  && io.toIbuffer.fire()  )
  XSPerfAccumulate("hit_0_miss_1",    f3_hit_0_miss_1 && io.toIbuffer.fire()  )
  XSPerfAccumulate("miss_0_hit_1",    f3_miss_0_hit_1  && io.toIbuffer.fire() )
  XSPerfAccumulate("miss_0_miss_1",   f3_miss_0_miss_1 && io.toIbuffer.fire() )
  XSPerfAccumulate("cross_line_block", io.toIbuffer.fire() && f3_situation(0) )
  XSPerfAccumulate("fall_through_is_cacheline_end", io.toIbuffer.fire() && f3_situation(1) )
}<|MERGE_RESOLUTION|>--- conflicted
+++ resolved
@@ -63,14 +63,11 @@
   val icacheInter     = new ICacheInterface
   val toIbuffer       = Decoupled(new FetchToIBuffer)
   val iTLBInter       = Vec(2, new BlockTlbRequestIO)
-<<<<<<< HEAD
   val perfEvents      = Output(new PerfEventsBundle(numPCntFrontend))
-=======
   val pmp             = Vec(2, new Bundle {
     val req = Valid(new PMPReqBundle())
     val resp = Input(new PMPRespBundle())
   })
->>>>>>> 485648fa
 }
 
 // record the situation in which fallThruAddr falls into
