--- conflicted
+++ resolved
@@ -837,10 +837,6 @@
       tables(i).io.update.us(w) := RegEnable(updateU(w)(i), realWen)
       // use fetch pc instead of instruction pc
       tables(i).io.update.pc := RegEnable(update.pc, realWen)
-<<<<<<< HEAD
-      tables(i).io.update.folded_hist := RegEnable(updateFHist, realWen)
-=======
->>>>>>> 8d1a710b
       tables(i).io.update.ghist := RegEnable(io.update.bits.ghist, realWen)
     }
   }
