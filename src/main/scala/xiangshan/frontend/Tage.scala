/***************************************************************************************
* Copyright (c) 2020-2021 Institute of Computing Technology, Chinese Academy of Sciences
* Copyright (c) 2020-2021 Peng Cheng Laboratory
*
* XiangShan is licensed under Mulan PSL v2.
* You can use this software according to the terms and conditions of the Mulan PSL v2.
* You may obtain a copy of Mulan PSL v2 at:
*          http://license.coscl.org.cn/MulanPSL2
*
* THIS SOFTWARE IS PROVIDED ON AN "AS IS" BASIS, WITHOUT WARRANTIES OF ANY KIND,
* EITHER EXPRESS OR IMPLIED, INCLUDING BUT NOT LIMITED TO NON-INFRINGEMENT,
* MERCHANTABILITY OR FIT FOR A PARTICULAR PURPOSE.
*
* See the Mulan PSL v2 for more details.
*
*
* Acknowledgement
*
* This implementation is inspired by several key papers:
* [1] Pierre Michaud. "[A PPM-like, tag-based branch predictor.](https://inria.hal.science/hal-03406188)" The Journal
* of Instruction-Level Parallelism (JILP) 7: 10. 2005.
* [2] André Seznec, and Pierre Michaud. "[A case for (partially) tagged geometric history length branch prediction.]
* (https://inria.hal.science/hal-03408381)" The Journal of Instruction-Level Parallelism (JILP) 8: 23. 2006.
* [3] André Seznec. "[A 256 kbits l-tage branch predictor.](http://www.irisa.fr/caps/people/seznec/L-TAGE.pdf)" The
* Journal of Instruction-Level Parallelism (JILP) Special Issue: The Second Championship Branch Prediction Competition
* (CBP) 9: 1-6. 2007.
***************************************************************************************/

package xiangshan.frontend

import chisel3._
import chisel3.util._
import org.chipsalliance.cde.config.Parameters
import scala.{Tuple2 => &}
import scala.math.min
import utility._
import xiangshan._

trait TageParams extends HasBPUConst with HasXSParameter {
  // println(BankTageTableInfos)
  val TageNTables = TageTableInfos.size
  // val BankTageNTables = BankTageTableInfos.map(_.size) // Number of tage tables
  // val UBitPeriod = 256
  val TageCtrBits = 3
  val TickWidth   = 7

  val USE_ALT_ON_NA_WIDTH = 4
  val NUM_USE_ALT_ON_NA   = 128
  def use_alt_idx(pc: UInt) = (pc >> instOffsetBits)(log2Ceil(NUM_USE_ALT_ON_NA) - 1, 0)

  val TotalBits = TageTableInfos.map {
    case (s, h, t) => {
      s * (1 + t + TageCtrBits + 1)
    }
  }.reduce(_ + _)

  def posUnconf(ctr: UInt) = ctr === (1 << (ctr.getWidth - 1)).U
  def negUnconf(ctr: UInt) = ctr === ((1 << (ctr.getWidth - 1)) - 1).U

  def unconf(ctr: UInt) = posUnconf(ctr) || negUnconf(ctr)

  val unshuffleBitWidth = log2Ceil(numBr)
  def get_unshuffle_bits(idx: UInt) = idx(unshuffleBitWidth - 1, 0)
  // xor hashes are reversable
  def get_phy_br_idx(unhashed_idx: UInt, br_lidx: Int) = get_unshuffle_bits(unhashed_idx) ^ br_lidx.U(log2Ceil(numBr).W)
  def get_lgc_br_idx(unhashed_idx: UInt, br_pidx: UInt) = get_unshuffle_bits(unhashed_idx) ^ br_pidx

}

trait HasFoldedHistory {
  val histLen: Int
  def compute_folded_hist(hist: UInt, l: Int)(histLen: Int) =
    if (histLen > 0) {
      val nChunks     = (histLen + l - 1) / l
      val hist_chunks = (0 until nChunks) map { i => hist(min((i + 1) * l, histLen) - 1, i * l) }
      ParallelXOR(hist_chunks)
    } else 0.U
  val compute_folded_ghist = compute_folded_hist(_: UInt, _: Int)(histLen)
}

abstract class TageBundle(implicit p: Parameters)
    extends XSBundle with TageParams with BPUUtils

abstract class TageModule(implicit p: Parameters)
    extends XSModule with TageParams with BPUUtils {}

class TageReq(implicit p: Parameters) extends TageBundle {
  val pc          = UInt(VAddrBits.W)
  val ghist       = UInt(HistoryLength.W)
  val folded_hist = new AllFoldedHistories(foldedGHistInfos)
}

class TageResp_meta(implicit p: Parameters) extends TageBundle with TageParams {
  val ctr = UInt(TageCtrBits.W)
  val u   = Bool()
}

class TageResp(implicit p: Parameters) extends TageResp_meta {
  val unconf = Bool()
}

class TageUpdate(implicit p: Parameters) extends TageBundle {
  val pc    = UInt(VAddrBits.W)
  val ghist = UInt(HistoryLength.W)
  // update tag and ctr
  val mask    = Vec(numBr, Bool())
  val takens  = Vec(numBr, Bool())
  val alloc   = Vec(numBr, Bool())
  val oldCtrs = Vec(numBr, UInt(TageCtrBits.W))
  // update u
  val uMask   = Vec(numBr, Bool())
  val us      = Vec(numBr, Bool())
  val reset_u = Vec(numBr, Bool())
}

class TageMeta(implicit p: Parameters)
    extends TageBundle with HasSCParameter {
  val providers     = Vec(numBr, ValidUndirectioned(UInt(log2Ceil(TageNTables).W)))
  val providerResps = Vec(numBr, new TageResp_meta)
  // val altProviders = Vec(numBr, ValidUndirectioned(UInt(log2Ceil(TageNTables).W)))
  // val altProviderResps = Vec(numBr, new TageResp)
  val altUsed       = Vec(numBr, Bool())
  val basecnts      = Vec(numBr, UInt(2.W))
  val allocates     = Vec(numBr, UInt(TageNTables.W))
  val scMeta        = if (EnableSC) Some(new SCMeta(SCNTables)) else None
  val pred_cycle    = if (!env.FPGAPlatform) Some(UInt(64.W)) else None
  val use_alt_on_na = if (!env.FPGAPlatform) Some(Vec(numBr, Bool())) else None

  def altPreds      = basecnts.map(_(1))
  def allocateValid = allocates.map(_.orR)
  def altDiffers(i: Int) = basecnts(i)(1) =/= providerResps(i).ctr(TageCtrBits - 1)
  def takens(i:     Int) = Mux(altUsed(i), basecnts(i)(1), providerResps(i).ctr(TageCtrBits - 1))
}

trait TBTParams extends HasXSParameter with TageParams {
  val BtSize        = 2048
  val bypassEntries = 8
}

class TageBTable(implicit p: Parameters) extends XSModule with TBTParams {
  val io = IO(new Bundle {
    val req           = Flipped(DecoupledIO(UInt(VAddrBits.W))) // s0_pc
    val s1_cnt        = Output(Vec(numBr, UInt(2.W)))
    val update_mask   = Input(Vec(TageBanks, Bool()))
    val update_pc     = Input(UInt(VAddrBits.W))
    val update_cnt    = Input(Vec(numBr, UInt(2.W)))
    val update_takens = Input(Vec(TageBanks, Bool()))
    // val update  = Input(new TageUpdate)
  })

  val bimAddr = new TableAddr(log2Up(BtSize), instOffsetBits)

  // Physical SRAM Size
  val SRAMSize  = 512
  val foldWidth = BtSize / SRAMSize

  val bt = Module(
    new FoldedSRAMTemplate(
      UInt(2.W),
      set = BtSize,
      width = foldWidth,
      way = numBr,
      shouldReset = false,
      holdRead = true,
<<<<<<< HEAD
      bypassWrite = true,
      withClockGate = true
    ))
=======
      bypassWrite = true
    )
  )
>>>>>>> c49ebec8

  val wrbypass =
    Module(new WrBypass(
      UInt(2.W),
      bypassEntries,
      log2Up(BtSize),
      numWays = numBr,
      extraPort = Some(true)
    )) // logical bridx

  // Power-on reset to weak taken
  val doing_reset = RegInit(true.B)
  val resetRow    = RegInit(0.U(log2Ceil(BtSize).W))
  resetRow := resetRow + doing_reset
  when(resetRow === (BtSize - 1).U) {
    doing_reset := false.B
  }

  // Require power-on reset done before handling any request
  io.req.ready := !doing_reset

  val s0_pc   = io.req.bits
  val s0_fire = io.req.valid
  val s0_idx  = bimAddr.getIdx(s0_pc)
  bt.io.r.req.valid       := s0_fire
  bt.io.r.req.bits.setIdx := s0_idx

  val s1_idx = RegEnable(s0_idx, s0_fire)
  // The cached data in wrbypass can participate in prediction
  val use_wrbypass_data =
    wrbypass.io.has_conflict.getOrElse(false.B) && wrbypass.io.update_idx.getOrElse(0.U) === s1_idx
  val s1_read = Mux(use_wrbypass_data, wrbypass.io.update_data.get, bt.io.r.resp.data)

  val per_br_ctr = VecInit((0 until numBr).map(i => Mux1H(UIntToOH(get_phy_br_idx(s1_idx, i), numBr), s1_read)))
  io.s1_cnt := per_br_ctr

  // Update logic
  val u_idx = bimAddr.getIdx(io.update_pc)

  val newCtrs = Wire(Vec(numBr, UInt(2.W))) // physical bridx

  wrbypass.io.wen       := io.update_mask.reduce(_ || _)
  wrbypass.io.write_idx := u_idx
  wrbypass.io.write_way_mask.map(_ := io.update_mask)
  for (li <- 0 until numBr) {
    val br_pidx = get_phy_br_idx(u_idx, li)
    wrbypass.io.write_data(li) := newCtrs(br_pidx)
  }

  val oldCtrs =
    VecInit((0 until numBr).map { pi =>
      val br_lidx = get_lgc_br_idx(u_idx, pi.U(log2Ceil(numBr).W))
      Mux(
        wrbypass.io.hit && wrbypass.io.hit_data(br_lidx).valid,
        wrbypass.io.hit_data(br_lidx).bits,
        io.update_cnt(br_lidx)
      )
    })

  def satUpdate(old: UInt, len: Int, taken: Bool): UInt = {
    val oldSatTaken    = old === ((1 << len) - 1).U
    val oldSatNotTaken = old === 0.U
    Mux(oldSatTaken && taken, ((1 << len) - 1).U, Mux(oldSatNotTaken && !taken, 0.U, Mux(taken, old + 1.U, old - 1.U)))
  }

  val newTakens = io.update_takens
  newCtrs := VecInit((0 until numBr).map { pi =>
    val br_lidx = get_lgc_br_idx(u_idx, pi.U(log2Ceil(numBr).W))
    satUpdate(oldCtrs(pi), 2, newTakens(br_lidx))
  })

  val updateWayMask = VecInit((0 until numBr).map(pi =>
    (0 until numBr).map(li =>
      io.update_mask(li) && get_phy_br_idx(u_idx, li) === pi.U
    ).reduce(_ || _)
  )).asUInt

  // Using WrBypass to store wdata dual ports for reading and writing to the same address.
  val write_conflict = u_idx === s0_idx && io.update_mask.reduce(_ || _) && s0_fire
  val can_write      = (wrbypass.io.update_idx.get =/= s0_idx || !s0_fire) && wrbypass.io.has_conflict.get

  wrbypass.io.conflict_valid.get      := write_conflict || (can_write && (io.update_mask.reduce(_ || _) || doing_reset))
  wrbypass.io.conflict_write_data.get := Mux(doing_reset, VecInit(Seq.fill(numBr)(2.U(2.W))), newCtrs)
  wrbypass.io.conflict_way_mask.get   := Mux(doing_reset, Fill(numBr, 1.U(1.W)).asUInt, updateWayMask.asUInt)

  val wrbrpass_idx           = wrbypass.io.update_idx.get
  val wrbypass_write_data    = wrbypass.io.update_data.get
  val wrbypass_write_waymask = wrbypass.io.update_way_mask.get
  wrbypass.io.conflict_clean.get := can_write

  bt.io.w.apply(
    valid = ((io.update_mask.reduce(_ || _) || doing_reset) && !write_conflict) || can_write,
    data =
      Mux(can_write, wrbypass_write_data, Mux(doing_reset, VecInit(Seq.fill(numBr)(2.U(2.W))), newCtrs)), // Weak taken
    setIdx = Mux(can_write, wrbrpass_idx, Mux(doing_reset, resetRow, u_idx)),
    waymask = Mux(can_write, wrbypass_write_waymask, Mux(doing_reset, Fill(numBr, 1.U(1.W)).asUInt, updateWayMask))
  )
}

class TageTable(
    val nRows:    Int,
    val histLen:  Int,
    val tagLen:   Int,
    val tableIdx: Int
)(implicit p: Parameters)
    extends TageModule with HasFoldedHistory {
  val io = IO(new Bundle() {
    val req    = Flipped(DecoupledIO(new TageReq))
    val resps  = Output(Vec(numBr, Valid(new TageResp)))
    val update = Input(new TageUpdate)
  })

  class TageEntry() extends TageBundle {
    val valid = Bool()
    val tag   = UInt(tagLen.W)
    val ctr   = UInt(TageCtrBits.W)
  }

  // Physical SRAM size
  val bankSRAMSize = 512
  val uSRAMSize    = 256
  require(nRows % bankSRAMSize == 0)
  require(isPow2(numBr))
  val nRowsPerBr    = nRows / numBr
  val nBanks        = 4 // Tage banks
  val bankSize      = nRowsPerBr / nBanks
  val bankFoldWidth = if (bankSize >= bankSRAMSize) bankSize / bankSRAMSize else 1
  val uFoldedWidth  = nRowsPerBr / uSRAMSize
  if (bankSize < bankSRAMSize) {
    println(f"warning: tage table $tableIdx has small sram depth of $bankSize")
  }
  val bankIdxWidth = log2Ceil(nBanks)
  def get_bank_mask(idx: UInt) = VecInit((0 until nBanks).map(idx(bankIdxWidth - 1, 0) === _.U))
  def get_bank_idx(idx:  UInt) = idx >> bankIdxWidth

  // bypass entries for tage update
  val perBankWrbypassEntries = 8

  val idxFhInfo    = (histLen, min(log2Ceil(nRowsPerBr), histLen))
  val tagFhInfo    = (histLen, min(histLen, tagLen))
  val altTagFhInfo = (histLen, min(histLen, tagLen - 1))
  val allFhInfos   = Seq(idxFhInfo, tagFhInfo, altTagFhInfo)

  def getFoldedHistoryInfo = allFhInfos.filter(_._1 > 0).toSet
  def compute_tag_and_hash(unhashed_idx: UInt, allFh: AllFoldedHistories) = {
    val idx_fh     = allFh.getHistWithInfo(idxFhInfo).folded_hist
    val tag_fh     = allFh.getHistWithInfo(tagFhInfo).folded_hist
    val alt_tag_fh = allFh.getHistWithInfo(altTagFhInfo).folded_hist
    // require(idx_fh.getWidth == log2Ceil(nRows))
    val idx = (unhashed_idx ^ idx_fh)(log2Ceil(nRowsPerBr) - 1, 0)
    val tag = (unhashed_idx ^ tag_fh ^ (alt_tag_fh << 1))(tagLen - 1, 0)
    (idx, tag)
  }

  def inc_ctr(ctr: UInt, taken: Bool): UInt = satUpdate(ctr, TageCtrBits, taken)

  if (EnableGHistDiff) {
    val idx_history = compute_folded_ghist(io.req.bits.ghist, log2Ceil(nRowsPerBr))
    val idx_fh      = io.req.bits.folded_hist.getHistWithInfo(idxFhInfo)
    XSError(
      idx_history =/= idx_fh.folded_hist,
      p"tage table $tableIdx has different fh," +
        p" ghist: ${Binary(idx_history)}, fh: ${Binary(idx_fh.folded_hist)}\n"
    )
  }
  // pc is start address of basic block, most 2 branch inst in block
  // def getUnhashedIdx(pc: UInt) = pc >> (instOffsetBits+log2Ceil(TageBanks))
  def getUnhashedIdx(pc: UInt): UInt = pc >> instOffsetBits

  // val s1_pc = io.req.bits.pc
  val req_unhashed_idx = getUnhashedIdx(io.req.bits.pc)

<<<<<<< HEAD
  val us = Module(new FoldedSRAMTemplate(Bool(), set=nRowsPerBr, width=uFoldedWidth, way=numBr, shouldReset=true, extraReset=true, holdRead=true, singlePort=true, withClockGate=true))
  us.extra_reset.get := io.update.reset_u.reduce(_||_) && io.update.mask.reduce(_||_)


  val table_banks = Seq.fill(nBanks)(
    Module(new FoldedSRAMTemplate(new TageEntry, set=bankSize, width=bankFoldWidth, way=numBr, shouldReset=true, holdRead=true, singlePort=true, withClockGate=true)))

=======
  val us = Module(new FoldedSRAMTemplate(
    Bool(),
    set = nRowsPerBr,
    width = uFoldedWidth,
    way = numBr,
    shouldReset = true,
    extraReset = true,
    holdRead = true,
    singlePort = true
  ))
  us.extra_reset.get := io.update.reset_u.reduce(_ || _) && io.update.mask.reduce(_ || _)

  val table_banks = Seq.fill(nBanks)(
    Module(new FoldedSRAMTemplate(
      new TageEntry,
      set = bankSize,
      width = bankFoldWidth,
      way = numBr,
      shouldReset = true,
      holdRead = true,
      singlePort = true
    ))
  )
>>>>>>> c49ebec8

  val (s0_idx, s0_tag) = compute_tag_and_hash(req_unhashed_idx, io.req.bits.folded_hist)
  val s0_bank_req_1h   = get_bank_mask(s0_idx)

  for (b <- 0 until nBanks) {
    table_banks(b).io.r.req.valid       := io.req.fire && s0_bank_req_1h(b)
    table_banks(b).io.r.req.bits.setIdx := get_bank_idx(s0_idx)
  }

  us.io.r.req.valid       := io.req.fire
  us.io.r.req.bits.setIdx := s0_idx

  val s1_unhashed_idx               = RegEnable(req_unhashed_idx, io.req.fire)
  val s1_idx                        = RegEnable(s0_idx, io.req.fire)
  val s1_tag                        = RegEnable(s0_tag, io.req.fire)
  val s1_pc                         = RegEnable(io.req.bits.pc, io.req.fire)
  val s1_bank_req_1h                = RegEnable(s0_bank_req_1h, io.req.fire)
  val s1_bank_has_write_on_this_req = RegEnable(VecInit(table_banks.map(_.io.w.req.valid)), io.req.valid)

  val resp_invalid_by_write = Wire(Bool())

  val tables_r = table_banks.map(_.io.r.resp.data)                               // s1
  val unconfs  = tables_r.map(r => VecInit(r.map(e => WireInit(unconf(e.ctr))))) // do unconf cal in parallel
  val hits =
    tables_r.map(r =>
      VecInit(r.map(e => e.tag === s1_tag && e.valid && !resp_invalid_by_write))
    ) // do tag compare in parallel

  val resp_selected   = Mux1H(s1_bank_req_1h, tables_r)
  val unconf_selected = Mux1H(s1_bank_req_1h, unconfs)
  val hit_selected    = Mux1H(s1_bank_req_1h, hits)
  resp_invalid_by_write := Mux1H(s1_bank_req_1h, s1_bank_has_write_on_this_req)

  val per_br_resp =
    VecInit((0 until numBr).map(i => Mux1H(UIntToOH(get_phy_br_idx(s1_unhashed_idx, i), numBr), resp_selected)))
  val per_br_unconf =
    VecInit((0 until numBr).map(i => Mux1H(UIntToOH(get_phy_br_idx(s1_unhashed_idx, i), numBr), unconf_selected)))
  val per_br_hit =
    VecInit((0 until numBr).map(i => Mux1H(UIntToOH(get_phy_br_idx(s1_unhashed_idx, i), numBr), hit_selected)))
  val per_br_u =
    VecInit((0 until numBr).map(i => Mux1H(UIntToOH(get_phy_br_idx(s1_unhashed_idx, i), numBr), us.io.r.resp.data)))

  for (i <- 0 until numBr) {
    io.resps(i).valid       := per_br_hit(i)
    io.resps(i).bits.ctr    := per_br_resp(i).ctr
    io.resps(i).bits.u      := per_br_u(i)
    io.resps(i).bits.unconf := per_br_unconf(i)
  }

  // Use fetchpc to compute hash
  val update_folded_hist = WireInit(0.U.asTypeOf(new AllFoldedHistories(foldedGHistInfos)))
  update_folded_hist.getHistWithInfo(idxFhInfo).folded_hist := compute_folded_ghist(
    io.update.ghist,
    log2Ceil(nRowsPerBr)
  )
  update_folded_hist.getHistWithInfo(tagFhInfo).folded_hist    := compute_folded_ghist(io.update.ghist, tagLen)
  update_folded_hist.getHistWithInfo(altTagFhInfo).folded_hist := compute_folded_ghist(io.update.ghist, tagLen - 1)

  val per_bank_update_wdata = Wire(Vec(nBanks, Vec(numBr, new TageEntry))) // corresponds to physical branches

  val update_unhashed_idx      = getUnhashedIdx(io.update.pc)
  val (update_idx, update_tag) = compute_tag_and_hash(update_unhashed_idx, update_folded_hist)
  val update_req_bank_1h       = get_bank_mask(update_idx)
  val update_idx_in_bank       = get_bank_idx(update_idx)

  val per_bank_not_silent_update = Wire(Vec(nBanks, Vec(numBr, Bool()))) // corresponds to physical branches
  val per_bank_update_way_mask =
    VecInit((0 until nBanks).map(b =>
      VecInit((0 until numBr).map { pi =>
        // whether any of the logical branches updates on each slot
        Seq.tabulate(numBr)(li =>
          get_phy_br_idx(update_unhashed_idx, li) === pi.U &&
            io.update.mask(li)
        ).reduce(_ || _) && per_bank_not_silent_update(b)(pi)
      }).asUInt
    ))

  // val silent_update_from_wrbypass = Wire(Bool())

  for (b <- 0 until nBanks) {
    table_banks(b).io.w.apply(
      valid = per_bank_update_way_mask(b).orR && update_req_bank_1h(b),
      data = per_bank_update_wdata(b),
      setIdx = update_idx_in_bank,
      waymask = per_bank_update_way_mask(b)
    )
  }

  // Power-on reset
  val powerOnResetState = RegInit(true.B)
  when(us.io.r.req.ready && table_banks.map(_.io.r.req.ready).reduce(_ && _)) {
    // When all the SRAM first reach ready state, we consider power-on reset is done
    powerOnResetState := false.B
  }
  // Do not use table banks io.r.req.ready directly
  // All the us & table_banks are single port SRAM, ready := !wen
  // We do not want write request block the whole BPU pipeline
  io.req.ready := !powerOnResetState

  val bank_conflict = (0 until nBanks).map(b => table_banks(b).io.w.req.valid && s0_bank_req_1h(b)).reduce(_ || _)
  XSPerfAccumulate(f"tage_table_bank_conflict", bank_conflict)

  val update_u_idx = update_idx
  val update_u_way_mask = VecInit((0 until numBr).map { pi =>
    Seq.tabulate(numBr)(li =>
      get_phy_br_idx(update_unhashed_idx, li) === pi.U &&
        io.update.uMask(li)
    ).reduce(_ || _)
  }).asUInt

  val update_u_wdata = VecInit((0 until numBr).map(pi =>
    Mux1H(Seq.tabulate(numBr)(li =>
      (get_phy_br_idx(update_unhashed_idx, li) === pi.U, io.update.us(li))
    ))
  ))

  us.io.w.apply(
    io.update.mask.reduce(_ || _) && io.update.uMask.reduce(_ || _),
    update_u_wdata,
    update_u_idx,
    update_u_way_mask
  )

  // remove silent updates
  def silentUpdate(ctr: UInt, taken: Bool) =
    ctr.andR && taken || !ctr.orR && !taken

  val bank_wrbypasses = Seq.fill(nBanks)(Seq.fill(numBr)(
    Module(new WrBypass(UInt(TageCtrBits.W), perBankWrbypassEntries, log2Ceil(bankSize)))
  )) // let it corresponds to logical brIdx

  for (b <- 0 until nBanks) {
    val not_silent_update = per_bank_not_silent_update(b)
    for (pi <- 0 until numBr) { // physical brIdx
      val update_wdata = per_bank_update_wdata(b)(pi)
      val br_lidx      = get_lgc_br_idx(update_unhashed_idx, pi.U(log2Ceil(numBr).W))
      // this
      val wrbypass_io         = Mux1H(UIntToOH(br_lidx, numBr), bank_wrbypasses(b).map(_.io))
      val wrbypass_hit        = wrbypass_io.hit
      val wrbypass_ctr        = wrbypass_io.hit_data(0).bits
      val wrbypass_data_valid = wrbypass_hit && wrbypass_io.hit_data(0).valid
      update_wdata.ctr :=
        Mux(
          io.update.alloc(br_lidx),
          Mux(io.update.takens(br_lidx), 4.U, 3.U),
          Mux(
            wrbypass_data_valid,
            inc_ctr(wrbypass_ctr, io.update.takens(br_lidx)),
            inc_ctr(io.update.oldCtrs(br_lidx), io.update.takens(br_lidx))
          )
        )
      not_silent_update(pi) :=
        Mux(
          wrbypass_data_valid,
          !silentUpdate(wrbypass_ctr, io.update.takens(br_lidx)),
          !silentUpdate(io.update.oldCtrs(br_lidx), io.update.takens(br_lidx))
        ) ||
          io.update.alloc(br_lidx)

      update_wdata.valid := true.B
      update_wdata.tag   := update_tag
    }

    for (li <- 0 until numBr) {
      val wrbypass = bank_wrbypasses(b)(li)
      val br_pidx  = get_phy_br_idx(update_unhashed_idx, li)
      wrbypass.io.wen           := io.update.mask(li) && update_req_bank_1h(b)
      wrbypass.io.write_idx     := get_bank_idx(update_idx)
      wrbypass.io.write_data(0) := Mux1H(UIntToOH(br_pidx, numBr), per_bank_update_wdata(b)).ctr
    }
  }

  for (i <- 0 until numBr) {
    for (b <- 0 until nBanks) {
      val wrbypass = bank_wrbypasses(b)(i)
      XSPerfAccumulate(
        f"tage_table_bank_${b}_wrbypass_enq_$i",
        io.update.mask(i) && update_req_bank_1h(b) && !wrbypass.io.hit
      )
      XSPerfAccumulate(
        f"tage_table_bank_${b}_wrbypass_hit_$i",
        io.update.mask(i) && update_req_bank_1h(b) && wrbypass.io.hit
      )
    }
  }

  for (b <- 0 until nBanks) {
    val not_silent_update = per_bank_not_silent_update(b)
    XSPerfAccumulate(
      f"tage_table_bank_${b}_real_updates",
      io.update.mask.reduce(_ || _) && update_req_bank_1h(b) && not_silent_update.reduce(_ || _)
    )
    XSPerfAccumulate(
      f"tage_table_bank_${b}_silent_updates_eliminated",
      io.update.mask.reduce(_ || _) && update_req_bank_1h(b) && !not_silent_update.reduce(_ || _)
    )
  }

  XSPerfAccumulate("tage_table_hits", PopCount(io.resps.map(_.valid)))

  for (b <- 0 until nBanks) {
    XSPerfAccumulate(f"tage_table_bank_${b}_update_req", io.update.mask.reduce(_ || _) && update_req_bank_1h(b))
    for (i <- 0 until numBr) {
      val li   = i
      val pidx = get_phy_br_idx(update_unhashed_idx, li)
      XSPerfAccumulate(
        f"tage_table_bank_${b}_br_li_${li}_updated",
        table_banks(b).io.w.req.valid && table_banks(b).io.w.req.bits.waymask.get(pidx)
      )
      val pi = i
      XSPerfAccumulate(
        f"tage_table_bank_${b}_br_pi_${pi}_updated",
        table_banks(b).io.w.req.valid && table_banks(b).io.w.req.bits.waymask.get(pi)
      )
    }
  }

  val u  = io.update
  val b  = PriorityEncoder(u.mask)
  val ub = PriorityEncoder(u.uMask)
  XSDebug(
    io.req.fire,
    p"tableReq: pc=0x${Hexadecimal(io.req.bits.pc)}, " +
      p"idx=$s0_idx, tag=$s0_tag\n"
  )
  for (i <- 0 until numBr) {
    XSDebug(
      RegNext(io.req.fire) && per_br_hit(i),
      p"TageTableResp_br_$i: idx=$s1_idx, hit:${per_br_hit(i)}, " +
        p"ctr:${io.resps(i).bits.ctr}, u:${io.resps(i).bits.u}\n"
    )
    XSDebug(
      io.update.mask(i),
      p"update Table_br_$i: pc:${Hexadecimal(u.pc)}}, " +
        p"taken:${u.takens(i)}, alloc:${u.alloc(i)}, oldCtrs:${u.oldCtrs(i)}\n"
    )
    val bank = OHToUInt(update_req_bank_1h.asUInt, nBanks)
    val pi   = get_phy_br_idx(update_unhashed_idx, i)
    XSDebug(
      io.update.mask(i),
      p"update Table_$i: writing tag:$update_tag, " +
        p"ctr: ${per_bank_update_wdata(bank)(pi).ctr} in idx ${update_idx}\n"
    )
    XSDebug(RegNext(io.req.fire) && !per_br_hit(i), p"TageTableResp_$i: not hit!\n")
  }

  // ------------------------------Debug-------------------------------------
  val valids = RegInit(VecInit(Seq.fill(nRowsPerBr)(false.B)))
  when(io.update.mask.reduce(_ || _))(valids(update_idx) := true.B)
  XSDebug("Table usage:------------------------\n")
  XSDebug("%d out of %d rows are valid\n", PopCount(valids), nRowsPerBr.U)

}

abstract class BaseTage(implicit p: Parameters) extends BasePredictor with TageParams with BPUUtils {}

class FakeTage(implicit p: Parameters) extends BaseTage {
  io.out <> 0.U.asTypeOf(DecoupledIO(new BasePredictorOutput))

  // io.s0_ready := true.B
  io.s1_ready := true.B
  io.s2_ready := true.B
}

class Tage(implicit p: Parameters) extends BaseTage {

  val resp_meta          = Wire(new TageMeta)
  override val meta_size = resp_meta.getWidth
  val tables = TageTableInfos.zipWithIndex.map {
    case ((nRows, histLen, tagLen), i) => {
      val t = Module(new TageTable(nRows, histLen, tagLen, i))
      t.io.req.valid            := io.s0_fire(1)
      t.io.req.bits.pc          := s0_pc_dup(1)
      t.io.req.bits.folded_hist := io.in.bits.folded_hist(1)
      t.io.req.bits.ghist       := io.in.bits.ghist
      t
    }
  }
  val bt = Module(new TageBTable)
  bt.io.req.valid := io.s0_fire(1)
  bt.io.req.bits  := s0_pc_dup(1)

  val bankTickCtrDistanceToTops = Seq.fill(numBr)(RegInit(((1 << TickWidth) - 1).U(TickWidth.W)))
  val bankTickCtrs              = Seq.fill(numBr)(RegInit(0.U(TickWidth.W)))
  val useAltOnNaCtrs = RegInit(
    VecInit(Seq.fill(numBr)(
      VecInit(Seq.fill(NUM_USE_ALT_ON_NA)((1 << (USE_ALT_ON_NA_WIDTH - 1)).U(USE_ALT_ON_NA_WIDTH.W)))
    ))
  )

  val tage_fh_info                  = tables.map(_.getFoldedHistoryInfo).reduce(_ ++ _).toSet
  override def getFoldedHistoryInfo = Some(tage_fh_info)

  val s1_resps = VecInit(tables.map(_.io.resps))

  // val s1_bim = io.in.bits.resp_in(0).s1.full_pred
  // val s2_bim = RegEnable(s1_bim, io.s1_fire)

  val debug_pc_s0 = s0_pc_dup(1)
  val debug_pc_s1 = RegEnable(s0_pc_dup(1), io.s0_fire(1))
  val debug_pc_s2 = RegEnable(debug_pc_s1, io.s1_fire(1))

  val s1_provideds     = Wire(Vec(numBr, Bool()))
  val s1_providers     = Wire(Vec(numBr, UInt(log2Ceil(TageNTables).W)))
  val s1_providerResps = Wire(Vec(numBr, new TageResp))
  // val s1_altProvideds     = Wire(Vec(numBr, Bool()))
  // val s1_altProviders     = Wire(Vec(numBr, UInt(log2Ceil(TageNTables).W)))
  // val s1_altProviderResps = Wire(Vec(numBr, new TageResp))
  val s1_altUsed    = Wire(Vec(numBr, Bool()))
  val s1_tageTakens = Wire(Vec(numBr, Bool()))
  val s1_basecnts   = Wire(Vec(numBr, UInt(2.W)))
  val s1_useAltOnNa = Wire(Vec(numBr, Bool()))

  val s2_provideds     = RegEnable(s1_provideds, io.s1_fire(1))
  val s2_providers     = RegEnable(s1_providers, io.s1_fire(1))
  val s2_providerResps = RegEnable(s1_providerResps, io.s1_fire(1))
  // val s2_altProvideds     = RegEnable(s1_altProvideds, io.s1_fire)
  // val s2_altProviders     = RegEnable(s1_altProviders, io.s1_fire)
  // val s2_altProviderResps = RegEnable(s1_altProviderResps, io.s1_fire)
  val s2_altUsed        = RegEnable(s1_altUsed, io.s1_fire(1))
  val s2_tageTakens_dup = io.s1_fire.map(f => RegEnable(s1_tageTakens, f))
  val s2_basecnts       = RegEnable(s1_basecnts, io.s1_fire(1))
  val s2_useAltOnNa     = RegEnable(s1_useAltOnNa, io.s1_fire(1))

  io.out                 := io.in.bits.resp_in(0)
  io.out.last_stage_meta := resp_meta.asUInt

  val resp_s2 = io.out.s2

  // Update logic
  val u_valid = io.update.valid
  val update  = io.update.bits
  val updateValids = VecInit((0 until TageBanks).map(w =>
    update.ftb_entry.brValids(w) && u_valid && !update.ftb_entry.strong_bias(w) &&
      !(PriorityEncoder(update.br_taken_mask) < w.U)
  ))

  val updateMeta = update.meta.asTypeOf(new TageMeta)

  val updateMask    = WireInit(0.U.asTypeOf(Vec(numBr, Vec(TageNTables, Bool()))))
  val updateUMask   = WireInit(0.U.asTypeOf(Vec(numBr, Vec(TageNTables, Bool()))))
  val updateResetU  = WireInit(0.U.asTypeOf(Vec(numBr, Bool()))) // per predictor
  val updateTakens  = Wire(Vec(numBr, Vec(TageNTables, Bool())))
  val updateAlloc   = WireInit(0.U.asTypeOf(Vec(numBr, Vec(TageNTables, Bool()))))
  val updateOldCtrs = Wire(Vec(numBr, Vec(TageNTables, UInt(TageCtrBits.W))))
  val updateU       = Wire(Vec(numBr, Vec(TageNTables, Bool())))
  val updatebcnt    = Wire(Vec(TageBanks, UInt(2.W)))
  val baseupdate    = WireInit(0.U.asTypeOf(Vec(TageBanks, Bool())))
  val bUpdateTakens = Wire(Vec(TageBanks, Bool()))
  updateTakens  := DontCare
  updateOldCtrs := DontCare
  updateU       := DontCare

  val updateMisPreds = update.mispred_mask

  class TageTableInfo(implicit p: Parameters) extends XSBundle {
    val resp              = new TageResp
    val tableIdx          = UInt(log2Ceil(TageNTables).W)
    val use_alt_on_unconf = Bool()
  }
  // access tag tables and output meta info

  for (i <- 0 until numBr) {
    val useAltCtr  = Mux1H(UIntToOH(use_alt_idx(s1_pc_dup(0)), NUM_USE_ALT_ON_NA), useAltOnNaCtrs(i))
    val useAltOnNa = useAltCtr(USE_ALT_ON_NA_WIDTH - 1) // highest bit

    val s1_per_br_resp = VecInit(s1_resps.map(_(i)))
    val inputRes = s1_per_br_resp.zipWithIndex.map {
      case (r, idx) => {
        val tableInfo = Wire(new TageTableInfo)
        tableInfo.resp              := r.bits
        tableInfo.use_alt_on_unconf := r.bits.unconf && useAltOnNa
        tableInfo.tableIdx          := idx.U(log2Ceil(TageNTables).W)
        (r.valid, tableInfo)
      }
    }
    val providerInfo = ParallelPriorityMux(inputRes.reverse)
    val provided     = inputRes.map(_._1).reduce(_ || _)
    // val altProvided = selectedInfo.hasTwo
    // val providerInfo = selectedInfo
    // val altProviderInfo = selectedInfo.second
    s1_provideds(i)     := provided
    s1_providers(i)     := providerInfo.tableIdx
    s1_providerResps(i) := providerInfo.resp
    // s1_altProvideds(i)   := altProvided
    // s1_altProviders(i)   := altProviderInfo.tableIdx
    // s1_altProviderResps(i) := altProviderInfo.resp

    resp_meta.providers(i).valid := RegEnable(s2_provideds(i), io.s2_fire(1))
    resp_meta.providers(i).bits  := RegEnable(s2_providers(i), io.s2_fire(1))
    resp_meta.providerResps(i)   := RegEnable(s2_providerResps(i), io.s2_fire(1))
    // resp_meta.altProviders(i).valid := RegEnable(s2_altProvideds(i), io.s2_fire)
    // resp_meta.altProviders(i).bits  := RegEnable(s2_altProviders(i), io.s2_fire)
    // resp_meta.altProviderResps(i)   := RegEnable(s2_altProviderResps(i), io.s2_fire)
    resp_meta.pred_cycle.map(_ := RegEnable(GTimer(), io.s2_fire(1)))
    resp_meta.use_alt_on_na.map(_(i) := RegEnable(s2_useAltOnNa(i), io.s2_fire(1)))

    // Create a mask fo tables which did not hit our query, and also contain useless entries
    // and also uses a longer history than the provider
    val allocatableSlots =
      RegEnable(
        VecInit(s1_per_br_resp.map(r => !r.valid && !r.bits.u)).asUInt &
          ~(LowerMask(UIntToOH(s1_providers(i)), TageNTables) &
            Fill(TageNTables, s1_provideds(i).asUInt)),
        io.s1_fire(1)
      )

    resp_meta.allocates(i) := RegEnable(allocatableSlots, io.s2_fire(1))

    val s1_bimCtr = bt.io.s1_cnt(i)
    s1_altUsed(i) := !provided || providerInfo.use_alt_on_unconf
    s1_tageTakens(i) :=
      Mux(s1_altUsed(i), s1_bimCtr(1), providerInfo.resp.ctr(TageCtrBits - 1))
    s1_basecnts(i)   := s1_bimCtr
    s1_useAltOnNa(i) := providerInfo.use_alt_on_unconf

    resp_meta.altUsed(i)  := RegEnable(s2_altUsed(i), io.s2_fire(1))
    resp_meta.basecnts(i) := RegEnable(s2_basecnts(i), io.s2_fire(1))

    val tage_enable_dup = dup(RegNext(io.ctrl.tage_enable))
    for (tage_enable & fp & s2_tageTakens <- tage_enable_dup zip resp_s2.full_pred zip s2_tageTakens_dup) {
      when(tage_enable) {
        fp.br_taken_mask(i) := s2_tageTakens(i)
      }
    }

    // ---------------- update logics below ------------------//
    val hasUpdate     = updateValids(i)
    val updateMispred = updateMisPreds(i)
    val updateTaken   = hasUpdate && update.br_taken_mask(i)

    val updateProvided        = updateMeta.providers(i).valid
    val updateProvider        = updateMeta.providers(i).bits
    val updateProviderResp    = updateMeta.providerResps(i)
    val updateProviderCorrect = updateProviderResp.ctr(TageCtrBits - 1) === updateTaken
    val updateUseAlt          = updateMeta.altUsed(i)
    val updateAltDiffers      = updateMeta.altDiffers(i)
    val updateAltIdx          = use_alt_idx(update.pc)
    val updateUseAltCtr       = Mux1H(UIntToOH(updateAltIdx, NUM_USE_ALT_ON_NA), useAltOnNaCtrs(i))
    val updateAltPred         = updateMeta.altPreds(i)
    val updateAltCorrect      = updateAltPred === updateTaken

    val updateProviderWeakTaken    = posUnconf(updateProviderResp.ctr)
    val updateProviderWeaknotTaken = negUnconf(updateProviderResp.ctr)
    val updateProviderWeak         = unconf(updateProviderResp.ctr)

    when(hasUpdate) {
      when(updateProvided && updateProviderWeak && updateAltDiffers) {
        val newCtr = satUpdate(updateUseAltCtr, USE_ALT_ON_NA_WIDTH, updateAltCorrect)
        useAltOnNaCtrs(i)(updateAltIdx) := newCtr
      }
    }

    XSPerfAccumulate(f"tage_bank_${i}_use_alt_pred", hasUpdate && updateUseAlt)
    XSPerfAccumulate(f"tage_bank_${i}_alt_correct", hasUpdate && updateUseAlt && updateAltCorrect)
    XSPerfAccumulate(f"tage_bank_${i}_alt_wrong", hasUpdate && updateUseAlt && !updateAltCorrect)
    XSPerfAccumulate(f"tage_bank_${i}_alt_differs", hasUpdate && updateAltDiffers)
    XSPerfAccumulate(
      f"tage_bank_${i}_use_alt_on_na_ctr_updated",
      hasUpdate && updateAltDiffers && updateProvided && updateProviderWeak
    )
    XSPerfAccumulate(
      f"tage_bank_${i}_use_alt_on_na_ctr_inc",
      hasUpdate && updateAltDiffers && updateProvided && updateProviderWeak && updateAltCorrect
    )
    XSPerfAccumulate(
      f"tage_bank_${i}_use_alt_on_na_ctr_dec",
      hasUpdate && updateAltDiffers && updateProvided && updateProviderWeak && !updateAltCorrect
    )

    XSPerfAccumulate(f"tage_bank_${i}_na", hasUpdate && updateProvided && updateProviderWeak)
    XSPerfAccumulate(
      f"tage_bank_${i}_use_na_correct",
      hasUpdate && updateProvided && updateProviderWeak && !updateUseAlt && !updateMispred
    )
    XSPerfAccumulate(
      f"tage_bank_${i}_use_na_wrong",
      hasUpdate && updateProvided && updateProviderWeak && !updateUseAlt && updateMispred
    )

    updateMeta.use_alt_on_na.map(uaon => XSPerfAccumulate(f"tage_bank_${i}_use_alt_on_na", hasUpdate && uaon(i)))

    when(hasUpdate) {
      when(updateProvided) {
        updateMask(i)(updateProvider)    := true.B
        updateUMask(i)(updateProvider)   := updateAltDiffers
        updateU(i)(updateProvider)       := updateProviderCorrect
        updateTakens(i)(updateProvider)  := updateTaken
        updateOldCtrs(i)(updateProvider) := updateProviderResp.ctr
        updateAlloc(i)(updateProvider)   := false.B
      }
    }

    // update base table if used base table to predict
    baseupdate(i)    := hasUpdate && updateUseAlt
    updatebcnt(i)    := updateMeta.basecnts(i)
    bUpdateTakens(i) := updateTaken

    val needToAllocate  = hasUpdate && updateMispred && !(updateUseAlt && updateProviderCorrect && updateProvided)
    val allocatableMask = updateMeta.allocates(i)
    val canAllocate     = updateMeta.allocateValid(i)

    val allocLFSR = random.LFSR(width = 15)(TageNTables - 1, 0)
    val longerHistoryTableMask =
      ~(LowerMask(UIntToOH(updateProvider), TageNTables) & Fill(TageNTables, updateProvided.asUInt))
    val canAllocMask     = allocatableMask & longerHistoryTableMask
    val allocFailureMask = ~allocatableMask & longerHistoryTableMask
    val tickInc          = PopCount(allocFailureMask) > PopCount(canAllocMask)
    val tickDec          = PopCount(canAllocMask) > PopCount(allocFailureMask)
    val tickIncVal       = PopCount(allocFailureMask) - PopCount(canAllocMask)
    val tickDecVal       = PopCount(canAllocMask) - PopCount(allocFailureMask)
    val tickToPosSat     = tickIncVal >= bankTickCtrDistanceToTops(i) && tickInc
    val tickToNegSat     = tickDecVal >= bankTickCtrs(i) && tickDec

    val firstEntry  = PriorityEncoder(canAllocMask)
    val maskedEntry = PriorityEncoder(canAllocMask & allocLFSR)
    val allocate    = Mux(canAllocMask(maskedEntry), maskedEntry, firstEntry)

    when(needToAllocate) {
      // val allocate = updateMeta.allocates(i).bits
      when(tickInc) {
        when(tickToPosSat) {
          bankTickCtrs(i)              := ((1 << TickWidth) - 1).U
          bankTickCtrDistanceToTops(i) := 0.U
        }.otherwise {
          bankTickCtrs(i)              := bankTickCtrs(i) + tickIncVal
          bankTickCtrDistanceToTops(i) := bankTickCtrDistanceToTops(i) - tickIncVal
        }
      }.elsewhen(tickDec) {
        when(tickToNegSat) {
          bankTickCtrs(i)              := 0.U
          bankTickCtrDistanceToTops(i) := ((1 << TickWidth) - 1).U
        }.otherwise {
          bankTickCtrs(i)              := bankTickCtrs(i) - tickDecVal
          bankTickCtrDistanceToTops(i) := bankTickCtrDistanceToTops(i) + tickDecVal
        }
      }
      when(canAllocate) {
        updateMask(i)(allocate)   := true.B
        updateTakens(i)(allocate) := updateTaken
        updateAlloc(i)(allocate)  := true.B
        updateUMask(i)(allocate)  := true.B
        updateU(i)(allocate)      := false.B
      }
      when(bankTickCtrs(i) === ((1 << TickWidth) - 1).U) {
        bankTickCtrs(i)              := 0.U
        bankTickCtrDistanceToTops(i) := ((1 << TickWidth) - 1).U
        updateResetU(i)              := true.B
      }
    }
    XSPerfAccumulate(f"tage_bank_${i}_update_allocate_failure", needToAllocate && !canAllocate)
    XSPerfAccumulate(f"tage_bank_${i}_update_allocate_success", needToAllocate && canAllocate)
    XSPerfAccumulate(s"tage_bank_${i}_mispred", hasUpdate && updateMispred)
    XSPerfAccumulate(s"tage_bank_${i}_reset_u", updateResetU(i))
    for (t <- 0 to TageNTables) {
      XSPerfAccumulate(f"tage_bank_${i}_tick_inc_${t}", needToAllocate && tickInc && tickIncVal === t.U)
      XSPerfAccumulate(f"tage_bank_${i}_tick_dec_${t}", needToAllocate && tickDec && tickDecVal === t.U)
    }
  }

  val realWens = updateMask.transpose.map(v => v.reduce(_ | _))
  for (w <- 0 until TageBanks) {
    for (i <- 0 until TageNTables) {
      val realWen = realWens(i)
      tables(i).io.update.reset_u(w) := RegNext(updateResetU(w))
      tables(i).io.update.mask(w)    := RegNext(updateMask(w)(i))
      tables(i).io.update.takens(w)  := RegEnable(updateTakens(w)(i), realWen)
      tables(i).io.update.alloc(w)   := RegEnable(updateAlloc(w)(i), realWen)
      tables(i).io.update.oldCtrs(w) := RegEnable(updateOldCtrs(w)(i), realWen)

      tables(i).io.update.uMask(w) := RegEnable(updateUMask(w)(i), realWen)
      tables(i).io.update.us(w)    := RegEnable(updateU(w)(i), realWen)
      // use fetch pc instead of instruction pc
      tables(i).io.update.pc    := RegEnable(update.pc, realWen)
      tables(i).io.update.ghist := RegEnable(io.update.bits.ghist, realWen)
    }
  }
  bt.io.update_mask   := RegNext(baseupdate)
  bt.io.update_cnt    := RegEnable(updatebcnt, baseupdate.reduce(_ | _))
  bt.io.update_pc     := RegEnable(update.pc, baseupdate.reduce(_ | _))
  bt.io.update_takens := RegEnable(bUpdateTakens, baseupdate.reduce(_ | _))

  // all should be ready for req
  io.s1_ready := tables.map(_.io.req.ready).reduce(_ && _) && bt.io.req.ready
  XSPerfAccumulate(f"tage_write_blocks_read", !io.s1_ready)

  def pred_perf(name:   String, cnt: UInt) = XSPerfAccumulate(s"${name}_at_pred", cnt)
  def commit_perf(name: String, cnt: UInt) = XSPerfAccumulate(s"${name}_at_commit", cnt)
  def tage_perf(name: String, pred_cnt: UInt, commit_cnt: UInt) = {
    pred_perf(name, pred_cnt)
    commit_perf(name, commit_cnt)
  }

  // Debug and perf info
  for (b <- 0 until TageBanks) {
    val updateProvided = updateMeta.providers(b).valid
    val updateProvider = updateMeta.providers(b).bits
    for (i <- 0 until TageNTables) {
      val pred_i_provided =
        s2_provideds(b) && s2_providers(b) === i.U
      val commit_i_provided =
        updateProvided && updateProvider === i.U && updateValids(b)
      tage_perf(
        s"bank_${b}_tage_table_${i}_provided",
        PopCount(pred_i_provided),
        PopCount(commit_i_provided)
      )
    }
    tage_perf(
      s"bank_${b}_tage_use_bim",
      PopCount(!s2_provideds(b)),
      PopCount(!updateProvided && updateValids(b))
    )
    def unconf(providerCtr: UInt) = providerCtr === 3.U || providerCtr === 4.U
    tage_perf(
      s"bank_${b}_tage_use_altpred",
      PopCount(s2_provideds(b) && unconf(s2_providerResps(b).ctr)),
      PopCount(updateProvided &&
        unconf(updateMeta.providerResps(b).ctr) && updateValids(b))
    )
    tage_perf(
      s"bank_${b}_tage_provided",
      PopCount(s2_provideds(b)),
      PopCount(updateProvided && updateValids(b))
    )
  }

  for (b <- 0 until TageBanks) {
    val m = updateMeta
    // val bri = u.metas(b)
    XSDebug(
      updateValids(b),
      "update(%d): pc=%x, cycle=%d, taken:%b, misPred:%d, bimctr:%d, pvdr(%d):%d, altDiff:%d, pvdrU:%d, pvdrCtr:%d, alloc:%b\n",
      b.U,
      update.pc,
      0.U,
      update.br_taken_mask(b),
      update.mispred_mask(b),
      0.U,
      m.providers(b).valid,
      m.providers(b).bits,
      m.altDiffers(b),
      m.providerResps(b).u,
      m.providerResps(b).ctr,
      m.allocates(b)
    )
  }
  val s2_resps = RegEnable(s1_resps, io.s1_fire(1))
  XSDebug("req: v=%d, pc=0x%x\n", io.s0_fire(1), s0_pc_dup(1))
  XSDebug("s1_fire:%d, resp: pc=%x\n", io.s1_fire(1), debug_pc_s1)
  XSDebug(
    "s2_fireOnLastCycle: resp: pc=%x, target=%x, hits=%b, takens=%b\n",
    debug_pc_s2,
    io.out.s2.getTarget(1),
    s2_provideds.asUInt,
    s2_tageTakens_dup(0).asUInt
  )

  for (b <- 0 until TageBanks) {
    for (i <- 0 until TageNTables) {
      XSDebug(
        "bank(%d)_tage_table(%d): valid:%b, resp_ctr:%d, resp_us:%d\n",
        b.U,
        i.U,
        s2_resps(i)(b).valid,
        s2_resps(i)(b).bits.ctr,
        s2_resps(i)(b).bits.u
      )
    }
  }
  // XSDebug(io.update.valid && updateIsBr, p"update: sc: ${updateSCMeta}\n")
  // XSDebug(true.B, p"scThres: use(${useThreshold}), update(${updateThreshold})\n")
}

class Tage_SC(implicit p: Parameters) extends Tage with HasSC {}<|MERGE_RESOLUTION|>--- conflicted
+++ resolved
@@ -162,15 +162,9 @@
       way = numBr,
       shouldReset = false,
       holdRead = true,
-<<<<<<< HEAD
-      bypassWrite = true,
-      withClockGate = true
-    ))
-=======
       bypassWrite = true
     )
   )
->>>>>>> c49ebec8
 
   val wrbypass =
     Module(new WrBypass(
@@ -343,15 +337,6 @@
   // val s1_pc = io.req.bits.pc
   val req_unhashed_idx = getUnhashedIdx(io.req.bits.pc)
 
-<<<<<<< HEAD
-  val us = Module(new FoldedSRAMTemplate(Bool(), set=nRowsPerBr, width=uFoldedWidth, way=numBr, shouldReset=true, extraReset=true, holdRead=true, singlePort=true, withClockGate=true))
-  us.extra_reset.get := io.update.reset_u.reduce(_||_) && io.update.mask.reduce(_||_)
-
-
-  val table_banks = Seq.fill(nBanks)(
-    Module(new FoldedSRAMTemplate(new TageEntry, set=bankSize, width=bankFoldWidth, way=numBr, shouldReset=true, holdRead=true, singlePort=true, withClockGate=true)))
-
-=======
   val us = Module(new FoldedSRAMTemplate(
     Bool(),
     set = nRowsPerBr,
@@ -375,7 +360,6 @@
       singlePort = true
     ))
   )
->>>>>>> c49ebec8
 
   val (s0_idx, s0_tag) = compute_tag_and_hash(req_unhashed_idx, io.req.bits.folded_hist)
   val s0_bank_req_1h   = get_bank_mask(s0_idx)
