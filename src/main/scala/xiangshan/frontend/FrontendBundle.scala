--- conflicted
+++ resolved
@@ -127,14 +127,8 @@
   val foldpc    = Vec(PredictWidth, UInt(MemPredPCWidth.W))
   val ftqPtr       = new FtqPtr
   val ftqOffset    = Vec(PredictWidth, ValidUndirectioned(UInt(log2Ceil(PredictWidth).W)))
-<<<<<<< HEAD
   val exceptionFromBackend = Vec(PredictWidth, Bool())
-  val ipf          = Vec(PredictWidth, Bool())
-  val igpf          = Vec(PredictWidth, Bool())
-  val acf          = Vec(PredictWidth, Bool())
-=======
   val exceptionType = Vec(PredictWidth, UInt(ExceptionType.width.W))
->>>>>>> c6655c9a
   val crossPageIPFFix = Vec(PredictWidth, Bool())
   val triggered    = Vec(PredictWidth, new TriggerCf)
   val topdown_info = new FrontendTopDownBundle
