--- conflicted
+++ resolved
@@ -412,7 +412,6 @@
   def fallThruError: Bool
 }
 
-<<<<<<< HEAD
 // selectByTaken selects some data according to takenMask
 // allTargets should be in flattened 2-dim Vec, like [taken, not taken, not hit, taken, ...]
 object selectByTaken {
@@ -424,9 +423,6 @@
   }
 }
 
-@chiselName
-=======
->>>>>>> 935edac4
 class FullBranchPrediction(implicit p: Parameters) extends XSBundle with HasBPUConst with BasicPrediction {
   val br_taken_mask = Vec(numBr, Bool())
 
