/***************************************************************************************
* Copyright (c) 2020-2021 Institute of Computing Technology, Chinese Academy of Sciences
* Copyright (c) 2020-2021 Peng Cheng Laboratory
*
* XiangShan is licensed under Mulan PSL v2.
* You can use this software according to the terms and conditions of the Mulan PSL v2.
* You may obtain a copy of Mulan PSL v2 at:
*          http://license.coscl.org.cn/MulanPSL2
*
* THIS SOFTWARE IS PROVIDED ON AN "AS IS" BASIS, WITHOUT WARRANTIES OF ANY KIND,
* EITHER EXPRESS OR IMPLIED, INCLUDING BUT NOT LIMITED TO NON-INFRINGEMENT,
* MERCHANTABILITY OR FIT FOR A PARTICULAR PURPOSE.
*
* See the Mulan PSL v2 for more details.
***************************************************************************************/

package xiangshan.frontend

import chipsalliance.rocketchip.config.Parameters
import chisel3._
import chisel3.util._
import freechips.rocketchip.diplomacy.{LazyModule, LazyModuleImp, IdRange}
import freechips.rocketchip.tilelink._
import xiangshan._
import xiangshan.cache._
import utils._

case class ICacheParameters(
    nSets: Int = 256,
    nWays: Int = 8,
    rowBits: Int = 64,
    nTLBEntries: Int = 32,
    tagECC: Option[String] = None,
    dataECC: Option[String] = None,
    replacer: Option[String] = Some("random"),
    nMissEntries: Int = 1,
    nMMIOs: Int = 1,
    blockBytes: Int = 64
)extends L1CacheParameters {

  def tagCode: Code = Code.fromString(tagECC)
  def dataCode: Code = Code.fromString(dataECC)
  def replacement = ReplacementPolicy.fromString(replacer,nWays,nSets)
}

trait HasICacheParameters extends HasL1CacheParameters with HasInstrMMIOConst {
  val cacheParams = icacheParameters

  require(isPow2(nSets), s"nSets($nSets) must be pow2")
  require(isPow2(nWays), s"nWays($nWays) must be pow2")
}

abstract class ICacheBundle(implicit p: Parameters) extends XSBundle
  with HasICacheParameters

abstract class ICacheModule(implicit p: Parameters) extends XSModule
  with HasICacheParameters

abstract class ICacheArray(implicit p: Parameters) extends XSModule
  with HasICacheParameters

class ICacheReadBundle(implicit p: Parameters) extends ICacheBundle
{
  val isDoubleLine  = Bool()
  val vSetIdx       = Vec(2,UInt(log2Ceil(nSets).W))
}

class ICacheMetaRespBundle(implicit p: Parameters) extends ICacheBundle
{
  val tags  = Vec(2,Vec(nWays ,UInt(tagBits.W)))
  val valid = Vec(2,Vec(nWays ,Bool()))
}

class ICacheMetaWriteBundle(implicit p: Parameters) extends ICacheBundle
{
  val virIdx  = UInt(idxBits.W)
  val phyTag  = UInt(tagBits.W)
  val waymask = UInt(nWays.W)
  val bankIdx   = Bool()

  def apply(tag:UInt, idx:UInt, waymask:UInt, bankIdx: Bool){
    this.virIdx  := idx
    this.phyTag  := tag
    this.waymask := waymask
    this.bankIdx   := bankIdx
  }

}

class ICacheDataWriteBundle(implicit p: Parameters) extends ICacheBundle
{
  val virIdx  = UInt(idxBits.W)
  val data    = UInt(blockBits.W)
  val waymask = UInt(nWays.W)
  val bankIdx = Bool()

  def apply(data:UInt, idx:UInt, waymask:UInt, bankIdx: Bool){
    this.virIdx  := idx
    this.data    := data
    this.waymask := waymask
    this.bankIdx := bankIdx
  }

}

class ICacheDataRespBundle(implicit p: Parameters) extends ICacheBundle
{
  val datas = Vec(2,Vec(nWays,UInt(blockBits.W)))
}

class ICacheMetaReadBundle(implicit p: Parameters) extends ICacheBundle
{
    val req     = Flipped(DecoupledIO(new ICacheReadBundle))
    val resp = Output(new ICacheMetaRespBundle)
}

class ICacheCommonReadBundle(isMeta: Boolean)(implicit p: Parameters) extends ICacheBundle
{
    val req     = Flipped(DecoupledIO(new ICacheReadBundle))
    val resp    = if(isMeta) Output(new ICacheMetaRespBundle) else Output(new ICacheDataRespBundle)
}


class ICacheMetaArray(implicit p: Parameters) extends ICacheArray
{
  val io=IO{new Bundle{
    val write    = Flipped(DecoupledIO(new ICacheMetaWriteBundle))
    val read     = Flipped(DecoupledIO(new ICacheReadBundle))
    val readResp = Output(new ICacheMetaRespBundle)
    val fencei   = Input(Bool())
    val cacheOp  = Flipped(new DCacheInnerOpIO) // customized cache op port 
  }}

  io.read.ready := !io.write.valid

  val tagArrays = (0 until 2) map { bank =>
    val tagArray = Module(new SRAMTemplate(
      UInt(tagBits.W),
      set=nSets,
      way=nWays,
      shouldReset = true,
      holdRead = true,
      singlePort = true
    ))

    //meta connection
    if(bank == 0) tagArray.io.r.req.valid := io.read.valid
    else tagArray.io.r.req.valid := io.read.valid && io.read.bits.isDoubleLine
    tagArray.io.r.req.bits.apply(setIdx=io.read.bits.vSetIdx(bank))

    tagArray.io.w.req.valid := io.write.valid
    tagArray.io.w.req.bits.apply(data=io.write.bits.phyTag, setIdx=io.write.bits.virIdx, waymask=io.write.bits.waymask)

    tagArray
  }

  val readIdxNext = RegEnable(next = io.read.bits.vSetIdx, enable = io.read.fire())
  val validArray = RegInit(0.U((nSets * nWays).W))
  val validMetas = VecInit((0 until 2).map{ bank =>
    val validMeta =  Cat((0 until nWays).map{w => validArray( Cat(readIdxNext(bank), w.U(log2Ceil(nWays).W)) )}.reverse).asUInt
    validMeta
  })

  val wayNum   = OHToUInt(io.write.bits.waymask)
  val validPtr = Cat(io.write.bits.virIdx, wayNum)
  when(io.write.valid){
    validArray := validArray.bitSet(validPtr, true.B)
  }

  when(io.fencei){ validArray := 0.U }

  (io.readResp.tags zip tagArrays).map    {case (io, sram) => io  := sram.io.r.resp.asTypeOf(Vec(nWays, UInt(tagBits.W)))}
  (io.readResp.valid zip validMetas).map  {case (io, reg)   => io := reg.asTypeOf(Vec(nWays,Bool()))}

  io.write.ready := DontCare

  // deal with customized cache op
  require(nWays <= 32)
  io.cacheOp.resp.bits := DontCare
  val cacheOpShouldResp = WireInit(false.B) 
  when(io.cacheOp.req.valid){
    when(
      CacheInstrucion.isReadTag(io.cacheOp.req.bits.opCode) ||
      CacheInstrucion.isReadTagECC(io.cacheOp.req.bits.opCode)
    ){
      for (i <- 0 until 2) {
        tagArrays(i).io.r.req.valid := true.B
        tagArrays(i).io.r.req.bits.apply(setIdx = io.cacheOp.req.bits.index)
      }
      cacheOpShouldResp := true.B
    }
    when(CacheInstrucion.isWriteTag(io.cacheOp.req.bits.opCode)){
      for (i <- 0 until 2) {
        tagArrays(i).io.w.req.valid := true.B
        tagArrays(i).io.w.req.bits.apply(
          data = io.cacheOp.req.bits.write_tag_low, 
          setIdx = io.cacheOp.req.bits.index, 
          waymask = UIntToOH(io.cacheOp.req.bits.wayNum(4, 0))
        )
      }
      cacheOpShouldResp := true.B
    }
    // TODO
    // when(CacheInstrucion.isWriteTagECC(io.cacheOp.req.bits.opCode)){
    //   for (i <- 0 until readPorts) {
    //     array(i).io.ecc_write.valid := true.B
    //     array(i).io.ecc_write.bits.idx := io.cacheOp.req.bits.index
    //     array(i).io.ecc_write.bits.way_en := UIntToOH(io.cacheOp.req.bits.wayNum(4, 0))
    //     array(i).io.ecc_write.bits.ecc := io.cacheOp.req.bits.write_tag_ecc
    //   }
    //   cacheOpShouldResp := true.B
    // }
  }
  io.cacheOp.resp.valid := RegNext(io.cacheOp.req.valid && cacheOpShouldResp)
  io.cacheOp.resp.bits.read_tag_low := Mux(io.cacheOp.resp.valid, 
    tagArrays(0).io.r.resp.asTypeOf(Vec(nWays, UInt(tagBits.W)))(io.cacheOp.req.bits.wayNum),
    0.U
  )
  io.cacheOp.resp.bits.read_tag_ecc := DontCare // TODO
  // TODO: deal with duplicated array
}


class ICacheDataArray(implicit p: Parameters) extends ICacheArray
{
  val io=IO{new Bundle{
    val write    = Flipped(DecoupledIO(new ICacheDataWriteBundle))
    val read     = Flipped(DecoupledIO(new ICacheReadBundle))
    val readResp = Output(new ICacheDataRespBundle)
    val cacheOp  = Flipped(new DCacheInnerOpIO) // customized cache op port 
  }}

  io.read.ready := !io.write.valid

  val dataArrays = (0 until 2) map { i =>
    val dataArray = Module(new SRAMTemplate(
      UInt(blockBits.W),
      set=nSets,
      way=nWays,
      shouldReset = true,
      holdRead = true,
      singlePort = true
    ))

    //meta connection
    if(i == 0) dataArray.io.r.req.valid := io.read.valid
    else dataArray.io.r.req.valid := io.read.valid && io.read.bits.isDoubleLine
    dataArray.io.r.req.bits.apply(setIdx=io.read.bits.vSetIdx(i))

    dataArray.io.w.req.valid := io.write.valid
    dataArray.io.w.req.bits.apply(data=io.write.bits.data, setIdx=io.write.bits.virIdx, waymask=io.write.bits.waymask)

    dataArray
  }

  (io.readResp.datas zip dataArrays).map {case (io, sram) => io :=  sram.io.r.resp.data.asTypeOf(Vec(nWays, UInt(blockBits.W)))  }

  io.write.ready := true.B

  // deal with customized cache op
  require(nWays <= 32)
  io.cacheOp.resp.bits := DontCare
  val cacheOpShouldResp = WireInit(false.B) 
  when(io.cacheOp.req.valid){
    when(
      CacheInstrucion.isReadData(io.cacheOp.req.bits.opCode) ||
      CacheInstrucion.isReadDataECC(io.cacheOp.req.bits.opCode)
    ){
      (0 until 2).map(i => {
        dataArrays(i).io.r.req.valid := true.B
        dataArrays(i).io.r.req.bits.apply(setIdx = io.cacheOp.req.bits.index)
      })
      cacheOpShouldResp := true.B
    }
    when(CacheInstrucion.isWriteData(io.cacheOp.req.bits.opCode)){
      (0 until 2).map(i => {
        dataArrays(i).io.w.req.valid := io.cacheOp.req.bits.bank_num === i.U
        dataArrays(i).io.w.req.bits.apply(
          data = io.cacheOp.req.bits.write_data_vec.asUInt,
          setIdx = io.cacheOp.req.bits.index,
          waymask = UIntToOH(io.cacheOp.req.bits.wayNum(4, 0))
        )
      })
      cacheOpShouldResp := true.B
    }
    // when(CacheInstrucion.isWriteDataECC(io.cacheOp.req.bits.opCode)){
    //   for (bank_index <- 0 until DCacheBanks) {
    //     val ecc_bank = ecc_banks(bank_index)
    //     ecc_bank.io.w.req.valid := true.B
    //     ecc_bank.io.w.req.bits.apply(
    //       setIdx = io.cacheOp.req.bits.index,
    //       data = io.cacheOp.req.bits.write_data_ecc,
    //       waymask = UIntToOH(io.cacheOp.req.bits.wayNum(4, 0))
    //     )
    //   }
    //   cacheOpShouldResp := true.B
    // }
  }
  io.cacheOp.resp.valid := RegNext(io.cacheOp.req.valid && cacheOpShouldResp)
  val dataresp = Mux(io.cacheOp.req.bits.bank_num(0).asBool,
    dataArrays(0).io.r.resp.data.asTypeOf(Vec(nWays, UInt(blockBits.W))),
    dataArrays(1).io.r.resp.data.asTypeOf(Vec(nWays, UInt(blockBits.W)))
  )
  
  val numICacheLineWords = blockBits / 64 
  require(blockBits >= 64 && isPow2(blockBits))
  for (wordIndex <- 0 until numICacheLineWords) {
    io.cacheOp.resp.bits.read_data_vec(wordIndex) := dataresp(io.cacheOp.req.bits.wayNum(4, 0))(64*(wordIndex+1)-1, 64*wordIndex)
  }
  // io.cacheOp.resp.bits.read_data_ecc := Mux(io.cacheOp.resp.valid, 
    // bank_result(io.cacheOp.req.bits.bank_num).ecc, 
    // 0.U
  // )
}


abstract class ICacheMissQueueModule(implicit p: Parameters) extends XSModule
  with HasICacheParameters

abstract class ICacheMissQueueBundle(implicit p: Parameters) extends XSBundle
  with HasICacheParameters

class ICacheMissReq(implicit p: Parameters) extends ICacheBundle
{
    val addr      = UInt(PAddrBits.W)
    val vSetIdx   = UInt(idxBits.W)
    val waymask   = UInt(16.W)
    val clientID  = UInt(1.W)
    def apply(missAddr:UInt, missIdx:UInt, missWaymask:UInt, source:UInt) = {
      this.addr := missAddr
      this.vSetIdx  := missIdx
      this.waymask := missWaymask
      this.clientID := source
    }
    override def toPrintable: Printable = {
      p"addr=0x${Hexadecimal(addr)} vSetIdx=0x${Hexadecimal(vSetIdx)} waymask=${Binary(waymask)} clientID=${Binary(clientID)}"
    }
}

class ICacheMissResp(implicit p: Parameters) extends ICacheBundle
{
    val data     = UInt(blockBits.W)
    val clientID = UInt(1.W)
}

class ICacheMissBundle(implicit p: Parameters) extends ICacheBundle{
    val req         = Vec(2, Flipped(DecoupledIO(new ICacheMissReq)))
    val resp        = Vec(2,DecoupledIO(new ICacheMissResp))
    val flush       = Input(Bool())
}

class ICacheMissEntry(edge: TLEdgeOut)(implicit p: Parameters) extends ICacheMissQueueModule
{
    val io = IO(new Bundle{
        // MSHR ID
        val id          = Input(UInt(1.W))

        val req         = Flipped(DecoupledIO(new ICacheMissReq))
        val resp        = DecoupledIO(new ICacheMissResp)

        val mem_acquire = DecoupledIO(new TLBundleA(edge.bundle))
        val mem_grant   = Flipped(DecoupledIO(new TLBundleD(edge.bundle)))

        val meta_write  = DecoupledIO(new ICacheMetaWriteBundle)
        val data_write  = DecoupledIO(new ICacheDataWriteBundle)

        val flush = Input(Bool())
    })

    val s_idle :: s_memReadReq :: s_memReadResp :: s_write_back :: s_wait_resp :: Nil = Enum(5)
    val state = RegInit(s_idle)

    //req register
    val req = Reg(new ICacheMissReq)
    val req_idx = req.vSetIdx         //virtual index
    val req_tag = get_phy_tag(req.addr)           //physical tag
    val req_waymask = req.waymask

    val (_, _, refill_done, refill_address_inc) = edge.addr_inc(io.mem_grant)

    //8 for 64 bits bus and 2 for 256 bits
    val readBeatCnt = Reg(UInt(log2Up(refillCycles).W))
    val respDataReg = Reg(Vec(refillCycles,UInt(beatBits.W)))

    //initial
    io.resp.bits := DontCare
    io.mem_acquire.bits := DontCare
    io.mem_grant.ready := true.B
    io.meta_write.bits := DontCare
    io.data_write.bits := DontCare

    io.req.ready := state === s_idle
    io.mem_acquire.valid := state === s_memReadReq

    //flush register
    val needFlush = RegInit(false.B)
    when(io.flush && (state =/= s_idle) && (state =/= s_wait_resp)){ needFlush := true.B }
    .elsewhen((state=== s_wait_resp) && needFlush){ needFlush := false.B }

    //state change
    switch(state){
      is(s_idle){
        when(io.req.fire()){
          readBeatCnt := 0.U
          state := s_memReadReq
          req := io.req.bits
        }
      }

      // memory request
      is(s_memReadReq){
        when(io.mem_acquire.fire()){
          state := s_memReadResp
        }
      }

      is(s_memReadResp){
        when (edge.hasData(io.mem_grant.bits)) {
          when (io.mem_grant.fire()) {
            readBeatCnt := readBeatCnt + 1.U
            respDataReg(readBeatCnt) := io.mem_grant.bits.data
            when (readBeatCnt === (refillCycles - 1).U) {
              assert(refill_done, "refill not done!")
              state := Mux(needFlush || io.flush, s_wait_resp, s_write_back)
            }
          }
        }
      }

      is(s_write_back){
          state := s_wait_resp
      }

      is(s_wait_resp){
        io.resp.bits.data := respDataReg.asUInt
	      io.resp.bits.clientID := req.clientID
        when(io.resp.fire() || needFlush ){ state := s_idle }
      }

    }

    //refill write and meta write
    //WARNING: Maybe could not finish refill in 1 cycle
    io.meta_write.valid := (state === s_write_back) && !needFlush
    io.meta_write.bits.apply(tag=req_tag, idx=req_idx, waymask=req_waymask, bankIdx=req_idx(0))

    io.data_write.valid := (state === s_write_back) && !needFlush
    io.data_write.bits.apply(data=respDataReg.asUInt, idx=req_idx, waymask=req_waymask, bankIdx=req_idx(0))

    //mem request
    io.mem_acquire.bits  := edge.Get(
      fromSource      = io.id,
      toAddress       = Cat(req.addr(PAddrBits - 1, log2Ceil(blockBytes)), 0.U(log2Ceil(blockBytes).W)),
      lgSize          = (log2Up(cacheParams.blockBytes)).U)._2


    //resp to icache
    io.resp.valid := (state === s_wait_resp) && !needFlush

    XSDebug("[ICache MSHR %d] (req)valid:%d  ready:%d req.addr:%x waymask:%b  || Register: req:%x  \n",io.id.asUInt,io.req.valid,io.req.ready,io.req.bits.addr,io.req.bits.waymask,req.asUInt)
    XSDebug("[ICache MSHR %d] (Info)state:%d  needFlush:%d\n",io.id.asUInt,state,needFlush)
    XSDebug("[ICache MSHR %d] (mem_acquire) valid%d ready:%d\n",io.id.asUInt,io.mem_acquire.valid,io.mem_acquire.ready)
    XSDebug("[ICache MSHR %d] (mem_grant)   valid%d ready:%d data:%x \n",io.id.asUInt,io.mem_grant.valid,io.mem_grant.ready,io.mem_grant.bits.data)
    XSDebug("[ICache MSHR %d] (meta_write)  valid%d ready:%d  tag:%x \n",io.id.asUInt,io.meta_write.valid,io.meta_write.ready,io.meta_write.bits.phyTag)
    XSDebug("[ICache MSHR %d] (refill)  valid%d ready:%d  data:%x \n",io.id.asUInt,io.data_write.valid,io.data_write.ready,io.data_write.bits.data.asUInt())
    XSDebug("[ICache MSHR %d] (resp)  valid%d ready:%d \n",io.id.asUInt,io.resp.valid,io.resp.ready)
  val perfinfo = IO(new Bundle(){
    val perfEvents = Output(new PerfEventsBundle(2))
  })
  val perfEvents = Seq(
    ("icache_miss_cnt         ", io.req.fire()                                ),
    ("icache_miss_penty       ", BoolStopWatch(start = io.req.fire(), stop = io.resp.fire() || io.flush, startHighPriority = true)                               ),
  )
  for (((perf_out,(perf_name,perf)),i) <- perfinfo.perfEvents.perf_events.zip(perfEvents).zipWithIndex) {
    perf_out.incr_step := RegNext(perf)
  }


}

//TODO: This is a stupid missqueue that has only 2 entries
class ICacheMissQueue(edge: TLEdgeOut)(implicit p: Parameters) extends ICacheMissQueueModule
{
  val io = IO(new Bundle{
    val req         = Vec(2, Flipped(DecoupledIO(new ICacheMissReq)))
    val resp        = Vec(2, DecoupledIO(new ICacheMissResp))

    val mem_acquire = DecoupledIO(new TLBundleA(edge.bundle))
    val mem_grant   = Flipped(DecoupledIO(new TLBundleD(edge.bundle)))

    val meta_write  = DecoupledIO(new ICacheMetaWriteBundle)
    val data_write  = DecoupledIO(new ICacheDataWriteBundle)

    val flush       = Input(Bool())
    val fencei       = Input(Bool())

  })

  // assign default values to output signals
  io.mem_grant.ready := false.B

  val meta_write_arb = Module(new Arbiter(new ICacheMetaWriteBundle,  2))
  val refill_arb     = Module(new Arbiter(new ICacheDataWriteBundle,  2))

  io.mem_grant.ready := true.B

  val entries = (0 until 2) map { i =>
    val entry = Module(new ICacheMissEntry(edge))

    entry.io.id := i.U(1.W)
    entry.io.flush := io.flush || io.fencei

    // entry req
    entry.io.req.valid := io.req(i).valid
    entry.io.req.bits  := io.req(i).bits
    io.req(i).ready    := entry.io.req.ready

    // entry resp
    meta_write_arb.io.in(i)     <>  entry.io.meta_write
    refill_arb.io.in(i)         <>  entry.io.data_write

    entry.io.mem_grant.valid := false.B
    entry.io.mem_grant.bits  := DontCare
    when (io.mem_grant.bits.source === i.U) {
      entry.io.mem_grant <> io.mem_grant
    }

    io.resp(i) <> entry.io.resp

    XSPerfAccumulate(
      "entryPenalty" + Integer.toString(i, 10),
      BoolStopWatch(
        start = entry.io.req.fire(),
        stop = entry.io.resp.fire() || entry.io.flush,
        startHighPriority = true)
    )
    XSPerfAccumulate("entryReq" + Integer.toString(i, 10), entry.io.req.fire())

    entry
  }

  TLArbiter.lowestFromSeq(edge, io.mem_acquire, entries.map(_.io.mem_acquire))

  io.meta_write     <> meta_write_arb.io.out
  io.data_write     <> refill_arb.io.out
  val perfinfo = IO(new Bundle(){
    val perfEvents = Output(new PerfEventsBundle(2*2))
  })
  val entry_0_perf = entries(0).perfEvents.map(_._1).zip(entries(0).perfinfo.perfEvents.perf_events)
  val entry_1_perf = entries(1).perfEvents.map(_._1).zip(entries(1).perfinfo.perfEvents.perf_events)
  val perfEvents = entry_0_perf ++ entry_1_perf
  perfinfo.perfEvents.perf_events := entries(0).perfinfo.perfEvents.perf_events ++ entries(1).perfinfo.perfEvents.perf_events

  (0 until nWays).map{ w =>
    XSPerfAccumulate("line_0_refill_way_" + Integer.toString(w, 10),  entries(0).io.meta_write.valid && OHToUInt(entries(0).io.meta_write.bits.waymask)  === w.U)
    XSPerfAccumulate("line_1_refill_way_" + Integer.toString(w, 10),  entries(1).io.meta_write.valid && OHToUInt(entries(1).io.meta_write.bits.waymask)  === w.U)
  }

}

class ICacheIO(implicit p: Parameters) extends ICacheBundle
{
  val metaRead    = new ICacheCommonReadBundle(isMeta = true)
  val dataRead    = new ICacheCommonReadBundle(isMeta = false)
  val missQueue   = new ICacheMissBundle
  val fencei      = Input(Bool())
  val csr         = new L1CacheToCsrIO
}

class ICache()(implicit p: Parameters) extends LazyModule with HasICacheParameters {

  val clientParameters = TLMasterPortParameters.v1(
    Seq(TLMasterParameters.v1(
      name = "icache",
      sourceId = IdRange(0, cacheParams.nMissEntries)
    ))
  )

  val clientNode = TLClientNode(Seq(clientParameters))

  lazy val module = new ICacheImp(this)
}

class ICacheImp(outer: ICache) extends LazyModuleImp(outer) with HasICacheParameters {
  val io = IO(new ICacheIO)

  val (bus, edge) = outer.clientNode.out.head

  val metaArray      = Module(new ICacheMetaArray)
  val dataArray      = Module(new ICacheDataArray)
  val missQueue      = Module(new ICacheMissQueue(edge))

  metaArray.io.write <> missQueue.io.meta_write
  dataArray.io.write <> missQueue.io.data_write

  metaArray.io.read      <> io.metaRead.req
  metaArray.io.readResp  <> io.metaRead.resp

  dataArray.io.read      <> io.dataRead.req
  dataArray.io.readResp  <> io.dataRead.resp

  for(i <- 0 until 2){
    missQueue.io.req(i)           <> io.missQueue.req(i)
    missQueue.io.resp(i)          <> io.missQueue.resp(i)
  }

  missQueue.io.flush := io.missQueue.flush
  missQueue.io.fencei := io.fencei
  metaArray.io.fencei := io.fencei
  bus.a <> missQueue.io.mem_acquire
  missQueue.io.mem_grant      <> bus.d

  bus.b.ready := false.B
  bus.c.valid := false.B
  bus.c.bits  := DontCare
  bus.e.valid := false.B
  bus.e.bits  := DontCare
<<<<<<< HEAD
  val perfEvents = missQueue.perfEvents.map(_._1).zip(missQueue.perfinfo.perfEvents.perf_events)
  val perfinfo = IO(new Bundle(){
    val perfEvents = Output(new PerfEventsBundle(2*2))
  })
  perfinfo.perfEvents := missQueue.perfinfo.perfEvents
=======

  // Customized csr cache op support
  val cacheOpDecoder = Module(new CSRCacheOpDecoder("icache", CacheInstrucion.COP_ID_ICACHE))
  cacheOpDecoder.io.csr <> io.csr
  dataArray.io.cacheOp.req := cacheOpDecoder.io.cache.req
  metaArray.io.cacheOp.req := cacheOpDecoder.io.cache.req
  cacheOpDecoder.io.cache.resp.valid := 
    dataArray.io.cacheOp.resp.valid ||
    metaArray.io.cacheOp.resp.valid
  cacheOpDecoder.io.cache.resp.bits := Mux1H(List(
    dataArray.io.cacheOp.resp.valid -> dataArray.io.cacheOp.resp.bits,
    metaArray.io.cacheOp.resp.valid -> metaArray.io.cacheOp.resp.bits,
  ))
  assert(!((dataArray.io.cacheOp.resp.valid +& metaArray.io.cacheOp.resp.valid) > 1.U))

>>>>>>> 8646913a
}<|MERGE_RESOLUTION|>--- conflicted
+++ resolved
@@ -615,13 +615,6 @@
   bus.c.bits  := DontCare
   bus.e.valid := false.B
   bus.e.bits  := DontCare
-<<<<<<< HEAD
-  val perfEvents = missQueue.perfEvents.map(_._1).zip(missQueue.perfinfo.perfEvents.perf_events)
-  val perfinfo = IO(new Bundle(){
-    val perfEvents = Output(new PerfEventsBundle(2*2))
-  })
-  perfinfo.perfEvents := missQueue.perfinfo.perfEvents
-=======
 
   // Customized csr cache op support
   val cacheOpDecoder = Module(new CSRCacheOpDecoder("icache", CacheInstrucion.COP_ID_ICACHE))
@@ -637,5 +630,9 @@
   ))
   assert(!((dataArray.io.cacheOp.resp.valid +& metaArray.io.cacheOp.resp.valid) > 1.U))
 
->>>>>>> 8646913a
+  val perfEvents = missQueue.perfEvents.map(_._1).zip(missQueue.perfinfo.perfEvents.perf_events)
+  val perfinfo = IO(new Bundle(){
+    val perfEvents = Output(new PerfEventsBundle(2*2))
+  })
+  perfinfo.perfEvents := missQueue.perfinfo.perfEvents
 }