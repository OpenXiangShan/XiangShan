--- conflicted
+++ resolved
@@ -141,7 +141,6 @@
   // s1: alloc_way and write
 
   // s0
-<<<<<<< HEAD
   val u_valid = RegNext(io.update.valid, init = false.B)
   val u_bits = RegEnable(io.update.bits, io.update.valid)
 
@@ -151,42 +150,23 @@
 
   val u_meta = u_bits.meta.asTypeOf(new FauFTBMeta)
   val u_s0_tag = getTag(u_pc)
-=======
-  val u        = io.update
-  val u_meta   = u.bits.meta.asTypeOf(new FauFTBMeta)
-  val u_s0_tag = getTag(u.bits.pc)
->>>>>>> cfa16394
   ways.foreach(_.io.update_req_tag := u_s0_tag)
   val u_s0_hit_oh = VecInit(ways.map(_.io.update_hit)).asUInt
   val u_s0_hit    = u_s0_hit_oh.orR
   val u_s0_br_update_valids =
     VecInit((0 until numBr).map(w =>
-<<<<<<< HEAD
-      u_bits.ftb_entry.brValids(w) && u_valid && !u_bits.ftb_entry.always_taken(w) &&
-      !(PriorityEncoder(u_bits.br_taken_mask) < w.U)))
+      u_bits.ftb_entry.brValids(w) && u_valid && !u_bits.ftb_entry.strong_bias(w) &&
+        !(PriorityEncoder(u_bits.br_taken_mask) < w.U)
+    ))
 
   // s1
-  val u_s1_valid = RegNext(u_valid)
-  val u_s1_tag       = RegEnable(u_s0_tag, u_valid)
-  val u_s1_hit_oh    = RegEnable(u_s0_hit_oh, u_valid)
-  val u_s1_hit       = RegEnable(u_s0_hit, u_valid)
-  val u_s1_alloc_way = replacer.way
-  val u_s1_write_way_oh = Mux(u_s1_hit, u_s1_hit_oh, UIntToOH(u_s1_alloc_way))
-  val u_s1_ftb_entry = RegEnable(u_bits.ftb_entry, u_valid)
-=======
-      u.bits.ftb_entry.brValids(w) && u.valid && !u.bits.ftb_entry.strong_bias(w) &&
-        !(PriorityEncoder(u.bits.br_taken_mask) < w.U)
-    ))
-
-  // s1
-  val u_s1_valid            = RegNext(u.valid)
-  val u_s1_tag              = RegEnable(u_s0_tag, u.valid)
-  val u_s1_hit_oh           = RegEnable(u_s0_hit_oh, u.valid)
-  val u_s1_hit              = RegEnable(u_s0_hit, u.valid)
+  val u_s1_valid            = RegNext(u_valid)
+  val u_s1_tag              = RegEnable(u_s0_tag, u_valid)
+  val u_s1_hit_oh           = RegEnable(u_s0_hit_oh, u_valid)
+  val u_s1_hit              = RegEnable(u_s0_hit, u_valid)
   val u_s1_alloc_way        = replacer.way
   val u_s1_write_way_oh     = Mux(u_s1_hit, u_s1_hit_oh, UIntToOH(u_s1_alloc_way))
-  val u_s1_ftb_entry        = RegEnable(u.bits.ftb_entry, u.valid)
->>>>>>> cfa16394
+  val u_s1_ftb_entry        = RegEnable(u_bits.ftb_entry, u_valid)
   val u_s1_ways_write_valid = VecInit((0 until numWays).map(w => u_s1_write_way_oh(w).asBool && u_s1_valid))
   for (w <- 0 until numWays) {
     ways(w).io.write_valid := u_s1_ways_write_valid(w)
@@ -195,11 +175,7 @@
   }
 
   // Illegal check for FTB entry writing
-<<<<<<< HEAD
-  val uftb_write_pc = RegEnable(u_pc, u_valid)
-=======
-  val uftb_write_pc          = RegEnable(u.bits.pc, u.valid)
->>>>>>> cfa16394
+  val uftb_write_pc          = RegEnable(u_pc, u_valid)
   val uftb_write_fallThrough = u_s1_ftb_entry.getFallThrough(uftb_write_pc)
   when(u_s1_valid && u_s1_hit) {
     assert(
@@ -209,13 +185,8 @@
   }
 
   // update saturating counters
-<<<<<<< HEAD
   val u_s1_br_update_valids = RegEnable(u_s0_br_update_valids, u_valid)
-  val u_s1_br_takens        = RegEnable(u_bits.br_taken_mask,  u_valid)
-=======
-  val u_s1_br_update_valids = RegEnable(u_s0_br_update_valids, u.valid)
-  val u_s1_br_takens        = RegEnable(u.bits.br_taken_mask, u.valid)
->>>>>>> cfa16394
+  val u_s1_br_takens        = RegEnable(u_bits.br_taken_mask, u_valid)
   for (w <- 0 until numWays) {
     when(u_s1_ways_write_valid(w)) {
       for (br <- 0 until numBr) {
@@ -238,40 +209,24 @@
   val u_pred_hit_way_map = (0 until numWays).map(w => s0_fire_next_cycle && s1_hit && s1_hit_way === w.U)
   XSPerfAccumulate("uftb_read_hits", s0_fire_next_cycle && s1_hit)
   XSPerfAccumulate("uftb_read_misses", s0_fire_next_cycle && !s1_hit)
-<<<<<<< HEAD
-  XSPerfAccumulate("uftb_commit_hits",   u_valid &&  u_meta.hit)
+  XSPerfAccumulate("uftb_commit_hits", u_valid && u_meta.hit)
   XSPerfAccumulate("uftb_commit_misses", u_valid && !u_meta.hit)
   XSPerfAccumulate("uftb_commit_read_hit_pred_miss", u_valid && !u_meta.hit && u_s0_hit_oh.orR)
-=======
-  XSPerfAccumulate("uftb_commit_hits", u.valid && u_meta.hit)
-  XSPerfAccumulate("uftb_commit_misses", u.valid && !u_meta.hit)
-  XSPerfAccumulate("uftb_commit_read_hit_pred_miss", u.valid && !u_meta.hit && u_s0_hit_oh.orR)
->>>>>>> cfa16394
   for (w <- 0 until numWays) {
     XSPerfAccumulate(f"uftb_pred_hit_way_${w}", u_pred_hit_way_map(w))
     XSPerfAccumulate(f"uftb_replace_way_${w}", !u_s1_hit && u_s1_alloc_way === w.U)
   }
 
-<<<<<<< HEAD
-  if(u_meta.pred_way.isDefined) {
+  if (u_meta.pred_way.isDefined) {
     val u_commit_hit_way_map = (0 until numWays).map(w => u_valid && u_meta.hit && u_meta.pred_way.get === w.U)
-=======
-  if (u_meta.pred_way.isDefined) {
-    val u_commit_hit_way_map = (0 until numWays).map(w => u.valid && u_meta.hit && u_meta.pred_way.get === w.U)
->>>>>>> cfa16394
     for (w <- 0 until numWays) {
       XSPerfAccumulate(f"uftb_commit_hit_way_${w}", u_commit_hit_way_map(w))
     }
   }
 
   override val perfEvents = Seq(
-<<<<<<< HEAD
-    ("fauftb_commit_hit       ", u_valid &&  u_meta.hit),
-    ("fauftb_commit_miss      ", u_valid && !u_meta.hit),
-=======
-    ("fauftb_commit_hit       ", u.valid && u_meta.hit),
-    ("fauftb_commit_miss      ", u.valid && !u_meta.hit)
->>>>>>> cfa16394
+    ("fauftb_commit_hit       ", u_valid && u_meta.hit),
+    ("fauftb_commit_miss      ", u_valid && !u_meta.hit)
   )
   generatePerfEvent()
 
