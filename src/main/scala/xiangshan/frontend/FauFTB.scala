<<<<<<< HEAD
/***************************************************************************************
* Copyright (c) 2020-2021 Institute of Computing Technology, Chinese Academy of Sciences
* Copyright (c) 2020-2021 Peng Cheng Laboratory
*
* XiangShan is licensed under Mulan PSL v2.
* You can use this software according to the terms and conditions of the Mulan PSL v2.
* You may obtain a copy of Mulan PSL v2 at:
*          http://license.coscl.org.cn/MulanPSL2
*
* THIS SOFTWARE IS PROVIDED ON AN "AS IS" BASIS, WITHOUT WARRANTIES OF ANY KIND,
* EITHER EXPRESS OR IMPLIED, INCLUDING BUT NOT LIMITED TO NON-INFRINGEMENT,
* MERCHANTABILITY OR FIT FOR A PARTICULAR PURPOSE.
*
* See the Mulan PSL v2 for more details.
***************************************************************************************/

package xiangshan.frontend

import org.chipsalliance.cde.config.Parameters
import chisel3._
import chisel3.util._
import utils._
import utility._
import xiangshan._
import scala.{Tuple2 => &}

trait FauFTBParams extends HasXSParameter with HasBPUConst {
  val numWays = 32
  val tagSize = 16

  val TAR_STAT_SZ = 2
  def TAR_FIT = 0.U(TAR_STAT_SZ.W)
  def TAR_OVF = 1.U(TAR_STAT_SZ.W)
  def TAR_UDF = 2.U(TAR_STAT_SZ.W)

  def BR_OFFSET_LEN = 12
  def JMP_OFFSET_LEN = 20

  def getTag(pc: UInt) = pc(tagSize+instOffsetBits-1, instOffsetBits)
}

class FauFTBEntry(implicit p: Parameters) extends FTBEntry()(p) {}

class FauFTBWay(implicit p: Parameters) extends XSModule with FauFTBParams {
  val io = IO(new Bundle{
    val req_tag = Input(UInt(tagSize.W))
    val resp = Output(new FauFTBEntry)
    val resp_hit = Output(Bool())
    val update_req_tag = Input(UInt(tagSize.W))
    val update_hit = Output(Bool())
    val write_valid = Input(Bool())
    val write_entry = Input(new FauFTBEntry)
    val write_tag = Input(UInt(tagSize.W))
    val tag_read = Output(UInt(tagSize.W))
  })

  val data = Reg(new FauFTBEntry)
  val tag = Reg(UInt(tagSize.W))
  val valid = RegInit(false.B)

  io.resp := data
  io.resp_hit := tag === io.req_tag && valid
  // write bypass to avoid multiple hit
  io.update_hit := ((tag === io.update_req_tag) && valid) ||
                   ((io.write_tag === io.update_req_tag) && io.write_valid)
  io.tag_read := tag

  when (io.write_valid) {
    when (!valid) {
      valid := true.B
    }
    tag   := io.write_tag
    data  := io.write_entry
  }
}


class FauFTB(implicit p: Parameters) extends BasePredictor with FauFTBParams {
  
  class FauFTBMeta(implicit p: Parameters) extends XSBundle with FauFTBParams {
    val pred_way = UInt(log2Ceil(numWays).W)
    val hit = Bool()
  }
  val resp_meta = Wire(new FauFTBMeta)
  override val meta_size = resp_meta.getWidth
  override val is_fast_pred = true



  val ways = Seq.tabulate(numWays)(w => Module(new FauFTBWay))
  // numWays * numBr
  val ctrs = Seq.tabulate(numWays)(w => Seq.tabulate(numBr)(b => RegInit(2.U(2.W))))
  val replacer = ReplacementPolicy.fromString("plru", numWays)
  val replacer_touch_ways = Wire(Vec(2, Valid(UInt(log2Ceil(numWays).W))))


  // pred req
  ways.foreach(_.io.req_tag := getTag(s1_pc_dup(0)))

  // pred resp
  val s1_hit_oh = VecInit(ways.map(_.io.resp_hit)).asUInt
  val s1_hit = s1_hit_oh.orR
  val s1_hit_way = OHToUInt(s1_hit_oh)
  val s1_possible_full_preds = Wire(Vec(numWays, new FullBranchPrediction))
  
  val s1_all_entries = VecInit(ways.map(_.io.resp))
  for (c & fp & e <- ctrs zip s1_possible_full_preds zip s1_all_entries) {
    fp.hit := DontCare
    fp.fromFtbEntry(e, s1_pc_dup(0))
    for (i <- 0 until numBr) {
      fp.br_taken_mask(i) := c(i)(1) || e.always_taken(i)
    }
  }
  val s1_hit_full_pred = Mux1H(s1_hit_oh, s1_possible_full_preds)
  XSError(PopCount(s1_hit_oh) > 1.U, "fauftb has multiple hits!\n")
  val fauftb_enable = RegNext(io.ctrl.ubtb_enable)
  io.out.s1.full_pred.map(_ := s1_hit_full_pred) 
  io.out.s1.full_pred.map(_ .hit := s1_hit && fauftb_enable)

  // assign metas
  io.out.last_stage_meta := resp_meta.asUInt
  resp_meta.hit := RegEnable(RegEnable(s1_hit, io.s1_fire(0)), io.s2_fire(0))
  resp_meta.pred_way := RegEnable(RegEnable(s1_hit_way, io.s1_fire(0)), io.s2_fire(0))

  // pred update replacer state
  val s1_fire = io.s1_fire(0)
  replacer_touch_ways(0).valid := RegNext(s1_fire(0) && s1_hit)
  replacer_touch_ways(0).bits  := RegEnable(s1_hit_way, s1_fire(0) && s1_hit)

  /********************** update ***********************/
  // s0: update_valid, read and tag comparison
  // s1: alloc_way and write

  // s0
  val u = io.update
  val u_meta = u.bits.meta.asTypeOf(new FauFTBMeta)
  val u_s0_tag = getTag(u.bits.pc)
  ways.foreach(_.io.update_req_tag := u_s0_tag)
  val u_s0_hit_oh = VecInit(ways.map(_.io.update_hit)).asUInt
  val u_s0_hit = u_s0_hit_oh.orR
  val u_s0_br_update_valids =
    VecInit((0 until numBr).map(w =>
      u.bits.ftb_entry.brValids(w) && u.valid && !u.bits.ftb_entry.always_taken(w) &&
      !(PriorityEncoder(u.bits.br_taken_mask) < w.U)))

  // s1
  val u_s1_valid = RegNext(u.valid)
  val u_s1_tag       = RegEnable(u_s0_tag, u.valid)
  val u_s1_hit_oh    = RegEnable(u_s0_hit_oh, u.valid)
  val u_s1_hit       = RegEnable(u_s0_hit, u.valid)
  val u_s1_alloc_way = replacer.way
  val u_s1_write_way_oh = Mux(u_s1_hit, u_s1_hit_oh, UIntToOH(u_s1_alloc_way))
  val u_s1_ftb_entry = RegEnable(u.bits.ftb_entry, u.valid)
  val u_s1_ways_write_valid = VecInit((0 until numWays).map(w => u_s1_write_way_oh(w).asBool && u_s1_valid))
  for (w <- 0 until numWays) {
    ways(w).io.write_valid := u_s1_ways_write_valid(w)
    ways(w).io.write_tag   := u_s1_tag
    ways(w).io.write_entry := u_s1_ftb_entry
  }

  // update saturating counters
  val u_s1_br_update_valids = RegEnable(u_s0_br_update_valids, u.valid)
  val u_s1_br_takens        = RegEnable(u.bits.br_taken_mask,  u.valid)
  for (w <- 0 until numWays) {
    when (u_s1_ways_write_valid(w)) {
      for (br <- 0 until numBr) {
        when (u_s1_br_update_valids(br)) {
          ctrs(w)(br) := satUpdate(ctrs(w)(br), 2, u_s1_br_takens(br))
        }
      }
    }
  }

  // commit update replacer state
  replacer_touch_ways(1).valid := u_s1_valid
  replacer_touch_ways(1).bits  := OHToUInt(u_s1_write_way_oh)

  /******** update replacer *********/
  replacer.access(replacer_touch_ways)


  /********************** perf counters **********************/
  val s0_fire_next_cycle = RegNext(io.s0_fire(0))
  val u_pred_hit_way_map   = (0 until numWays).map(w => s0_fire_next_cycle && s1_hit && s1_hit_way === w.U)
  val u_commit_hit_way_map = (0 until numWays).map(w => u.valid && u_meta.hit && u_meta.pred_way === w.U)
  XSPerfAccumulate("uftb_read_hits",   s0_fire_next_cycle &&  s1_hit)
  XSPerfAccumulate("uftb_read_misses", s0_fire_next_cycle && !s1_hit)
  XSPerfAccumulate("uftb_commit_hits",   u.valid &&  u_meta.hit)
  XSPerfAccumulate("uftb_commit_misses", u.valid && !u_meta.hit)
  XSPerfAccumulate("uftb_commit_read_hit_pred_miss", u.valid && !u_meta.hit && u_s0_hit_oh.orR)
  for (w <- 0 until numWays) {
    XSPerfAccumulate(f"uftb_pred_hit_way_${w}",   u_pred_hit_way_map(w))
    XSPerfAccumulate(f"uftb_commit_hit_way_${w}", u_commit_hit_way_map(w))
    XSPerfAccumulate(f"uftb_replace_way_${w}", !u_s1_hit && u_s1_alloc_way === w.U)
  }

  override val perfEvents = Seq(
    ("fauftb_commit_hit       ", u.valid &&  u_meta.hit),
    ("fauftb_commit_miss      ", u.valid && !u_meta.hit),
  )
  generatePerfEvent()
  
=======
/***************************************************************************************
* Copyright (c) 2020-2021 Institute of Computing Technology, Chinese Academy of Sciences
* Copyright (c) 2020-2021 Peng Cheng Laboratory
*
* XiangShan is licensed under Mulan PSL v2.
* You can use this software according to the terms and conditions of the Mulan PSL v2.
* You may obtain a copy of Mulan PSL v2 at:
*          http://license.coscl.org.cn/MulanPSL2
*
* THIS SOFTWARE IS PROVIDED ON AN "AS IS" BASIS, WITHOUT WARRANTIES OF ANY KIND,
* EITHER EXPRESS OR IMPLIED, INCLUDING BUT NOT LIMITED TO NON-INFRINGEMENT,
* MERCHANTABILITY OR FIT FOR A PARTICULAR PURPOSE.
*
* See the Mulan PSL v2 for more details.
***************************************************************************************/

package xiangshan.frontend

import org.chipsalliance.cde.config.Parameters
import chisel3._
import chisel3.util._
import utils._
import utility._
import xiangshan._
import scala.{Tuple2 => &}

trait FauFTBParams extends HasXSParameter with HasBPUConst {
  val numWays = 32
  val tagSize = 16

  val TAR_STAT_SZ = 2
  def TAR_FIT = 0.U(TAR_STAT_SZ.W)
  def TAR_OVF = 1.U(TAR_STAT_SZ.W)
  def TAR_UDF = 2.U(TAR_STAT_SZ.W)

  def BR_OFFSET_LEN = 12
  def JMP_OFFSET_LEN = 20

  def getTag(pc: UInt) = pc(tagSize+instOffsetBits-1, instOffsetBits)
}

class FauFTBEntry(implicit p: Parameters) extends FTBEntry()(p) {}

class FauFTBWay(implicit p: Parameters) extends XSModule with FauFTBParams {
  val io = IO(new Bundle{
    val req_tag = Input(UInt(tagSize.W))
    val resp = Output(new FauFTBEntry)
    val resp_hit = Output(Bool())
    val update_req_tag = Input(UInt(tagSize.W))
    val update_hit = Output(Bool())
    val write_valid = Input(Bool())
    val write_entry = Input(new FauFTBEntry)
    val write_tag = Input(UInt(tagSize.W))
    val tag_read = Output(UInt(tagSize.W))
  })

  val data = Reg(new FauFTBEntry)
  val tag = Reg(UInt(tagSize.W))
  val valid = RegInit(false.B)

  io.resp := data
  io.resp_hit := tag === io.req_tag && valid
  // write bypass to avoid multiple hit
  io.update_hit := ((tag === io.update_req_tag) && valid) ||
                   ((io.write_tag === io.update_req_tag) && io.write_valid)
  io.tag_read := tag

  when (io.write_valid) {
    when (!valid) {
      valid := true.B
    }
    tag   := io.write_tag
    data  := io.write_entry
  }
}


class FauFTB(implicit p: Parameters) extends BasePredictor with FauFTBParams {

  class FauFTBMeta(implicit p: Parameters) extends XSBundle with FauFTBParams {
    val pred_way = UInt(log2Ceil(numWays).W)
    val hit = Bool()
  }
  val resp_meta = Wire(new FauFTBMeta)
  override val meta_size = resp_meta.getWidth
  override val is_fast_pred = true



  val ways = Seq.tabulate(numWays)(w => Module(new FauFTBWay))
  // numWays * numBr
  val ctrs = Seq.tabulate(numWays)(w => Seq.tabulate(numBr)(b => RegInit(2.U(2.W))))
  val replacer = ReplacementPolicy.fromString("plru", numWays)
  val replacer_touch_ways = Wire(Vec(2, Valid(UInt(log2Ceil(numWays).W))))


  // pred req
  ways.foreach(_.io.req_tag := getTag(s1_pc_dup(0)))

  // pred resp
  val s1_hit_oh = VecInit(ways.map(_.io.resp_hit)).asUInt
  val s1_hit = s1_hit_oh.orR
  val s1_hit_way = OHToUInt(s1_hit_oh)
  val s1_possible_full_preds = Wire(Vec(numWays, new FullBranchPrediction))

  val s1_all_entries = VecInit(ways.map(_.io.resp))
  for (c & fp & e <- ctrs zip s1_possible_full_preds zip s1_all_entries) {
    fp.hit := DontCare
    fp.fromFtbEntry(e, s1_pc_dup(0))
    for (i <- 0 until numBr) {
      fp.br_taken_mask(i) := c(i)(1) || e.always_taken(i)
    }
  }
  val s1_hit_full_pred = Mux1H(s1_hit_oh, s1_possible_full_preds)
  XSError(PopCount(s1_hit_oh) > 1.U, "fauftb has multiple hits!\n")
  val fauftb_enable = RegNext(io.ctrl.ubtb_enable)
  io.out.s1.full_pred.map(_ := s1_hit_full_pred)
  io.out.s1.full_pred.map(_ .hit := s1_hit && fauftb_enable)

  // assign metas
  io.out.last_stage_meta := resp_meta.asUInt
  resp_meta.hit := RegEnable(RegEnable(s1_hit, io.s1_fire(0)), io.s2_fire(0))
  resp_meta.pred_way := RegEnable(RegEnable(s1_hit_way, io.s1_fire(0)), io.s2_fire(0))

  // pred update replacer state
  val s1_fire = io.s1_fire(0)
  replacer_touch_ways(0).valid := RegNext(s1_fire(0) && s1_hit)
  replacer_touch_ways(0).bits  := RegEnable(s1_hit_way, s1_fire(0) && s1_hit)

  /********************** update ***********************/
  // s0: update_valid, read and tag comparison
  // s1: alloc_way and write

  // s0
  val u = io.update
  val u_meta = u.bits.meta.asTypeOf(new FauFTBMeta)
  val u_s0_tag = getTag(u.bits.pc)
  ways.foreach(_.io.update_req_tag := u_s0_tag)
  val u_s0_hit_oh = VecInit(ways.map(_.io.update_hit)).asUInt
  val u_s0_hit = u_s0_hit_oh.orR
  val u_s0_br_update_valids =
    VecInit((0 until numBr).map(w =>
      u.bits.ftb_entry.brValids(w) && u.valid && !u.bits.ftb_entry.always_taken(w) &&
      !(PriorityEncoder(u.bits.br_taken_mask) < w.U)))

  // s1
  val u_s1_valid = RegNext(u.valid)
  val u_s1_tag       = RegEnable(u_s0_tag, u.valid)
  val u_s1_hit_oh    = RegEnable(u_s0_hit_oh, u.valid)
  val u_s1_hit       = RegEnable(u_s0_hit, u.valid)
  val u_s1_alloc_way = replacer.way
  val u_s1_write_way_oh = Mux(u_s1_hit, u_s1_hit_oh, UIntToOH(u_s1_alloc_way))
  val u_s1_ftb_entry = RegEnable(u.bits.ftb_entry, u.valid)
  val u_s1_ways_write_valid = VecInit((0 until numWays).map(w => u_s1_write_way_oh(w).asBool && u_s1_valid))
  for (w <- 0 until numWays) {
    ways(w).io.write_valid := u_s1_ways_write_valid(w)
    ways(w).io.write_tag   := u_s1_tag
    ways(w).io.write_entry := u_s1_ftb_entry
  }

  // update saturating counters
  val u_s1_br_update_valids = RegEnable(u_s0_br_update_valids, u.valid)
  val u_s1_br_takens        = RegEnable(u.bits.br_taken_mask,  u.valid)
  for (w <- 0 until numWays) {
    when (u_s1_ways_write_valid(w)) {
      for (br <- 0 until numBr) {
        when (u_s1_br_update_valids(br)) {
          ctrs(w)(br) := satUpdate(ctrs(w)(br), 2, u_s1_br_takens(br))
        }
      }
    }
  }

  // commit update replacer state
  replacer_touch_ways(1).valid := u_s1_valid
  replacer_touch_ways(1).bits  := OHToUInt(u_s1_write_way_oh)

  /******** update replacer *********/
  replacer.access(replacer_touch_ways)


  /********************** perf counters **********************/
  val s0_fire_next_cycle = RegNext(io.s0_fire(0))
  val u_pred_hit_way_map   = (0 until numWays).map(w => s0_fire_next_cycle && s1_hit && s1_hit_way === w.U)
  val u_commit_hit_way_map = (0 until numWays).map(w => u.valid && u_meta.hit && u_meta.pred_way === w.U)
  XSPerfAccumulate("uftb_read_hits",   s0_fire_next_cycle &&  s1_hit)
  XSPerfAccumulate("uftb_read_misses", s0_fire_next_cycle && !s1_hit)
  XSPerfAccumulate("uftb_commit_hits",   u.valid &&  u_meta.hit)
  XSPerfAccumulate("uftb_commit_misses", u.valid && !u_meta.hit)
  XSPerfAccumulate("uftb_commit_read_hit_pred_miss", u.valid && !u_meta.hit && u_s0_hit_oh.orR)
  for (w <- 0 until numWays) {
    XSPerfAccumulate(f"uftb_pred_hit_way_${w}",   u_pred_hit_way_map(w))
    XSPerfAccumulate(f"uftb_commit_hit_way_${w}", u_commit_hit_way_map(w))
    XSPerfAccumulate(f"uftb_replace_way_${w}", !u_s1_hit && u_s1_alloc_way === w.U)
  }

  override val perfEvents = Seq(
    ("fauftb_commit_hit       ", u.valid &&  u_meta.hit),
    ("fauftb_commit_miss      ", u.valid && !u_meta.hit),
  )
  generatePerfEvent()

>>>>>>> 38d2143a
}<|MERGE_RESOLUTION|>--- conflicted
+++ resolved
@@ -1,4 +1,3 @@
-<<<<<<< HEAD
 /***************************************************************************************
 * Copyright (c) 2020-2021 Institute of Computing Technology, Chinese Academy of Sciences
 * Copyright (c) 2020-2021 Peng Cheng Laboratory
@@ -77,7 +76,7 @@
 
 
 class FauFTB(implicit p: Parameters) extends BasePredictor with FauFTBParams {
-  
+
   class FauFTBMeta(implicit p: Parameters) extends XSBundle with FauFTBParams {
     val pred_way = UInt(log2Ceil(numWays).W)
     val hit = Bool()
@@ -103,7 +102,7 @@
   val s1_hit = s1_hit_oh.orR
   val s1_hit_way = OHToUInt(s1_hit_oh)
   val s1_possible_full_preds = Wire(Vec(numWays, new FullBranchPrediction))
-  
+
   val s1_all_entries = VecInit(ways.map(_.io.resp))
   for (c & fp & e <- ctrs zip s1_possible_full_preds zip s1_all_entries) {
     fp.hit := DontCare
@@ -115,7 +114,7 @@
   val s1_hit_full_pred = Mux1H(s1_hit_oh, s1_possible_full_preds)
   XSError(PopCount(s1_hit_oh) > 1.U, "fauftb has multiple hits!\n")
   val fauftb_enable = RegNext(io.ctrl.ubtb_enable)
-  io.out.s1.full_pred.map(_ := s1_hit_full_pred) 
+  io.out.s1.full_pred.map(_ := s1_hit_full_pred)
   io.out.s1.full_pred.map(_ .hit := s1_hit && fauftb_enable)
 
   // assign metas
@@ -200,209 +199,5 @@
     ("fauftb_commit_miss      ", u.valid && !u_meta.hit),
   )
   generatePerfEvent()
-  
-=======
-/***************************************************************************************
-* Copyright (c) 2020-2021 Institute of Computing Technology, Chinese Academy of Sciences
-* Copyright (c) 2020-2021 Peng Cheng Laboratory
-*
-* XiangShan is licensed under Mulan PSL v2.
-* You can use this software according to the terms and conditions of the Mulan PSL v2.
-* You may obtain a copy of Mulan PSL v2 at:
-*          http://license.coscl.org.cn/MulanPSL2
-*
-* THIS SOFTWARE IS PROVIDED ON AN "AS IS" BASIS, WITHOUT WARRANTIES OF ANY KIND,
-* EITHER EXPRESS OR IMPLIED, INCLUDING BUT NOT LIMITED TO NON-INFRINGEMENT,
-* MERCHANTABILITY OR FIT FOR A PARTICULAR PURPOSE.
-*
-* See the Mulan PSL v2 for more details.
-***************************************************************************************/
-
-package xiangshan.frontend
-
-import org.chipsalliance.cde.config.Parameters
-import chisel3._
-import chisel3.util._
-import utils._
-import utility._
-import xiangshan._
-import scala.{Tuple2 => &}
-
-trait FauFTBParams extends HasXSParameter with HasBPUConst {
-  val numWays = 32
-  val tagSize = 16
-
-  val TAR_STAT_SZ = 2
-  def TAR_FIT = 0.U(TAR_STAT_SZ.W)
-  def TAR_OVF = 1.U(TAR_STAT_SZ.W)
-  def TAR_UDF = 2.U(TAR_STAT_SZ.W)
-
-  def BR_OFFSET_LEN = 12
-  def JMP_OFFSET_LEN = 20
-
-  def getTag(pc: UInt) = pc(tagSize+instOffsetBits-1, instOffsetBits)
-}
-
-class FauFTBEntry(implicit p: Parameters) extends FTBEntry()(p) {}
-
-class FauFTBWay(implicit p: Parameters) extends XSModule with FauFTBParams {
-  val io = IO(new Bundle{
-    val req_tag = Input(UInt(tagSize.W))
-    val resp = Output(new FauFTBEntry)
-    val resp_hit = Output(Bool())
-    val update_req_tag = Input(UInt(tagSize.W))
-    val update_hit = Output(Bool())
-    val write_valid = Input(Bool())
-    val write_entry = Input(new FauFTBEntry)
-    val write_tag = Input(UInt(tagSize.W))
-    val tag_read = Output(UInt(tagSize.W))
-  })
-
-  val data = Reg(new FauFTBEntry)
-  val tag = Reg(UInt(tagSize.W))
-  val valid = RegInit(false.B)
-
-  io.resp := data
-  io.resp_hit := tag === io.req_tag && valid
-  // write bypass to avoid multiple hit
-  io.update_hit := ((tag === io.update_req_tag) && valid) ||
-                   ((io.write_tag === io.update_req_tag) && io.write_valid)
-  io.tag_read := tag
-
-  when (io.write_valid) {
-    when (!valid) {
-      valid := true.B
-    }
-    tag   := io.write_tag
-    data  := io.write_entry
-  }
-}
-
-
-class FauFTB(implicit p: Parameters) extends BasePredictor with FauFTBParams {
-
-  class FauFTBMeta(implicit p: Parameters) extends XSBundle with FauFTBParams {
-    val pred_way = UInt(log2Ceil(numWays).W)
-    val hit = Bool()
-  }
-  val resp_meta = Wire(new FauFTBMeta)
-  override val meta_size = resp_meta.getWidth
-  override val is_fast_pred = true
-
-
-
-  val ways = Seq.tabulate(numWays)(w => Module(new FauFTBWay))
-  // numWays * numBr
-  val ctrs = Seq.tabulate(numWays)(w => Seq.tabulate(numBr)(b => RegInit(2.U(2.W))))
-  val replacer = ReplacementPolicy.fromString("plru", numWays)
-  val replacer_touch_ways = Wire(Vec(2, Valid(UInt(log2Ceil(numWays).W))))
-
-
-  // pred req
-  ways.foreach(_.io.req_tag := getTag(s1_pc_dup(0)))
-
-  // pred resp
-  val s1_hit_oh = VecInit(ways.map(_.io.resp_hit)).asUInt
-  val s1_hit = s1_hit_oh.orR
-  val s1_hit_way = OHToUInt(s1_hit_oh)
-  val s1_possible_full_preds = Wire(Vec(numWays, new FullBranchPrediction))
-
-  val s1_all_entries = VecInit(ways.map(_.io.resp))
-  for (c & fp & e <- ctrs zip s1_possible_full_preds zip s1_all_entries) {
-    fp.hit := DontCare
-    fp.fromFtbEntry(e, s1_pc_dup(0))
-    for (i <- 0 until numBr) {
-      fp.br_taken_mask(i) := c(i)(1) || e.always_taken(i)
-    }
-  }
-  val s1_hit_full_pred = Mux1H(s1_hit_oh, s1_possible_full_preds)
-  XSError(PopCount(s1_hit_oh) > 1.U, "fauftb has multiple hits!\n")
-  val fauftb_enable = RegNext(io.ctrl.ubtb_enable)
-  io.out.s1.full_pred.map(_ := s1_hit_full_pred)
-  io.out.s1.full_pred.map(_ .hit := s1_hit && fauftb_enable)
-
-  // assign metas
-  io.out.last_stage_meta := resp_meta.asUInt
-  resp_meta.hit := RegEnable(RegEnable(s1_hit, io.s1_fire(0)), io.s2_fire(0))
-  resp_meta.pred_way := RegEnable(RegEnable(s1_hit_way, io.s1_fire(0)), io.s2_fire(0))
-
-  // pred update replacer state
-  val s1_fire = io.s1_fire(0)
-  replacer_touch_ways(0).valid := RegNext(s1_fire(0) && s1_hit)
-  replacer_touch_ways(0).bits  := RegEnable(s1_hit_way, s1_fire(0) && s1_hit)
-
-  /********************** update ***********************/
-  // s0: update_valid, read and tag comparison
-  // s1: alloc_way and write
-
-  // s0
-  val u = io.update
-  val u_meta = u.bits.meta.asTypeOf(new FauFTBMeta)
-  val u_s0_tag = getTag(u.bits.pc)
-  ways.foreach(_.io.update_req_tag := u_s0_tag)
-  val u_s0_hit_oh = VecInit(ways.map(_.io.update_hit)).asUInt
-  val u_s0_hit = u_s0_hit_oh.orR
-  val u_s0_br_update_valids =
-    VecInit((0 until numBr).map(w =>
-      u.bits.ftb_entry.brValids(w) && u.valid && !u.bits.ftb_entry.always_taken(w) &&
-      !(PriorityEncoder(u.bits.br_taken_mask) < w.U)))
-
-  // s1
-  val u_s1_valid = RegNext(u.valid)
-  val u_s1_tag       = RegEnable(u_s0_tag, u.valid)
-  val u_s1_hit_oh    = RegEnable(u_s0_hit_oh, u.valid)
-  val u_s1_hit       = RegEnable(u_s0_hit, u.valid)
-  val u_s1_alloc_way = replacer.way
-  val u_s1_write_way_oh = Mux(u_s1_hit, u_s1_hit_oh, UIntToOH(u_s1_alloc_way))
-  val u_s1_ftb_entry = RegEnable(u.bits.ftb_entry, u.valid)
-  val u_s1_ways_write_valid = VecInit((0 until numWays).map(w => u_s1_write_way_oh(w).asBool && u_s1_valid))
-  for (w <- 0 until numWays) {
-    ways(w).io.write_valid := u_s1_ways_write_valid(w)
-    ways(w).io.write_tag   := u_s1_tag
-    ways(w).io.write_entry := u_s1_ftb_entry
-  }
-
-  // update saturating counters
-  val u_s1_br_update_valids = RegEnable(u_s0_br_update_valids, u.valid)
-  val u_s1_br_takens        = RegEnable(u.bits.br_taken_mask,  u.valid)
-  for (w <- 0 until numWays) {
-    when (u_s1_ways_write_valid(w)) {
-      for (br <- 0 until numBr) {
-        when (u_s1_br_update_valids(br)) {
-          ctrs(w)(br) := satUpdate(ctrs(w)(br), 2, u_s1_br_takens(br))
-        }
-      }
-    }
-  }
-
-  // commit update replacer state
-  replacer_touch_ways(1).valid := u_s1_valid
-  replacer_touch_ways(1).bits  := OHToUInt(u_s1_write_way_oh)
-
-  /******** update replacer *********/
-  replacer.access(replacer_touch_ways)
-
-
-  /********************** perf counters **********************/
-  val s0_fire_next_cycle = RegNext(io.s0_fire(0))
-  val u_pred_hit_way_map   = (0 until numWays).map(w => s0_fire_next_cycle && s1_hit && s1_hit_way === w.U)
-  val u_commit_hit_way_map = (0 until numWays).map(w => u.valid && u_meta.hit && u_meta.pred_way === w.U)
-  XSPerfAccumulate("uftb_read_hits",   s0_fire_next_cycle &&  s1_hit)
-  XSPerfAccumulate("uftb_read_misses", s0_fire_next_cycle && !s1_hit)
-  XSPerfAccumulate("uftb_commit_hits",   u.valid &&  u_meta.hit)
-  XSPerfAccumulate("uftb_commit_misses", u.valid && !u_meta.hit)
-  XSPerfAccumulate("uftb_commit_read_hit_pred_miss", u.valid && !u_meta.hit && u_s0_hit_oh.orR)
-  for (w <- 0 until numWays) {
-    XSPerfAccumulate(f"uftb_pred_hit_way_${w}",   u_pred_hit_way_map(w))
-    XSPerfAccumulate(f"uftb_commit_hit_way_${w}", u_commit_hit_way_map(w))
-    XSPerfAccumulate(f"uftb_replace_way_${w}", !u_s1_hit && u_s1_alloc_way === w.U)
-  }
-
-  override val perfEvents = Seq(
-    ("fauftb_commit_hit       ", u.valid &&  u_meta.hit),
-    ("fauftb_commit_miss      ", u.valid && !u_meta.hit),
-  )
-  generatePerfEvent()
-
->>>>>>> 38d2143a
+
 }