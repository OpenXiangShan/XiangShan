package xiangshan.frontend

import chisel3._
import chisel3.util._
import xiangshan._
import xiangshan.backend.ALUOpType
import utils._
import chisel3.util.experimental.BoringUtils
import xiangshan.backend.decode.XSTrap

class BTBUpdateBundle extends XSBundle {
  // val fetchPC = UInt(VAddrBits.W)
  val pc = UInt(VAddrBits.W)
  // val fetchIdx = UInt(log2Up(FetchWidth*2).W)
  val hit = Bool()
  val misPred = Bool()
  // val writeWay = UInt(log2Up(BtbWays).W)
  val oldCtr = UInt(2.W)
  val taken = Bool()
  val target = UInt(VAddrBits.W)
  val btbType = UInt(2.W)
  val isRVC = Bool()
}

class BTBPred extends XSBundle {
  val hit = Bool()
  val taken = Bool()
  val takenIdx = UInt(log2Up(FetchWidth).W)
  val target = UInt(VAddrBits.W)

  // val writeWay = UInt(log2Up(BtbWays).W)
  val notTakens = Vec(FetchWidth, Bool())
  val dEntries = Vec(FetchWidth, btbDataEntry())
  val hits = Vec(FetchWidth, Bool())
}

case class btbDataEntry() extends XSBundle {
  val target = UInt(VAddrBits.W)
  val pred = UInt(2.W) // 2-bit saturated counter as a quick predictor
  val btbType = UInt(2.W)
  val isRVC = Bool()
}

case class btbMetaEntry() extends XSBundle {
  val valid = Bool()
  // TODO: don't need full length of tag
  val tag = UInt((VAddrBits - log2Up(BtbSize) - 1).W)
}

class BTB extends XSModule {
  val io = IO(new Bundle() {
    // Input
    val in = new Bundle {
      val pc = Flipped(Decoupled(UInt(VAddrBits.W)))
      val pcLatch = Input(UInt(VAddrBits.W))
      val mask = Input(UInt((PredictWidth).W))
    }
    val redirectValid = Input(Bool())
    val flush = Input(Bool())
    val update = Input(new BTBUpdateBundle)
    // Output
    val out = Output(new BTBPred)
  })

  io.in.pc.ready := true.B
  val fireLatch = RegNext(io.in.pc.fire())
  val nextFire = Wire(Bool())
  nextFire := fireLatch



  val btbAddr = new TableAddr(log2Up(BtbSize), BtbBanks)

  // SRAMs to store BTB meta & data
  val btbMeta = List.fill(BtbBanks)(
    Module(new SRAMTemplate(btbMetaEntry(), set = BtbSize / BtbBanks, shouldReset = true, holdRead = true)))
  val btbData = List.fill(BtbBanks)(
    Module(new SRAMTemplate(btbDataEntry(), set = BtbSize / BtbBanks, shouldReset = true, holdRead = true)))

  // BTB read requests
  val baseBank = btbAddr.getBank(io.in.pc.bits)
  // circular shifting
  def circularShiftLeft(source: UInt, len: Int, shamt: UInt): UInt = {
    val res = Wire(UInt(len.W))
    val higher = source << shamt
    val lower = source >> (len.U - shamt)
    res := higher | lower
    res
  }
  val realMask = circularShiftLeft(io.in.mask, BtbBanks, baseBank)
  
  // those banks whose indexes are less than baseBank are in the next row
  val isInNextRow = VecInit((0 until BtbBanks).map(_.U < baseBank))

  val baseRow = btbAddr.getBankIdx(io.in.pc.bits)
  // this row is the last row of a bank
  val nextRowStartsUp = baseRow.andR
  val realRow = VecInit((0 until BtbBanks).map(b => Mux(isInNextRow(b.U), Mux(nextRowStartsUp, 0.U, baseRow+1.U), baseRow)))
  val realRowLatch = VecInit(realRow.map(RegNext(_)))

  for (b <- 0 until BtbBanks) {
    btbMeta(b).reset := reset.asBool
    btbMeta(b).io.r.req.valid := realMask(b) && io.in.pc.valid
    btbMeta(b).io.r.req.bits.setIdx := realRow(b)
    btbData(b).reset := reset.asBool
    btbData(b).io.r.req.valid := realMask(b) && io.in.pc.valid
    btbData(b).io.r.req.bits.setIdx := realRow(b)
  }


  // Entries read from SRAM
  val metaRead = Wire(Vec(BtbBanks, btbMetaEntry()))
  val dataRead = Wire(Vec(BtbBanks, btbDataEntry()))
  val readFire = Wire(Vec(BtbBanks, Bool()))
  for (b <- 0 until BtbBanks) {
    readFire(b) := btbMeta(b).io.r.req.fire() && btbData(b).io.r.req.fire()
    metaRead(b) := btbMeta(b).io.r.resp.data(0)
    dataRead(b) := btbData(b).io.r.resp.data(0)
  }

  val baseBankLatch = btbAddr.getBank(io.in.pcLatch)
  // val isAlignedLatch = baseBankLatch === 0.U
  val baseTag = btbAddr.getTag(io.in.pcLatch)
  // If the next row starts up, the tag needs to be incremented as well
  val tagIncremented = VecInit((0 until BtbBanks).map(b => RegEnable(isInNextRow(b.U) && nextRowStartsUp, io.in.pc.valid)))

  val bankHits = Wire(Vec(BtbBanks, Bool()))
  for (b <- 0 until BtbBanks) {
    bankHits(b) := metaRead(b).valid && 
      (Mux(tagIncremented(b), baseTag+1.U, baseTag) === metaRead(b).tag) && !io.flush && RegNext(readFire(b), init = false.B)
  }

  // taken branches of jumps from a valid entry
  val predTakens = Wire(Vec(BtbBanks, Bool()))
  // not taken branches from a valid entry
  val notTakenBranches = Wire(Vec(BtbBanks, Bool()))
  for (b <- 0 until BtbBanks) {
    predTakens(b) := bankHits(b) && (dataRead(b).btbType === BTBtype.J || dataRead(b).btbType === BTBtype.B && dataRead(b).pred(1).asBool)
    notTakenBranches(b) := bankHits(b) && dataRead(b).btbType === BTBtype.B && !dataRead(b).pred(1).asBool
  }

  // e.g: baseBank == 5 => (5, 6,..., 15, 0, 1, 2, 3, 4)
  val bankIdxInOrder = VecInit((0 until BtbBanks).map(b => (baseBankLatch + b.U) % BtbBanks.U))

  val isTaken       = predTakens.reduce(_||_)
  // Priority mux which corresponds with inst orders
  // BTB only produce one single prediction
  val takenTarget = MuxCase(0.U, bankIdxInOrder.map(b => (predTakens(b), dataRead(b).target)))
  val takenType   = MuxCase(0.U, bankIdxInOrder.map(b => (predTakens(b), dataRead(b).btbType)))
  // Record which inst is predicted taken
  val takenIdx = MuxCase(0.U, (0 until BtbBanks).map(b => (predTakens(bankIdxInOrder(b)), b.U)))

  // Update logic
  // 1 calculate new 2-bit saturated counter value
  def satUpdate(old: UInt, len: Int, taken: Bool): UInt = {
    val oldSatTaken = old === ((1 << len)-1).U
    val oldSatNotTaken = old === 0.U
    Mux(oldSatTaken && taken, ((1 << len)-1).U,
      Mux(oldSatNotTaken && !taken, 0.U,
        Mux(taken, old + 1.U, old - 1.U)))
  }

  val u = io.update
  val newCtr = Mux(!u.hit, "b10".U, satUpdate(u.oldCtr, 2, u.taken))

  val updateOnSaturated = u.taken && u.oldCtr === "b11".U || !u.taken && u.oldCtr === "b00".U

  // 2 write btb
  val updateBankIdx = btbAddr.getBank(u.pc)
  val updateRow = btbAddr.getBankIdx(u.pc)
  val btbMetaWrite = Wire(btbMetaEntry())
  btbMetaWrite.valid := true.B
  btbMetaWrite.tag := btbAddr.getTag(u.pc)
  val btbDataWrite = Wire(btbDataEntry())
  btbDataWrite.target := u.target
  btbDataWrite.pred := newCtr
  btbDataWrite.btbType := u.btbType
  btbDataWrite.isRVC := u.isRVC

  val isBr = u.btbType === BTBtype.B
  val isJ = u.btbType === BTBtype.J
  val notBrOrJ = u.btbType =/= BTBtype.B && u.btbType =/= BTBtype.J

  // Do not update BTB on indirect or return, or correctly predicted J or saturated counters
  val noNeedToUpdate = (!u.misPred && (isBr && updateOnSaturated || isJ)) || (notBrOrJ)

  // do not update on saturated ctrs
  val btbWriteValid = io.redirectValid && !noNeedToUpdate

  for (b <- 0 until BtbBanks) {
    btbMeta(b).io.w.req.valid := btbWriteValid && b.U === updateBankIdx
    btbMeta(b).io.w.req.bits.setIdx := updateRow
    btbMeta(b).io.w.req.bits.data := btbMetaWrite
    btbData(b).io.w.req.valid := btbWriteValid && b.U === updateBankIdx
    btbData(b).io.w.req.bits.setIdx := updateRow
    btbData(b).io.w.req.bits.data := btbDataWrite
  }

  io.out.hit := bankHits.reduce(_||_)
  io.out.taken := isTaken
  io.out.takenIdx := takenIdx(log2Up(PredictWidth)-1, 1)
  io.out.target := takenTarget
  // io.out.writeWay := writeWay
  io.out.notTakens := VecInit((0 until BtbBanks by 2).map(b => notTakenBranches(bankIdxInOrder(b))))
  io.out.dEntries := VecInit((0 until BtbBanks by 2).map(b => dataRead(bankIdxInOrder(b))))
  io.out.hits := VecInit((0 until BtbBanks by 2).map(b => bankHits(bankIdxInOrder(b))))

  XSDebug(io.in.pc.fire(), "read: pc=0x%x, baseBank=%d, realMask=%b\n", io.in.pc.bits, baseBank, realMask)
  XSDebug(nextFire, "read_resp: pc=0x%x, readIdx=%d-------------------------------\n",
    io.in.pcLatch, btbAddr.getIdx(io.in.pcLatch))
  for (i <- 0 until BtbBanks){
    XSDebug(nextFire, "read_resp[b=%d][r=%d]: valid=%d, tag=0x%x, target=0x%x, type=%d, ctr=%d\n",
<<<<<<< HEAD
    i.U, realRowLatch(i), metaRead(i).valid, metaRead(i).tag, dataRead(i).target, dataRead(i)._type, dataRead(i).pred)
  }
  XSDebug(nextFire, "bankIdxInOrder:")
  for (i <- 0 until BtbBanks){ XSDebug(false, nextFire, "%d ", bankIdxInOrder(i))}
  XSDebug(false, nextFire, "\n")
  XSDebug(io.redirectValid, "update_req: pc=0x%x, hit=%d, misPred=%d, oldCtr=%d, taken=%d, target=0x%x, _type=%d\n",
    u.pc, u.hit, u.misPred, u.oldCtr, u.taken, u.target, u._type)
=======
    i.U, realRowLatch(i), metaRead(i).valid, metaRead(i).tag, dataRead(i).target, dataRead(i).btbType, dataRead(i).pred)
  }
  XSDebug(nextFire, "bankIdxInOrder:")
  for (i <- 0 until BtbBanks){ XSDebug(nextFire, "%d ", bankIdxInOrder(i))}
  XSDebug(nextFire, "\n")
  XSDebug(io.redirectValid, "update_req: pc=0x%x, hit=%d, misPred=%d, oldCtr=%d, taken=%d, target=0x%x, btbType=%d\n",
    u.pc, u.hit, u.misPred, u.oldCtr, u.taken, u.target, u.btbType)
>>>>>>> 4bf5331f
  XSDebug(io.redirectValid, "update: noNeedToUpdate=%d, writeValid=%d, bank=%d, row=%d, newCtr=%d\n",
    noNeedToUpdate, btbWriteValid, updateBankIdx, updateRow, newCtr)
}<|MERGE_RESOLUTION|>--- conflicted
+++ resolved
@@ -1,232 +1,222 @@
-package xiangshan.frontend
-
-import chisel3._
-import chisel3.util._
-import xiangshan._
-import xiangshan.backend.ALUOpType
-import utils._
-import chisel3.util.experimental.BoringUtils
-import xiangshan.backend.decode.XSTrap
-
-class BTBUpdateBundle extends XSBundle {
-  // val fetchPC = UInt(VAddrBits.W)
-  val pc = UInt(VAddrBits.W)
-  // val fetchIdx = UInt(log2Up(FetchWidth*2).W)
-  val hit = Bool()
-  val misPred = Bool()
-  // val writeWay = UInt(log2Up(BtbWays).W)
-  val oldCtr = UInt(2.W)
-  val taken = Bool()
-  val target = UInt(VAddrBits.W)
-  val btbType = UInt(2.W)
-  val isRVC = Bool()
-}
-
-class BTBPred extends XSBundle {
-  val hit = Bool()
-  val taken = Bool()
-  val takenIdx = UInt(log2Up(FetchWidth).W)
-  val target = UInt(VAddrBits.W)
-
-  // val writeWay = UInt(log2Up(BtbWays).W)
-  val notTakens = Vec(FetchWidth, Bool())
-  val dEntries = Vec(FetchWidth, btbDataEntry())
-  val hits = Vec(FetchWidth, Bool())
-}
-
-case class btbDataEntry() extends XSBundle {
-  val target = UInt(VAddrBits.W)
-  val pred = UInt(2.W) // 2-bit saturated counter as a quick predictor
-  val btbType = UInt(2.W)
-  val isRVC = Bool()
-}
-
-case class btbMetaEntry() extends XSBundle {
-  val valid = Bool()
-  // TODO: don't need full length of tag
-  val tag = UInt((VAddrBits - log2Up(BtbSize) - 1).W)
-}
-
-class BTB extends XSModule {
-  val io = IO(new Bundle() {
-    // Input
-    val in = new Bundle {
-      val pc = Flipped(Decoupled(UInt(VAddrBits.W)))
-      val pcLatch = Input(UInt(VAddrBits.W))
-      val mask = Input(UInt((PredictWidth).W))
-    }
-    val redirectValid = Input(Bool())
-    val flush = Input(Bool())
-    val update = Input(new BTBUpdateBundle)
-    // Output
-    val out = Output(new BTBPred)
-  })
-
-  io.in.pc.ready := true.B
-  val fireLatch = RegNext(io.in.pc.fire())
-  val nextFire = Wire(Bool())
-  nextFire := fireLatch
-
-
-
-  val btbAddr = new TableAddr(log2Up(BtbSize), BtbBanks)
-
-  // SRAMs to store BTB meta & data
-  val btbMeta = List.fill(BtbBanks)(
-    Module(new SRAMTemplate(btbMetaEntry(), set = BtbSize / BtbBanks, shouldReset = true, holdRead = true)))
-  val btbData = List.fill(BtbBanks)(
-    Module(new SRAMTemplate(btbDataEntry(), set = BtbSize / BtbBanks, shouldReset = true, holdRead = true)))
-
-  // BTB read requests
-  val baseBank = btbAddr.getBank(io.in.pc.bits)
-  // circular shifting
-  def circularShiftLeft(source: UInt, len: Int, shamt: UInt): UInt = {
-    val res = Wire(UInt(len.W))
-    val higher = source << shamt
-    val lower = source >> (len.U - shamt)
-    res := higher | lower
-    res
-  }
-  val realMask = circularShiftLeft(io.in.mask, BtbBanks, baseBank)
-  
-  // those banks whose indexes are less than baseBank are in the next row
-  val isInNextRow = VecInit((0 until BtbBanks).map(_.U < baseBank))
-
-  val baseRow = btbAddr.getBankIdx(io.in.pc.bits)
-  // this row is the last row of a bank
-  val nextRowStartsUp = baseRow.andR
-  val realRow = VecInit((0 until BtbBanks).map(b => Mux(isInNextRow(b.U), Mux(nextRowStartsUp, 0.U, baseRow+1.U), baseRow)))
-  val realRowLatch = VecInit(realRow.map(RegNext(_)))
-
-  for (b <- 0 until BtbBanks) {
-    btbMeta(b).reset := reset.asBool
-    btbMeta(b).io.r.req.valid := realMask(b) && io.in.pc.valid
-    btbMeta(b).io.r.req.bits.setIdx := realRow(b)
-    btbData(b).reset := reset.asBool
-    btbData(b).io.r.req.valid := realMask(b) && io.in.pc.valid
-    btbData(b).io.r.req.bits.setIdx := realRow(b)
-  }
-
-
-  // Entries read from SRAM
-  val metaRead = Wire(Vec(BtbBanks, btbMetaEntry()))
-  val dataRead = Wire(Vec(BtbBanks, btbDataEntry()))
-  val readFire = Wire(Vec(BtbBanks, Bool()))
-  for (b <- 0 until BtbBanks) {
-    readFire(b) := btbMeta(b).io.r.req.fire() && btbData(b).io.r.req.fire()
-    metaRead(b) := btbMeta(b).io.r.resp.data(0)
-    dataRead(b) := btbData(b).io.r.resp.data(0)
-  }
-
-  val baseBankLatch = btbAddr.getBank(io.in.pcLatch)
-  // val isAlignedLatch = baseBankLatch === 0.U
-  val baseTag = btbAddr.getTag(io.in.pcLatch)
-  // If the next row starts up, the tag needs to be incremented as well
-  val tagIncremented = VecInit((0 until BtbBanks).map(b => RegEnable(isInNextRow(b.U) && nextRowStartsUp, io.in.pc.valid)))
-
-  val bankHits = Wire(Vec(BtbBanks, Bool()))
-  for (b <- 0 until BtbBanks) {
-    bankHits(b) := metaRead(b).valid && 
-      (Mux(tagIncremented(b), baseTag+1.U, baseTag) === metaRead(b).tag) && !io.flush && RegNext(readFire(b), init = false.B)
-  }
-
-  // taken branches of jumps from a valid entry
-  val predTakens = Wire(Vec(BtbBanks, Bool()))
-  // not taken branches from a valid entry
-  val notTakenBranches = Wire(Vec(BtbBanks, Bool()))
-  for (b <- 0 until BtbBanks) {
-    predTakens(b) := bankHits(b) && (dataRead(b).btbType === BTBtype.J || dataRead(b).btbType === BTBtype.B && dataRead(b).pred(1).asBool)
-    notTakenBranches(b) := bankHits(b) && dataRead(b).btbType === BTBtype.B && !dataRead(b).pred(1).asBool
-  }
-
-  // e.g: baseBank == 5 => (5, 6,..., 15, 0, 1, 2, 3, 4)
-  val bankIdxInOrder = VecInit((0 until BtbBanks).map(b => (baseBankLatch + b.U) % BtbBanks.U))
-
-  val isTaken       = predTakens.reduce(_||_)
-  // Priority mux which corresponds with inst orders
-  // BTB only produce one single prediction
-  val takenTarget = MuxCase(0.U, bankIdxInOrder.map(b => (predTakens(b), dataRead(b).target)))
-  val takenType   = MuxCase(0.U, bankIdxInOrder.map(b => (predTakens(b), dataRead(b).btbType)))
-  // Record which inst is predicted taken
-  val takenIdx = MuxCase(0.U, (0 until BtbBanks).map(b => (predTakens(bankIdxInOrder(b)), b.U)))
-
-  // Update logic
-  // 1 calculate new 2-bit saturated counter value
-  def satUpdate(old: UInt, len: Int, taken: Bool): UInt = {
-    val oldSatTaken = old === ((1 << len)-1).U
-    val oldSatNotTaken = old === 0.U
-    Mux(oldSatTaken && taken, ((1 << len)-1).U,
-      Mux(oldSatNotTaken && !taken, 0.U,
-        Mux(taken, old + 1.U, old - 1.U)))
-  }
-
-  val u = io.update
-  val newCtr = Mux(!u.hit, "b10".U, satUpdate(u.oldCtr, 2, u.taken))
-
-  val updateOnSaturated = u.taken && u.oldCtr === "b11".U || !u.taken && u.oldCtr === "b00".U
-
-  // 2 write btb
-  val updateBankIdx = btbAddr.getBank(u.pc)
-  val updateRow = btbAddr.getBankIdx(u.pc)
-  val btbMetaWrite = Wire(btbMetaEntry())
-  btbMetaWrite.valid := true.B
-  btbMetaWrite.tag := btbAddr.getTag(u.pc)
-  val btbDataWrite = Wire(btbDataEntry())
-  btbDataWrite.target := u.target
-  btbDataWrite.pred := newCtr
-  btbDataWrite.btbType := u.btbType
-  btbDataWrite.isRVC := u.isRVC
-
-  val isBr = u.btbType === BTBtype.B
-  val isJ = u.btbType === BTBtype.J
-  val notBrOrJ = u.btbType =/= BTBtype.B && u.btbType =/= BTBtype.J
-
-  // Do not update BTB on indirect or return, or correctly predicted J or saturated counters
-  val noNeedToUpdate = (!u.misPred && (isBr && updateOnSaturated || isJ)) || (notBrOrJ)
-
-  // do not update on saturated ctrs
-  val btbWriteValid = io.redirectValid && !noNeedToUpdate
-
-  for (b <- 0 until BtbBanks) {
-    btbMeta(b).io.w.req.valid := btbWriteValid && b.U === updateBankIdx
-    btbMeta(b).io.w.req.bits.setIdx := updateRow
-    btbMeta(b).io.w.req.bits.data := btbMetaWrite
-    btbData(b).io.w.req.valid := btbWriteValid && b.U === updateBankIdx
-    btbData(b).io.w.req.bits.setIdx := updateRow
-    btbData(b).io.w.req.bits.data := btbDataWrite
-  }
-
-  io.out.hit := bankHits.reduce(_||_)
-  io.out.taken := isTaken
-  io.out.takenIdx := takenIdx(log2Up(PredictWidth)-1, 1)
-  io.out.target := takenTarget
-  // io.out.writeWay := writeWay
-  io.out.notTakens := VecInit((0 until BtbBanks by 2).map(b => notTakenBranches(bankIdxInOrder(b))))
-  io.out.dEntries := VecInit((0 until BtbBanks by 2).map(b => dataRead(bankIdxInOrder(b))))
-  io.out.hits := VecInit((0 until BtbBanks by 2).map(b => bankHits(bankIdxInOrder(b))))
-
-  XSDebug(io.in.pc.fire(), "read: pc=0x%x, baseBank=%d, realMask=%b\n", io.in.pc.bits, baseBank, realMask)
-  XSDebug(nextFire, "read_resp: pc=0x%x, readIdx=%d-------------------------------\n",
-    io.in.pcLatch, btbAddr.getIdx(io.in.pcLatch))
-  for (i <- 0 until BtbBanks){
-    XSDebug(nextFire, "read_resp[b=%d][r=%d]: valid=%d, tag=0x%x, target=0x%x, type=%d, ctr=%d\n",
-<<<<<<< HEAD
-    i.U, realRowLatch(i), metaRead(i).valid, metaRead(i).tag, dataRead(i).target, dataRead(i)._type, dataRead(i).pred)
-  }
-  XSDebug(nextFire, "bankIdxInOrder:")
-  for (i <- 0 until BtbBanks){ XSDebug(false, nextFire, "%d ", bankIdxInOrder(i))}
-  XSDebug(false, nextFire, "\n")
-  XSDebug(io.redirectValid, "update_req: pc=0x%x, hit=%d, misPred=%d, oldCtr=%d, taken=%d, target=0x%x, _type=%d\n",
-    u.pc, u.hit, u.misPred, u.oldCtr, u.taken, u.target, u._type)
-=======
-    i.U, realRowLatch(i), metaRead(i).valid, metaRead(i).tag, dataRead(i).target, dataRead(i).btbType, dataRead(i).pred)
-  }
-  XSDebug(nextFire, "bankIdxInOrder:")
-  for (i <- 0 until BtbBanks){ XSDebug(nextFire, "%d ", bankIdxInOrder(i))}
-  XSDebug(nextFire, "\n")
-  XSDebug(io.redirectValid, "update_req: pc=0x%x, hit=%d, misPred=%d, oldCtr=%d, taken=%d, target=0x%x, btbType=%d\n",
-    u.pc, u.hit, u.misPred, u.oldCtr, u.taken, u.target, u.btbType)
->>>>>>> 4bf5331f
-  XSDebug(io.redirectValid, "update: noNeedToUpdate=%d, writeValid=%d, bank=%d, row=%d, newCtr=%d\n",
-    noNeedToUpdate, btbWriteValid, updateBankIdx, updateRow, newCtr)
+package xiangshan.frontend
+
+import chisel3._
+import chisel3.util._
+import xiangshan._
+import xiangshan.backend.ALUOpType
+import utils._
+import chisel3.util.experimental.BoringUtils
+import xiangshan.backend.decode.XSTrap
+
+class BTBUpdateBundle extends XSBundle {
+  // val fetchPC = UInt(VAddrBits.W)
+  val pc = UInt(VAddrBits.W)
+  // val fetchIdx = UInt(log2Up(FetchWidth*2).W)
+  val hit = Bool()
+  val misPred = Bool()
+  // val writeWay = UInt(log2Up(BtbWays).W)
+  val oldCtr = UInt(2.W)
+  val taken = Bool()
+  val target = UInt(VAddrBits.W)
+  val btbType = UInt(2.W)
+  val isRVC = Bool()
+}
+
+class BTBPred extends XSBundle {
+  val hit = Bool()
+  val taken = Bool()
+  val takenIdx = UInt(log2Up(FetchWidth).W)
+  val target = UInt(VAddrBits.W)
+
+  // val writeWay = UInt(log2Up(BtbWays).W)
+  val notTakens = Vec(FetchWidth, Bool())
+  val dEntries = Vec(FetchWidth, btbDataEntry())
+  val hits = Vec(FetchWidth, Bool())
+}
+
+case class btbDataEntry() extends XSBundle {
+  val target = UInt(VAddrBits.W)
+  val pred = UInt(2.W) // 2-bit saturated counter as a quick predictor
+  val btbType = UInt(2.W)
+  val isRVC = Bool()
+}
+
+case class btbMetaEntry() extends XSBundle {
+  val valid = Bool()
+  // TODO: don't need full length of tag
+  val tag = UInt((VAddrBits - log2Up(BtbSize) - 1).W)
+}
+
+class BTB extends XSModule {
+  val io = IO(new Bundle() {
+    // Input
+    val in = new Bundle {
+      val pc = Flipped(Decoupled(UInt(VAddrBits.W)))
+      val pcLatch = Input(UInt(VAddrBits.W))
+      val mask = Input(UInt((PredictWidth).W))
+    }
+    val redirectValid = Input(Bool())
+    val flush = Input(Bool())
+    val update = Input(new BTBUpdateBundle)
+    // Output
+    val out = Output(new BTBPred)
+  })
+
+  io.in.pc.ready := true.B
+  val fireLatch = RegNext(io.in.pc.fire())
+  val nextFire = Wire(Bool())
+  nextFire := fireLatch
+
+
+
+  val btbAddr = new TableAddr(log2Up(BtbSize), BtbBanks)
+
+  // SRAMs to store BTB meta & data
+  val btbMeta = List.fill(BtbBanks)(
+    Module(new SRAMTemplate(btbMetaEntry(), set = BtbSize / BtbBanks, shouldReset = true, holdRead = true)))
+  val btbData = List.fill(BtbBanks)(
+    Module(new SRAMTemplate(btbDataEntry(), set = BtbSize / BtbBanks, shouldReset = true, holdRead = true)))
+
+  // BTB read requests
+  val baseBank = btbAddr.getBank(io.in.pc.bits)
+  // circular shifting
+  def circularShiftLeft(source: UInt, len: Int, shamt: UInt): UInt = {
+    val res = Wire(UInt(len.W))
+    val higher = source << shamt
+    val lower = source >> (len.U - shamt)
+    res := higher | lower
+    res
+  }
+  val realMask = circularShiftLeft(io.in.mask, BtbBanks, baseBank)
+  
+  // those banks whose indexes are less than baseBank are in the next row
+  val isInNextRow = VecInit((0 until BtbBanks).map(_.U < baseBank))
+
+  val baseRow = btbAddr.getBankIdx(io.in.pc.bits)
+  // this row is the last row of a bank
+  val nextRowStartsUp = baseRow.andR
+  val realRow = VecInit((0 until BtbBanks).map(b => Mux(isInNextRow(b.U), Mux(nextRowStartsUp, 0.U, baseRow+1.U), baseRow)))
+  val realRowLatch = VecInit(realRow.map(RegNext(_)))
+
+  for (b <- 0 until BtbBanks) {
+    btbMeta(b).reset := reset.asBool
+    btbMeta(b).io.r.req.valid := realMask(b) && io.in.pc.valid
+    btbMeta(b).io.r.req.bits.setIdx := realRow(b)
+    btbData(b).reset := reset.asBool
+    btbData(b).io.r.req.valid := realMask(b) && io.in.pc.valid
+    btbData(b).io.r.req.bits.setIdx := realRow(b)
+  }
+
+
+  // Entries read from SRAM
+  val metaRead = Wire(Vec(BtbBanks, btbMetaEntry()))
+  val dataRead = Wire(Vec(BtbBanks, btbDataEntry()))
+  val readFire = Wire(Vec(BtbBanks, Bool()))
+  for (b <- 0 until BtbBanks) {
+    readFire(b) := btbMeta(b).io.r.req.fire() && btbData(b).io.r.req.fire()
+    metaRead(b) := btbMeta(b).io.r.resp.data(0)
+    dataRead(b) := btbData(b).io.r.resp.data(0)
+  }
+
+  val baseBankLatch = btbAddr.getBank(io.in.pcLatch)
+  // val isAlignedLatch = baseBankLatch === 0.U
+  val baseTag = btbAddr.getTag(io.in.pcLatch)
+  // If the next row starts up, the tag needs to be incremented as well
+  val tagIncremented = VecInit((0 until BtbBanks).map(b => RegEnable(isInNextRow(b.U) && nextRowStartsUp, io.in.pc.valid)))
+
+  val bankHits = Wire(Vec(BtbBanks, Bool()))
+  for (b <- 0 until BtbBanks) {
+    bankHits(b) := metaRead(b).valid && 
+      (Mux(tagIncremented(b), baseTag+1.U, baseTag) === metaRead(b).tag) && !io.flush && RegNext(readFire(b), init = false.B)
+  }
+
+  // taken branches of jumps from a valid entry
+  val predTakens = Wire(Vec(BtbBanks, Bool()))
+  // not taken branches from a valid entry
+  val notTakenBranches = Wire(Vec(BtbBanks, Bool()))
+  for (b <- 0 until BtbBanks) {
+    predTakens(b) := bankHits(b) && (dataRead(b).btbType === BTBtype.J || dataRead(b).btbType === BTBtype.B && dataRead(b).pred(1).asBool)
+    notTakenBranches(b) := bankHits(b) && dataRead(b).btbType === BTBtype.B && !dataRead(b).pred(1).asBool
+  }
+
+  // e.g: baseBank == 5 => (5, 6,..., 15, 0, 1, 2, 3, 4)
+  val bankIdxInOrder = VecInit((0 until BtbBanks).map(b => (baseBankLatch + b.U) % BtbBanks.U))
+
+  val isTaken       = predTakens.reduce(_||_)
+  // Priority mux which corresponds with inst orders
+  // BTB only produce one single prediction
+  val takenTarget = MuxCase(0.U, bankIdxInOrder.map(b => (predTakens(b), dataRead(b).target)))
+  val takenType   = MuxCase(0.U, bankIdxInOrder.map(b => (predTakens(b), dataRead(b).btbType)))
+  // Record which inst is predicted taken
+  val takenIdx = MuxCase(0.U, (0 until BtbBanks).map(b => (predTakens(bankIdxInOrder(b)), b.U)))
+
+  // Update logic
+  // 1 calculate new 2-bit saturated counter value
+  def satUpdate(old: UInt, len: Int, taken: Bool): UInt = {
+    val oldSatTaken = old === ((1 << len)-1).U
+    val oldSatNotTaken = old === 0.U
+    Mux(oldSatTaken && taken, ((1 << len)-1).U,
+      Mux(oldSatNotTaken && !taken, 0.U,
+        Mux(taken, old + 1.U, old - 1.U)))
+  }
+
+  val u = io.update
+  val newCtr = Mux(!u.hit, "b10".U, satUpdate(u.oldCtr, 2, u.taken))
+
+  val updateOnSaturated = u.taken && u.oldCtr === "b11".U || !u.taken && u.oldCtr === "b00".U
+
+  // 2 write btb
+  val updateBankIdx = btbAddr.getBank(u.pc)
+  val updateRow = btbAddr.getBankIdx(u.pc)
+  val btbMetaWrite = Wire(btbMetaEntry())
+  btbMetaWrite.valid := true.B
+  btbMetaWrite.tag := btbAddr.getTag(u.pc)
+  val btbDataWrite = Wire(btbDataEntry())
+  btbDataWrite.target := u.target
+  btbDataWrite.pred := newCtr
+  btbDataWrite.btbType := u.btbType
+  btbDataWrite.isRVC := u.isRVC
+
+  val isBr = u.btbType === BTBtype.B
+  val isJ = u.btbType === BTBtype.J
+  val notBrOrJ = u.btbType =/= BTBtype.B && u.btbType =/= BTBtype.J
+
+  // Do not update BTB on indirect or return, or correctly predicted J or saturated counters
+  val noNeedToUpdate = (!u.misPred && (isBr && updateOnSaturated || isJ)) || (notBrOrJ)
+
+  // do not update on saturated ctrs
+  val btbWriteValid = io.redirectValid && !noNeedToUpdate
+
+  for (b <- 0 until BtbBanks) {
+    btbMeta(b).io.w.req.valid := btbWriteValid && b.U === updateBankIdx
+    btbMeta(b).io.w.req.bits.setIdx := updateRow
+    btbMeta(b).io.w.req.bits.data := btbMetaWrite
+    btbData(b).io.w.req.valid := btbWriteValid && b.U === updateBankIdx
+    btbData(b).io.w.req.bits.setIdx := updateRow
+    btbData(b).io.w.req.bits.data := btbDataWrite
+  }
+
+  io.out.hit := bankHits.reduce(_||_)
+  io.out.taken := isTaken
+  io.out.takenIdx := takenIdx(log2Up(PredictWidth)-1, 1)
+  io.out.target := takenTarget
+  // io.out.writeWay := writeWay
+  io.out.notTakens := VecInit((0 until BtbBanks by 2).map(b => notTakenBranches(bankIdxInOrder(b))))
+  io.out.dEntries := VecInit((0 until BtbBanks by 2).map(b => dataRead(bankIdxInOrder(b))))
+  io.out.hits := VecInit((0 until BtbBanks by 2).map(b => bankHits(bankIdxInOrder(b))))
+
+  XSDebug(io.in.pc.fire(), "read: pc=0x%x, baseBank=%d, realMask=%b\n", io.in.pc.bits, baseBank, realMask)
+  XSDebug(nextFire, "read_resp: pc=0x%x, readIdx=%d-------------------------------\n",
+    io.in.pcLatch, btbAddr.getIdx(io.in.pcLatch))
+  for (i <- 0 until BtbBanks){
+    XSDebug(nextFire, "read_resp[b=%d][r=%d]: valid=%d, tag=0x%x, target=0x%x, type=%d, ctr=%d\n",
+    i.U, realRowLatch(i), metaRead(i).valid, metaRead(i).tag, dataRead(i).target, dataRead(i).btbType, dataRead(i).pred)
+  }
+  XSDebug(nextFire, "bankIdxInOrder:")
+  for (i <- 0 until BtbBanks){ XSDebug(nextFire, "%d ", bankIdxInOrder(i))}
+  XSDebug(nextFire, "\n")
+  XSDebug(io.redirectValid, "update_req: pc=0x%x, hit=%d, misPred=%d, oldCtr=%d, taken=%d, target=0x%x, btbType=%d\n",
+    u.pc, u.hit, u.misPred, u.oldCtr, u.taken, u.target, u.btbType)
+  XSDebug(io.redirectValid, "update: noNeedToUpdate=%d, writeValid=%d, bank=%d, row=%d, newCtr=%d\n",
+    noNeedToUpdate, btbWriteValid, updateBankIdx, updateRow, newCtr)
 }