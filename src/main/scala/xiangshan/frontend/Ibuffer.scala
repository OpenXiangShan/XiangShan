package xiangshan.frontend

import chisel3._
import chisel3.util._

import xiangshan._
import utils._
import xiangshan.backend.fu.HasExceptionNO


class IbufPtr extends CircularQueuePtr(IbufPtr.IBufSize) { }

object IbufPtr extends HasXSParameter {
  def apply(f: Bool, v: UInt): IbufPtr = {
    val ptr = Wire(new IbufPtr)
    ptr.flag := f
    ptr.value := v
    ptr
  }
}

class IBufferIO extends XSBundle {
  val flush = Input(Bool())
  val in = Flipped(DecoupledIO(new FetchPacket))
  val out = Vec(DecodeWidth, DecoupledIO(new CtrlFlow))
}

class Ibuffer extends XSModule with HasCircularQueuePtrHelper {
  val io = IO(new IBufferIO)

  class IBufEntry extends XSBundle {
    val inst = UInt(32.W)
    val pc = UInt(VAddrBits.W)
    val pnpc = UInt(VAddrBits.W)
    val brInfo = new BpuMeta
    val pd = new PreDecodeInfo
    val ipf = Bool()
    val acf = Bool()
    val crossPageIPFFix = Bool()
  }

  // Ignore
  // io.loopBufPar <> DontCare
  // io.loopBufPar.LBredirect.valid := false.B
  // io.loopBufPar.inLoop := false.B


  for(out <- io.out) {
    // out.bits.exceptionVec := DontCare
    out.bits.intrVec := DontCare
    // out.bits.crossPageIPFFix := DontCare
  }

  // Ibuffer define
<<<<<<< HEAD
  val ibuf = Reg(Vec(IBufSize, new IBufEntry))
=======
  // val ibuf = Reg(Vec(IBufSize, new IBufEntry))
  val ibuf = Module(new DataModuleTemplate(new IBufEntry, IBufSize, DecodeWidth, PredictWidth))
>>>>>>> 47ed0ab3
  val head_ptr = RegInit(IbufPtr(false.B, 0.U))
  val tail_vec = RegInit(VecInit((0 until PredictWidth).map(_.U.asTypeOf(new IbufPtr))))
  val tail_ptr = tail_vec(0)

  // val validEntries = distanceBetween(tail_ptr, head_ptr) // valid entries
<<<<<<< HEAD
  val validEntries = RegInit(0.U(log2Up(IBufSize + 1).W))// valid entries
=======
  val validEntries = RegInit(0.U((log2Up(IBufSize)+1).W))// valid entries
>>>>>>> 47ed0ab3
  val allowEnq = RegInit(true.B)

  // val enqValid = (IBufSize.U - PredictWidth.U) >= validEntries
  val deqValid = validEntries > 0.U

  val numEnq = Mux(io.in.fire, PopCount(io.in.bits.mask), 0.U)
  val numDeq = Mux(deqValid, PopCount(io.out.map(_.fire)), 0.U)

  validEntries := validEntries + numEnq - numDeq
  allowEnq := (IBufSize.U - PredictWidth.U) >= (validEntries + numEnq)

  // Enque
  io.in.ready := allowEnq

  val offset = Wire(Vec(PredictWidth, UInt(log2Up(PredictWidth).W)))
  for(i <- 0 until PredictWidth) {
    if (i == 0) {
      offset(i) := 0.U
    } else {
      offset(i) := PopCount(io.in.bits.pdmask(i-1, 0))
    }
  }

  when(io.in.fire && !io.flush) {
    for(i <- 0 until PredictWidth) {
      val inWire = Wire(new IBufEntry)
      inWire := DontCare

      when(io.in.bits.mask(i)) {
        inWire.inst := io.in.bits.instrs(i)
        inWire.pc := io.in.bits.pc(i)
        inWire.pnpc := io.in.bits.pnpc(i)
        inWire.brInfo := io.in.bits.bpuMeta(i)
        inWire.pd := io.in.bits.pd(i)
        inWire.ipf := io.in.bits.ipf
        inWire.acf := io.in.bits.acf
        inWire.crossPageIPFFix := io.in.bits.crossPageIPFFix
<<<<<<< HEAD
        ibuf(tail_vec(offset(i)).value) := inWire
=======
        // ibuf(tail_vec(offset(i)).value) := inWire
>>>>>>> 47ed0ab3
      }
      ibuf.io.waddr(i) := tail_vec(offset(i)).value
      ibuf.io.wdata(i) := inWire
      ibuf.io.wen(i) := io.in.bits.mask(i)

    }

    tail_vec := VecInit(tail_vec.map(_ + PopCount(io.in.bits.mask)))
<<<<<<< HEAD
=======
  }.otherwise {
    ibuf.io.wen.foreach(_ := false.B)
    ibuf.io.waddr := DontCare
    ibuf.io.wdata := DontCare
>>>>>>> 47ed0ab3
  }

  // Deque
  when(deqValid) {
    val validVec = UIntToMask(validEntries, DecodeWidth)
    io.out.zipWithIndex.foreach{case (e, i) => e.valid := validVec(i)}

    for(i <- 0 until DecodeWidth) {
      val head_wire = head_ptr.value + i.U
      ibuf.io.raddr(i) := head_wire
      val outWire = ibuf.io.rdata(i)

      io.out(i).bits.instr := outWire.inst
      io.out(i).bits.pc := outWire.pc
      // io.out(i).bits.exceptionVec := Mux(outWire.ipf, UIntToOH(instrPageFault.U), 0.U)
      io.out(i).bits.exceptionVec := 0.U.asTypeOf(Vec(16, Bool()))
      io.out(i).bits.exceptionVec(instrPageFault) := outWire.ipf
      io.out(i).bits.exceptionVec(instrAccessFault) := outWire.acf
      // io.out(i).bits.brUpdate := outWire.brInfo
      io.out(i).bits.brUpdate := DontCare
      io.out(i).bits.brUpdate.pc := outWire.pc
      io.out(i).bits.brUpdate.pnpc := outWire.pnpc
      io.out(i).bits.brUpdate.pd := outWire.pd
      io.out(i).bits.brUpdate.bpuMeta := outWire.brInfo
      io.out(i).bits.crossPageIPFFix := outWire.crossPageIPFFix
    }
    head_ptr := head_ptr + PopCount(io.out.map(_.fire))
  }.otherwise {
    ibuf.io.raddr := DontCare
    io.out.foreach(_.valid := false.B)
    io.out.foreach(_.bits <> DontCare)
  }

  // Flush
  when(io.flush) {
    validEntries := 0.U
    allowEnq := true.B
    head_ptr.value := 0.U
    head_ptr.flag := false.B
    tail_vec := VecInit((0 until PredictWidth).map(_.U.asTypeOf(new IbufPtr)))
  }

  // Debug info
  XSDebug(io.flush, "IBuffer Flushed\n")

  when(io.in.fire) {
    XSDebug("Enque:\n")
    XSDebug(p"MASK=${Binary(io.in.bits.mask)}\n")
    for(i <- 0 until PredictWidth){
        XSDebug(p"PC=${Hexadecimal(io.in.bits.pc(i))} ${Hexadecimal(io.in.bits.instrs(i))}\n")
    }
  }

  when(deqValid) {
    XSDebug("Deque:\n")
    for(i <- 0 until DecodeWidth){
        XSDebug(p"${Hexadecimal(io.out(i).bits.instr)} PC=${Hexadecimal(io.out(i).bits.pc)} v=${io.out(i).valid} r=${io.out(i).ready} " +
          p"excpVec=${Binary(io.out(i).bits.exceptionVec.asUInt)} crossPageIPF=${io.out(i).bits.crossPageIPFFix}\n")
    }
  }

  // XSDebug(p"last_head_ptr=$head_ptr  last_tail_ptr=$tail_ptr\n")
  // for(i <- 0 until IBufSize/8) {
  //   XSDebug("%x v:%b | %x v:%b | %x v:%b | %x v:%b | %x v:%b | %x v:%b | %x v:%b | %x v:%b\n",
  //     ibuf(i*8+0).inst, ibuf_valid(i*8+0),
  //       ibuf(i*8+1).inst, ibuf_valid(i*8+1),
  //       ibuf(i*8+2).inst, ibuf_valid(i*8+2),
  //       ibuf(i*8+3).inst, ibuf_valid(i*8+3),
  //       ibuf(i*8+4).inst, ibuf_valid(i*8+4),
  //       ibuf(i*8+5).inst, ibuf_valid(i*8+5),
  //       ibuf(i*8+6).inst, ibuf_valid(i*8+6),
  //       ibuf(i*8+7).inst, ibuf_valid(i*8+7)
  //   )
  // }

<<<<<<< HEAD
  XSDebug(p"validEntries=$validEntries, last_head_ptr=$head_ptr  last_tail_ptr=$tail_ptr\n")
  for(i <- 0 until IBufSize/8) {
    XSDebug("%x | %x | %x | %x | %x | %x | %x | %x\n",
      ibuf(i*8+0).inst,
        ibuf(i*8+1).inst,
        ibuf(i*8+2).inst,
        ibuf(i*8+3).inst,
        ibuf(i*8+4).inst,
        ibuf(i*8+5).inst,
        ibuf(i*8+6).inst,
        ibuf(i*8+7).inst
    )
  }
=======
  // XSDebug(p"validEntries=$validEntries, last_head_ptr=$head_ptr  last_tail_ptr=$tail_ptr\n")
  // for(i <- 0 until IBufSize/8) {
  //   XSDebug("%x | %x | %x | %x | %x | %x | %x | %x\n",
  //     ibuf(i*8+0).inst,
  //       ibuf(i*8+1).inst,
  //       ibuf(i*8+2).inst,
  //       ibuf(i*8+3).inst,
  //       ibuf(i*8+4).inst,
  //       ibuf(i*8+5).inst,
  //       ibuf(i*8+6).inst,
  //       ibuf(i*8+7).inst
  //   )
  // }
>>>>>>> 47ed0ab3
}<|MERGE_RESOLUTION|>--- conflicted
+++ resolved
@@ -52,22 +52,14 @@
   }
 
   // Ibuffer define
-<<<<<<< HEAD
-  val ibuf = Reg(Vec(IBufSize, new IBufEntry))
-=======
   // val ibuf = Reg(Vec(IBufSize, new IBufEntry))
   val ibuf = Module(new DataModuleTemplate(new IBufEntry, IBufSize, DecodeWidth, PredictWidth))
->>>>>>> 47ed0ab3
   val head_ptr = RegInit(IbufPtr(false.B, 0.U))
   val tail_vec = RegInit(VecInit((0 until PredictWidth).map(_.U.asTypeOf(new IbufPtr))))
   val tail_ptr = tail_vec(0)
 
   // val validEntries = distanceBetween(tail_ptr, head_ptr) // valid entries
-<<<<<<< HEAD
   val validEntries = RegInit(0.U(log2Up(IBufSize + 1).W))// valid entries
-=======
-  val validEntries = RegInit(0.U((log2Up(IBufSize)+1).W))// valid entries
->>>>>>> 47ed0ab3
   val allowEnq = RegInit(true.B)
 
   // val enqValid = (IBufSize.U - PredictWidth.U) >= validEntries
@@ -105,11 +97,7 @@
         inWire.ipf := io.in.bits.ipf
         inWire.acf := io.in.bits.acf
         inWire.crossPageIPFFix := io.in.bits.crossPageIPFFix
-<<<<<<< HEAD
-        ibuf(tail_vec(offset(i)).value) := inWire
-=======
         // ibuf(tail_vec(offset(i)).value) := inWire
->>>>>>> 47ed0ab3
       }
       ibuf.io.waddr(i) := tail_vec(offset(i)).value
       ibuf.io.wdata(i) := inWire
@@ -118,13 +106,10 @@
     }
 
     tail_vec := VecInit(tail_vec.map(_ + PopCount(io.in.bits.mask)))
-<<<<<<< HEAD
-=======
   }.otherwise {
     ibuf.io.wen.foreach(_ := false.B)
     ibuf.io.waddr := DontCare
     ibuf.io.wdata := DontCare
->>>>>>> 47ed0ab3
   }
 
   // Deque
@@ -200,21 +185,6 @@
   //   )
   // }
 
-<<<<<<< HEAD
-  XSDebug(p"validEntries=$validEntries, last_head_ptr=$head_ptr  last_tail_ptr=$tail_ptr\n")
-  for(i <- 0 until IBufSize/8) {
-    XSDebug("%x | %x | %x | %x | %x | %x | %x | %x\n",
-      ibuf(i*8+0).inst,
-        ibuf(i*8+1).inst,
-        ibuf(i*8+2).inst,
-        ibuf(i*8+3).inst,
-        ibuf(i*8+4).inst,
-        ibuf(i*8+5).inst,
-        ibuf(i*8+6).inst,
-        ibuf(i*8+7).inst
-    )
-  }
-=======
   // XSDebug(p"validEntries=$validEntries, last_head_ptr=$head_ptr  last_tail_ptr=$tail_ptr\n")
   // for(i <- 0 until IBufSize/8) {
   //   XSDebug("%x | %x | %x | %x | %x | %x | %x | %x\n",
@@ -228,5 +198,4 @@
   //       ibuf(i*8+7).inst
   //   )
   // }
->>>>>>> 47ed0ab3
 }