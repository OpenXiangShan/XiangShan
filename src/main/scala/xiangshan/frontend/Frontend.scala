--- conflicted
+++ resolved
@@ -63,13 +63,10 @@
   val ftq = Module(new Ftq)
   //icache
 
-<<<<<<< HEAD
   //PFEvent
   val pfevent = Module(new PFEvent)
+  val tlbCsr = RegNext(io.tlbCsr)
   pfevent.io.distribute_csr := io.csrCtrl.distribute_csr
-=======
-  val tlbCsr = RegNext(io.tlbCsr)
->>>>>>> 45f497a4
   // pmp
   val pmp = Module(new PMP())
   val pmp_check = VecInit(Seq.fill(2)(Module(new PMPChecker(3, sameCycle = true)).io))
