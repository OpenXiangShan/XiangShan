--- conflicted
+++ resolved
@@ -109,21 +109,13 @@
     Seq(true, true) ++ Seq.fill(prefetchPipeNum)(false) ++ Seq(true), itlbParams))
   itlb.io.requestor.take(2 + prefetchPipeNum) zip icache.io.itlb foreach {case (a,b) => a <> b}
   itlb.io.requestor.last <> ifu.io.iTLBInter // mmio may need re-tlb, blocked
-<<<<<<< HEAD
-  itlb.io.base_connect(io.sfence, tlbCsr)
-=======
   itlb.io.base_connect(sfence, tlbCsr)
->>>>>>> 839e5512
   itlb.io.ptw_replenish <> DontCare
   itlb.io.flushPipe.map(_ := needFlush)
 
   val itlb_ptw = Wire(new VectorTlbPtwIO(coreParams.itlbPortNum))
   itlb_ptw.connect(itlb.io.ptw)
-<<<<<<< HEAD
-  val itlbRepeater1 = PTWFilter(itlbParams.fenceDelay, itlb_ptw, io.sfence, tlbCsr, l2tlbParams.ifilterSize)
-=======
   val itlbRepeater1 = PTWFilter(itlbParams.fenceDelay, itlb_ptw, sfence, tlbCsr, l2tlbParams.ifilterSize)
->>>>>>> 839e5512
   io.ptw <> itlbRepeater1.io.ptw
 
   icache.io.prefetch <> ftq.io.toPrefetch
