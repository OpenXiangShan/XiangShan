--- conflicted
+++ resolved
@@ -91,11 +91,7 @@
     itlbParams
   )
 
-<<<<<<< HEAD
-  icache.io.fencei := RegNext(io.fencei)
   icache.io.prefetch <> ftq.io.toPrefetch
-=======
->>>>>>> a2c8bd32
 
   val needFlush = RegNext(io.backend.toFtq.redirect.valid)
 
