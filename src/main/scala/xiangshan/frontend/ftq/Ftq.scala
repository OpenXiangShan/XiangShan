// Copyright (c) 2024-2025 Beijing Institute of Open Source Chip (BOSC)
// Copyright (c) 2020-2025 Institute of Computing Technology, Chinese Academy of Sciences
// Copyright (c) 2020-2021 Peng Cheng Laboratory
//
// XiangShan is licensed under Mulan PSL v2.
// You can use this software according to the terms and conditions of the Mulan PSL v2.
// You may obtain a copy of Mulan PSL v2 at:
//          https://license.coscl.org.cn/MulanPSL2
//
// THIS SOFTWARE IS PROVIDED ON AN "AS IS" BASIS, WITHOUT WARRANTIES OF ANY KIND,
// EITHER EXPRESS OR IMPLIED, INCLUDING BUT NOT LIMITED TO NON-INFRINGEMENT,
// MERCHANTABILITY OR FIT FOR A PARTICULAR PURPOSE.
//
// See the Mulan PSL v2 for more details.
//
// Acknowledgement
// This implementation is inspired by several key papers:
// [1] Glenn Reinman, Todd Austin, and Brad Calder. "[A scalable front-end architecture for fast instruction delivery.]
// (https://doi.org/10.1109/ISCA.1999.765954)" 26th International Symposium on Computer Architecture (ISCA). 1999.

package xiangshan.frontend.ftq

import chisel3._
import chisel3.util._
import org.chipsalliance.cde.config.Parameters
import utility.HasCircularQueuePtrHelper
import utility.HasPerfEvents
import utility.ParallelPriorityMux
import utility.XSError
import xiangshan.RedirectLevel
import xiangshan.backend.CtrlToFtqIO
import xiangshan.frontend.BpuToFtqIO
import xiangshan.frontend.ExceptionType
import xiangshan.frontend.FetchRequestBundle
import xiangshan.frontend.FtqToBpuIO
import xiangshan.frontend.FtqToICacheIO
import xiangshan.frontend.FtqToIfuIO
import xiangshan.frontend.IfuToFtqIO
import xiangshan.frontend.PrunedAddr
import xiangshan.frontend.PrunedAddrInit
import xiangshan.frontend.bpu.BpuSpeculationMeta

class Ftq(implicit p: Parameters) extends FtqModule
    with HasPerfEvents
    with HasCircularQueuePtrHelper
    with IfuRedirectReceiver
    with BackendRedirectReceiver {

  class FtqIO extends FtqBundle {
    val fromBpu: BpuToFtqIO = Flipped(new BpuToFtqIO)
    val toBpu:   FtqToBpuIO = new FtqToBpuIO

    val fromIfu: IfuToFtqIO = Flipped(new IfuToFtqIO)
    val toIfu:   FtqToIfuIO = new FtqToIfuIO

    val toICache: FtqToICacheIO = new FtqToICacheIO

    val fromBackend: CtrlToFtqIO = Flipped(new CtrlToFtqIO)
    val toBackend:   FtqToCtrlIO = new FtqToCtrlIO

    val bpuInfo = new Bundle {
      val bpRight: UInt = Output(UInt(XLEN.W))
      val bpWrong: UInt = Output(UInt(XLEN.W))
    }

    // for perf
    val ControlBTBMissBubble: Bool = Output(Bool())
    val TAGEMissBubble:       Bool = Output(Bool())
    val SCMissBubble:         Bool = Output(Bool())
    val ITTAGEMissBubble:     Bool = Output(Bool())
    val RASMissBubble:        Bool = Output(Bool())
  }

  val io: FtqIO = IO(new FtqIO)

  // FTQ pointers. All the pointers mean the pointed entry is *to be* processed, not already processed.
  // For example, bpuPtr points to the entry that BPU prepares to write,
  // and commitPtr points to the entry to be committed by backend.
  private val bpuPtr    = RegInit(FtqPtrVec())
  private val pfPtr     = RegInit(FtqPtrVec(2))
  private val ifuPtr    = RegInit(FtqPtrVec(3))
  private val ifuWbPtr  = RegInit(FtqPtrVec())
  private val commitPtr = RegInit(FtqPtrVec(2))

  XSError(bpuPtr < ifuPtr && !isFull(bpuPtr(0), ifuPtr(0)), "ifuPtr runs ahead of bpuPtr")
  // TODO: Reconsider this
//  XSError(bpuPtr < pfPtr && !isFull(bpuPtr(0), pfPtr(0)), "pfPtr runs ahead of bpuPtr")
//  XSError(ifuWbPtr < commitPtr && !isFull(ifuWbPtr(0), commitPtr(0)), "ifuWbPtr runs ahead of commitPtr")

  private val validEntries = distanceBetween(bpuPtr(0), commitPtr(0))

  // entryQueue stores predictions made by BPU.
  private val entryQueue = Reg(Vec(FtqSize, PrunedAddr(VAddrBits)))

  // cfiQueue stores positions of control flow instructions in each request entry.
  // FIXME: Do we need cfiQueue when backend sends instruction information with commit?
  private val cfiQueue = Reg(Vec(FtqSize, Valid(UInt(CfiPositionWidth.W))))

  // speculationQueue stores speculation information needed by BPU when redirect happens.
  private val speculationQueue = Reg(Vec(FtqSize, new BpuSpeculationMeta))

  // metaQueue stores information needed to train BPU.
  private val metaQueue = Module(new MetaQueue)

<<<<<<< HEAD
  private val ifuRedirect = receiveIfuRedirect(io.fromIfu.pdWb)
=======
  private val readyToCommit = Wire(Bool())
  private val canCommit     = Wire(Bool())
  private val shouldCommit  = RegInit(VecInit(Seq.fill(FtqSize)(false.B)))

  private val ifuRedirect = receiveIfuRedirect(io.fromIfu.pdWb(0))
>>>>>>> 839e12a5

  private val (backendRedirectFtqIdx, backendRedirect) = receiveBackendRedirect(io.fromBackend)

  private val redirect     = Mux(backendRedirect.valid, backendRedirect, ifuRedirect)
  private val redirectNext = RegNext(redirect)

  // Instruction page fault and instruction access fault are sent from backend with redirect requests.
  // When IPF and IAF are sent, backendPcFaultIfuPtr points to the FTQ entry whose first instruction
  // raises IPF or IAF, which is ifuWbPtr_write or IfuPtr_write.
  // Only when IFU has written back that FTQ entry can backendIpf and backendIaf be false because this
  // makes sure that IAF and IPF are correctly raised instead of being flushed by redirect requests.
  private val backendException    = RegInit(ExceptionType.None)
  private val backendExceptionPtr = RegInit(FtqPtr(false.B, 0.U))
  when(backendRedirect.valid) {
    backendException := ExceptionType(
      hasPf = backendRedirect.bits.backendIPF,
      hasGpf = backendRedirect.bits.backendIGPF,
      hasAf = backendRedirect.bits.backendIAF
    )
    when(backendException.hasException) {
      backendExceptionPtr := ifuWbPtr(0)
    }
  }.elsewhen(ifuWbPtr(0) =/= backendExceptionPtr) {
    backendException := ExceptionType.None
  }

  // --------------------------------------------------------------------------------
  // Interaction with BPU
  // --------------------------------------------------------------------------------
  io.fromBpu.prediction.ready      := validEntries < FtqSize.U
  io.fromBpu.meta.ready            := true.B
  io.fromBpu.speculationMeta.ready := true.B

  private val prediction = io.fromBpu.prediction

  private val bpuS3Redirect = prediction.valid && prediction.bits.s3Override

  io.toBpu.bpuPtr := bpuPtr(0)
  private val bpuEnqueue = prediction.fire && !redirect.valid

  private val predictionPtr = MuxCase(
    bpuPtr(0),
    Seq(
      prediction.bits.s3Override -> io.fromBpu.s3FtqPtr
    )
  )

  when(prediction.bits.s3Override) {
    bpuPtr := io.fromBpu.s3FtqPtr + 1.U
  }.elsewhen(bpuEnqueue) {
    bpuPtr := bpuPtr + 1.U
  }

  when((prediction.fire || bpuS3Redirect) && !redirect.valid) {
    entryQueue(predictionPtr.value) := prediction.bits.startVAddr
    cfiQueue(predictionPtr.value)   := prediction.bits.ftqOffset
  }

  speculationQueue(io.fromBpu.s3FtqPtr.value) := io.fromBpu.speculationMeta.bits

  metaQueue.io.wen        := io.fromBpu.meta.valid
  metaQueue.io.waddr      := io.fromBpu.s3FtqPtr.value
  metaQueue.io.wdata.meta := io.fromBpu.meta.bits
  if (metaQueue.io.wdata.paddingBit.isDefined) {
    metaQueue.io.wdata.paddingBit.get := 0.U
  }

  // --------------------------------------------------------------------------------
  // Interaction with ICache and IFU
  // --------------------------------------------------------------------------------

  when(io.toICache.prefetchReq.fire) {
    pfPtr := pfPtr + 1.U
  }
  when(io.toIfu.req.fire) {
    ifuPtr := ifuPtr + 1.U
  }

  // TODO: wait for Ifu/ICache to remove bpu s2 flush
  for (stage <- 2 to 3) {
    val redirect = if (stage == 3) prediction.bits.s3Override else false.B
    val ftqIdx   = if (stage == 3) io.fromBpu.s3FtqPtr else 0.U.asTypeOf(new FtqPtr)

    io.toICache.flushFromBpu.stage(stage).valid := redirect
    io.toICache.flushFromBpu.stage(stage).bits  := ftqIdx
    io.toIfu.flushFromBpu.stage(stage).valid    := redirect
    io.toIfu.flushFromBpu.stage(stage).bits     := ftqIdx

    when(redirect) {
      when(pfPtr >= ftqIdx) {
        pfPtr := ftqIdx
      }
      when(ifuPtr >= ftqIdx) {
        ifuPtr := ftqIdx
      }
    }
  }

  // FIXME: backend redirect delay should be more than ITLB csr delay
  io.toICache.prefetchReq.valid := (bpuPtr(0) > pfPtr(0) || redirectNext.valid) && !redirect.valid
  io.toICache.prefetchReq.bits.req.startVAddr := Mux(
    redirectNext.valid,
    PrunedAddrInit(redirectNext.bits.target),
    entryQueue(pfPtr(0).value)
  )
  io.toICache.prefetchReq.bits.req.nextCachelineVAddr :=
    io.toICache.prefetchReq.bits.req.startVAddr + (CacheLineSize / 8).U
  io.toICache.prefetchReq.bits.req.ftqIdx := pfPtr(0)
  io.toICache.prefetchReq.bits.backendException := Mux(
    backendExceptionPtr === pfPtr(0),
    backendException,
    ExceptionType.None
  )

  // TODO: we should not need both fetchReq.valid and fetchReq.bits.readValid
  // TODO: consider BPU bypass
  io.toICache.fetchReq.valid := bpuPtr(0) > ifuPtr(0) && !redirect.valid
  io.toICache.fetchReq.bits.readValid.foreach(valid =>
    valid := io.toICache.fetchReq.valid
  )
  io.toICache.fetchReq.bits.req.foreach { req =>
    req.startVAddr         := entryQueue(ifuPtr(0).value)
    req.nextCachelineVAddr := req.startVAddr + (CacheLineSize / 8).U
    req.ftqIdx             := ifuPtr(0)
  }
  io.toICache.fetchReq.bits.isBackendException := backendException.hasException && backendExceptionPtr === ifuPtr(0)

  io.toIfu.req.valid                    := bpuPtr(0) > ifuPtr(0) && !redirect.valid
  io.toIfu.req.bits.fetch(0).valid      := bpuPtr(0) > ifuPtr(0) && !redirect.valid
  io.toIfu.req.bits.fetch(0).startVAddr := entryQueue(ifuPtr(0).value)
  io.toIfu.req.bits.fetch(0).nextStartVAddr := MuxCase(
    entryQueue(ifuPtr(1).value),
    Seq(
      (bpuPtr(0) === ifuPtr(0)) -> prediction.bits.target,
      (bpuPtr(0) === ifuPtr(1)) -> prediction.bits.startVAddr
    )
  )
  io.toIfu.req.bits.fetch(0).nextCachelineVAddr := io.toIfu.req.bits.fetch(0).startVAddr + (CacheLineSize / 8).U
  io.toIfu.req.bits.fetch(0).ftqIdx             := ifuPtr(0)
  io.toIfu.req.bits.fetch(0).ftqOffset          := cfiQueue(ifuPtr(0).value)

  io.toIfu.req.bits.fetch(1) := 0.U.asTypeOf(new FetchRequestBundle)
  // --------------------------------------------------------------------------------
  // Interaction with backend
  // --------------------------------------------------------------------------------

  io.toBackend.pc_mem_wen   := (prediction.fire || bpuS3Redirect) && !redirect.valid
  io.toBackend.pc_mem_waddr := predictionPtr.value
  io.toBackend.pc_mem_wdata := prediction.bits.startVAddr

  // TODO: remove or reconsider this
  io.toBackend.newest_entry_en     := false.B
  io.toBackend.newest_entry_ptr    := DontCare
  io.toBackend.newest_entry_target := DontCare

  // --------------------------------------------------------------------------------
  // Redirect from backend and IFU
  // --------------------------------------------------------------------------------

  io.toICache.redirectFlush := redirect.valid
  when(redirect.valid) {
    // TODO: When can redirect information be written to original entry instead of a new entry?
    val newEntryPtr = Mux(
      RedirectLevel.flushItself(redirect.bits.level) &&
        (redirect.bits.ftqOffset === 0.U || redirect.bits.ftqOffset === 1.U && !redirect.bits.isRVC),
      redirect.bits.ftqIdx,
      redirect.bits.ftqIdx + 1.U
    )
    Seq(bpuPtr, ifuPtr, pfPtr).foreach(_ := newEntryPtr)
  }

  io.toIfu.redirect.valid := backendRedirect.valid
  // TODO: only valid should be needed
  io.toIfu.redirect.bits := DontCare

  io.toBpu.redirect.valid := redirect.valid
  // FIXME: Modify BPU
  io.toBpu.redirect.bits.startVAddr      := redirect.bits.pc
  io.toBpu.redirect.bits.target          := redirect.bits.target
  io.toBpu.redirect.bits.isRvc           := redirect.bits.isRVC
  io.toBpu.redirect.bits.taken           := redirect.bits.taken
  io.toBpu.redirect.bits.attribute       := DontCare
  io.toBpu.redirect.bits.speculationMeta := speculationQueue(redirect.bits.ftqIdx.value)
  io.toBpu.redirectFromIFU               := ifuRedirect.valid

  // --------------------------------------------------------------------------------
  // Commit and train BPU
  // --------------------------------------------------------------------------------
  // TODO: frontend does not need this many rob commit channels
  // Backend may send commit for on entry multiple times, but the entry is actually committed when it is committed for
  // the first time. The rest of the commits can be ignored.
  // TODO: Backend now still does not guarantee to send commit for every entry. For example, entry 0 has a flush-itself
  // redirect in the middle, and entry 1 has a flush-itself redirect on the same instruction in the beginning, entry 2
  // begins with the same instruction. Backend may not commit entry 0. This may not be totally backend's problem. Maybe
  // it is frontend's responsibility to fix it.
  private val robCommitPtr: FtqPtr = WireInit(FtqPtr(false.B, 0.U))
  private val backendCommit = io.fromBackend.rob_commits.map(_.valid).reduce(_ | _)
  when(backendCommit) {
    robCommitPtr := ParallelPriorityMux(
      io.fromBackend.rob_commits.map(_.valid).reverse,
      io.fromBackend.rob_commits.map(_.bits.ftqIdx).reverse
    )
  }
  private val robCommitPtrReg: FtqPtr = RegEnable(robCommitPtr, FtqPtr(true.B, (FtqSize - 1).U), backendCommit)
  private val committedPtr = Mux(backendCommit, robCommitPtr, robCommitPtrReg)
  private val commit       = commitPtr < committedPtr
  when(commit) {
    commitPtr := commitPtr + 1.U
  }

  // TODO: Wrap metaQueue as other queues
  metaQueue.io.ren   := commit
  metaQueue.io.raddr := commitPtr(0).value

  io.toBpu.train := DontCare

  // --------------------------------------------------------------------------------
  // MMIO fetch
  // --------------------------------------------------------------------------------
  private val mmioPtr           = io.fromIfu.mmioCommitRead.mmioFtqPtr
  private val lastMmioCommitted = commitPtr > mmioPtr || commitPtr === mmioPtr && commit
  io.fromIfu.mmioCommitRead.mmioLastCommit := RegNext(lastMmioCommitted)

  // --------------------------------------------------------------------------------
  // Performance monitoring
  // --------------------------------------------------------------------------------
  io.bpuInfo                    := DontCare
  io.toIfu.req.bits.topdownInfo := DontCare
  io.toIfu.topdown_redirect     := DontCare
  io.ControlBTBMissBubble       := DontCare
  io.TAGEMissBubble             := DontCare
  io.SCMissBubble               := DontCare
  io.ITTAGEMissBubble           := DontCare
  io.RASMissBubble              := DontCare

  val perfEvents: Seq[(String, UInt)] = Seq()
  generatePerfEvent()
}<|MERGE_RESOLUTION|>--- conflicted
+++ resolved
@@ -102,15 +102,7 @@
   // metaQueue stores information needed to train BPU.
   private val metaQueue = Module(new MetaQueue)
 
-<<<<<<< HEAD
-  private val ifuRedirect = receiveIfuRedirect(io.fromIfu.pdWb)
-=======
-  private val readyToCommit = Wire(Bool())
-  private val canCommit     = Wire(Bool())
-  private val shouldCommit  = RegInit(VecInit(Seq.fill(FtqSize)(false.B)))
-
   private val ifuRedirect = receiveIfuRedirect(io.fromIfu.pdWb(0))
->>>>>>> 839e12a5
 
   private val (backendRedirectFtqIdx, backendRedirect) = receiveBackendRedirect(io.fromBackend)
 
