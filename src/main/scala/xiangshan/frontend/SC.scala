/***************************************************************************************
* Copyright (c) 2020-2021 Institute of Computing Technology, Chinese Academy of Sciences
* Copyright (c) 2020-2021 Peng Cheng Laboratory
*
* XiangShan is licensed under Mulan PSL v2.
* You can use this software according to the terms and conditions of the Mulan PSL v2.
* You may obtain a copy of Mulan PSL v2 at:
*          http://license.coscl.org.cn/MulanPSL2
*
* THIS SOFTWARE IS PROVIDED ON AN "AS IS" BASIS, WITHOUT WARRANTIES OF ANY KIND,
* EITHER EXPRESS OR IMPLIED, INCLUDING BUT NOT LIMITED TO NON-INFRINGEMENT,
* MERCHANTABILITY OR FIT FOR A PARTICULAR PURPOSE.
*
* See the Mulan PSL v2 for more details.
***************************************************************************************/

package xiangshan.frontend

import chipsalliance.rocketchip.config.Parameters
import chisel3._
import chisel3.experimental.chiselName
import chisel3.util._
import huancun.utils.SRAMTemplate
import utils._
import xiangshan._

import scala.math.min

trait HasSCParameter extends TageParams {
}

class SCReq(implicit p: Parameters) extends TageReq

abstract class SCBundle(implicit p: Parameters) extends TageBundle with HasSCParameter {}
abstract class SCModule(implicit p: Parameters) extends TageModule with HasSCParameter {}


class SCMeta(val ntables: Int)(implicit p: Parameters) extends XSBundle with HasSCParameter {
  val tageTakens = Vec(numBr, Bool())
  val scUsed = Vec(numBr, Bool())
  val scPreds = Vec(numBr, Bool())
  // Suppose ctrbits of all tables are identical
  val ctrs = Vec(numBr, Vec(ntables, SInt(SCCtrBits.W)))
}


class SCResp(val ctrBits: Int = 6)(implicit p: Parameters) extends SCBundle {
  val ctrs = Vec(numBr, Vec(2, SInt(ctrBits.W)))
}

class SCUpdate(val ctrBits: Int = 6)(implicit p: Parameters) extends SCBundle {
  val pc = UInt(VAddrBits.W)
  val folded_hist = new AllFoldedHistories(foldedGHistInfos)
  val mask = Vec(numBr, Bool())
  val oldCtrs = Vec(numBr, SInt(ctrBits.W))
  val tagePreds = Vec(numBr, Bool())
  val takens = Vec(numBr, Bool())
}

class SCTableIO(val ctrBits: Int = 6)(implicit p: Parameters) extends SCBundle {
  val req = Input(Valid(new SCReq))
  val resp = Output(new SCResp(ctrBits))
  val update = Input(new SCUpdate(ctrBits))
}

@chiselName
class SCTable(val nRows: Int, val ctrBits: Int, val histLen: Int,parentName:String = "Unknown")(implicit p: Parameters)
  extends SCModule with HasFoldedHistory {
  val io = IO(new SCTableIO(ctrBits))

  // val table = Module(new SRAMTemplate(SInt(ctrBits.W), set=nRows, way=2*TageBanks, shouldReset=true, holdRead=true, singlePort=false))
<<<<<<< HEAD
  val table = Module(new SRAMTemplate(SInt(ctrBits.W), set=nRows, way=2*TageBanks, shouldReset=true, holdRead=true, singlePort=false,parentName = parentName + "table_"))
=======
  val table = Module(new SRAMTemplate(SInt(ctrBits.W), set=nRows, way=2*TageBanks, shouldReset=false, holdRead=true, singlePort=false))
>>>>>>> d958feb0

  // def getIdx(hist: UInt, pc: UInt) = {
  //   (compute_folded_ghist(hist, log2Ceil(nRows)) ^ (pc >> instOffsetBits))(log2Ceil(nRows)-1,0)
  // }


  val idxFhInfo = (histLen, min(log2Ceil(nRows), histLen))

  def getFoldedHistoryInfo = Set(idxFhInfo).filter(_._1 > 0)

  def getIdx(pc: UInt, allFh: AllFoldedHistories) = {
    if (histLen > 0) {
      val idx_fh = allFh.getHistWithInfo(idxFhInfo).folded_hist
      // require(idx_fh.getWidth == log2Ceil(nRows))
      ((pc >> instOffsetBits) ^ idx_fh)(log2Ceil(nRows)-1,0)
    }
    else {
      (pc >> instOffsetBits)(log2Ceil(nRows)-1,0)
    }
  }


  def ctrUpdate(ctr: SInt, cond: Bool): SInt = signedSatUpdate(ctr, ctrBits, cond)

  val s0_idx = getIdx(io.req.bits.pc, io.req.bits.folded_hist)
  val s1_idx = RegEnable(s0_idx, enable=io.req.valid)

  val s1_pc = RegEnable(io.req.bits.pc, io.req.fire())
  val s1_unhashed_idx = s1_pc >> instOffsetBits

  table.io.r.req.valid := io.req.valid
  table.io.r.req.bits.setIdx := s0_idx

  val per_br_ctrs_unshuffled = table.io.r.resp.data.sliding(2,2).toSeq.map(VecInit(_))
  val per_br_ctrs = VecInit((0 until numBr).map(i => Mux1H(
    UIntToOH(get_phy_br_idx(s1_unhashed_idx, i), numBr),
    per_br_ctrs_unshuffled
  )))

  io.resp.ctrs := per_br_ctrs

  val update_wdata = Wire(Vec(numBr, SInt(ctrBits.W))) // correspond to physical bridx
  val update_wdata_packed = VecInit(update_wdata.map(Seq.fill(2)(_)).reduce(_++_))
  val updateWayMask = Wire(Vec(2*numBr, Bool())) // correspond to physical bridx

  val update_unhashed_idx = io.update.pc >> instOffsetBits
  for (pi <- 0 until numBr) {
    updateWayMask(2*pi)   := Seq.tabulate(numBr)(li =>
      io.update.mask(li) && get_phy_br_idx(update_unhashed_idx, li) === pi.U && !io.update.tagePreds(li)
    ).reduce(_||_)
    updateWayMask(2*pi+1) := Seq.tabulate(numBr)(li =>
      io.update.mask(li) && get_phy_br_idx(update_unhashed_idx, li) === pi.U &&  io.update.tagePreds(li)
    ).reduce(_||_)
  }

  val update_idx = getIdx(io.update.pc, io.update.folded_hist)

  table.io.w.apply(
    valid = io.update.mask.reduce(_||_),
    data = update_wdata_packed,
    setIdx = update_idx,
    waymask = updateWayMask.asUInt
  )

  val wrBypassEntries = 16

  // let it corresponds to logical brIdx
  val wrbypasses = Seq.fill(numBr)(Module(new WrBypass(SInt(ctrBits.W), wrBypassEntries, log2Ceil(nRows), numWays=2)))

  for (pi <- 0 until numBr) {
    val br_lidx = get_lgc_br_idx(update_unhashed_idx, pi.U(log2Ceil(numBr).W))

    val wrbypass_io = Mux1H(UIntToOH(br_lidx, numBr), wrbypasses.map(_.io))

    val ctrPos = Mux1H(UIntToOH(br_lidx, numBr), io.update.tagePreds)
    val bypass_ctr = wrbypass_io.hit_data(ctrPos)
    val previous_ctr = Mux1H(UIntToOH(br_lidx, numBr), io.update.oldCtrs)
    val hit_and_valid = wrbypass_io.hit && bypass_ctr.valid
    val oldCtr = Mux(hit_and_valid, bypass_ctr.bits, previous_ctr)
    val taken = Mux1H(UIntToOH(br_lidx, numBr), io.update.takens)
    update_wdata(pi) := ctrUpdate(oldCtr, taken)
  }

  val per_br_update_wdata_packed = update_wdata_packed.sliding(2,2).map(VecInit(_)).toSeq
  val per_br_update_way_mask = updateWayMask.sliding(2,2).map(VecInit(_)).toSeq
  for (li <- 0 until numBr) {
    val wrbypass = wrbypasses(li)
    val br_pidx = get_phy_br_idx(update_unhashed_idx, li)
    wrbypass.io.wen := io.update.mask(li)
    wrbypass.io.write_idx := update_idx
    wrbypass.io.write_data := Mux1H(UIntToOH(br_pidx, numBr), per_br_update_wdata_packed)
    wrbypass.io.write_way_mask.map(_ := Mux1H(UIntToOH(br_pidx, numBr), per_br_update_way_mask))
  }


  val u = io.update
  XSDebug(io.req.valid,
    p"scTableReq: pc=0x${Hexadecimal(io.req.bits.pc)}, " +
    p"s0_idx=${s0_idx}\n")
  XSDebug(RegNext(io.req.valid),
    p"scTableResp: s1_idx=${s1_idx}," +
    p"ctr:${io.resp.ctrs}\n")
  XSDebug(io.update.mask.reduce(_||_),
    p"update Table: pc:${Hexadecimal(u.pc)}, " +
    p"tageTakens:${u.tagePreds}, taken:${u.takens}, oldCtr:${u.oldCtrs}\n")
}

class SCThreshold(val ctrBits: Int = 6)(implicit p: Parameters) extends SCBundle {
  val ctr = UInt(ctrBits.W)
  def satPos(ctr: UInt = this.ctr) = ctr === ((1.U << ctrBits) - 1.U)
  def satNeg(ctr: UInt = this.ctr) = ctr === 0.U
  def neutralVal = (1 << (ctrBits - 1)).U
  val thres = UInt(8.W)
  def initVal = 6.U
  def minThres = 6.U
  def maxThres = 31.U
  def update(cause: Bool): SCThreshold = {
    val res = Wire(new SCThreshold(this.ctrBits))
    val newCtr = satUpdate(this.ctr, this.ctrBits, cause)
    val newThres = Mux(res.satPos(newCtr) && this.thres <= maxThres, this.thres + 2.U,
                      Mux(res.satNeg(newCtr) && this.thres >= minThres, this.thres - 2.U,
                      this.thres))
    res.thres := newThres
    res.ctr := Mux(res.satPos(newCtr) || res.satNeg(newCtr), res.neutralVal, newCtr)
    // XSDebug(true.B, p"scThres Update: cause${cause} newCtr ${newCtr} newThres ${newThres}\n")
    res
  }
}

object SCThreshold {
  def apply(bits: Int)(implicit p: Parameters) = {
    val t = Wire(new SCThreshold(ctrBits=bits))
    t.ctr := t.neutralVal
    t.thres := t.initVal
    t
  }
}


trait HasSC extends HasSCParameter with HasPerfEvents { this: Tage =>
  val update_on_mispred, update_on_unconf = WireInit(0.U.asTypeOf(Vec(TageBanks, Bool())))
  var sc_fh_info = Set[FoldedHistoryInfo]()
  if (EnableSC) {
    val scTables = SCTableInfos.zipWithIndex.map {
      case ((nRows, ctrBits, histLen),idx) => {
        val t = Module(new SCTable(nRows/TageBanks, ctrBits, histLen,parentName = parentName + s"scTable${idx}_"))
        val req = t.io.req
        req.valid := io.s0_fire
        req.bits.pc := s0_pc
        req.bits.folded_hist := io.in.bits.folded_hist
        req.bits.ghist := DontCare
        if (!EnableSC) {t.io.update := DontCare}
        t
      }
    }
    sc_fh_info = scTables.map(_.getFoldedHistoryInfo).reduce(_++_).toSet

    val scThresholds = List.fill(TageBanks)(RegInit(SCThreshold(5)))
    val useThresholds = VecInit(scThresholds map (_.thres))

    def sign(x: SInt) = x(x.getWidth-1)
    def pos(x: SInt) = !sign(x)
    def neg(x: SInt) = sign(x)

    def aboveThreshold(scSum: SInt, tagePvdr: SInt, threshold: UInt): Bool = {
      val signedThres = threshold.zext
      val totalSum = scSum +& tagePvdr
      (scSum >  signedThres - tagePvdr) && pos(totalSum) ||
      (scSum < -signedThres - tagePvdr) && neg(totalSum)
    }
    val updateThresholds = VecInit(useThresholds map (t => (t << 3) +& 21.U))

    val s1_scResps = VecInit(scTables.map(t => t.io.resp))

    val scUpdateMask = WireInit(0.U.asTypeOf(Vec(numBr, Vec(SCNTables, Bool()))))
    val scUpdateTagePreds = Wire(Vec(TageBanks, Bool()))
    val scUpdateTakens = Wire(Vec(TageBanks, Bool()))
    val scUpdateOldCtrs = Wire(Vec(numBr, Vec(SCNTables, SInt(SCCtrBits.W))))
    scUpdateTagePreds := DontCare
    scUpdateTakens := DontCare
    scUpdateOldCtrs := DontCare

    val updateSCMeta = updateMeta.scMeta.get

    val s2_sc_used, s2_conf, s2_unconf, s2_agree, s2_disagree =
      WireInit(0.U.asTypeOf(Vec(TageBanks, Bool())))
    val update_sc_used, update_conf, update_unconf, update_agree, update_disagree =
      WireInit(0.U.asTypeOf(Vec(TageBanks, Bool())))
    val sc_misp_tage_corr, sc_corr_tage_misp =
      WireInit(0.U.asTypeOf(Vec(TageBanks, Bool())))

    // for sc ctrs
    def getCentered(ctr: SInt): SInt = Cat(ctr, 1.U(1.W)).asSInt
    // for tage ctrs, (2*(ctr-4)+1)*8
    def getPvdrCentered(ctr: UInt): SInt = Cat(ctr ^ (1 << (TageCtrBits-1)).U, 1.U(1.W), 0.U(3.W)).asSInt

    val scMeta = resp_meta.scMeta.get
    scMeta := DontCare
    for (w <- 0 until TageBanks) {
      // do summation in s2
      val s1_scTableSums = VecInit(
        (0 to 1) map { i =>
          ParallelSingedExpandingAdd(s1_scResps map (r => getCentered(r.ctrs(w)(i)))) // TODO: rewrite with wallace tree
        }
      )
      val s2_scTableSums = RegEnable(s1_scTableSums, io.s1_fire)
      val s2_tagePrvdCtrCentered = getPvdrCentered(RegEnable(s1_providerResps(w).ctr, io.s1_fire))
      val s2_totalSums = s2_scTableSums.map(_ +& s2_tagePrvdCtrCentered)
      val s2_sumAboveThresholds = VecInit((0 to 1).map(i => aboveThreshold(s2_scTableSums(i), s2_tagePrvdCtrCentered, useThresholds(w))))
      val s2_scPreds = VecInit(s2_totalSums.map(_ >= 0.S))

      val s2_scResps = VecInit(RegEnable(s1_scResps, io.s1_fire).map(_.ctrs(w)))
      val s2_scCtrs = VecInit(s2_scResps.map(_(s2_tageTakens(w).asUInt)))
      val s2_chooseBit = s2_tageTakens(w)

      val s2_pred =
        Mux(s2_provideds(w) && s2_sumAboveThresholds(s2_chooseBit),
          s2_scPreds(s2_chooseBit),
          s2_tageTakens(w)
        )

      scMeta.tageTakens(w) := RegEnable(s2_tageTakens(w), io.s2_fire)
      scMeta.scUsed(w)     := RegEnable(s2_provideds(w), io.s2_fire)
      scMeta.scPreds(w)    := RegEnable(s2_scPreds(s2_chooseBit), io.s2_fire)
      scMeta.ctrs(w)       := RegEnable(s2_scCtrs, io.s2_fire)

      when (s2_provideds(w)) {
        s2_sc_used(w) := true.B
        s2_unconf(w) := !s2_sumAboveThresholds(s2_chooseBit)
        s2_conf(w) := s2_sumAboveThresholds(s2_chooseBit)
        // Use prediction from Statistical Corrector
        XSDebug(p"---------tage_bank_${w} provided so that sc used---------\n")
        when (s2_sumAboveThresholds(s2_chooseBit)) {
          val pred = s2_scPreds(s2_chooseBit)
          val debug_pc = Cat(debug_pc_s2, w.U, 0.U(instOffsetBits.W))
          s2_agree(w) := s2_tageTakens(w) === pred
          s2_disagree(w) := s2_tageTakens(w) =/= pred
          // fit to always-taken condition
          // io.out.resp.s2.full_pred.br_taken_mask(w) := pred
          XSDebug(p"pc(${Hexadecimal(debug_pc)}) SC(${w.U}) overriden pred to ${pred}\n")
        }
      }

      when (io.ctrl.sc_enable) {
        io.out.resp.s3.full_pred.br_taken_mask(w) := RegEnable(s2_pred, io.s2_fire)
      }

      val updateTageMeta = updateMeta
      when (updateValids(w) && updateSCMeta.scUsed(w)) {
        val scPred = updateSCMeta.scPreds(w)
        val tagePred = updateSCMeta.tageTakens(w)
        val taken = update.full_pred.br_taken_mask(w)
        val scOldCtrs = updateSCMeta.ctrs(w)
        val pvdrCtr = updateTageMeta.providerResps(w).ctr
        val sum = ParallelSingedExpandingAdd(scOldCtrs.map(getCentered)) +& getPvdrCentered(pvdrCtr)
        val sumAbs = sum.abs.asUInt
        val updateThres = updateThresholds(w)
        val sumAboveThreshold = aboveThreshold(sum, getPvdrCentered(pvdrCtr), updateThres)
        scUpdateTagePreds(w) := tagePred
        scUpdateTakens(w) := taken
        (scUpdateOldCtrs(w) zip scOldCtrs).foreach{case (t, c) => t := c}

        update_sc_used(w) := true.B
        update_unconf(w) := !sumAboveThreshold
        update_conf(w) := sumAboveThreshold
        update_agree(w) := scPred === tagePred
        update_disagree(w) := scPred =/= tagePred
        sc_corr_tage_misp(w) := scPred === taken && tagePred =/= taken && update_conf(w)
        sc_misp_tage_corr(w) := scPred =/= taken && tagePred === taken && update_conf(w)

        val thres = useThresholds(w)
        when (scPred =/= tagePred && sumAbs >= thres - 4.U && sumAbs <= thres - 2.U) {
          val newThres = scThresholds(w).update(scPred =/= taken)
          scThresholds(w) := newThres
          XSDebug(p"scThres $w update: old ${useThresholds(w)} --> new ${newThres.thres}\n")
        }

        when (scPred =/= taken || !sumAboveThreshold) {
          scUpdateMask(w).foreach(_ := true.B)
          XSDebug(sum < 0.S,
            p"scUpdate: bank(${w}), scPred(${scPred}), tagePred(${tagePred}), " +
            p"scSum(-$sumAbs), mispred: sc(${scPred =/= taken}), tage(${updateMisPreds(w)})\n"
          )
          XSDebug(sum >= 0.S,
            p"scUpdate: bank(${w}), scPred(${scPred}), tagePred(${tagePred}), " +
            p"scSum(+$sumAbs), mispred: sc(${scPred =/= taken}), tage(${updateMisPreds(w)})\n"
          )
          XSDebug(p"bank(${w}), update: sc: ${updateSCMeta}\n")
          update_on_mispred(w) := scPred =/= taken
          update_on_unconf(w) := scPred === taken
        }
      }
    }


    for (b <- 0 until TageBanks) {
      for (i <- 0 until SCNTables) {
        scTables(i).io.update.mask(b) := RegNext(scUpdateMask(b)(i))
        scTables(i).io.update.tagePreds(b) := RegNext(scUpdateTagePreds(b))
        scTables(i).io.update.takens(b)    := RegNext(scUpdateTakens(b))
        scTables(i).io.update.oldCtrs(b)   := RegNext(scUpdateOldCtrs(b)(i))
        scTables(i).io.update.pc := RegNext(update.pc)
        scTables(i).io.update.folded_hist := RegNext(updateFHist)
      }
    }

    tage_perf("sc_conf", PopCount(s2_conf), PopCount(update_conf))
    tage_perf("sc_unconf", PopCount(s2_unconf), PopCount(update_unconf))
    tage_perf("sc_agree", PopCount(s2_agree), PopCount(update_agree))
    tage_perf("sc_disagree", PopCount(s2_disagree), PopCount(update_disagree))
    tage_perf("sc_used", PopCount(s2_sc_used), PopCount(update_sc_used))
    XSPerfAccumulate("sc_update_on_mispred", PopCount(update_on_mispred))
    XSPerfAccumulate("sc_update_on_unconf", PopCount(update_on_unconf))
    XSPerfAccumulate("sc_mispred_but_tage_correct", PopCount(sc_misp_tage_corr))
    XSPerfAccumulate("sc_correct_and_tage_wrong", PopCount(sc_corr_tage_misp))

  }

  override def getFoldedHistoryInfo = Some(tage_fh_info ++ sc_fh_info)

  override val perfEvents = Seq(
    ("tage_tht_hit                  ", PopCount(updateMeta.providers.map(_.valid))),
    ("sc_update_on_mispred          ", PopCount(update_on_mispred) ),
    ("sc_update_on_unconf           ", PopCount(update_on_unconf)  ),
  )
  generatePerfEvent()
}<|MERGE_RESOLUTION|>--- conflicted
+++ resolved
@@ -69,11 +69,7 @@
   val io = IO(new SCTableIO(ctrBits))
 
   // val table = Module(new SRAMTemplate(SInt(ctrBits.W), set=nRows, way=2*TageBanks, shouldReset=true, holdRead=true, singlePort=false))
-<<<<<<< HEAD
-  val table = Module(new SRAMTemplate(SInt(ctrBits.W), set=nRows, way=2*TageBanks, shouldReset=true, holdRead=true, singlePort=false,parentName = parentName + "table_"))
-=======
-  val table = Module(new SRAMTemplate(SInt(ctrBits.W), set=nRows, way=2*TageBanks, shouldReset=false, holdRead=true, singlePort=false))
->>>>>>> d958feb0
+  val table = Module(new SRAMTemplate(SInt(ctrBits.W), set=nRows, way=2*TageBanks, shouldReset=false, holdRead=true, singlePort=false, parentName = parentName + "table_"))
 
   // def getIdx(hist: UInt, pc: UInt) = {
   //   (compute_folded_ghist(hist, log2Ceil(nRows)) ^ (pc >> instOffsetBits))(log2Ceil(nRows)-1,0)
