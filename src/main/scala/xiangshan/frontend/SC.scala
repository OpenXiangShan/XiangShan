/***************************************************************************************
* Copyright (c) 2020-2021 Institute of Computing Technology, Chinese Academy of Sciences
* Copyright (c) 2020-2021 Peng Cheng Laboratory
*
* XiangShan is licensed under Mulan PSL v2.
* You can use this software according to the terms and conditions of the Mulan PSL v2.
* You may obtain a copy of Mulan PSL v2 at:
*          http://license.coscl.org.cn/MulanPSL2
*
* THIS SOFTWARE IS PROVIDED ON AN "AS IS" BASIS, WITHOUT WARRANTIES OF ANY KIND,
* EITHER EXPRESS OR IMPLIED, INCLUDING BUT NOT LIMITED TO NON-INFRINGEMENT,
* MERCHANTABILITY OR FIT FOR A PARTICULAR PURPOSE.
*
* See the Mulan PSL v2 for more details.
***************************************************************************************/

package xiangshan.frontend

import chisel3._
import chisel3.util._
import org.chipsalliance.cde.config.Parameters
import scala.{Tuple2 => &}
import scala.math.min
import utility._
import xiangshan._

trait HasSCParameter extends TageParams {}

class SCReq(implicit p: Parameters) extends TageReq

abstract class SCBundle(implicit p: Parameters) extends TageBundle with HasSCParameter {}
abstract class SCModule(implicit p: Parameters) extends TageModule with HasSCParameter {}

class SCMeta(val ntables: Int)(implicit p: Parameters) extends XSBundle with HasSCParameter {
  val scPreds = Vec(numBr, Bool())
  // Suppose ctrbits of all tables are identical
  val ctrs = Vec(numBr, Vec(ntables, SInt(SCCtrBits.W)))
}

class SCResp(val ctrBits: Int = 6)(implicit p: Parameters) extends SCBundle {
  val ctrs = Vec(numBr, Vec(2, SInt(ctrBits.W)))
}

class SCUpdate(val ctrBits: Int = 6)(implicit p: Parameters) extends SCBundle {
  val pc        = UInt(VAddrBits.W)
  val ghist     = UInt(HistoryLength.W)
  val mask      = Vec(numBr, Bool())
  val oldCtrs   = Vec(numBr, SInt(ctrBits.W))
  val tagePreds = Vec(numBr, Bool())
  val takens    = Vec(numBr, Bool())
}

class SCTableIO(val ctrBits: Int = 6)(implicit p: Parameters) extends SCBundle {
  val req    = Input(Valid(new SCReq))
  val resp   = Output(new SCResp(ctrBits))
  val update = Input(new SCUpdate(ctrBits))
}

class SCTable(val nRows: Int, val ctrBits: Int, val histLen: Int)(implicit p: Parameters)
    extends SCModule with HasFoldedHistory {
  val io = IO(new SCTableIO(ctrBits))

  // val table = Module(new SRAMTemplate(SInt(ctrBits.W), set=nRows, way=2*TageBanks, shouldReset=true, holdRead=true, singlePort=false))
  val table = Module(new SRAMTemplate(
    SInt(ctrBits.W),
    set = nRows,
    way = 2 * TageBanks,
    shouldReset = true,
    holdRead = true,
    singlePort = false,
    bypassWrite = true
  ))

  // def getIdx(hist: UInt, pc: UInt) = {
  //   (compute_folded_ghist(hist, log2Ceil(nRows)) ^ (pc >> instOffsetBits))(log2Ceil(nRows)-1,0)
  // }

  val idxFhInfo = (histLen, min(log2Ceil(nRows), histLen))

  def getFoldedHistoryInfo = Set(idxFhInfo).filter(_._1 > 0)

  def getIdx(pc: UInt, allFh: AllFoldedHistories) =
    if (histLen > 0) {
      val idx_fh = allFh.getHistWithInfo(idxFhInfo).folded_hist
      // require(idx_fh.getWidth == log2Ceil(nRows))
      ((pc >> instOffsetBits) ^ idx_fh)(log2Ceil(nRows) - 1, 0)
    } else {
      (pc >> instOffsetBits)(log2Ceil(nRows) - 1, 0)
    }

  def ctrUpdate(ctr: SInt, cond: Bool): SInt = signedSatUpdate(ctr, ctrBits, cond)

  val s0_idx = getIdx(io.req.bits.pc, io.req.bits.folded_hist)
  val s1_idx = RegEnable(s0_idx, io.req.valid)

  val s1_pc           = RegEnable(io.req.bits.pc, io.req.fire)
  val s1_unhashed_idx = s1_pc >> instOffsetBits

  table.io.r.req.valid       := io.req.valid
  table.io.r.req.bits.setIdx := s0_idx

  val update_wdata        = Wire(Vec(numBr, SInt(ctrBits.W))) // correspond to physical bridx
  val update_wdata_packed = VecInit(update_wdata.map(Seq.fill(2)(_)).reduce(_ ++ _))
  val updateWayMask       = Wire(Vec(2 * numBr, Bool()))      // correspond to physical bridx

  val update_unhashed_idx = io.update.pc >> instOffsetBits
  for (pi <- 0 until numBr) {
    updateWayMask(2 * pi) := Seq.tabulate(numBr)(li =>
      io.update.mask(li) && get_phy_br_idx(update_unhashed_idx, li) === pi.U && !io.update.tagePreds(li)
    ).reduce(_ || _)
    updateWayMask(2 * pi + 1) := Seq.tabulate(numBr)(li =>
      io.update.mask(li) && get_phy_br_idx(update_unhashed_idx, li) === pi.U && io.update.tagePreds(li)
    ).reduce(_ || _)
  }

  val update_folded_hist = WireInit(0.U.asTypeOf(new AllFoldedHistories(foldedGHistInfos)))
  if (histLen > 0) {
    update_folded_hist.getHistWithInfo(idxFhInfo).folded_hist := compute_folded_ghist(io.update.ghist, log2Ceil(nRows))
  }
  val update_idx = getIdx(io.update.pc, update_folded_hist)

  // SCTable dual port SRAM reads and writes to the same address processing
  val conflict_buffer_valid   = RegInit(false.B)
  val conflict_buffer_data    = RegInit(0.U.asTypeOf(update_wdata_packed))
  val conflict_buffer_idx     = RegInit(0.U.asTypeOf(update_idx))
  val conflict_buffer_waymask = RegInit(0.U.asTypeOf(updateWayMask))

  val write_conflict = update_idx === s0_idx && io.update.mask.reduce(_ || _) && io.req.valid
  val can_write      = (conflict_buffer_idx =/= s0_idx || !io.req.valid) && conflict_buffer_valid

  when(write_conflict) {
    conflict_buffer_valid   := true.B
    conflict_buffer_data    := update_wdata_packed
    conflict_buffer_idx     := update_idx
    conflict_buffer_waymask := updateWayMask
  }
  when(can_write) {
    conflict_buffer_valid := false.B
  }

  // Using buffer data for prediction
  val use_conflict_data = conflict_buffer_valid && conflict_buffer_idx === s1_idx
  val conflict_data_bypass = conflict_buffer_data.zip(conflict_buffer_waymask).map { case (data, mask) =>
    Mux(mask, data, 0.U.asTypeOf(data))
  }
  val conflict_prediction_data = conflict_data_bypass.sliding(2, 2).toSeq.map(VecInit(_))
  val per_br_ctrs_unshuffled   = table.io.r.resp.data.sliding(2, 2).toSeq.map(VecInit(_))
  val per_br_ctrs = VecInit((0 until numBr).map(i =>
    Mux1H(
      UIntToOH(get_phy_br_idx(s1_unhashed_idx, i), numBr),
      per_br_ctrs_unshuffled
    )
  ))
  val conflict_br_ctrs = VecInit((0 until numBr).map(i =>
    Mux1H(
      UIntToOH(get_phy_br_idx(s1_unhashed_idx, i), numBr),
      conflict_prediction_data
    )
  ))

  io.resp.ctrs := Mux(use_conflict_data, conflict_br_ctrs, per_br_ctrs)

  table.io.w.apply(
    valid = (io.update.mask.reduce(_ || _) && !write_conflict) || can_write,
    data = Mux(can_write, conflict_buffer_data, update_wdata_packed),
    setIdx = Mux(can_write, conflict_buffer_idx, update_idx),
    waymask = Mux(can_write, conflict_buffer_waymask.asUInt, updateWayMask.asUInt)
  )

  val wrBypassEntries = 16

  // let it corresponds to logical brIdx
  val wrbypasses = Seq.fill(numBr)(Module(new WrBypass(SInt(ctrBits.W), wrBypassEntries, log2Ceil(nRows), numWays = 2)))

  for (pi <- 0 until numBr) {
    val br_lidx = get_lgc_br_idx(update_unhashed_idx, pi.U(log2Ceil(numBr).W))

    val wrbypass_io = Mux1H(UIntToOH(br_lidx, numBr), wrbypasses.map(_.io))

    val ctrPos        = Mux1H(UIntToOH(br_lidx, numBr), io.update.tagePreds)
    val bypass_ctr    = wrbypass_io.hit_data(ctrPos)
    val previous_ctr  = Mux1H(UIntToOH(br_lidx, numBr), io.update.oldCtrs)
    val hit_and_valid = wrbypass_io.hit && bypass_ctr.valid
    val oldCtr        = Mux(hit_and_valid, bypass_ctr.bits, previous_ctr)
    val taken         = Mux1H(UIntToOH(br_lidx, numBr), io.update.takens)
    update_wdata(pi) := ctrUpdate(oldCtr, taken)
  }

  val per_br_update_wdata_packed = update_wdata_packed.sliding(2, 2).map(VecInit(_)).toSeq
  val per_br_update_way_mask     = updateWayMask.sliding(2, 2).map(VecInit(_)).toSeq
  for (li <- 0 until numBr) {
    val wrbypass = wrbypasses(li)
    val br_pidx  = get_phy_br_idx(update_unhashed_idx, li)
    wrbypass.io.wen        := io.update.mask(li)
    wrbypass.io.write_idx  := update_idx
    wrbypass.io.write_data := Mux1H(UIntToOH(br_pidx, numBr), per_br_update_wdata_packed)
    wrbypass.io.write_way_mask.map(_ := Mux1H(UIntToOH(br_pidx, numBr), per_br_update_way_mask))
  }

  val u = io.update
  XSDebug(
    io.req.valid,
    p"scTableReq: pc=0x${Hexadecimal(io.req.bits.pc)}, " +
      p"s0_idx=${s0_idx}\n"
  )
  XSDebug(
    RegNext(io.req.valid),
    p"scTableResp: s1_idx=${s1_idx}," +
      p"ctr:${io.resp.ctrs}\n"
  )
  XSDebug(
    io.update.mask.reduce(_ || _),
    p"update Table: pc:${Hexadecimal(u.pc)}, " +
      p"tageTakens:${u.tagePreds}, taken:${u.takens}, oldCtr:${u.oldCtrs}\n"
  )
}

class SCThreshold(val ctrBits: Int = 6)(implicit p: Parameters) extends SCBundle {
  val ctr = UInt(ctrBits.W)
  def satPos(ctr: UInt = this.ctr) = ctr === ((1.U << ctrBits) - 1.U)
  def satNeg(ctr: UInt = this.ctr) = ctr === 0.U
  def neutralVal = (1 << (ctrBits - 1)).U
  val thres      = UInt(8.W)
  def initVal    = 6.U
  def minThres   = 6.U
  def maxThres   = 31.U
  def update(cause: Bool): SCThreshold = {
    val res    = Wire(new SCThreshold(this.ctrBits))
    val newCtr = satUpdate(this.ctr, this.ctrBits, cause)
    val newThres = Mux(
      res.satPos(newCtr) && this.thres <= maxThres,
      this.thres + 2.U,
      Mux(res.satNeg(newCtr) && this.thres >= minThres, this.thres - 2.U, this.thres)
    )
    res.thres := newThres
    res.ctr   := Mux(res.satPos(newCtr) || res.satNeg(newCtr), res.neutralVal, newCtr)
    // XSDebug(true.B, p"scThres Update: cause${cause} newCtr ${newCtr} newThres ${newThres}\n")
    res
  }
}

object SCThreshold {
  def apply(bits: Int)(implicit p: Parameters) = {
    val t = Wire(new SCThreshold(ctrBits = bits))
    t.ctr   := t.neutralVal
    t.thres := t.initVal
    t
  }
}

trait HasSC extends HasSCParameter with HasPerfEvents { this: Tage =>
  val update_on_mispred, update_on_unconf = WireInit(0.U.asTypeOf(Vec(TageBanks, Bool())))
  var sc_fh_info                          = Set[FoldedHistoryInfo]()
  if (EnableSC) {
    val scTables = SCTableInfos.map {
      case (nRows, ctrBits, histLen) => {
        val t   = Module(new SCTable(nRows / TageBanks, ctrBits, histLen))
        val req = t.io.req
        req.valid            := io.s0_fire(3)
        req.bits.pc          := s0_pc_dup(3)
        req.bits.folded_hist := io.in.bits.folded_hist(3)
        req.bits.ghist       := DontCare
        if (!EnableSC) { t.io.update := DontCare }
        t
      }
    }
    sc_fh_info = scTables.map(_.getFoldedHistoryInfo).reduce(_ ++ _).toSet

    val scThresholds  = List.fill(TageBanks)(RegInit(SCThreshold(5)))
    val useThresholds = VecInit(scThresholds map (_.thres))

    def sign(x: SInt) = x(x.getWidth - 1)
    def pos(x:  SInt) = !sign(x)
    def neg(x:  SInt) = sign(x)

    def aboveThreshold(scSum: SInt, tagePvdr: SInt, threshold: UInt): Bool = {
      val signedThres = threshold.zext
      val totalSum    = scSum +& tagePvdr
      (scSum > signedThres - tagePvdr) && pos(totalSum) ||
      (scSum < -signedThres - tagePvdr) && neg(totalSum)
    }
    val updateThresholds = VecInit(useThresholds map (t => (t << 3) +& 21.U))

    val s1_scResps = VecInit(scTables.map(t => t.io.resp))

    val scUpdateMask      = WireInit(0.U.asTypeOf(Vec(numBr, Vec(SCNTables, Bool()))))
    val scUpdateTagePreds = Wire(Vec(TageBanks, Bool()))
    val scUpdateTakens    = Wire(Vec(TageBanks, Bool()))
    val scUpdateOldCtrs   = Wire(Vec(numBr, Vec(SCNTables, SInt(SCCtrBits.W))))
    scUpdateTagePreds := DontCare
    scUpdateTakens    := DontCare
    scUpdateOldCtrs   := DontCare

    val updateSCMeta = updateMeta.scMeta.get

    val s2_sc_used, s2_conf, s2_unconf, s2_agree, s2_disagree =
      WireInit(0.U.asTypeOf(Vec(TageBanks, Bool())))
    val update_sc_used, update_conf, update_unconf, update_agree, update_disagree =
      WireInit(0.U.asTypeOf(Vec(TageBanks, Bool())))
    val sc_misp_tage_corr, sc_corr_tage_misp =
      WireInit(0.U.asTypeOf(Vec(TageBanks, Bool())))

    // for sc ctrs
    def getCentered(ctr: SInt): SInt = Cat(ctr, 1.U(1.W)).asSInt
    // for tage ctrs, (2*(ctr-4)+1)*8
    def getPvdrCentered(ctr: UInt): SInt = Cat(ctr ^ (1 << (TageCtrBits - 1)).U, 1.U(1.W), 0.U(3.W)).asSInt

    val scMeta = resp_meta.scMeta.get
    scMeta := DontCare
    for (w <- 0 until TageBanks) {
      // do summation in s2
      val s1_scTableSums = VecInit(
        (0 to 1) map { i =>
          ParallelSingedExpandingAdd(s1_scResps map (r => getCentered(r.ctrs(w)(i)))) // TODO: rewrite with wallace tree
        }
      )
      val s2_scTableSums         = RegEnable(s1_scTableSums, io.s1_fire(3))
      val s2_tagePrvdCtrCentered = getPvdrCentered(RegEnable(s1_providerResps(w).ctr, io.s1_fire(3)))
      val s2_totalSums           = s2_scTableSums.map(_ +& s2_tagePrvdCtrCentered)
      val s2_sumAboveThresholds =
        VecInit((0 to 1).map(i => aboveThreshold(s2_scTableSums(i), s2_tagePrvdCtrCentered, useThresholds(w))))
      val s2_scPreds = VecInit(s2_totalSums.map(_ >= 0.S))

      val s2_scResps   = VecInit(RegEnable(s1_scResps, io.s1_fire(3)).map(_.ctrs(w)))
      val s2_scCtrs    = VecInit(s2_scResps.map(_(s2_tageTakens_dup(3)(w).asUInt)))
      val s2_chooseBit = s2_tageTakens_dup(3)(w)

      val s2_pred =
        Mux(s2_provideds(w) && s2_sumAboveThresholds(s2_chooseBit), s2_scPreds(s2_chooseBit), s2_tageTakens_dup(3)(w))

      val s3_disagree = RegEnable(s2_disagree, io.s2_fire(3))
      io.out.last_stage_spec_info.sc_disagree.map(_ := s3_disagree)

      scMeta.scPreds(w) := RegEnable(s2_scPreds(s2_chooseBit), io.s2_fire(3))
      scMeta.ctrs(w)    := RegEnable(s2_scCtrs, io.s2_fire(3))

      when(s2_provideds(w)) {
        s2_sc_used(w) := true.B
        s2_unconf(w)  := !s2_sumAboveThresholds(s2_chooseBit)
        s2_conf(w)    := s2_sumAboveThresholds(s2_chooseBit)
        // Use prediction from Statistical Corrector
        XSDebug(p"---------tage_bank_${w} provided so that sc used---------\n")
        when(s2_sumAboveThresholds(s2_chooseBit)) {
          val pred     = s2_scPreds(s2_chooseBit)
          val debug_pc = Cat(debug_pc_s2, w.U, 0.U(instOffsetBits.W))
          s2_agree(w)    := s2_tageTakens_dup(3)(w) === pred
          s2_disagree(w) := s2_tageTakens_dup(3)(w) =/= pred
          // fit to always-taken condition
          // io.out.s2.full_pred.br_taken_mask(w) := pred
          XSDebug(p"pc(${Hexadecimal(debug_pc)}) SC(${w.U}) overriden pred to ${pred}\n")
        }
      }

      val s3_pred_dup   = io.s2_fire.map(f => RegEnable(s2_pred, f))
      val sc_enable_dup = dup(RegNext(io.ctrl.sc_enable))
      for (
        sc_enable & fp & s3_pred <-
          sc_enable_dup zip io.out.s3.full_pred zip s3_pred_dup
      ) {
        when(sc_enable) {
          fp.br_taken_mask(w) := s3_pred
        }
      }

      val updateTageMeta = updateMeta
      when(updateValids(w) && updateTageMeta.providers(w).valid) {
        val scPred            = updateSCMeta.scPreds(w)
        val tagePred          = updateTageMeta.takens(w)
        val taken             = update.br_taken_mask(w)
        val scOldCtrs         = updateSCMeta.ctrs(w)
        val pvdrCtr           = updateTageMeta.providerResps(w).ctr
        val tableSum          = ParallelSingedExpandingAdd(scOldCtrs.map(getCentered))
        val totalSumAbs       = (tableSum +& getPvdrCentered(pvdrCtr)).abs.asUInt
        val updateThres       = updateThresholds(w)
        val sumAboveThreshold = aboveThreshold(tableSum, getPvdrCentered(pvdrCtr), updateThres)
        scUpdateTagePreds(w) := tagePred
        scUpdateTakens(w)    := taken
        (scUpdateOldCtrs(w) zip scOldCtrs).foreach { case (t, c) => t := c }

        update_sc_used(w)    := true.B
        update_unconf(w)     := !sumAboveThreshold
        update_conf(w)       := sumAboveThreshold
        update_agree(w)      := scPred === tagePred
        update_disagree(w)   := scPred =/= tagePred
        sc_corr_tage_misp(w) := scPred === taken && tagePred =/= taken && update_conf(w)
        sc_misp_tage_corr(w) := scPred =/= taken && tagePred === taken && update_conf(w)

        val thres = useThresholds(w)
        when(scPred =/= tagePred && totalSumAbs >= thres - 4.U && totalSumAbs <= thres - 2.U) {
          val newThres = scThresholds(w).update(scPred =/= taken)
          scThresholds(w) := newThres
          XSDebug(p"scThres $w update: old ${useThresholds(w)} --> new ${newThres.thres}\n")
        }

        when(scPred =/= taken || !sumAboveThreshold) {
          scUpdateMask(w).foreach(_ := true.B)
          XSDebug(
            tableSum < 0.S,
            p"scUpdate: bank(${w}), scPred(${scPred}), tagePred(${tagePred}), " +
              p"scSum(-${tableSum.abs}), mispred: sc(${scPred =/= taken}), tage(${updateMisPreds(w)})\n"
          )
          XSDebug(
            tableSum >= 0.S,
            p"scUpdate: bank(${w}), scPred(${scPred}), tagePred(${tagePred}), " +
              p"scSum(+${tableSum.abs}), mispred: sc(${scPred =/= taken}), tage(${updateMisPreds(w)})\n"
          )
          XSDebug(p"bank(${w}), update: sc: ${updateSCMeta}\n")
          update_on_mispred(w) := scPred =/= taken
          update_on_unconf(w)  := scPred === taken
        }
      }
    }

    val realWens = scUpdateMask.transpose.map(v => v.reduce(_ | _))
    for (b <- 0 until TageBanks) {
      for (i <- 0 until SCNTables) {
        val realWen = realWens(i)
        scTables(i).io.update.mask(b)      := RegNext(scUpdateMask(b)(i))
        scTables(i).io.update.tagePreds(b) := RegEnable(scUpdateTagePreds(b), realWen)
<<<<<<< HEAD
        scTables(i).io.update.takens(b) := RegEnable(scUpdateTakens(b), realWen)
        scTables(i).io.update.oldCtrs(b) := RegEnable(scUpdateOldCtrs(b)(i), realWen)
        scTables(i).io.update.pc := RegEnable(update_pc, realWen)
        scTables(i).io.update.ghist := RegEnable(update.ghist, realWen)
=======
        scTables(i).io.update.takens(b)    := RegEnable(scUpdateTakens(b), realWen)
        scTables(i).io.update.oldCtrs(b)   := RegEnable(scUpdateOldCtrs(b)(i), realWen)
        scTables(i).io.update.pc           := RegEnable(update.pc, realWen)
        scTables(i).io.update.ghist        := RegEnable(io.update.bits.ghist, realWen)
>>>>>>> cfa16394
      }
    }

    tage_perf("sc_conf", PopCount(s2_conf), PopCount(update_conf))
    tage_perf("sc_unconf", PopCount(s2_unconf), PopCount(update_unconf))
    tage_perf("sc_agree", PopCount(s2_agree), PopCount(update_agree))
    tage_perf("sc_disagree", PopCount(s2_disagree), PopCount(update_disagree))
    tage_perf("sc_used", PopCount(s2_sc_used), PopCount(update_sc_used))
    XSPerfAccumulate("sc_update_on_mispred", PopCount(update_on_mispred))
    XSPerfAccumulate("sc_update_on_unconf", PopCount(update_on_unconf))
    XSPerfAccumulate("sc_mispred_but_tage_correct", PopCount(sc_misp_tage_corr))
    XSPerfAccumulate("sc_correct_and_tage_wrong", PopCount(sc_corr_tage_misp))

  }

  override def getFoldedHistoryInfo = Some(tage_fh_info ++ sc_fh_info)

  override val perfEvents = Seq(
    ("tage_tht_hit                  ", PopCount(updateMeta.providers.map(_.valid))),
    ("sc_update_on_mispred          ", PopCount(update_on_mispred)),
    ("sc_update_on_unconf           ", PopCount(update_on_unconf))
  )
  generatePerfEvent()
}<|MERGE_RESOLUTION|>--- conflicted
+++ resolved
@@ -417,17 +417,10 @@
         val realWen = realWens(i)
         scTables(i).io.update.mask(b)      := RegNext(scUpdateMask(b)(i))
         scTables(i).io.update.tagePreds(b) := RegEnable(scUpdateTagePreds(b), realWen)
-<<<<<<< HEAD
-        scTables(i).io.update.takens(b) := RegEnable(scUpdateTakens(b), realWen)
-        scTables(i).io.update.oldCtrs(b) := RegEnable(scUpdateOldCtrs(b)(i), realWen)
-        scTables(i).io.update.pc := RegEnable(update_pc, realWen)
-        scTables(i).io.update.ghist := RegEnable(update.ghist, realWen)
-=======
         scTables(i).io.update.takens(b)    := RegEnable(scUpdateTakens(b), realWen)
         scTables(i).io.update.oldCtrs(b)   := RegEnable(scUpdateOldCtrs(b)(i), realWen)
-        scTables(i).io.update.pc           := RegEnable(update.pc, realWen)
-        scTables(i).io.update.ghist        := RegEnable(io.update.bits.ghist, realWen)
->>>>>>> cfa16394
+        scTables(i).io.update.pc           := RegEnable(update_pc, realWen)
+        scTables(i).io.update.ghist        := RegEnable(update.ghist, realWen)
       }
     }
 
