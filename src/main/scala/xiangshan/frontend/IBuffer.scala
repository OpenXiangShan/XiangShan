--- conflicted
+++ resolved
@@ -63,15 +63,9 @@
   val pred_taken = Bool()
   val ftqPtr = new FtqPtr
   val ftqOffset = UInt(log2Ceil(PredictWidth).W)
-<<<<<<< HEAD
-  val exceptionType = UInt(ExceptionType.width.W)
+  val exceptionType = IBufferExceptionType()
   val exceptionFromBackend = Bool()
-  val crossPageIPFFix = Bool()
-  val triggered = new TriggerCf
-=======
-  val exceptionType = IBufferExceptionType()
   val triggered = TriggerAction()
->>>>>>> b395248d
 
   def fromFetch(fetch: FetchToIBuffer, i: Int): IBufEntry = {
     inst   := fetch.instrs(i)
@@ -81,17 +75,12 @@
     pred_taken := fetch.ftqOffset(i).valid
     ftqPtr := fetch.ftqPtr
     ftqOffset := fetch.ftqOffset(i).bits
-<<<<<<< HEAD
-    exceptionType := fetch.exceptionType(i)
-    exceptionFromBackend := fetch.exceptionFromBackend(i)
-    crossPageIPFFix := fetch.crossPageIPFFix(i)
-=======
     exceptionType := IBufferExceptionType.cvtFromFetchExcpAndCrossPageAndRVCII(
       fetch.exceptionType(i),
       fetch.crossPageIPFFix(i),
       fetch.illegalInstr(i),
     )
->>>>>>> b395248d
+    exceptionFromBackend := fetch.exceptionFromBackend(i)
     triggered := fetch.triggered(i)
     this
   }
@@ -102,17 +91,11 @@
     cf.pc := pc
     cf.foldpc := foldpc
     cf.exceptionVec := 0.U.asTypeOf(ExceptionVec())
-<<<<<<< HEAD
-    cf.exceptionVec(instrPageFault) := exceptionType === ExceptionType.pf
-    cf.exceptionVec(instrGuestPageFault) := exceptionType === ExceptionType.gpf
-    cf.exceptionVec(instrAccessFault) := exceptionType === ExceptionType.af
-    cf.exceptionFromBackend := exceptionFromBackend
-=======
     cf.exceptionVec(instrPageFault)      := IBufferExceptionType.isPF (this.exceptionType)
     cf.exceptionVec(instrGuestPageFault) := IBufferExceptionType.isGPF(this.exceptionType)
     cf.exceptionVec(instrAccessFault)    := IBufferExceptionType.isAF (this.exceptionType)
     cf.exceptionVec(EX_II)               := IBufferExceptionType.isRVCII(this.exceptionType)
->>>>>>> b395248d
+    cf.exceptionFromBackend := exceptionFromBackend
     cf.trigger := triggered
     cf.pd := pd
     cf.pred_taken := pred_taken
