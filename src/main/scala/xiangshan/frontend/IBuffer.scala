--- conflicted
+++ resolved
@@ -89,16 +89,10 @@
     cf.pc := pc
     cf.foldpc := foldpc
     cf.exceptionVec := 0.U.asTypeOf(ExceptionVec())
-<<<<<<< HEAD
-    cf.exceptionVec(instrPageFault) := exceptionType === ExceptionType.ipf
-    cf.exceptionVec(instrGuestPageFault) := exceptionType === ExceptionType.igpf
-    cf.exceptionVec(instrAccessFault) := exceptionType === ExceptionType.acf
-    cf.exceptionFromBackend := exceptionFromBackend
-=======
     cf.exceptionVec(instrPageFault) := exceptionType === ExceptionType.pf
     cf.exceptionVec(instrGuestPageFault) := exceptionType === ExceptionType.gpf
     cf.exceptionVec(instrAccessFault) := exceptionType === ExceptionType.af
->>>>>>> 88895b11
+    cf.exceptionFromBackend := exceptionFromBackend
     cf.trigger := triggered
     cf.pd := pd
     cf.pred_taken := pred_taken
