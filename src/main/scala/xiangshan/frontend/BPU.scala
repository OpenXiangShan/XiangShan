/***************************************************************************************
* Copyright (c) 2020-2021 Institute of Computing Technology, Chinese Academy of Sciences
* Copyright (c) 2020-2021 Peng Cheng Laboratory
*
* XiangShan is licensed under Mulan PSL v2.
* You can use this software according to the terms and conditions of the Mulan PSL v2.
* You may obtain a copy of Mulan PSL v2 at:
*          http://license.coscl.org.cn/MulanPSL2
*
* THIS SOFTWARE IS PROVIDED ON AN "AS IS" BASIS, WITHOUT WARRANTIES OF ANY KIND,
* EITHER EXPRESS OR IMPLIED, INCLUDING BUT NOT LIMITED TO NON-INFRINGEMENT,
* MERCHANTABILITY OR FIT FOR A PARTICULAR PURPOSE.
*
* See the Mulan PSL v2 for more details.
***************************************************************************************/

package xiangshan.frontend

import org.chipsalliance.cde.config.Parameters
import chisel3._
import chisel3.util._
import xiangshan._
import utils._
import utility._

import scala.math.min
import xiangshan.backend.decode.ImmUnion

trait HasBPUConst extends HasXSParameter {
<<<<<<< HEAD
  val MaxMetaBaseLength =  if (!env.FPGAPlatform) 512 else 219 // TODO: Reduce meta length
  val MaxMetaLength = if (HasHExtension) MaxMetaBaseLength + 4 else MaxMetaBaseLength
=======
  val MaxMetaLength = if (!env.FPGAPlatform) 512 else 247 // TODO: Reduce meta length
>>>>>>> 8d1a710b
  val MaxBasicBlockSize = 32
  val LHistoryLength = 32
  // val numBr = 2
  val useBPD = true
  val useLHist = true
  val numBrSlot = numBr-1
  val totalSlot = numBrSlot + 1

  val numDup = 4

  def BP_STAGES = (0 until 3).map(_.U(2.W))
  def BP_S1 = BP_STAGES(0)
  def BP_S2 = BP_STAGES(1)
  def BP_S3 = BP_STAGES(2)

  def dup_seq[T](src: T, num: Int = numDup) = Seq.tabulate(num)(n => src)
  def dup[T <: Data](src: T, num: Int = numDup) = VecInit(Seq.tabulate(num)(n => src))
  def dup_wire[T <: Data](src: T, num: Int = numDup) = Wire(Vec(num, src.cloneType))
  def dup_idx = Seq.tabulate(numDup)(n => n.toString())
  val numBpStages = BP_STAGES.length

  val debug = true
  // TODO: Replace log2Up by log2Ceil
}

trait HasBPUParameter extends HasXSParameter with HasBPUConst {
  val BPUDebug = true && !env.FPGAPlatform && env.EnablePerfDebug
  val EnableCFICommitLog = true
  val EnbaleCFIPredLog = true
  val EnableBPUTimeRecord = (EnableCFICommitLog || EnbaleCFIPredLog) && !env.FPGAPlatform
  val EnableCommit = false
}

class BPUCtrl(implicit p: Parameters) extends XSBundle {
  val ubtb_enable = Bool()
  val btb_enable  = Bool()
  val bim_enable  = Bool()
  val tage_enable = Bool()
  val sc_enable   = Bool()
  val ras_enable  = Bool()
  val loop_enable = Bool()
}

trait BPUUtils extends HasXSParameter {
  // circular shifting
  def circularShiftLeft(source: UInt, len: Int, shamt: UInt): UInt = {
    val res = Wire(UInt(len.W))
    val higher = source << shamt
    val lower = source >> (len.U - shamt)
    res := higher | lower
    res
  }

  def circularShiftRight(source: UInt, len: Int, shamt: UInt): UInt = {
    val res = Wire(UInt(len.W))
    val higher = source << (len.U - shamt)
    val lower = source >> shamt
    res := higher | lower
    res
  }

  // To be verified
  def satUpdate(old: UInt, len: Int, taken: Bool): UInt = {
    val oldSatTaken = old === ((1 << len)-1).U
    val oldSatNotTaken = old === 0.U
    Mux(oldSatTaken && taken, ((1 << len)-1).U,
      Mux(oldSatNotTaken && !taken, 0.U,
        Mux(taken, old + 1.U, old - 1.U)))
  }

  def signedSatUpdate(old: SInt, len: Int, taken: Bool): SInt = {
    val oldSatTaken = old === ((1 << (len-1))-1).S
    val oldSatNotTaken = old === (-(1 << (len-1))).S
    Mux(oldSatTaken && taken, ((1 << (len-1))-1).S,
      Mux(oldSatNotTaken && !taken, (-(1 << (len-1))).S,
        Mux(taken, old + 1.S, old - 1.S)))
  }

  def getFallThroughAddr(start: UInt, carry: Bool, pft: UInt) = {
    val higher = start.head(VAddrBits-log2Ceil(PredictWidth)-instOffsetBits)
    Cat(Mux(carry, higher+1.U, higher), pft, 0.U(instOffsetBits.W))
  }

  def foldTag(tag: UInt, l: Int): UInt = {
    val nChunks = (tag.getWidth + l - 1) / l
    val chunks = (0 until nChunks).map { i =>
      tag(min((i+1)*l, tag.getWidth)-1, i*l)
    }
    ParallelXOR(chunks)
  }
}

class BasePredictorInput (implicit p: Parameters) extends XSBundle with HasBPUConst {
  def nInputs = 1

  val s0_pc = Vec(numDup, UInt(VAddrBits.W))

  val folded_hist = Vec(numDup, new AllFoldedHistories(foldedGHistInfos))
  val ghist = UInt(HistoryLength.W)

  val resp_in = Vec(nInputs, new BranchPredictionResp)

  // val final_preds = Vec(numBpStages, new)
  // val toFtq_fire = Bool()

  // val s0_all_ready = Bool()
}

class BasePredictorOutput (implicit p: Parameters) extends BranchPredictionResp {}

class BasePredictorIO (implicit p: Parameters) extends XSBundle with HasBPUConst {
  val reset_vector = Input(UInt(PAddrBits.W))
  val in  = Flipped(DecoupledIO(new BasePredictorInput)) // TODO: Remove DecoupledIO
  // val out = DecoupledIO(new BasePredictorOutput)
  val out = Output(new BasePredictorOutput)
  // val flush_out = Valid(UInt(VAddrBits.W))

  val fauftb_entry_in = Input(new FTBEntry)
  val fauftb_entry_hit_in = Input(Bool())
  val fauftb_entry_out = Output(new FTBEntry)
  val fauftb_entry_hit_out = Output(Bool())

  val ctrl = Input(new BPUCtrl)

  val s0_fire = Input(Vec(numDup, Bool()))
  val s1_fire = Input(Vec(numDup, Bool()))
  val s2_fire = Input(Vec(numDup, Bool()))
  val s3_fire = Input(Vec(numDup, Bool()))

  val s2_redirect = Input(Vec(numDup, Bool()))
  val s3_redirect = Input(Vec(numDup, Bool()))

  val s1_ready = Output(Bool())
  val s2_ready = Output(Bool())
  val s3_ready = Output(Bool())

  val update = Flipped(Valid(new BranchPredictionUpdate))
  val redirect = Flipped(Valid(new BranchPredictionRedirect))
  val redirectFromIFU = Input(Bool())
}

abstract class BasePredictor(implicit p: Parameters) extends XSModule
  with HasBPUConst with BPUUtils with HasPerfEvents {
  val meta_size = 0
  val spec_meta_size = 0
  val is_fast_pred = false
  val io = IO(new BasePredictorIO())

  io.out := io.in.bits.resp_in(0)

  io.fauftb_entry_out := io.fauftb_entry_in
  io.fauftb_entry_hit_out := io.fauftb_entry_hit_in

  io.out.last_stage_meta := 0.U

  io.in.ready := !io.redirect.valid

  io.s1_ready := true.B
  io.s2_ready := true.B
  io.s3_ready := true.B

  val (_, reset_vector) = DelayNWithValid(io.reset_vector, reset.asBool, 5, hasInit = false)

  val s0_pc_dup   = WireInit(io.in.bits.s0_pc) // fetchIdx(io.f0_pc)
  val s1_pc_dup   = s0_pc_dup.zip(io.s0_fire).map {case (s0_pc, s0_fire) => RegEnable(s0_pc, s0_fire)}
  val s2_pc_dup   = s1_pc_dup.zip(io.s1_fire).map {case (s1_pc, s1_fire) => RegEnable(s1_pc, s1_fire)}
  val s3_pc_dup   = s2_pc_dup.zip(io.s2_fire).map {case (s2_pc, s2_fire) => RegEnable(s2_pc, s2_fire)}

  when (RegNext(RegNext(reset.asBool) && !reset.asBool)) {
    s1_pc_dup.map{case s1_pc => s1_pc := reset_vector}
  }

  io.out.s1.pc := s1_pc_dup
  io.out.s2.pc := s2_pc_dup
  io.out.s3.pc := s3_pc_dup

  val perfEvents: Seq[(String, UInt)] = Seq()


  def getFoldedHistoryInfo: Option[Set[FoldedHistoryInfo]] = None
}

class FakePredictor(implicit p: Parameters) extends BasePredictor {
  io.in.ready                 := true.B
  io.out.last_stage_meta      := 0.U
  io.out := io.in.bits.resp_in(0)
}

class BpuToFtqIO(implicit p: Parameters) extends XSBundle {
  val resp = DecoupledIO(new BpuToFtqBundle())
}

class PredictorIO(implicit p: Parameters) extends XSBundle {
  val bpu_to_ftq = new BpuToFtqIO()
  val ftq_to_bpu = Flipped(new FtqToBpuIO)
  val ctrl = Input(new BPUCtrl)
  val reset_vector = Input(UInt(PAddrBits.W))
}

class Predictor(implicit p: Parameters) extends XSModule with HasBPUConst with HasPerfEvents with HasCircularQueuePtrHelper {
  val io = IO(new PredictorIO)

  val ctrl = DelayN(io.ctrl, 1)
  val predictors = Module(if (useBPD) new Composer else new FakePredictor)

  def numOfStage = 3
  require(numOfStage > 1, "BPU numOfStage must be greater than 1")
  val topdown_stages = RegInit(VecInit(Seq.fill(numOfStage)(0.U.asTypeOf(new FrontendTopDownBundle))))

  // following can only happen on s1
  val controlRedirectBubble = Wire(Bool())
  val ControlBTBMissBubble = Wire(Bool())
  val TAGEMissBubble = Wire(Bool())
  val SCMissBubble = Wire(Bool())
  val ITTAGEMissBubble = Wire(Bool())
  val RASMissBubble = Wire(Bool())

  val memVioRedirectBubble = Wire(Bool())
  val otherRedirectBubble = Wire(Bool())
  val btbMissBubble = Wire(Bool())
  otherRedirectBubble := false.B
  memVioRedirectBubble := false.B

  // override can happen between s1-s2 and s2-s3
  val overrideBubble = Wire(Vec(numOfStage - 1, Bool()))
  def overrideStage = 1
  // ftq update block can happen on s1, s2 and s3
  val ftqUpdateBubble = Wire(Vec(numOfStage, Bool()))
  def ftqUpdateStage = 0
  // ftq full stall only happens on s3 (last stage)
  val ftqFullStall = Wire(Bool())

  // by default, no bubble event
  topdown_stages(0) := 0.U.asTypeOf(new FrontendTopDownBundle)
  // event movement driven by clock only
  for (i <- 0 until numOfStage - 1) {
    topdown_stages(i + 1) := topdown_stages(i)
  }



  // ctrl signal
  predictors.io.ctrl := ctrl
  predictors.io.reset_vector := io.reset_vector


  val (_, reset_vector) = DelayNWithValid(io.reset_vector, reset.asBool, 5, hasInit = false)

  val s0_stall_dup = dup_wire(Bool()) // For some reason s0 stalled, usually FTQ Full
  val s0_fire_dup, s1_fire_dup, s2_fire_dup, s3_fire_dup = dup_wire(Bool())
  val s1_valid_dup, s2_valid_dup, s3_valid_dup = dup_seq(RegInit(false.B))
  val s1_ready_dup, s2_ready_dup, s3_ready_dup = dup_wire(Bool())
  val s1_components_ready_dup, s2_components_ready_dup, s3_components_ready_dup = dup_wire(Bool())

  val s0_pc_dup = dup(WireInit(0.U.asTypeOf(UInt(VAddrBits.W))))
  val s0_pc_reg_dup = s0_pc_dup.zip(s0_stall_dup).map{ case (s0_pc, s0_stall) => RegEnable(s0_pc, !s0_stall) }
  when (RegNext(RegNext(reset.asBool) && !reset.asBool)) {
    s0_pc_reg_dup.map{case s0_pc => s0_pc := reset_vector}
  }
  val s1_pc = RegEnable(s0_pc_dup(0), s0_fire_dup(0))
  val s2_pc = RegEnable(s1_pc, s1_fire_dup(0))
  val s3_pc = RegEnable(s2_pc, s2_fire_dup(0))

  val s0_folded_gh_dup = dup_wire(new AllFoldedHistories(foldedGHistInfos))
  val s0_folded_gh_reg_dup = s0_folded_gh_dup.zip(s0_stall_dup).map{
    case (x, s0_stall) => RegEnable(x, 0.U.asTypeOf(s0_folded_gh_dup(0)), !s0_stall)
  }
  val s1_folded_gh_dup = RegEnable(s0_folded_gh_dup, 0.U.asTypeOf(s0_folded_gh_dup), s0_fire_dup(1))
  val s2_folded_gh_dup = RegEnable(s1_folded_gh_dup, 0.U.asTypeOf(s0_folded_gh_dup), s1_fire_dup(1))
  val s3_folded_gh_dup = RegEnable(s2_folded_gh_dup, 0.U.asTypeOf(s0_folded_gh_dup), s2_fire_dup(1))

  val s0_last_br_num_oh_dup = dup_wire(UInt((numBr+1).W))
  val s0_last_br_num_oh_reg_dup = s0_last_br_num_oh_dup.zip(s0_stall_dup).map{
    case (x, s0_stall) => RegEnable(x, 0.U, !s0_stall)
  }
  val s1_last_br_num_oh_dup = RegEnable(s0_last_br_num_oh_dup, 0.U.asTypeOf(s0_last_br_num_oh_dup), s0_fire_dup(1))
  val s2_last_br_num_oh_dup = RegEnable(s1_last_br_num_oh_dup, 0.U.asTypeOf(s0_last_br_num_oh_dup), s1_fire_dup(1))
  val s3_last_br_num_oh_dup = RegEnable(s2_last_br_num_oh_dup, 0.U.asTypeOf(s0_last_br_num_oh_dup), s2_fire_dup(1))

  val s0_ahead_fh_oldest_bits_dup = dup_wire(new AllAheadFoldedHistoryOldestBits(foldedGHistInfos))
  val s0_ahead_fh_oldest_bits_reg_dup = s0_ahead_fh_oldest_bits_dup.zip(s0_stall_dup).map{
    case (x, s0_stall) => RegEnable(x, 0.U.asTypeOf(s0_ahead_fh_oldest_bits_dup(0)), !s0_stall)
  }
  val s1_ahead_fh_oldest_bits_dup = RegEnable(s0_ahead_fh_oldest_bits_dup, 0.U.asTypeOf(s0_ahead_fh_oldest_bits_dup), s0_fire_dup(1))
  val s2_ahead_fh_oldest_bits_dup = RegEnable(s1_ahead_fh_oldest_bits_dup, 0.U.asTypeOf(s0_ahead_fh_oldest_bits_dup), s1_fire_dup(1))
  val s3_ahead_fh_oldest_bits_dup = RegEnable(s2_ahead_fh_oldest_bits_dup, 0.U.asTypeOf(s0_ahead_fh_oldest_bits_dup), s2_fire_dup(1))

  val npcGen_dup         = Seq.tabulate(numDup)(n => new PhyPriorityMuxGenerator[UInt])
  val foldedGhGen_dup    = Seq.tabulate(numDup)(n => new PhyPriorityMuxGenerator[AllFoldedHistories])
  val ghistPtrGen_dup    = Seq.tabulate(numDup)(n => new PhyPriorityMuxGenerator[CGHPtr])
  val lastBrNumOHGen_dup = Seq.tabulate(numDup)(n => new PhyPriorityMuxGenerator[UInt])
  val aheadFhObGen_dup   = Seq.tabulate(numDup)(n => new PhyPriorityMuxGenerator[AllAheadFoldedHistoryOldestBits])

  val ghvBitWriteGens = Seq.tabulate(HistoryLength)(n => new PhyPriorityMuxGenerator[Bool])
  // val ghistGen = new PhyPriorityMuxGenerator[UInt]

  val ghv = RegInit(0.U.asTypeOf(Vec(HistoryLength, Bool())))
  val ghv_wire = WireInit(ghv)

  val s0_ghist = WireInit(0.U.asTypeOf(UInt(HistoryLength.W)))


  println(f"history buffer length ${HistoryLength}")
  val ghv_write_datas = Wire(Vec(HistoryLength, Bool()))
  val ghv_wens = Wire(Vec(HistoryLength, Bool()))

  val s0_ghist_ptr_dup = dup_wire(new CGHPtr)
  val s0_ghist_ptr_reg_dup = s0_ghist_ptr_dup.zip(s0_stall_dup).map{
    case (x, s0_stall) => RegEnable(x, 0.U.asTypeOf(new CGHPtr), !s0_stall)
  }
  val s1_ghist_ptr_dup = RegEnable(s0_ghist_ptr_dup, 0.U.asTypeOf(s0_ghist_ptr_dup), s0_fire_dup(1))
  val s2_ghist_ptr_dup = RegEnable(s1_ghist_ptr_dup, 0.U.asTypeOf(s0_ghist_ptr_dup), s1_fire_dup(1))
  val s3_ghist_ptr_dup = RegEnable(s2_ghist_ptr_dup, 0.U.asTypeOf(s0_ghist_ptr_dup), s2_fire_dup(1))

  def getHist(ptr: CGHPtr): UInt = (Cat(ghv_wire.asUInt, ghv_wire.asUInt) >> (ptr.value+1.U))(HistoryLength-1, 0)
  s0_ghist := getHist(s0_ghist_ptr_dup(0))

  val resp = predictors.io.out


  val toFtq_fire = io.bpu_to_ftq.resp.valid && io.bpu_to_ftq.resp.ready

  val s1_flush_dup, s2_flush_dup, s3_flush_dup = dup_wire(Bool())
  val s2_redirect_dup, s3_redirect_dup = dup_wire(Bool())

  // predictors.io := DontCare
  predictors.io.in.valid := s0_fire_dup(0)
  predictors.io.in.bits.s0_pc := s0_pc_dup
  predictors.io.in.bits.ghist := s0_ghist
  predictors.io.in.bits.folded_hist := s0_folded_gh_dup
  predictors.io.in.bits.resp_in(0) := (0.U).asTypeOf(new BranchPredictionResp)
  predictors.io.fauftb_entry_in := (0.U).asTypeOf(new FTBEntry)
  predictors.io.fauftb_entry_hit_in := false.B
  predictors.io.redirectFromIFU := RegNext(io.ftq_to_bpu.redirctFromIFU, init=false.B)
  // predictors.io.in.bits.resp_in(0).s1.pc := s0_pc
  // predictors.io.in.bits.toFtq_fire := toFtq_fire

  // predictors.io.out.ready := io.bpu_to_ftq.resp.ready

  val redirect_req = io.ftq_to_bpu.redirect
  val do_redirect_dup = dup_seq(RegNextWithEnable(redirect_req))

  // Pipeline logic
  s2_redirect_dup.map(_ := false.B)
  s3_redirect_dup.map(_ := false.B)

  s3_flush_dup.map(_ := redirect_req.valid) // flush when redirect comes
  for (((s2_flush, s3_flush), s3_redirect) <- s2_flush_dup zip s3_flush_dup zip s3_redirect_dup)
    s2_flush := s3_flush || s3_redirect
  for (((s1_flush, s2_flush), s2_redirect) <- s1_flush_dup zip s2_flush_dup zip s2_redirect_dup)
    s1_flush := s2_flush || s2_redirect


  s1_components_ready_dup.map(_ := predictors.io.s1_ready)
  for (((s1_ready, s1_fire), s1_valid) <- s1_ready_dup zip s1_fire_dup zip s1_valid_dup)
    s1_ready := s1_fire || !s1_valid
  for (((s0_fire, s1_components_ready), s1_ready) <- s0_fire_dup zip s1_components_ready_dup zip s1_ready_dup)
    s0_fire := s1_components_ready && s1_ready
  predictors.io.s0_fire := s0_fire_dup

  s2_components_ready_dup.map(_ := predictors.io.s2_ready)
  for (((s2_ready, s2_fire), s2_valid) <- s2_ready_dup zip s2_fire_dup zip s2_valid_dup)
    s2_ready := s2_fire || !s2_valid
  for ((((s1_fire, s2_components_ready), s2_ready), s1_valid) <- s1_fire_dup zip s2_components_ready_dup zip s2_ready_dup zip s1_valid_dup)
    s1_fire := s1_valid && s2_components_ready && s2_ready && io.bpu_to_ftq.resp.ready

  s3_components_ready_dup.map(_ := predictors.io.s3_ready)
  for (((s3_ready, s3_fire), s3_valid) <- s3_ready_dup zip s3_fire_dup zip s3_valid_dup)
    s3_ready := s3_fire || !s3_valid
  for ((((s2_fire, s3_components_ready), s3_ready), s2_valid) <- s2_fire_dup zip s3_components_ready_dup zip s3_ready_dup zip s2_valid_dup)
    s2_fire := s2_valid && s3_components_ready && s3_ready

  for ((((s0_fire, s1_flush), s1_fire), s1_valid) <- s0_fire_dup zip s1_flush_dup zip s1_fire_dup zip s1_valid_dup) {
    when (redirect_req.valid) { s1_valid := false.B }
      .elsewhen(s0_fire)      { s1_valid := true.B  }
      .elsewhen(s1_flush)     { s1_valid := false.B }
      .elsewhen(s1_fire)      { s1_valid := false.B }
  }
  predictors.io.s1_fire := s1_fire_dup

  s2_fire_dup := s2_valid_dup

  for (((((s1_fire, s2_flush), s2_fire), s2_valid), s1_flush) <-
    s1_fire_dup zip s2_flush_dup zip s2_fire_dup zip s2_valid_dup zip s1_flush_dup) {

    when (s2_flush)      { s2_valid := false.B   }
      .elsewhen(s1_fire) { s2_valid := !s1_flush }
      .elsewhen(s2_fire) { s2_valid := false.B   }
  }

  predictors.io.s2_fire := s2_fire_dup
  predictors.io.s2_redirect := s2_redirect_dup

  s3_fire_dup := s3_valid_dup

  for (((((s2_fire, s3_flush), s3_fire), s3_valid), s2_flush) <-
    s2_fire_dup zip s3_flush_dup zip s3_fire_dup zip s3_valid_dup zip s2_flush_dup) {

    when (s3_flush)      { s3_valid := false.B   }
      .elsewhen(s2_fire) { s3_valid := !s2_flush }
      .elsewhen(s3_fire) { s3_valid := false.B   }
  }

  predictors.io.s3_fire := s3_fire_dup
  predictors.io.s3_redirect := s3_redirect_dup


  io.bpu_to_ftq.resp.valid :=
    s1_valid_dup(2) && s2_components_ready_dup(2) && s2_ready_dup(2) ||
    s2_fire_dup(2) && s2_redirect_dup(2) ||
    s3_fire_dup(2) && s3_redirect_dup(2)
  io.bpu_to_ftq.resp.bits  := predictors.io.out
  io.bpu_to_ftq.resp.bits.last_stage_spec_info.histPtr     := s3_ghist_ptr_dup(2)

  val full_pred_diff = WireInit(false.B)
  val full_pred_diff_stage = WireInit(0.U)
  val full_pred_diff_offset = WireInit(0.U)
  for (i <- 0 until numDup - 1) {
    when (io.bpu_to_ftq.resp.valid &&
      ((io.bpu_to_ftq.resp.bits.s1.full_pred(i).asTypeOf(UInt()) =/= io.bpu_to_ftq.resp.bits.s1.full_pred(i+1).asTypeOf(UInt()) && io.bpu_to_ftq.resp.bits.s1.full_pred(i).hit) ||
          (io.bpu_to_ftq.resp.bits.s2.full_pred(i).asTypeOf(UInt()) =/= io.bpu_to_ftq.resp.bits.s2.full_pred(i+1).asTypeOf(UInt()) && io.bpu_to_ftq.resp.bits.s2.full_pred(i).hit) ||
          (io.bpu_to_ftq.resp.bits.s3.full_pred(i).asTypeOf(UInt()) =/= io.bpu_to_ftq.resp.bits.s3.full_pred(i+1).asTypeOf(UInt()) && io.bpu_to_ftq.resp.bits.s3.full_pred(i).hit))) {
      full_pred_diff := true.B
      full_pred_diff_offset := i.U
      when (io.bpu_to_ftq.resp.bits.s1.full_pred(i).asTypeOf(UInt()) =/= io.bpu_to_ftq.resp.bits.s1.full_pred(i+1).asTypeOf(UInt())) {
        full_pred_diff_stage := 1.U
      } .elsewhen (io.bpu_to_ftq.resp.bits.s2.full_pred(i).asTypeOf(UInt()) =/= io.bpu_to_ftq.resp.bits.s2.full_pred(i+1).asTypeOf(UInt())) {
        full_pred_diff_stage := 2.U
      } .otherwise {
        full_pred_diff_stage := 3.U
      }
    }
  }
  XSError(full_pred_diff, "Full prediction difference detected!")

  // s0_stall should be exclusive with any other PC source
  s0_stall_dup.zip(s1_valid_dup).zip(s2_redirect_dup).zip(s3_redirect_dup).zip(do_redirect_dup).foreach {
    case ((((s0_stall, s1_valid), s2_redirect), s3_redirect), do_redirect) => {
      s0_stall := !(s1_valid || s2_redirect || s3_redirect || do_redirect.valid)
    }
  }
  XSError(s0_stall_dup(0) && s0_pc_dup(0) =/= s0_pc_reg_dup(0), "s0_stall but s0_pc is differenct from s0_pc_reg")

  npcGen_dup.zip(s0_pc_reg_dup).map{ case (gen, reg) =>
    gen.register(true.B, reg, Some("stallPC"), 0)}
  foldedGhGen_dup.zip(s0_folded_gh_reg_dup).map{ case (gen, reg) =>
    gen.register(true.B, reg, Some("stallFGH"), 0)}
  ghistPtrGen_dup.zip(s0_ghist_ptr_reg_dup).map{ case (gen, reg) =>
    gen.register(true.B, reg, Some("stallGHPtr"), 0)}
  lastBrNumOHGen_dup.zip(s0_last_br_num_oh_reg_dup).map{ case (gen, reg) =>
    gen.register(true.B, reg, Some("stallBrNumOH"), 0)}
  aheadFhObGen_dup.zip(s0_ahead_fh_oldest_bits_reg_dup).map{ case (gen, reg) =>
    gen.register(true.B, reg, Some("stallAFHOB"), 0)}

  // assign pred cycle for profiling
  io.bpu_to_ftq.resp.bits.s1.full_pred.map(_.predCycle.map(_ := GTimer()))
  io.bpu_to_ftq.resp.bits.s2.full_pred.map(_.predCycle.map(_ := GTimer()))
  io.bpu_to_ftq.resp.bits.s3.full_pred.map(_.predCycle.map(_ := GTimer()))



  // History manage
  // s1
  val s1_possible_predicted_ghist_ptrs_dup = s1_ghist_ptr_dup.map(ptr => (0 to numBr).map(ptr - _.U))
  val s1_predicted_ghist_ptr_dup = s1_possible_predicted_ghist_ptrs_dup.zip(resp.s1.lastBrPosOH).map{ case (ptr, oh) => Mux1H(oh, ptr)}
  val s1_possible_predicted_fhs_dup =
    for (((((fgh, afh), br_num_oh), t), br_pos_oh) <-
      s1_folded_gh_dup zip s1_ahead_fh_oldest_bits_dup zip s1_last_br_num_oh_dup zip resp.s1.brTaken zip resp.s1.lastBrPosOH)
      yield (0 to numBr).map(i =>
        fgh.update(afh, br_num_oh, i, t & br_pos_oh(i))
      )
  val s1_predicted_fh_dup = resp.s1.lastBrPosOH.zip(s1_possible_predicted_fhs_dup).map{ case (oh, fh) => Mux1H(oh, fh)}

  val s1_ahead_fh_ob_src_dup = dup_wire(new AllAheadFoldedHistoryOldestBits(foldedGHistInfos))
  s1_ahead_fh_ob_src_dup.zip(s1_ghist_ptr_dup).map{ case (src, ptr) => src.read(ghv, ptr)}

  if (EnableGHistDiff) {
    val s1_predicted_ghist = WireInit(getHist(s1_predicted_ghist_ptr_dup(0)).asTypeOf(Vec(HistoryLength, Bool())))
    for (i <- 0 until numBr) {
      when (resp.s1.shouldShiftVec(0)(i)) {
        s1_predicted_ghist(i) := resp.s1.brTaken(0) && (i==0).B
      }
    }
    when (s1_valid_dup(0)) {
      s0_ghist := s1_predicted_ghist.asUInt
    }
  }

  val s1_ghv_wens = (0 until HistoryLength).map(n =>
    (0 until numBr).map(b => (s1_ghist_ptr_dup(0)).value === (CGHPtr(false.B, n.U) + b.U).value && resp.s1.shouldShiftVec(0)(b) && s1_valid_dup(0)))
  val s1_ghv_wdatas = (0 until HistoryLength).map(n =>
    Mux1H(
      (0 until numBr).map(b => (
        (s1_ghist_ptr_dup(0)).value === (CGHPtr(false.B, n.U) + b.U).value && resp.s1.shouldShiftVec(0)(b),
        resp.s1.brTaken(0) && resp.s1.lastBrPosOH(0)(b+1)
      ))
    )
  )


  for (((npcGen, s1_valid), s1_target) <- npcGen_dup zip s1_valid_dup zip resp.s1.getTarget)
    npcGen.register(s1_valid, s1_target, Some("s1_target"), 4)
  for (((foldedGhGen, s1_valid), s1_predicted_fh) <- foldedGhGen_dup zip s1_valid_dup zip s1_predicted_fh_dup)
    foldedGhGen.register(s1_valid, s1_predicted_fh, Some("s1_FGH"), 4)
  for (((ghistPtrGen, s1_valid), s1_predicted_ghist_ptr) <- ghistPtrGen_dup zip s1_valid_dup zip s1_predicted_ghist_ptr_dup)
    ghistPtrGen.register(s1_valid, s1_predicted_ghist_ptr, Some("s1_GHPtr"), 4)
  for (((lastBrNumOHGen, s1_valid), s1_brPosOH) <- lastBrNumOHGen_dup zip s1_valid_dup zip resp.s1.lastBrPosOH.map(_.asUInt))
    lastBrNumOHGen.register(s1_valid, s1_brPosOH, Some("s1_BrNumOH"), 4)
  for (((aheadFhObGen, s1_valid), s1_ahead_fh_ob_src) <- aheadFhObGen_dup zip s1_valid_dup zip s1_ahead_fh_ob_src_dup)
    aheadFhObGen.register(s1_valid, s1_ahead_fh_ob_src, Some("s1_AFHOB"), 4)
  ghvBitWriteGens.zip(s1_ghv_wens).zipWithIndex.map{case ((b, w), i) =>
    b.register(w.reduce(_||_), s1_ghv_wdatas(i), Some(s"s1_new_bit_$i"), 4)
  }

  class PreviousPredInfo extends Bundle {
    val hit = Vec(numDup, Bool())
    val target = Vec(numDup, UInt(VAddrBits.W))
    val lastBrPosOH = Vec(numDup, Vec(numBr+1, Bool()))
    val taken = Vec(numDup, Bool())
    val takenMask = Vec(numDup, Vec(numBr, Bool()))
    val cfiIndex = Vec(numDup, UInt(log2Ceil(PredictWidth).W))
  }

  def preds_needs_redirect_vec_dup(x: PreviousPredInfo, y: BranchPredictionBundle) = {
    // Timing optimization
    // We first compare all target with previous stage target,
    // then select the difference by taken & hit
    // Usually target is generated quicker than taken, so do target compare before select can help timing
    val targetDiffVec: IndexedSeq[Vec[Bool]] =
      x.target.zip(y.getAllTargets).map {
        case (xTarget, yAllTarget) => VecInit(yAllTarget.map(_ =/= xTarget))
      } // [numDup][all Target comparison]
    val targetDiff   : IndexedSeq[Bool]      =
      targetDiffVec.zip(x.hit).zip(x.takenMask).map {
        case ((diff, hit), takenMask) => selectByTaken(takenMask, hit, diff)
      } // [numDup]

    val lastBrPosOHDiff: IndexedSeq[Bool]      = x.lastBrPosOH.zip(y.lastBrPosOH).map { case (oh1, oh2) => oh1.asUInt =/= oh2.asUInt }
    val takenDiff      : IndexedSeq[Bool]      = x.taken.zip(y.taken).map { case (t1, t2) => t1 =/= t2 }
    val takenOffsetDiff: IndexedSeq[Bool]      = x.cfiIndex.zip(y.cfiIndex).zip(x.taken).zip(y.taken).map { case (((i1, i2), xt), yt) => xt && yt && i1 =/= i2.bits }
    VecInit(
      for ((((tgtd, lbpohd), tkd), tod) <-
             targetDiff zip lastBrPosOHDiff zip takenDiff zip takenOffsetDiff)
      yield VecInit(tgtd, lbpohd, tkd, tod)
      // x.shouldShiftVec.asUInt =/= y.shouldShiftVec.asUInt,
      // x.brTaken =/= y.brTaken
    )
  }

  // s2
  val s2_possible_predicted_ghist_ptrs_dup = s2_ghist_ptr_dup.map(ptr => (0 to numBr).map(ptr - _.U))
  val s2_predicted_ghist_ptr_dup = s2_possible_predicted_ghist_ptrs_dup.zip(resp.s2.lastBrPosOH).map{ case (ptr, oh) => Mux1H(oh, ptr)}

  val s2_possible_predicted_fhs_dup =
    for ((((fgh, afh), br_num_oh), full_pred) <-
      s2_folded_gh_dup zip s2_ahead_fh_oldest_bits_dup zip s2_last_br_num_oh_dup zip resp.s2.full_pred)
      yield (0 to numBr).map(i =>
        fgh.update(afh, br_num_oh, i, if (i > 0) full_pred.br_taken_mask(i-1) else false.B)
      )
  val s2_predicted_fh_dup = resp.s2.lastBrPosOH.zip(s2_possible_predicted_fhs_dup).map{ case (oh, fh) => Mux1H(oh, fh)}

  val s2_ahead_fh_ob_src_dup = dup_wire(new AllAheadFoldedHistoryOldestBits(foldedGHistInfos))
  s2_ahead_fh_ob_src_dup.zip(s2_ghist_ptr_dup).map{ case (src, ptr) => src.read(ghv, ptr)}

  if (EnableGHistDiff) {
    val s2_predicted_ghist = WireInit(getHist(s2_predicted_ghist_ptr_dup(0)).asTypeOf(Vec(HistoryLength, Bool())))
    for (i <- 0 until numBr) {
      when (resp.s2.shouldShiftVec(0)(i)) {
        s2_predicted_ghist(i) := resp.s2.brTaken(0) && (i==0).B
      }
    }
    when(s2_redirect_dup(0)) {
      s0_ghist := s2_predicted_ghist.asUInt
    }
  }

  val s2_ghv_wens = (0 until HistoryLength).map(n =>
    (0 until numBr).map(b => (s2_ghist_ptr_dup(0)).value === (CGHPtr(false.B, n.U) + b.U).value && resp.s2.shouldShiftVec(0)(b) && s2_redirect_dup(0)))
  val s2_ghv_wdatas = (0 until HistoryLength).map(n =>
    Mux1H(
      (0 until numBr).map(b => (
        (s2_ghist_ptr_dup(0)).value === (CGHPtr(false.B, n.U) + b.U).value && resp.s2.shouldShiftVec(0)(b),
        resp.s2.full_pred(0).real_br_taken_mask()(b)
      ))
    )
  )

  val s1_pred_info = Wire(new PreviousPredInfo)
  s1_pred_info.hit := resp.s1.full_pred.map(_.hit)
  s1_pred_info.target := resp.s1.getTarget
  s1_pred_info.lastBrPosOH := resp.s1.lastBrPosOH
  s1_pred_info.taken := resp.s1.taken
  s1_pred_info.takenMask := resp.s1.full_pred.map(_.taken_mask_on_slot)
  s1_pred_info.cfiIndex := resp.s1.cfiIndex.map { case x => x.bits }

  val previous_s1_pred_info = RegEnable(s1_pred_info, 0.U.asTypeOf(new PreviousPredInfo), s1_fire_dup(0))

  val s2_redirect_s1_last_pred_vec_dup = preds_needs_redirect_vec_dup(previous_s1_pred_info, resp.s2)

  for (((s2_redirect, s2_fire), s2_redirect_s1_last_pred_vec) <- s2_redirect_dup zip s2_fire_dup zip s2_redirect_s1_last_pred_vec_dup)
    s2_redirect := s2_fire && s2_redirect_s1_last_pred_vec.reduce(_||_)


  for (((npcGen, s2_redirect), s2_target) <- npcGen_dup zip s2_redirect_dup zip resp.s2.getTarget)
    npcGen.register(s2_redirect, s2_target, Some("s2_target"), 5)
  for (((foldedGhGen, s2_redirect), s2_predicted_fh) <- foldedGhGen_dup zip s2_redirect_dup zip s2_predicted_fh_dup)
    foldedGhGen.register(s2_redirect, s2_predicted_fh, Some("s2_FGH"), 5)
  for (((ghistPtrGen, s2_redirect), s2_predicted_ghist_ptr) <- ghistPtrGen_dup zip s2_redirect_dup zip s2_predicted_ghist_ptr_dup)
    ghistPtrGen.register(s2_redirect, s2_predicted_ghist_ptr, Some("s2_GHPtr"), 5)
  for (((lastBrNumOHGen, s2_redirect), s2_brPosOH) <- lastBrNumOHGen_dup zip s2_redirect_dup zip resp.s2.lastBrPosOH.map(_.asUInt))
    lastBrNumOHGen.register(s2_redirect, s2_brPosOH, Some("s2_BrNumOH"), 5)
  for (((aheadFhObGen, s2_redirect), s2_ahead_fh_ob_src) <- aheadFhObGen_dup zip s2_redirect_dup zip s2_ahead_fh_ob_src_dup)
    aheadFhObGen.register(s2_redirect, s2_ahead_fh_ob_src, Some("s2_AFHOB"), 5)
  ghvBitWriteGens.zip(s2_ghv_wens).zipWithIndex.map{case ((b, w), i) =>
    b.register(w.reduce(_||_), s2_ghv_wdatas(i), Some(s"s2_new_bit_$i"), 5)
  }

  XSPerfAccumulate("s2_redirect_because_target_diff", s2_fire_dup(0) && s2_redirect_s1_last_pred_vec_dup(0)(0))
  XSPerfAccumulate("s2_redirect_because_branch_num_diff", s2_fire_dup(0) && s2_redirect_s1_last_pred_vec_dup(0)(1))
  XSPerfAccumulate("s2_redirect_because_direction_diff", s2_fire_dup(0) && s2_redirect_s1_last_pred_vec_dup(0)(2))
  XSPerfAccumulate("s2_redirect_because_cfi_idx_diff", s2_fire_dup(0) && s2_redirect_s1_last_pred_vec_dup(0)(3))
  // XSPerfAccumulate("s2_redirect_because_shouldShiftVec_diff", s2_fire && s2_redirect_s1_last_pred_vec(4))
  // XSPerfAccumulate("s2_redirect_because_brTaken_diff", s2_fire && s2_redirect_s1_last_pred_vec(5))
  XSPerfAccumulate("s2_redirect_because_fallThroughError", s2_fire_dup(0) && resp.s2.fallThruError(0))

  XSPerfAccumulate("s2_redirect_when_taken", s2_redirect_dup(0) && resp.s2.taken(0) && resp.s2.full_pred(0).hit)
  XSPerfAccumulate("s2_redirect_when_not_taken", s2_redirect_dup(0) && !resp.s2.taken(0) && resp.s2.full_pred(0).hit)
  XSPerfAccumulate("s2_redirect_when_not_hit", s2_redirect_dup(0) && !resp.s2.full_pred(0).hit)


  // s3
  val s3_possible_predicted_ghist_ptrs_dup = s3_ghist_ptr_dup.map(ptr => (0 to numBr).map(ptr - _.U))
  val s3_predicted_ghist_ptr_dup = s3_possible_predicted_ghist_ptrs_dup.zip(resp.s3.lastBrPosOH).map{ case (ptr, oh) => Mux1H(oh, ptr)}

  val s3_possible_predicted_fhs_dup =
    for ((((fgh, afh), br_num_oh), full_pred) <-
      s3_folded_gh_dup zip s3_ahead_fh_oldest_bits_dup zip s3_last_br_num_oh_dup zip resp.s3.full_pred)
      yield (0 to numBr).map(i =>
        fgh.update(afh, br_num_oh, i, if (i > 0) full_pred.br_taken_mask(i-1) else false.B)
      )
  val s3_predicted_fh_dup = resp.s3.lastBrPosOH.zip(s3_possible_predicted_fhs_dup).map{ case (oh, fh) => Mux1H(oh, fh)}

  val s3_ahead_fh_ob_src_dup = dup_wire(new AllAheadFoldedHistoryOldestBits(foldedGHistInfos))
  s3_ahead_fh_ob_src_dup.zip(s3_ghist_ptr_dup).map{ case (src, ptr) => src.read(ghv, ptr)}

  if (EnableGHistDiff) {
    val s3_predicted_ghist = WireInit(getHist(s3_predicted_ghist_ptr_dup(0)).asTypeOf(Vec(HistoryLength, Bool())))
    for (i <- 0 until numBr) {
      when (resp.s3.shouldShiftVec(0)(i)) {
        s3_predicted_ghist(i) := resp.s3.brTaken(0) && (i==0).B
      }
    }
    when(s3_redirect_dup(0)) {
      s0_ghist := s3_predicted_ghist.asUInt
    }
  }

  val s3_ghv_wens = (0 until HistoryLength).map(n =>
    (0 until numBr).map(b => (s3_ghist_ptr_dup(0)).value === (CGHPtr(false.B, n.U) + b.U).value && resp.s3.shouldShiftVec(0)(b) && s3_redirect_dup(0)))
  val s3_ghv_wdatas = (0 until HistoryLength).map(n =>
    Mux1H(
      (0 until numBr).map(b => (
        (s3_ghist_ptr_dup(0)).value === (CGHPtr(false.B, n.U) + b.U).value && resp.s3.shouldShiftVec(0)(b),
        resp.s3.full_pred(0).real_br_taken_mask()(b)
      ))
    )
  )

  val previous_s2_pred = RegEnable(resp.s2, 0.U.asTypeOf(resp.s2), s2_fire_dup(0))

  val s3_redirect_on_br_taken_dup = resp.s3.full_pred.zip(previous_s2_pred.full_pred).map {case (fp1, fp2) => fp1.real_br_taken_mask().asUInt =/= fp2.real_br_taken_mask().asUInt}
  val s3_both_first_taken_dup = resp.s3.full_pred.zip(previous_s2_pred.full_pred).map {case (fp1, fp2) => fp1.real_br_taken_mask()(0) && fp2.real_br_taken_mask()(0)}
  val s3_redirect_on_target_dup = resp.s3.getTarget.zip(previous_s2_pred.getTarget).map {case (t1, t2) => t1 =/= t2}
  val s3_redirect_on_jalr_target_dup = resp.s3.full_pred.zip(previous_s2_pred.full_pred).map {case (fp1, fp2) => fp1.hit_taken_on_jalr && fp1.jalr_target =/= fp2.jalr_target}
  val s3_redirect_on_fall_thru_error_dup = resp.s3.fallThruError

  for ((((((s3_redirect, s3_fire), s3_redirect_on_br_taken), s3_redirect_on_target), s3_redirect_on_fall_thru_error), s3_both_first_taken) <-
    s3_redirect_dup zip s3_fire_dup zip s3_redirect_on_br_taken_dup zip s3_redirect_on_target_dup zip s3_redirect_on_fall_thru_error_dup zip s3_both_first_taken_dup) {

    s3_redirect := s3_fire && (
      (s3_redirect_on_br_taken && !s3_both_first_taken) || s3_redirect_on_target || s3_redirect_on_fall_thru_error
    )
  }

  XSPerfAccumulate(f"s3_redirect_on_br_taken", s3_fire_dup(0) && s3_redirect_on_br_taken_dup(0))
  XSPerfAccumulate(f"s3_redirect_on_jalr_target", s3_fire_dup(0) && s3_redirect_on_jalr_target_dup(0))
  XSPerfAccumulate(f"s3_redirect_on_others", s3_redirect_dup(0) && !(s3_redirect_on_br_taken_dup(0) || s3_redirect_on_jalr_target_dup(0)))

  for (((npcGen, s3_redirect), s3_target) <- npcGen_dup zip s3_redirect_dup zip resp.s3.getTarget)
    npcGen.register(s3_redirect, s3_target, Some("s3_target"), 3)
  for (((foldedGhGen, s3_redirect), s3_predicted_fh) <- foldedGhGen_dup zip s3_redirect_dup zip s3_predicted_fh_dup)
    foldedGhGen.register(s3_redirect, s3_predicted_fh, Some("s3_FGH"), 3)
  for (((ghistPtrGen, s3_redirect), s3_predicted_ghist_ptr) <- ghistPtrGen_dup zip s3_redirect_dup zip s3_predicted_ghist_ptr_dup)
    ghistPtrGen.register(s3_redirect, s3_predicted_ghist_ptr, Some("s3_GHPtr"), 3)
  for (((lastBrNumOHGen, s3_redirect), s3_brPosOH) <- lastBrNumOHGen_dup zip s3_redirect_dup zip resp.s3.lastBrPosOH.map(_.asUInt))
    lastBrNumOHGen.register(s3_redirect, s3_brPosOH, Some("s3_BrNumOH"), 3)
  for (((aheadFhObGen, s3_redirect), s3_ahead_fh_ob_src) <- aheadFhObGen_dup zip s3_redirect_dup zip s3_ahead_fh_ob_src_dup)
    aheadFhObGen.register(s3_redirect, s3_ahead_fh_ob_src, Some("s3_AFHOB"), 3)
  ghvBitWriteGens.zip(s3_ghv_wens).zipWithIndex.map{case ((b, w), i) =>
    b.register(w.reduce(_||_), s3_ghv_wdatas(i), Some(s"s3_new_bit_$i"), 3)
  }

  // Send signal tell Ftq override
  val s2_ftq_idx = RegEnable(io.ftq_to_bpu.enq_ptr, s1_fire_dup(0))
  val s3_ftq_idx = RegEnable(s2_ftq_idx, s2_fire_dup(0))

  for (((to_ftq_s1_valid, s1_fire), s1_flush) <- io.bpu_to_ftq.resp.bits.s1.valid zip s1_fire_dup zip s1_flush_dup) {
    to_ftq_s1_valid := s1_fire && !s1_flush
  }
  io.bpu_to_ftq.resp.bits.s1.hasRedirect.map(_ := false.B)
  io.bpu_to_ftq.resp.bits.s1.ftq_idx := DontCare
  for (((to_ftq_s2_valid, s2_fire), s2_flush) <- io.bpu_to_ftq.resp.bits.s2.valid zip s2_fire_dup zip s2_flush_dup) {
    to_ftq_s2_valid := s2_fire && !s2_flush
  }
  io.bpu_to_ftq.resp.bits.s2.hasRedirect.zip(s2_redirect_dup).map {case (hr, r) => hr := r}
  io.bpu_to_ftq.resp.bits.s2.ftq_idx := s2_ftq_idx
  for (((to_ftq_s3_valid, s3_fire), s3_flush) <- io.bpu_to_ftq.resp.bits.s3.valid zip s3_fire_dup zip s3_flush_dup) {
    to_ftq_s3_valid := s3_fire && !s3_flush
  }
  io.bpu_to_ftq.resp.bits.s3.hasRedirect.zip(s3_redirect_dup).map {case (hr, r) => hr := r}
  io.bpu_to_ftq.resp.bits.s3.ftq_idx := s3_ftq_idx

  predictors.io.update.valid := RegNext(io.ftq_to_bpu.update.valid, init = false.B)
  predictors.io.update.bits := RegEnable(io.ftq_to_bpu.update.bits, io.ftq_to_bpu.update.valid)
  predictors.io.update.bits.ghist := RegEnable(
    getHist(io.ftq_to_bpu.update.bits.spec_info.histPtr), io.ftq_to_bpu.update.valid)

  val redirect_dup = do_redirect_dup.map(_.bits)
  predictors.io.redirect := do_redirect_dup(0)

  // Redirect logic
  val shift_dup = redirect_dup.map(_.cfiUpdate.shift)
  val addIntoHist_dup = redirect_dup.map(_.cfiUpdate.addIntoHist)
  // TODO: remove these below
  val shouldShiftVec_dup = shift_dup.map(shift => Mux(shift === 0.U, VecInit(0.U((1 << (log2Ceil(numBr) + 1)).W).asBools), VecInit((LowerMask(1.U << (shift-1.U))).asBools)))
  // TODO end
  val afhob_dup = redirect_dup.map(_.cfiUpdate.afhob)
  val lastBrNumOH_dup = redirect_dup.map(_.cfiUpdate.lastBrNumOH)


  val isBr_dup = redirect_dup.map(_.cfiUpdate.pd.isBr)
  val taken_dup = redirect_dup.map(_.cfiUpdate.taken)
  val real_br_taken_mask_dup =
    for (((shift, taken), addIntoHist) <- shift_dup zip taken_dup zip addIntoHist_dup)
      yield (0 until numBr).map(i => shift === (i+1).U && taken && addIntoHist )

  val oldPtr_dup = redirect_dup.map(_.cfiUpdate.histPtr)
  val updated_ptr_dup = oldPtr_dup.zip(shift_dup).map {case (oldPtr, shift) => oldPtr - shift}
  def computeFoldedHist(hist: UInt, compLen: Int)(histLen: Int): UInt = {
    if (histLen > 0) {
      val nChunks     = (histLen + compLen - 1) / compLen
      val hist_chunks = (0 until nChunks) map { i =>
        hist(min((i + 1) * compLen, histLen) - 1, i * compLen)
      }
      ParallelXOR(hist_chunks)
    }
    else 0.U
  }

  val oldFh_dup = dup_seq(WireInit(0.U.asTypeOf(new AllFoldedHistories(foldedGHistInfos))))
  oldFh_dup.zip(oldPtr_dup).map { case (oldFh, oldPtr) =>
      foldedGHistInfos.foreach { case (histLen, compLen) => 
        oldFh.getHistWithInfo((histLen, compLen)).folded_hist := computeFoldedHist(getHist(oldPtr), compLen)(histLen)
      }
  }

  val updated_fh_dup =
    for (((((oldFh, oldPtr), taken), addIntoHist), shift) <-
      oldFh_dup zip oldPtr_dup zip taken_dup zip addIntoHist_dup zip shift_dup)
    yield VecInit((0 to numBr).map(i => oldFh.update(ghv, oldPtr, i, taken && addIntoHist)))(shift)
  val thisBrNumOH_dup = shift_dup.map(shift => UIntToOH(shift, numBr+1))
  val thisAheadFhOb_dup = dup_wire(new AllAheadFoldedHistoryOldestBits(foldedGHistInfos))
  thisAheadFhOb_dup.zip(oldPtr_dup).map {case (afhob, oldPtr) => afhob.read(ghv, oldPtr)}
  val redirect_ghv_wens = (0 until HistoryLength).map(n =>
    (0 until numBr).map(b => oldPtr_dup(0).value === (CGHPtr(false.B, n.U) + b.U).value && shouldShiftVec_dup(0)(b) && do_redirect_dup(0).valid))
  val redirect_ghv_wdatas = (0 until HistoryLength).map(n =>
    Mux1H(
      (0 until numBr).map(b => oldPtr_dup(0).value === (CGHPtr(false.B, n.U) + b.U).value && shouldShiftVec_dup(0)(b)),
      real_br_taken_mask_dup(0)
    )
  )

  if (EnableGHistDiff) {
    val updated_ghist = WireInit(getHist(updated_ptr_dup(0)).asTypeOf(Vec(HistoryLength, Bool())))
    for (i <- 0 until numBr) {
      when (shift_dup(0) >= (i+1).U) {
        updated_ghist(i) := taken_dup(0) && addIntoHist_dup(0) && (i==0).B
      }
    }
    when(do_redirect_dup(0).valid) {
      s0_ghist := updated_ghist.asUInt
    }
  }

  // Commit time history checker
  if (EnableCommitGHistDiff) {
    val commitGHist = RegInit(0.U.asTypeOf(Vec(HistoryLength, Bool())))
    val commitGHistPtr = RegInit(0.U.asTypeOf(new CGHPtr))
    def getCommitHist(ptr: CGHPtr): UInt =
      (Cat(commitGHist.asUInt, commitGHist.asUInt) >> (ptr.value+1.U))(HistoryLength-1, 0)

    val updateValid        : Bool      = io.ftq_to_bpu.update.valid
    val branchValidMask    : UInt      = io.ftq_to_bpu.update.bits.ftb_entry.brValids.asUInt
    val branchCommittedMask: Vec[Bool] = io.ftq_to_bpu.update.bits.br_committed
    val misPredictMask     : UInt      = io.ftq_to_bpu.update.bits.mispred_mask.asUInt
    val takenMask          : UInt      =
      io.ftq_to_bpu.update.bits.br_taken_mask.asUInt |
        io.ftq_to_bpu.update.bits.ftb_entry.always_taken.asUInt // Always taken branch is recorded in history
    val takenIdx       : UInt = (PriorityEncoder(takenMask) + 1.U((log2Ceil(numBr)+1).W)).asUInt
    val misPredictIdx  : UInt = (PriorityEncoder(misPredictMask) + 1.U((log2Ceil(numBr)+1).W)).asUInt
    val shouldShiftMask: UInt = Mux(takenMask.orR,
        LowerMask(takenIdx).asUInt,
        ((1 << numBr) - 1).asUInt) &
      Mux(misPredictMask.orR,
        LowerMask(misPredictIdx).asUInt,
        ((1 << numBr) - 1).asUInt) &
      branchCommittedMask.asUInt
    val updateShift    : UInt   =
      Mux(updateValid && branchValidMask.orR, PopCount(branchValidMask & shouldShiftMask), 0.U)

    // Maintain the commitGHist
    for (i <- 0 until numBr) {
      when(updateShift >= (i + 1).U) {
        val ptr: CGHPtr = commitGHistPtr - i.asUInt
        commitGHist(ptr.value) := takenMask(i)
      }
    }
    when(updateValid) {
      commitGHistPtr := commitGHistPtr - updateShift
    }

    // Calculate true history using Parallel XOR
    // Do differential
    TageTableInfos.map {
      case (nRows, histLen, _) => {
        val nRowsPerBr = nRows / numBr
        val predictGHistPtr = io.ftq_to_bpu.update.bits.spec_info.histPtr
        val commitTrueHist: UInt = computeFoldedHist(getCommitHist(commitGHistPtr), log2Ceil(nRowsPerBr))(histLen)
        val predictFHist  : UInt = computeFoldedHist(getHist(predictGHistPtr), log2Ceil(nRowsPerBr))(histLen)
        XSWarn(updateValid && predictFHist =/= commitTrueHist,
          p"predict time ghist: ${predictFHist} is different from commit time: ${commitTrueHist}\n")
      }
    }
  }


  // val updatedGh = oldGh.update(shift, taken && addIntoHist)
  for ((npcGen, do_redirect) <- npcGen_dup zip do_redirect_dup)
    npcGen.register(do_redirect.valid, do_redirect.bits.cfiUpdate.target, Some("redirect_target"), 2)
  for (((foldedGhGen, do_redirect), updated_fh) <- foldedGhGen_dup zip do_redirect_dup zip updated_fh_dup)
    foldedGhGen.register(do_redirect.valid, updated_fh, Some("redirect_FGHT"), 2)
  for (((ghistPtrGen, do_redirect), updated_ptr) <- ghistPtrGen_dup zip do_redirect_dup zip updated_ptr_dup)
    ghistPtrGen.register(do_redirect.valid, updated_ptr, Some("redirect_GHPtr"), 2)
  for (((lastBrNumOHGen, do_redirect), thisBrNumOH) <- lastBrNumOHGen_dup zip do_redirect_dup zip thisBrNumOH_dup)
    lastBrNumOHGen.register(do_redirect.valid, thisBrNumOH, Some("redirect_BrNumOH"), 2)
  for (((aheadFhObGen, do_redirect), thisAheadFhOb) <- aheadFhObGen_dup zip do_redirect_dup zip thisAheadFhOb_dup)
    aheadFhObGen.register(do_redirect.valid, thisAheadFhOb, Some("redirect_AFHOB"), 2)
  ghvBitWriteGens.zip(redirect_ghv_wens).zipWithIndex.map{case ((b, w), i) =>
    b.register(w.reduce(_||_), redirect_ghv_wdatas(i), Some(s"redirect_new_bit_$i"), 2)
  }
  // no need to assign s0_last_pred

  // val need_reset = RegNext(reset.asBool) && !reset.asBool

  // Reset
  // npcGen.register(need_reset, resetVector.U, Some("reset_pc"), 1)
  // foldedGhGen.register(need_reset, 0.U.asTypeOf(s0_folded_gh), Some("reset_FGH"), 1)
  // ghistPtrGen.register(need_reset, 0.U.asTypeOf(new CGHPtr), Some("reset_GHPtr"), 1)

  s0_pc_dup.zip(npcGen_dup).map {case (s0_pc, npcGen) => s0_pc := npcGen()}
  s0_folded_gh_dup.zip(foldedGhGen_dup).map {case (s0_folded_gh, foldedGhGen) => s0_folded_gh := foldedGhGen()}
  s0_ghist_ptr_dup.zip(ghistPtrGen_dup).map {case (s0_ghist_ptr, ghistPtrGen) => s0_ghist_ptr := ghistPtrGen()}
  s0_ahead_fh_oldest_bits_dup.zip(aheadFhObGen_dup).map {case (s0_ahead_fh_oldest_bits, aheadFhObGen) =>
    s0_ahead_fh_oldest_bits := aheadFhObGen()}
  s0_last_br_num_oh_dup.zip(lastBrNumOHGen_dup).map {case (s0_last_br_num_oh, lastBrNumOHGen) =>
    s0_last_br_num_oh := lastBrNumOHGen()}
  (ghv_write_datas zip ghvBitWriteGens).map{case (wd, d) => wd := d()}
  for (i <- 0 until HistoryLength) {
    ghv_wens(i) := Seq(s1_ghv_wens, s2_ghv_wens, s3_ghv_wens, redirect_ghv_wens).map(_(i).reduce(_||_)).reduce(_||_)
    when (ghv_wens(i)) {
      ghv(i) := ghv_write_datas(i)
    }
  }

  // TODO: signals for memVio and other Redirects
  controlRedirectBubble := do_redirect_dup(0).valid && do_redirect_dup(0).bits.ControlRedirectBubble
  ControlBTBMissBubble := do_redirect_dup(0).bits.ControlBTBMissBubble
  TAGEMissBubble := do_redirect_dup(0).bits.TAGEMissBubble
  SCMissBubble := do_redirect_dup(0).bits.SCMissBubble
  ITTAGEMissBubble := do_redirect_dup(0).bits.ITTAGEMissBubble
  RASMissBubble := do_redirect_dup(0).bits.RASMissBubble

  memVioRedirectBubble := do_redirect_dup(0).valid && do_redirect_dup(0).bits.MemVioRedirectBubble
  otherRedirectBubble := do_redirect_dup(0).valid && do_redirect_dup(0).bits.OtherRedirectBubble
  btbMissBubble := do_redirect_dup(0).valid && do_redirect_dup(0).bits.BTBMissBubble
  overrideBubble(0) := s2_redirect_dup(0)
  overrideBubble(1) := s3_redirect_dup(0)
  ftqUpdateBubble(0) := !s1_components_ready_dup(0)
  ftqUpdateBubble(1) := !s2_components_ready_dup(0)
  ftqUpdateBubble(2) := !s3_components_ready_dup(0)
  ftqFullStall := !io.bpu_to_ftq.resp.ready
  io.bpu_to_ftq.resp.bits.topdown_info := topdown_stages(numOfStage - 1)

  // topdown handling logic here
  when (controlRedirectBubble) {
    /*
    for (i <- 0 until numOfStage)
      topdown_stages(i).reasons(TopDownCounters.ControlRedirectBubble.id) := true.B
    io.bpu_to_ftq.resp.bits.topdown_info.reasons(TopDownCounters.ControlRedirectBubble.id) := true.B
    */
    when (ControlBTBMissBubble) {
      for (i <- 0 until numOfStage)
        topdown_stages(i).reasons(TopDownCounters.BTBMissBubble.id) := true.B
      io.bpu_to_ftq.resp.bits.topdown_info.reasons(TopDownCounters.BTBMissBubble.id) := true.B
    } .elsewhen (TAGEMissBubble) {
      for (i <- 0 until numOfStage)
        topdown_stages(i).reasons(TopDownCounters.TAGEMissBubble.id) := true.B
      io.bpu_to_ftq.resp.bits.topdown_info.reasons(TopDownCounters.TAGEMissBubble.id) := true.B
    } .elsewhen (SCMissBubble) {
      for (i <- 0 until numOfStage)
        topdown_stages(i).reasons(TopDownCounters.SCMissBubble.id) := true.B
      io.bpu_to_ftq.resp.bits.topdown_info.reasons(TopDownCounters.SCMissBubble.id) := true.B
    } .elsewhen (ITTAGEMissBubble) {
      for (i <- 0 until numOfStage)
        topdown_stages(i).reasons(TopDownCounters.ITTAGEMissBubble.id) := true.B
      io.bpu_to_ftq.resp.bits.topdown_info.reasons(TopDownCounters.ITTAGEMissBubble.id) := true.B
    } .elsewhen (RASMissBubble) {
      for (i <- 0 until numOfStage)
        topdown_stages(i).reasons(TopDownCounters.RASMissBubble.id) := true.B
      io.bpu_to_ftq.resp.bits.topdown_info.reasons(TopDownCounters.RASMissBubble.id) := true.B
    }
  }
  when (memVioRedirectBubble) {
    for (i <- 0 until numOfStage)
      topdown_stages(i).reasons(TopDownCounters.MemVioRedirectBubble.id) := true.B
    io.bpu_to_ftq.resp.bits.topdown_info.reasons(TopDownCounters.MemVioRedirectBubble.id) := true.B
  }
  when (otherRedirectBubble) {
    for (i <- 0 until numOfStage)
      topdown_stages(i).reasons(TopDownCounters.OtherRedirectBubble.id) := true.B
    io.bpu_to_ftq.resp.bits.topdown_info.reasons(TopDownCounters.OtherRedirectBubble.id) := true.B
  }
  when (btbMissBubble) {
    for (i <- 0 until numOfStage)
      topdown_stages(i).reasons(TopDownCounters.BTBMissBubble.id) := true.B
    io.bpu_to_ftq.resp.bits.topdown_info.reasons(TopDownCounters.BTBMissBubble.id) := true.B
  }

  for (i <- 0 until numOfStage) {
    if (i < numOfStage - overrideStage) {
      when (overrideBubble(i)) {
        for (j <- 0 to i)
          topdown_stages(j).reasons(TopDownCounters.OverrideBubble.id) := true.B
      }
    }
    if (i < numOfStage - ftqUpdateStage) {
      when (ftqUpdateBubble(i)) {
        topdown_stages(i).reasons(TopDownCounters.FtqUpdateBubble.id) := true.B
      }
    }
  }
  when (ftqFullStall) {
    topdown_stages(0).reasons(TopDownCounters.FtqFullStall.id) := true.B
  }

  XSError(isBefore(redirect_dup(0).cfiUpdate.histPtr, s3_ghist_ptr_dup(0)) && do_redirect_dup(0).valid,
    p"s3_ghist_ptr ${s3_ghist_ptr_dup(0)} exceeds redirect histPtr ${redirect_dup(0).cfiUpdate.histPtr}\n")
  XSError(isBefore(redirect_dup(0).cfiUpdate.histPtr, s2_ghist_ptr_dup(0)) && do_redirect_dup(0).valid,
    p"s2_ghist_ptr ${s2_ghist_ptr_dup(0)} exceeds redirect histPtr ${redirect_dup(0).cfiUpdate.histPtr}\n")
  XSError(isBefore(redirect_dup(0).cfiUpdate.histPtr, s1_ghist_ptr_dup(0)) && do_redirect_dup(0).valid,
    p"s1_ghist_ptr ${s1_ghist_ptr_dup(0)} exceeds redirect histPtr ${redirect_dup(0).cfiUpdate.histPtr}\n")

  XSDebug(RegNext(reset.asBool) && !reset.asBool, "Reseting...\n")
  XSDebug(io.ftq_to_bpu.update.valid, p"Update from ftq\n")
  XSDebug(io.ftq_to_bpu.redirect.valid, p"Redirect from ftq\n")

  XSDebug("[BP0]                 fire=%d                      pc=%x\n", s0_fire_dup(0), s0_pc_dup(0))
  XSDebug("[BP1] v=%d r=%d cr=%d fire=%d             flush=%d pc=%x\n",
    s1_valid_dup(0), s1_ready_dup(0), s1_components_ready_dup(0), s1_fire_dup(0), s1_flush_dup(0), s1_pc)
  XSDebug("[BP2] v=%d r=%d cr=%d fire=%d redirect=%d flush=%d pc=%x\n",
    s2_valid_dup(0), s2_ready_dup(0), s2_components_ready_dup(0), s2_fire_dup(0), s2_redirect_dup(0), s2_flush_dup(0), s2_pc)
  XSDebug("[BP3] v=%d r=%d cr=%d fire=%d redirect=%d flush=%d pc=%x\n",
    s3_valid_dup(0), s3_ready_dup(0), s3_components_ready_dup(0), s3_fire_dup(0), s3_redirect_dup(0), s3_flush_dup(0), s3_pc)
  XSDebug("[FTQ] ready=%d\n", io.bpu_to_ftq.resp.ready)
  XSDebug("resp.s1.target=%x\n", resp.s1.getTarget(0))
  XSDebug("resp.s2.target=%x\n", resp.s2.getTarget(0))
  // XSDebug("s0_ghist: %b\n", s0_ghist.predHist)
  // XSDebug("s1_ghist: %b\n", s1_ghist.predHist)
  // XSDebug("s2_ghist: %b\n", s2_ghist.predHist)
  // XSDebug("s2_predicted_ghist: %b\n", s2_predicted_ghist.predHist)
  XSDebug(p"s0_ghist_ptr: ${s0_ghist_ptr_dup(0)}\n")
  XSDebug(p"s1_ghist_ptr: ${s1_ghist_ptr_dup(0)}\n")
  XSDebug(p"s2_ghist_ptr: ${s2_ghist_ptr_dup(0)}\n")
  XSDebug(p"s3_ghist_ptr: ${s3_ghist_ptr_dup(0)}\n")

  io.ftq_to_bpu.update.bits.display(io.ftq_to_bpu.update.valid)
  io.ftq_to_bpu.redirect.bits.display(io.ftq_to_bpu.redirect.valid)


  XSPerfAccumulate("s2_redirect", s2_redirect_dup(0))
  XSPerfAccumulate("s3_redirect", s3_redirect_dup(0))
  XSPerfAccumulate("s1_not_valid", !s1_valid_dup(0))

  val perfEvents = predictors.asInstanceOf[Composer].getPerfEvents
  generatePerfEvent()
}<|MERGE_RESOLUTION|>--- conflicted
+++ resolved
@@ -27,12 +27,8 @@
 import xiangshan.backend.decode.ImmUnion
 
 trait HasBPUConst extends HasXSParameter {
-<<<<<<< HEAD
-  val MaxMetaBaseLength =  if (!env.FPGAPlatform) 512 else 219 // TODO: Reduce meta length
+  val MaxMetaBaseLength =  if (!env.FPGAPlatform) 512 else 247 // TODO: Reduce meta length
   val MaxMetaLength = if (HasHExtension) MaxMetaBaseLength + 4 else MaxMetaBaseLength
-=======
-  val MaxMetaLength = if (!env.FPGAPlatform) 512 else 247 // TODO: Reduce meta length
->>>>>>> 8d1a710b
   val MaxBasicBlockSize = 32
   val LHistoryLength = 32
   // val numBr = 2
