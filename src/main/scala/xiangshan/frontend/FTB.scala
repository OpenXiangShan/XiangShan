/***************************************************************************************
* Copyright (c) 2020-2021 Institute of Computing Technology, Chinese Academy of Sciences
* Copyright (c) 2020-2021 Peng Cheng Laboratory
*
* XiangShan is licensed under Mulan PSL v2.
* You can use this software according to the terms and conditions of the Mulan PSL v2.
* You may obtain a copy of Mulan PSL v2 at:
*          http://license.coscl.org.cn/MulanPSL2
*
* THIS SOFTWARE IS PROVIDED ON AN "AS IS" BASIS, WITHOUT WARRANTIES OF ANY KIND,
* EITHER EXPRESS OR IMPLIED, INCLUDING BUT NOT LIMITED TO NON-INFRINGEMENT,
* MERCHANTABILITY OR FIT FOR A PARTICULAR PURPOSE.
*
* See the Mulan PSL v2 for more details.
***************************************************************************************/

package xiangshan.frontend

import chisel3._
import chisel3.util._
import org.chipsalliance.cde.config.Parameters
import scala.{Tuple2 => &}
import utility._
import xiangshan._

trait FTBParams extends HasXSParameter with HasBPUConst {
  val numEntries = FtbSize
  val numWays    = FtbWays
  val numSets    = numEntries / numWays // 512
  val tagLength  = FtbTagLength

  val TAR_STAT_SZ = 2
  def TAR_FIT     = 0.U(TAR_STAT_SZ.W)
  def TAR_OVF     = 1.U(TAR_STAT_SZ.W)
  def TAR_UDF     = 2.U(TAR_STAT_SZ.W)

  def BR_OFFSET_LEN  = 12
  def JMP_OFFSET_LEN = 20

  def FTBCLOSE_THRESHOLD_SZ = log2Ceil(500)
  def FTBCLOSE_THRESHOLD    = 500.U(FTBCLOSE_THRESHOLD_SZ.W) // can be modified
}

class FtbSlot_FtqMem(implicit p: Parameters) extends XSBundle with FTBParams {
  val offset  = UInt(log2Ceil(PredictWidth).W)
  val sharing = Bool()
  val valid   = Bool()
}

class FtbSlot(val offsetLen: Int, val subOffsetLen: Option[Int] = None)(implicit p: Parameters) extends FtbSlot_FtqMem
    with FTBParams {
  if (subOffsetLen.isDefined) {
    require(subOffsetLen.get <= offsetLen)
  }
  val lower   = UInt(offsetLen.W)
  val tarStat = UInt(TAR_STAT_SZ.W)

  def setLowerStatByTarget(pc: UInt, target: UInt, isShare: Boolean) = {
    def getTargetStatByHigher(pc_higher: UInt, target_higher: UInt) =
      Mux(target_higher > pc_higher, TAR_OVF, Mux(target_higher < pc_higher, TAR_UDF, TAR_FIT))
    def getLowerByTarget(target: UInt, offsetLen: Int) = target(offsetLen, 1)
    val offLen        = if (isShare) this.subOffsetLen.get else this.offsetLen
    val pc_higher     = pc(VAddrBits - 1, offLen + 1)
    val target_higher = target(VAddrBits - 1, offLen + 1)
    val stat          = getTargetStatByHigher(pc_higher, target_higher)
    val lower         = ZeroExt(getLowerByTarget(target, offLen), this.offsetLen)
    this.lower   := lower
    this.tarStat := stat
    this.sharing := isShare.B
  }

  def getTarget(pc: UInt, last_stage: Option[Tuple2[UInt, Bool]] = None) = {
    def getTarget(offLen: Int)(pc: UInt, lower: UInt, stat: UInt, last_stage: Option[Tuple2[UInt, Bool]] = None) = {
      val h                = pc(VAddrBits - 1, offLen + 1)
      val higher           = Wire(UInt((VAddrBits - offLen - 1).W))
      val higher_plus_one  = Wire(UInt((VAddrBits - offLen - 1).W))
      val higher_minus_one = Wire(UInt((VAddrBits - offLen - 1).W))

      // Switch between previous stage pc and current stage pc
      // Give flexibility for timing
      if (last_stage.isDefined) {
        val last_stage_pc   = last_stage.get._1
        val last_stage_pc_h = last_stage_pc(VAddrBits - 1, offLen + 1)
        val stage_en        = last_stage.get._2
        higher           := RegEnable(last_stage_pc_h, stage_en)
        higher_plus_one  := RegEnable(last_stage_pc_h + 1.U, stage_en)
        higher_minus_one := RegEnable(last_stage_pc_h - 1.U, stage_en)
      } else {
        higher           := h
        higher_plus_one  := h + 1.U
        higher_minus_one := h - 1.U
      }
      val target =
        Cat(
          Mux1H(Seq(
            (stat === TAR_OVF, higher_plus_one),
            (stat === TAR_UDF, higher_minus_one),
            (stat === TAR_FIT, higher)
          )),
          lower(offLen - 1, 0),
          0.U(1.W)
        )
      require(target.getWidth == VAddrBits)
      require(offLen != 0)
      target
    }
    if (subOffsetLen.isDefined)
      Mux(
        sharing,
        getTarget(subOffsetLen.get)(pc, lower, tarStat, last_stage),
        getTarget(offsetLen)(pc, lower, tarStat, last_stage)
      )
    else
      getTarget(offsetLen)(pc, lower, tarStat, last_stage)
  }
  def fromAnotherSlot(that: FtbSlot) = {
    require(
      this.offsetLen > that.offsetLen && this.subOffsetLen.map(_ == that.offsetLen).getOrElse(true) ||
        this.offsetLen == that.offsetLen
    )
    this.offset  := that.offset
    this.tarStat := that.tarStat
    this.sharing := (this.offsetLen > that.offsetLen && that.offsetLen == this.subOffsetLen.get).B
    this.valid   := that.valid
    this.lower   := ZeroExt(that.lower, this.offsetLen)
  }

  def slotConsistent(that: FtbSlot) =
    VecInit(
      this.offset === that.offset,
      this.lower === that.lower,
      this.tarStat === that.tarStat,
      this.sharing === that.sharing,
      this.valid === that.valid
    ).reduce(_ && _)

}

class FTBEntry_part(implicit p: Parameters) extends XSBundle with FTBParams with BPUUtils {
  val isCall = Bool()
  val isRet  = Bool()
  val isJalr = Bool()

  def isJal = !isJalr
}

class FTBEntry_FtqMem(implicit p: Parameters) extends FTBEntry_part with FTBParams with BPUUtils {

  val brSlots  = Vec(numBrSlot, new FtbSlot_FtqMem)
  val tailSlot = new FtbSlot_FtqMem

  def jmpValid =
    tailSlot.valid && !tailSlot.sharing

  def getBrRecordedVec(offset: UInt) =
    VecInit(
      brSlots.map(s => s.valid && s.offset === offset) :+
        (tailSlot.valid && tailSlot.offset === offset && tailSlot.sharing)
    )

  def brIsSaved(offset: UInt) = getBrRecordedVec(offset).reduce(_ || _)

  def getBrMaskByOffset(offset: UInt) =
    brSlots.map { s =>
      s.valid && s.offset <= offset
    } :+
      (tailSlot.valid && tailSlot.offset <= offset && tailSlot.sharing)

  def newBrCanNotInsert(offset: UInt) = {
    val lastSlotForBr = tailSlot
    lastSlotForBr.valid && lastSlotForBr.offset < offset
  }

}

class FTBEntry(implicit p: Parameters) extends FTBEntry_part with FTBParams with BPUUtils {

  val valid = Bool()

  val brSlots = Vec(numBrSlot, new FtbSlot(BR_OFFSET_LEN))

  val tailSlot = new FtbSlot(JMP_OFFSET_LEN, Some(BR_OFFSET_LEN))

  // Partial Fall-Through Address
  val pftAddr = UInt(log2Up(PredictWidth).W)
  val carry   = Bool()

  val last_may_be_rvi_call = Bool()

  // Mark the conditional branch for the first jump and the jalr instruction that appears for the first time,
  // and train the tag/ittage without using its results when strong_bias is true.
  val strong_bias = Vec(numBr, Bool())

  def getSlotForBr(idx: Int): FtbSlot = {
    require(idx <= numBr - 1)
    (idx, numBr) match {
      case (i, n) if i == n - 1 => this.tailSlot
      case _                    => this.brSlots(idx)
    }
  }
  def allSlotsForBr =
    (0 until numBr).map(getSlotForBr(_))
  def setByBrTarget(brIdx: Int, pc: UInt, target: UInt) = {
    val slot = getSlotForBr(brIdx)
    slot.setLowerStatByTarget(pc, target, brIdx == numBr - 1)
  }
  def setByJmpTarget(pc: UInt, target: UInt) =
    this.tailSlot.setLowerStatByTarget(pc, target, false)

  def getTargetVec(pc: UInt, last_stage: Option[Tuple2[UInt, Bool]] = None) = {
    /*
    Previous design: Use the getTarget function of FTBSlot to calculate three sets of targets separately;
    During this process, nine sets of registers will be generated to register the values of the higher plus one minus one
    Current design: Reuse the duplicate parts of the original nine sets of registers,
    calculate the common high bits last_stage_pc_higher of brtarget and jmptarget,
    and the high bits last_stage_pc_middle that need to be added and subtracted from each other,
    and then concatenate them according to the carry situation to obtain brtarget and jmptarget
     */
    val h_br                  = pc(VAddrBits - 1, BR_OFFSET_LEN + 1)
    val higher_br             = Wire(UInt((VAddrBits - BR_OFFSET_LEN - 1).W))
    val higher_plus_one_br    = Wire(UInt((VAddrBits - BR_OFFSET_LEN - 1).W))
    val higher_minus_one_br   = Wire(UInt((VAddrBits - BR_OFFSET_LEN - 1).W))
    val h_tail                = pc(VAddrBits - 1, JMP_OFFSET_LEN + 1)
    val higher_tail           = Wire(UInt((VAddrBits - JMP_OFFSET_LEN - 1).W))
    val higher_plus_one_tail  = Wire(UInt((VAddrBits - JMP_OFFSET_LEN - 1).W))
    val higher_minus_one_tail = Wire(UInt((VAddrBits - JMP_OFFSET_LEN - 1).W))
    if (last_stage.isDefined) {
      val last_stage_pc                  = last_stage.get._1
      val stage_en                       = last_stage.get._2
      val last_stage_pc_higher           = RegEnable(last_stage_pc(VAddrBits - 1, JMP_OFFSET_LEN + 1), stage_en)
      val last_stage_pc_middle           = RegEnable(last_stage_pc(JMP_OFFSET_LEN, BR_OFFSET_LEN + 1), stage_en)
      val last_stage_pc_higher_plus_one  = RegEnable(last_stage_pc(VAddrBits - 1, JMP_OFFSET_LEN + 1) + 1.U, stage_en)
      val last_stage_pc_higher_minus_one = RegEnable(last_stage_pc(VAddrBits - 1, JMP_OFFSET_LEN + 1) - 1.U, stage_en)
      val last_stage_pc_middle_plus_one =
        RegEnable(Cat(0.U(1.W), last_stage_pc(JMP_OFFSET_LEN, BR_OFFSET_LEN + 1)) + 1.U, stage_en)
      val last_stage_pc_middle_minus_one =
        RegEnable(Cat(0.U(1.W), last_stage_pc(JMP_OFFSET_LEN, BR_OFFSET_LEN + 1)) - 1.U, stage_en)

      higher_br := Cat(last_stage_pc_higher, last_stage_pc_middle)
      higher_plus_one_br := Mux(
        last_stage_pc_middle_plus_one(JMP_OFFSET_LEN - BR_OFFSET_LEN),
        Cat(last_stage_pc_higher_plus_one, last_stage_pc_middle_plus_one(JMP_OFFSET_LEN - BR_OFFSET_LEN - 1, 0)),
        Cat(last_stage_pc_higher, last_stage_pc_middle_plus_one(JMP_OFFSET_LEN - BR_OFFSET_LEN - 1, 0))
      )
      higher_minus_one_br := Mux(
        last_stage_pc_middle_minus_one(JMP_OFFSET_LEN - BR_OFFSET_LEN),
        Cat(last_stage_pc_higher_minus_one, last_stage_pc_middle_minus_one(JMP_OFFSET_LEN - BR_OFFSET_LEN - 1, 0)),
        Cat(last_stage_pc_higher, last_stage_pc_middle_minus_one(JMP_OFFSET_LEN - BR_OFFSET_LEN - 1, 0))
      )

      higher_tail           := last_stage_pc_higher
      higher_plus_one_tail  := last_stage_pc_higher_plus_one
      higher_minus_one_tail := last_stage_pc_higher_minus_one
    } else {
      higher_br             := h_br
      higher_plus_one_br    := h_br + 1.U
      higher_minus_one_br   := h_br - 1.U
      higher_tail           := h_tail
      higher_plus_one_tail  := h_tail + 1.U
      higher_minus_one_tail := h_tail - 1.U
    }
    val br_slots_targets = VecInit(brSlots.map(s =>
      Cat(
        Mux1H(Seq(
          (s.tarStat === TAR_OVF, higher_plus_one_br),
          (s.tarStat === TAR_UDF, higher_minus_one_br),
          (s.tarStat === TAR_FIT, higher_br)
        )),
        s.lower(s.offsetLen - 1, 0),
        0.U(1.W)
      )
    ))
    val tail_target = Wire(UInt(VAddrBits.W))
    if (tailSlot.subOffsetLen.isDefined) {
      tail_target := Mux(
        tailSlot.sharing,
        Cat(
          Mux1H(Seq(
            (tailSlot.tarStat === TAR_OVF, higher_plus_one_br),
            (tailSlot.tarStat === TAR_UDF, higher_minus_one_br),
            (tailSlot.tarStat === TAR_FIT, higher_br)
          )),
          tailSlot.lower(tailSlot.subOffsetLen.get - 1, 0),
          0.U(1.W)
        ),
        Cat(
          Mux1H(Seq(
            (tailSlot.tarStat === TAR_OVF, higher_plus_one_tail),
            (tailSlot.tarStat === TAR_UDF, higher_minus_one_tail),
            (tailSlot.tarStat === TAR_FIT, higher_tail)
          )),
          tailSlot.lower(tailSlot.offsetLen - 1, 0),
          0.U(1.W)
        )
      )
    } else {
      tail_target := Cat(
        Mux1H(Seq(
          (tailSlot.tarStat === TAR_OVF, higher_plus_one_tail),
          (tailSlot.tarStat === TAR_UDF, higher_minus_one_tail),
          (tailSlot.tarStat === TAR_FIT, higher_tail)
        )),
        tailSlot.lower(tailSlot.offsetLen - 1, 0),
        0.U(1.W)
      )
    }

    br_slots_targets.map(t => require(t.getWidth == VAddrBits))
    require(tail_target.getWidth == VAddrBits)
    val targets = VecInit(br_slots_targets :+ tail_target)
    targets
  }

  def getOffsetVec = VecInit(brSlots.map(_.offset) :+ tailSlot.offset)
  def getFallThrough(pc: UInt, last_stage_entry: Option[Tuple2[FTBEntry, Bool]] = None) =
    if (last_stage_entry.isDefined) {
      var stashed_carry = RegEnable(last_stage_entry.get._1.carry, last_stage_entry.get._2)
      getFallThroughAddr(pc, stashed_carry, pftAddr)
    } else {
      getFallThroughAddr(pc, carry, pftAddr)
    }

  def hasBr(offset: UInt) =
    brSlots.map(s => s.valid && s.offset <= offset).reduce(_ || _) ||
      (tailSlot.valid && tailSlot.offset <= offset && tailSlot.sharing)

  def getBrMaskByOffset(offset: UInt) =
    brSlots.map { s =>
      s.valid && s.offset <= offset
    } :+
      (tailSlot.valid && tailSlot.offset <= offset && tailSlot.sharing)

  def getBrRecordedVec(offset: UInt) =
    VecInit(
      brSlots.map(s => s.valid && s.offset === offset) :+
        (tailSlot.valid && tailSlot.offset === offset && tailSlot.sharing)
    )

  def brIsSaved(offset: UInt) = getBrRecordedVec(offset).reduce(_ || _)

  def brValids =
    VecInit(
      brSlots.map(_.valid) :+ (tailSlot.valid && tailSlot.sharing)
    )

  def noEmptySlotForNewBr =
    VecInit(brSlots.map(_.valid) :+ tailSlot.valid).reduce(_ && _)

  def newBrCanNotInsert(offset: UInt) = {
    val lastSlotForBr = tailSlot
    lastSlotForBr.valid && lastSlotForBr.offset < offset
  }

  def jmpValid =
    tailSlot.valid && !tailSlot.sharing

  def brOffset =
    VecInit(brSlots.map(_.offset) :+ tailSlot.offset)

  def entryConsistent(that: FTBEntry) = {
    val validDiff = this.valid === that.valid
    val brSlotsDiffSeq: IndexedSeq[Bool] =
      this.brSlots.zip(that.brSlots).map {
        case (x, y) => x.slotConsistent(y)
      }
    val tailSlotDiff         = this.tailSlot.slotConsistent(that.tailSlot)
    val pftAddrDiff          = this.pftAddr === that.pftAddr
    val carryDiff            = this.carry === that.carry
    val isCallDiff           = this.isCall === that.isCall
    val isRetDiff            = this.isRet === that.isRet
    val isJalrDiff           = this.isJalr === that.isJalr
    val lastMayBeRviCallDiff = this.last_may_be_rvi_call === that.last_may_be_rvi_call
    val alwaysTakenDiff: IndexedSeq[Bool] =
      this.strong_bias.zip(that.strong_bias).map {
        case (x, y) => x === y
      }
    VecInit(
      validDiff,
      brSlotsDiffSeq.reduce(_ && _),
      tailSlotDiff,
      pftAddrDiff,
      carryDiff,
      isCallDiff,
      isRetDiff,
      isJalrDiff,
      lastMayBeRviCallDiff,
      alwaysTakenDiff.reduce(_ && _)
    ).reduce(_ && _)
  }

  def display(cond: Bool): Unit = {
    XSDebug(cond, p"-----------FTB entry----------- \n")
    XSDebug(cond, p"v=${valid}\n")
    for (i <- 0 until numBr) {
      XSDebug(
        cond,
        p"[br$i]: v=${allSlotsForBr(i).valid}, offset=${allSlotsForBr(i).offset}," +
          p"lower=${Hexadecimal(allSlotsForBr(i).lower)}\n"
      )
    }
    XSDebug(
      cond,
      p"[tailSlot]: v=${tailSlot.valid}, offset=${tailSlot.offset}," +
        p"lower=${Hexadecimal(tailSlot.lower)}, sharing=${tailSlot.sharing}}\n"
    )
    XSDebug(cond, p"pftAddr=${Hexadecimal(pftAddr)}, carry=$carry\n")
    XSDebug(cond, p"isCall=$isCall, isRet=$isRet, isjalr=$isJalr\n")
    XSDebug(cond, p"last_may_be_rvi_call=$last_may_be_rvi_call\n")
    XSDebug(cond, p"------------------------------- \n")
  }

}

class FTBEntryWithTag(implicit p: Parameters) extends XSBundle with FTBParams with BPUUtils {
  val entry = new FTBEntry
  val tag   = UInt(tagLength.W)
  def display(cond: Bool): Unit = {
    entry.display(cond)
    XSDebug(cond, p"tag is ${Hexadecimal(tag)}\n------------------------------- \n")
  }
}

class FTBMeta(implicit p: Parameters) extends XSBundle with FTBParams {
  val writeWay   = UInt(log2Ceil(numWays).W)
  val hit        = Bool()
  val pred_cycle = if (!env.FPGAPlatform) Some(UInt(64.W)) else None
}

object FTBMeta {
  def apply(writeWay: UInt, hit: Bool, pred_cycle: UInt)(implicit p: Parameters): FTBMeta = {
    val e = Wire(new FTBMeta)
    e.writeWay := writeWay
    e.hit      := hit
    e.pred_cycle.map(_ := pred_cycle)
    e
  }
}

// class UpdateQueueEntry(implicit p: Parameters) extends XSBundle with FTBParams {
//   val pc = UInt(VAddrBits.W)
//   val ftb_entry = new FTBEntry
//   val hit = Bool()
//   val hit_way = UInt(log2Ceil(numWays).W)
// }
//
// object UpdateQueueEntry {
//   def apply(pc: UInt, fe: FTBEntry, hit: Bool, hit_way: UInt)(implicit p: Parameters): UpdateQueueEntry = {
//     val e = Wire(new UpdateQueueEntry)
//     e.pc := pc
//     e.ftb_entry := fe
//     e.hit := hit
//     e.hit_way := hit_way
//     e
//   }
// }

class FTBTableAddr(val idxBits: Int, val banks: Int, val skewedBits: Int)(implicit p: Parameters) extends XSBundle {
  val addr = new TableAddr(idxBits, banks)
  def getIdx(x: UInt) = addr.getIdx(x) ^ Cat(addr.getTag(x), addr.getIdx(x))(idxBits + skewedBits - 1, skewedBits)
  def getTag(x: UInt) = addr.getTag(x)
}

class FTB(implicit p: Parameters) extends BasePredictor with FTBParams with BPUUtils
    with HasCircularQueuePtrHelper with HasPerfEvents {
  override val meta_size = WireInit(0.U.asTypeOf(new FTBMeta)).getWidth

  val ftbAddr = new FTBTableAddr(log2Up(numSets), 1, 3)

  class FTBBank(val numSets: Int, val nWays: Int) extends XSModule with BPUUtils {
    val io = IO(new Bundle {
      val s1_fire = Input(Bool())

      // when ftb hit, read_hits.valid is true, and read_hits.bits is OH of hit way
      // when ftb not hit, read_hits.valid is false, and read_hits is OH of allocWay
      // val read_hits = Valid(Vec(numWays, Bool()))
      val req_pc    = Flipped(DecoupledIO(UInt(VAddrBits.W)))
      val read_resp = Output(new FTBEntry)
      val read_hits = Valid(UInt(log2Ceil(numWays).W))

      val read_multi_entry = Output(new FTBEntry)
      val read_multi_hits  = Valid(UInt(log2Ceil(numWays).W))

      val u_req_pc      = Flipped(DecoupledIO(UInt(VAddrBits.W)))
      val update_hits   = Valid(UInt(log2Ceil(numWays).W))
      val update_access = Input(Bool())

      val update_pc          = Input(UInt(VAddrBits.W))
      val update_write_data  = Flipped(Valid(new FTBEntryWithTag))
      val update_write_way   = Input(UInt(log2Ceil(numWays).W))
      val update_write_alloc = Input(Bool())
    })

    // Extract holdRead logic to fix bug that update read override predict read result
    val ftb = Module(new SRAMTemplate(
      new FTBEntryWithTag,
      set = numSets,
      way = numWays,
      shouldReset = true,
      holdRead = false,
      singlePort = true
    ))
    val ftb_r_entries = ftb.io.r.resp.data.map(_.entry)

    val pred_rdata = HoldUnless(
      ftb.io.r.resp.data,
      RegNext(io.req_pc.valid && !io.update_access),
      init = Some(VecInit.fill(numWays)(0.U.asTypeOf(new FTBEntryWithTag)))
    ) // rdata has ftb_entry.valid, shoud reset
    ftb.io.r.req.valid := io.req_pc.valid || io.u_req_pc.valid // io.s0_fire
    ftb.io.r.req.bits.setIdx := Mux(
      io.u_req_pc.valid,
      ftbAddr.getIdx(io.u_req_pc.bits),
      ftbAddr.getIdx(io.req_pc.bits)
    ) // s0_idx

    assert(!(io.req_pc.valid && io.u_req_pc.valid))

    io.req_pc.ready   := ftb.io.r.req.ready
    io.u_req_pc.ready := ftb.io.r.req.ready

    val req_tag = RegEnable(ftbAddr.getTag(io.req_pc.bits)(tagLength - 1, 0), io.req_pc.valid)
    val req_idx = RegEnable(ftbAddr.getIdx(io.req_pc.bits), io.req_pc.valid)

    val u_req_tag = RegEnable(ftbAddr.getTag(io.u_req_pc.bits)(tagLength - 1, 0), io.u_req_pc.valid)

    val read_entries = pred_rdata.map(_.entry)
    val read_tags    = pred_rdata.map(_.tag)

    val total_hits =
      VecInit((0 until numWays).map(b => read_tags(b) === req_tag && read_entries(b).valid && io.s1_fire))
    val hit = total_hits.reduce(_ || _)
    // val hit_way_1h = VecInit(PriorityEncoderOH(total_hits))
    val hit_way = OHToUInt(total_hits)

    // There may be two hits in the four paths of the ftbBank, and the OHToUInt will fail.
    // If there is a redirect in s2 at this time, the wrong FTBEntry will be used to calculate the target,
    // resulting in an address error and affecting performance.
    // The solution is to select a hit entry during multi hit as the entry for s2.
    // Considering timing, use this entry in s3 and trigger s3-redirect.
    val total_hits_reg   = RegEnable(total_hits, io.s1_fire)
    val read_entries_reg = read_entries.map(w => RegEnable(w, io.s1_fire))

    val multi_hit = VecInit((0 until numWays).map {
      i =>
        (0 until numWays).map { j =>
          if (i < j) total_hits_reg(i) && total_hits_reg(j)
          else false.B
        }.reduce(_ || _)
    }).reduce(_ || _)
    val multi_way = PriorityMux(Seq.tabulate(numWays)(i => (total_hits_reg(i)) -> i.asUInt(log2Ceil(numWays).W)))
    val multi_hit_selectEntry = PriorityMux(Seq.tabulate(numWays)(i => (total_hits_reg(i)) -> read_entries_reg(i)))

    // Check if the entry read by ftbBank is legal.
    for (n <- 0 to numWays - 1) {
      val req_pc_reg       = RegEnable(io.req_pc.bits, 0.U.asTypeOf(io.req_pc.bits), io.req_pc.valid)
      val req_pc_reg_lower = Cat(0.U(1.W), req_pc_reg(instOffsetBits + log2Ceil(PredictWidth) - 1, instOffsetBits))
      val ftbEntryEndLowerwithCarry = Cat(read_entries(n).carry, read_entries(n).pftAddr)
      val fallThroughErr            = req_pc_reg_lower + PredictWidth.U >= ftbEntryEndLowerwithCarry
      when(read_entries(n).valid && total_hits(n) && io.s1_fire) {
        assert(fallThroughErr, s"FTB read sram entry in way${n} fallThrough address error!")
      }
    }

    val u_total_hits = VecInit((0 until numWays).map(b =>
      ftb.io.r.resp.data(b).tag === u_req_tag && ftb.io.r.resp.data(b).entry.valid && RegNext(io.update_access)
    ))
    val u_hit = u_total_hits.reduce(_ || _)
    // val hit_way_1h = VecInit(PriorityEncoderOH(total_hits))
    val u_hit_way = OHToUInt(u_total_hits)

    // assert(PopCount(total_hits) === 1.U || PopCount(total_hits) === 0.U)
    // assert(PopCount(u_total_hits) === 1.U || PopCount(u_total_hits) === 0.U)
    for (n <- 1 to numWays) {
      XSPerfAccumulate(f"ftb_pred_${n}_way_hit", PopCount(total_hits) === n.U)
      XSPerfAccumulate(f"ftb_update_${n}_way_hit", PopCount(u_total_hits) === n.U)
    }

    val replacer = ReplacementPolicy.fromString(Some("setplru"), numWays, numSets)
    // val allocWriteWay = replacer.way(req_idx)

    val touch_set = Seq.fill(1)(Wire(UInt(log2Ceil(numSets).W)))
    val touch_way = Seq.fill(1)(Wire(Valid(UInt(log2Ceil(numWays).W))))

    val write_set = Wire(UInt(log2Ceil(numSets).W))
    val write_way = Wire(Valid(UInt(log2Ceil(numWays).W)))

    val read_set = Wire(UInt(log2Ceil(numSets).W))
    val read_way = Wire(Valid(UInt(log2Ceil(numWays).W)))

    read_set       := req_idx
    read_way.valid := hit
    read_way.bits  := hit_way

    // Read replacer access is postponed for 1 cycle
    // this helps timing
    touch_set(0)       := Mux(write_way.valid, write_set, RegNext(read_set))
    touch_way(0).valid := write_way.valid || RegNext(read_way.valid)
    touch_way(0).bits  := Mux(write_way.valid, write_way.bits, RegNext(read_way.bits))

    replacer.access(touch_set, touch_way)

    // Select the update allocate way
    // Selection logic:
    //    1. if any entries within the same index is not valid, select it
    //    2. if all entries is valid, use replacer
    def allocWay(valids: UInt, idx: UInt): UInt =
      if (numWays > 1) {
        val w     = Wire(UInt(log2Up(numWays).W))
        val valid = WireInit(valids.andR)
        w := Mux(valid, replacer.way(idx), PriorityEncoder(~valids))
        w
      } else {
        val w = WireInit(0.U(log2Up(numWays).W))
        w
      }

    io.read_resp       := Mux1H(total_hits, read_entries) // Mux1H
    io.read_hits.valid := hit
    io.read_hits.bits  := hit_way

    io.read_multi_entry      := multi_hit_selectEntry
    io.read_multi_hits.valid := multi_hit
    io.read_multi_hits.bits  := multi_way

    io.update_hits.valid := u_hit
    io.update_hits.bits  := u_hit_way

    // Update logic
    val u_valid       = io.update_write_data.valid
    val u_data        = io.update_write_data.bits
    val u_idx         = ftbAddr.getIdx(io.update_pc)
    val allocWriteWay = allocWay(RegNext(VecInit(ftb_r_entries.map(_.valid))).asUInt, u_idx)
    val u_way         = Mux(io.update_write_alloc, allocWriteWay, io.update_write_way)
    val u_mask        = UIntToOH(u_way)

    for (i <- 0 until numWays) {
      XSPerfAccumulate(f"ftb_replace_way$i", u_valid && io.update_write_alloc && u_way === i.U)
      XSPerfAccumulate(
        f"ftb_replace_way${i}_has_empty",
        u_valid && io.update_write_alloc && !ftb_r_entries.map(_.valid).reduce(_ && _) && u_way === i.U
      )
      XSPerfAccumulate(f"ftb_hit_way$i", hit && !io.update_access && hit_way === i.U)
    }

    ftb.io.w.apply(u_valid, u_data, u_idx, u_mask)

    // for replacer
    write_set       := u_idx
    write_way.valid := u_valid
    write_way.bits  := Mux(io.update_write_alloc, allocWriteWay, io.update_write_way)

    // print hit entry info
    Mux1H(total_hits, ftb.io.r.resp.data).display(true.B)
  } // FTBBank

  // FTB switch register & temporary storage of fauftb prediction results
  val s0_close_ftb_req            = RegInit(false.B)
  val s1_close_ftb_req            = RegEnable(s0_close_ftb_req, false.B, io.s0_fire(0))
  val s2_close_ftb_req            = RegEnable(s1_close_ftb_req, false.B, io.s1_fire(0))
  val s2_fauftb_ftb_entry_dup     = io.s1_fire.map(f => RegEnable(io.fauftb_entry_in, f))
  val s2_fauftb_ftb_entry_hit_dup = io.s1_fire.map(f => RegEnable(io.fauftb_entry_hit_in, f))

  val ftbBank = Module(new FTBBank(numSets, numWays))

  // for close ftb read_req
  ftbBank.io.req_pc.valid := io.s0_fire(0) && !s0_close_ftb_req
  ftbBank.io.req_pc.bits  := s0_pc_dup(0)

  val s2_multi_hit        = ftbBank.io.read_multi_hits.valid && io.s2_fire(0)
  val s2_multi_hit_way    = ftbBank.io.read_multi_hits.bits
  val s2_multi_hit_entry  = ftbBank.io.read_multi_entry
  val s2_multi_hit_enable = s2_multi_hit && !s2_close_ftb_req
  XSPerfAccumulate("ftb_s2_multi_hit", s2_multi_hit)
  XSPerfAccumulate("ftb_s2_multi_hit_enable", s2_multi_hit_enable)

  // After closing ftb, the entry output from s2 is the entry of FauFTB cached in s1
  val btb_enable_dup   = dup(RegNext(io.ctrl.btb_enable))
  val s1_read_resp     = Mux(s1_close_ftb_req, io.fauftb_entry_in, ftbBank.io.read_resp)
  val s2_ftbBank_dup   = io.s1_fire.map(f => RegEnable(ftbBank.io.read_resp, f))
  val s2_ftb_entry_dup = dup(0.U.asTypeOf(new FTBEntry))
  for (
    ((s2_fauftb_entry, s2_ftbBank_entry), s2_ftb_entry) <-
      s2_fauftb_ftb_entry_dup zip s2_ftbBank_dup zip s2_ftb_entry_dup
  ) {
    s2_ftb_entry := Mux(s2_close_ftb_req, s2_fauftb_entry, s2_ftbBank_entry)
  }
  val s3_ftb_entry_dup = io.s2_fire.zip(s2_ftb_entry_dup).map { case (f, e) =>
    RegEnable(Mux(s2_multi_hit_enable, s2_multi_hit_entry, e), f)
  }
  val real_s2_ftb_entry         = Mux(s2_multi_hit_enable, s2_multi_hit_entry, s2_ftb_entry_dup(0))
  val real_s2_pc                = s2_pc_dup(0).getAddr()
  val real_s2_startLower        = Cat(0.U(1.W), real_s2_pc(instOffsetBits + log2Ceil(PredictWidth) - 1, instOffsetBits))
  val real_s2_endLowerwithCarry = Cat(real_s2_ftb_entry.carry, real_s2_ftb_entry.pftAddr)
  val real_s2_fallThroughErr =
    real_s2_startLower >= real_s2_endLowerwithCarry || real_s2_endLowerwithCarry > (real_s2_startLower + PredictWidth.U)
  val real_s3_fallThroughErr_dup = io.s2_fire.map(f => RegEnable(real_s2_fallThroughErr, f))

  // After closing ftb, the hit output from s2 is the hit of FauFTB cached in s1.
  // s1_hit is the ftbBank hit.
  val s1_hit         = Mux(s1_close_ftb_req, false.B, ftbBank.io.read_hits.valid && io.ctrl.btb_enable)
  val s2_ftb_hit_dup = io.s1_fire.map(f => RegEnable(s1_hit, 0.B, f))
  val s2_hit_dup     = dup(0.U.asTypeOf(Bool()))
  for (
    ((s2_fauftb_hit, s2_ftb_hit), s2_hit) <-
      s2_fauftb_ftb_entry_hit_dup zip s2_ftb_hit_dup zip s2_hit_dup
  ) {
    s2_hit := Mux(s2_close_ftb_req, s2_fauftb_hit, s2_ftb_hit)
  }
  val s3_hit_dup = io.s2_fire.zip(s2_hit_dup).map { case (f, h) =>
    RegEnable(Mux(s2_multi_hit_enable, s2_multi_hit, h), 0.B, f)
  }
  val s3_multi_hit_dup  = io.s2_fire.map(f => RegEnable(s2_multi_hit_enable, f))
  val writeWay          = Mux(s1_close_ftb_req, 0.U, ftbBank.io.read_hits.bits)
  val s2_ftb_meta       = RegEnable(FTBMeta(writeWay.asUInt, s1_hit, GTimer()).asUInt, io.s1_fire(0))
  val s2_multi_hit_meta = FTBMeta(s2_multi_hit_way.asUInt, s2_multi_hit, GTimer()).asUInt

  // Consistent count of entries for fauftb and ftb
  val fauftb_ftb_entry_consistent_counter = RegInit(0.U(FTBCLOSE_THRESHOLD_SZ.W))
  val fauftb_ftb_entry_consistent         = s2_fauftb_ftb_entry_dup(0).entryConsistent(s2_ftbBank_dup(0))

  // if close ftb_req, the counter need keep
  when(io.s2_fire(0) && s2_fauftb_ftb_entry_hit_dup(0) && s2_ftb_hit_dup(0)) {
    fauftb_ftb_entry_consistent_counter := Mux(
      fauftb_ftb_entry_consistent,
      fauftb_ftb_entry_consistent_counter + 1.U,
      0.U
    )
  }.elsewhen(io.s2_fire(0) && !s2_fauftb_ftb_entry_hit_dup(0) && s2_ftb_hit_dup(0)) {
    fauftb_ftb_entry_consistent_counter := 0.U
  }

  when((fauftb_ftb_entry_consistent_counter >= FTBCLOSE_THRESHOLD) && io.s0_fire(0)) {
    s0_close_ftb_req := true.B
  }

<<<<<<< HEAD
  val update_valid = RegNext(io.update.valid, init = false.B)
  val update = Wire(new BranchPredictionUpdate)
  update := RegEnable(io.update.bits, io.update.valid)

  // The pc register has been moved outside of predictor, pc field of update bundle and other update data are not in the same stage
  // so io.update.bits.pc is used directly here
  val update_pc = io.update.bits.pc

  // To improve Clock Gating Efficiency
  update.meta := RegEnable(io.update.bits.meta, io.update.valid && !io.update.bits.old_entry)

  //Clear counter during false_hit or ifuRedirect
  val ftb_false_hit = WireInit(false.B)
  val needReopen = s0_close_ftb_req && (ftb_false_hit || io.redirectFromIFU)
  ftb_false_hit := update_valid && update.false_hit
  when(needReopen){
=======
  // Clear counter during false_hit or ifuRedirect
  val ftb_false_hit = WireInit(false.B)
  val needReopen    = s0_close_ftb_req && (ftb_false_hit || io.redirectFromIFU)
  ftb_false_hit := io.update.valid && io.update.bits.false_hit
  when(needReopen) {
>>>>>>> cfa16394
    fauftb_ftb_entry_consistent_counter := 0.U
    s0_close_ftb_req                    := false.B
  }

  val s2_close_consistent     = s2_fauftb_ftb_entry_dup(0).entryConsistent(s2_ftb_entry_dup(0))
  val s2_not_close_consistent = s2_ftbBank_dup(0).entryConsistent(s2_ftb_entry_dup(0))

  when(s2_close_ftb_req && io.s2_fire(0)) {
    assert(s2_close_consistent, s"Entry inconsistency after ftb req is closed!")
  }.elsewhen(!s2_close_ftb_req && io.s2_fire(0)) {
    assert(s2_not_close_consistent, s"Entry inconsistency after ftb req is not closed!")
  }

  val reopenCounter         = !s1_close_ftb_req && s2_close_ftb_req && io.s2_fire(0)
  val falseHitReopenCounter = ftb_false_hit && s1_close_ftb_req
  XSPerfAccumulate("ftb_req_reopen_counter", reopenCounter)
  XSPerfAccumulate("false_hit_reopen_Counter", falseHitReopenCounter)
  XSPerfAccumulate("ifuRedirec_needReopen", s1_close_ftb_req && io.redirectFromIFU)
  XSPerfAccumulate("this_cycle_is_close", s2_close_ftb_req && io.s2_fire(0))
  XSPerfAccumulate("this_cycle_is_open", !s2_close_ftb_req && io.s2_fire(0))

  // io.out.bits.resp := RegEnable(io.in.bits.resp_in(0), 0.U.asTypeOf(new BranchPredictionResp), io.s1_fire)
  io.out := io.in.bits.resp_in(0)

  io.out.s2.full_pred.map { case fp => fp.multiHit := false.B }

  io.out.s2.full_pred.zip(s2_hit_dup).map { case (fp, h) => fp.hit := h }
  for (
    full_pred & s2_ftb_entry & s2_pc & s1_pc & s1_fire <-
      io.out.s2.full_pred zip s2_ftb_entry_dup zip s2_pc_dup zip s1_pc_dup zip io.s1_fire
  ) {
    full_pred.fromFtbEntry(
      s2_ftb_entry,
      s2_pc.getAddr(),
      // Previous stage meta for better timing
      Some(s1_pc, s1_fire),
      Some(s1_read_resp, s1_fire)
    )
  }

  io.out.s3.full_pred.zip(s3_hit_dup).map { case (fp, h) => fp.hit := h }
  io.out.s3.full_pred.zip(s3_multi_hit_dup).map { case (fp, m) => fp.multiHit := m }
  for (
    full_pred & s3_ftb_entry & s3_pc & s2_pc & s2_fire <-
      io.out.s3.full_pred zip s3_ftb_entry_dup zip s3_pc_dup zip s2_pc_dup zip io.s2_fire
  )
    full_pred.fromFtbEntry(s3_ftb_entry, s3_pc.getAddr(), Some((s2_pc.getAddr(), s2_fire)))

  // Overwrite the fallThroughErr value
  io.out.s3.full_pred.zipWithIndex.map { case (fp, i) => fp.fallThroughErr := real_s3_fallThroughErr_dup(i) }

  io.out.last_stage_ftb_entry := s3_ftb_entry_dup(0)
  io.out.last_stage_meta      := RegEnable(Mux(s2_multi_hit_enable, s2_multi_hit_meta, s2_ftb_meta), io.s2_fire(0))
  io.out.s1_ftbCloseReq       := s1_close_ftb_req
  io.out.s1_uftbHit           := io.fauftb_entry_hit_in
  val s1_uftbHasIndirect = io.fauftb_entry_in.jmpValid &&
    io.fauftb_entry_in.isJalr && !io.fauftb_entry_in.isRet // uFTB determines that it's real JALR, RET and JAL are excluded
  io.out.s1_uftbHasIndirect := s1_uftbHasIndirect

  // always taken logic
  for (i <- 0 until numBr) {
    for (
      out_fp & in_fp & s2_hit & s2_ftb_entry <-
        io.out.s2.full_pred zip io.in.bits.resp_in(0).s2.full_pred zip s2_hit_dup zip s2_ftb_entry_dup
    )
      out_fp.br_taken_mask(i) := in_fp.br_taken_mask(i) || s2_hit && s2_ftb_entry.strong_bias(i)
    for (
      out_fp & in_fp & s3_hit & s3_ftb_entry <-
        io.out.s3.full_pred zip io.in.bits.resp_in(0).s3.full_pred zip s3_hit_dup zip s3_ftb_entry_dup
    )
      out_fp.br_taken_mask(i) := in_fp.br_taken_mask(i) || s3_hit && s3_ftb_entry.strong_bias(i)
  }

  val s3_pc_diff       = s3_pc_dup(0).getAddr()
  val s3_pc_startLower = Cat(0.U(1.W), s3_pc_diff(instOffsetBits + log2Ceil(PredictWidth) - 1, instOffsetBits))
  val s3_ftb_entry_endLowerwithCarry = Cat(s3_ftb_entry_dup(0).carry, s3_ftb_entry_dup(0).pftAddr)
  val fallThroughErr =
    s3_pc_startLower >= s3_ftb_entry_endLowerwithCarry || s3_ftb_entry_endLowerwithCarry > (s3_pc_startLower + PredictWidth.U)
  XSError(
    s3_ftb_entry_dup(0).valid && s3_hit_dup(0) && io.s3_fire(0) && fallThroughErr,
    "FTB read sram entry in s3 fallThrough address error!"
  )

  // Update logic
<<<<<<< HEAD
  val u_meta = update.meta.asTypeOf(new FTBMeta)
  val u_valid = update_valid && !update.old_entry

  val (_, delay2_pc) = DelayNWithValid(update_pc, u_valid, 2)
=======
  val update = io.update.bits

  val u_meta  = update.meta.asTypeOf(new FTBMeta)
  val u_valid = io.update.valid && !io.update.bits.old_entry && !s0_close_ftb_req

  val (_, delay2_pc)    = DelayNWithValid(update.pc, u_valid, 2)
>>>>>>> cfa16394
  val (_, delay2_entry) = DelayNWithValid(update.ftb_entry, u_valid, 2)

  val update_now       = u_valid && u_meta.hit
  val update_need_read = u_valid && !u_meta.hit
  // stall one more cycle because we use a whole cycle to do update read tag hit
  io.s1_ready := ftbBank.io.req_pc.ready && !update_need_read && !RegNext(update_need_read)

  ftbBank.io.u_req_pc.valid := update_need_read
<<<<<<< HEAD
  ftbBank.io.u_req_pc.bits := update_pc



  val ftb_write = Wire(new FTBEntryWithTag)
  ftb_write.entry := Mux(update_now, update.ftb_entry, delay2_entry)
  ftb_write.tag   := ftbAddr.getTag(Mux(update_now, update_pc, delay2_pc))(tagSize-1, 0)
=======
  ftbBank.io.u_req_pc.bits  := update.pc

  val ftb_write = Wire(new FTBEntryWithTag)
  ftb_write.entry := Mux(update_now, update.ftb_entry, delay2_entry)
  ftb_write.tag   := ftbAddr.getTag(Mux(update_now, update.pc, delay2_pc))(tagLength - 1, 0)
>>>>>>> cfa16394

  val write_valid = update_now || DelayN(u_valid && !u_meta.hit, 2)
  val write_pc    = Mux(update_now, update_pc, delay2_pc)

  ftbBank.io.update_write_data.valid := write_valid
  ftbBank.io.update_write_data.bits  := ftb_write
  ftbBank.io.update_pc               := write_pc
  ftbBank.io.update_write_way := Mux(
    update_now,
    u_meta.writeWay,
    RegNext(ftbBank.io.update_hits.bits)
  ) // use it one cycle later
  ftbBank.io.update_write_alloc := Mux(
    update_now,
    false.B,
    RegNext(!ftbBank.io.update_hits.valid)
  ) // use it one cycle later
  ftbBank.io.update_access := u_valid && !u_meta.hit
  ftbBank.io.s1_fire       := io.s1_fire(0)

  val ftb_write_fallThrough = ftb_write.entry.getFallThrough(write_pc)
  when(write_valid) {
    assert(write_pc + (FetchWidth * 4).U >= ftb_write_fallThrough, s"FTB write_entry fallThrough address error!")
  }

  XSDebug("req_v=%b, req_pc=%x, ready=%b (resp at next cycle)\n", io.s0_fire(0), s0_pc_dup(0), ftbBank.io.req_pc.ready)
  XSDebug("s2_hit=%b, hit_way=%b\n", s2_hit_dup(0), writeWay.asUInt)
  XSDebug(
    "s2_br_taken_mask=%b, s2_real_taken_mask=%b\n",
    io.in.bits.resp_in(0).s2.full_pred(0).br_taken_mask.asUInt,
    io.out.s2.full_pred(0).real_slot_taken_mask().asUInt
  )
  XSDebug("s2_target=%x\n", io.out.s2.getTarget(0))

  s2_ftb_entry_dup(0).display(true.B)

  XSPerfAccumulate("ftb_read_hits", RegNext(io.s0_fire(0)) && s1_hit)
  XSPerfAccumulate("ftb_read_misses", RegNext(io.s0_fire(0)) && !s1_hit)

  XSPerfAccumulate("ftb_commit_hits", update_valid && u_meta.hit)
  XSPerfAccumulate("ftb_commit_misses", update_valid && !u_meta.hit)

  XSPerfAccumulate("ftb_update_req", update_valid)
  XSPerfAccumulate("ftb_update_ignored", update_valid && update.old_entry)
  XSPerfAccumulate("ftb_updated", u_valid)
  XSPerfAccumulate("ftb_closing_update_counter", s0_close_ftb_req && u_valid)

  override val perfEvents = Seq(
<<<<<<< HEAD
    ("ftb_commit_hits            ", update_valid  &&  u_meta.hit),
    ("ftb_commit_misses          ", update_valid  && !u_meta.hit),
=======
    ("ftb_commit_hits            ", io.update.valid && u_meta.hit),
    ("ftb_commit_misses          ", io.update.valid && !u_meta.hit)
>>>>>>> cfa16394
  )
  generatePerfEvent()
}<|MERGE_RESOLUTION|>--- conflicted
+++ resolved
@@ -733,7 +733,6 @@
     s0_close_ftb_req := true.B
   }
 
-<<<<<<< HEAD
   val update_valid = RegNext(io.update.valid, init = false.B)
   val update = Wire(new BranchPredictionUpdate)
   update := RegEnable(io.update.bits, io.update.valid)
@@ -745,18 +744,22 @@
   // To improve Clock Gating Efficiency
   update.meta := RegEnable(io.update.bits.meta, io.update.valid && !io.update.bits.old_entry)
 
-  //Clear counter during false_hit or ifuRedirect
-  val ftb_false_hit = WireInit(false.B)
-  val needReopen = s0_close_ftb_req && (ftb_false_hit || io.redirectFromIFU)
-  ftb_false_hit := update_valid && update.false_hit
-  when(needReopen){
-=======
+  val update_valid = RegNext(io.update.valid, init = false.B)
+  val update = Wire(new BranchPredictionUpdate)
+  update := RegEnable(io.update.bits, io.update.valid)
+
+  // The pc register has been moved outside of predictor, pc field of update bundle and other update data are not in the same stage
+  // so io.update.bits.pc is used directly here
+  val update_pc = io.update.bits.pc
+
+  // To improve Clock Gating Efficiency
+  update.meta := RegEnable(io.update.bits.meta, io.update.valid && !io.update.bits.old_entry)
+
   // Clear counter during false_hit or ifuRedirect
   val ftb_false_hit = WireInit(false.B)
   val needReopen    = s0_close_ftb_req && (ftb_false_hit || io.redirectFromIFU)
-  ftb_false_hit := io.update.valid && io.update.bits.false_hit
+  ftb_false_hit := update_valid && update.false_hit
   when(needReopen) {
->>>>>>> cfa16394
     fauftb_ftb_entry_consistent_counter := 0.U
     s0_close_ftb_req                    := false.B
   }
@@ -841,19 +844,10 @@
   )
 
   // Update logic
-<<<<<<< HEAD
-  val u_meta = update.meta.asTypeOf(new FTBMeta)
-  val u_valid = update_valid && !update.old_entry
-
-  val (_, delay2_pc) = DelayNWithValid(update_pc, u_valid, 2)
-=======
-  val update = io.update.bits
-
   val u_meta  = update.meta.asTypeOf(new FTBMeta)
-  val u_valid = io.update.valid && !io.update.bits.old_entry && !s0_close_ftb_req
-
-  val (_, delay2_pc)    = DelayNWithValid(update.pc, u_valid, 2)
->>>>>>> cfa16394
+  val u_valid = update_valid && !update.old_entry && !s0_close_ftb_req
+
+  val (_, delay2_pc)    = DelayNWithValid(update_pc, u_valid, 2)
   val (_, delay2_entry) = DelayNWithValid(update.ftb_entry, u_valid, 2)
 
   val update_now       = u_valid && u_meta.hit
@@ -862,21 +856,11 @@
   io.s1_ready := ftbBank.io.req_pc.ready && !update_need_read && !RegNext(update_need_read)
 
   ftbBank.io.u_req_pc.valid := update_need_read
-<<<<<<< HEAD
-  ftbBank.io.u_req_pc.bits := update_pc
-
-
+  ftbBank.io.u_req_pc.bits  := update_pc
 
   val ftb_write = Wire(new FTBEntryWithTag)
   ftb_write.entry := Mux(update_now, update.ftb_entry, delay2_entry)
-  ftb_write.tag   := ftbAddr.getTag(Mux(update_now, update_pc, delay2_pc))(tagSize-1, 0)
-=======
-  ftbBank.io.u_req_pc.bits  := update.pc
-
-  val ftb_write = Wire(new FTBEntryWithTag)
-  ftb_write.entry := Mux(update_now, update.ftb_entry, delay2_entry)
-  ftb_write.tag   := ftbAddr.getTag(Mux(update_now, update.pc, delay2_pc))(tagLength - 1, 0)
->>>>>>> cfa16394
+  ftb_write.tag   := ftbAddr.getTag(Mux(update_now, update_pc, delay2_pc))(tagLength - 1, 0)
 
   val write_valid = update_now || DelayN(u_valid && !u_meta.hit, 2)
   val write_pc    = Mux(update_now, update_pc, delay2_pc)
@@ -925,13 +909,8 @@
   XSPerfAccumulate("ftb_closing_update_counter", s0_close_ftb_req && u_valid)
 
   override val perfEvents = Seq(
-<<<<<<< HEAD
-    ("ftb_commit_hits            ", update_valid  &&  u_meta.hit),
-    ("ftb_commit_misses          ", update_valid  && !u_meta.hit),
-=======
-    ("ftb_commit_hits            ", io.update.valid && u_meta.hit),
-    ("ftb_commit_misses          ", io.update.valid && !u_meta.hit)
->>>>>>> cfa16394
+    ("ftb_commit_hits            ", update_valid && u_meta.hit),
+    ("ftb_commit_misses          ", update_valid && !u_meta.hit)
   )
   generatePerfEvent()
 }