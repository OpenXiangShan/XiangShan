/***************************************************************************************
* Copyright (c) 2020-2021 Institute of Computing Technology, Chinese Academy of Sciences
* Copyright (c) 2020-2021 Peng Cheng Laboratory
*
* XiangShan is licensed under Mulan PSL v2.
* You can use this software according to the terms and conditions of the Mulan PSL v2.
* You may obtain a copy of Mulan PSL v2 at:
*          http://license.coscl.org.cn/MulanPSL2
*
* THIS SOFTWARE IS PROVIDED ON AN "AS IS" BASIS, WITHOUT WARRANTIES OF ANY KIND,
* EITHER EXPRESS OR IMPLIED, INCLUDING BUT NOT LIMITED TO NON-INFRINGEMENT,
* MERCHANTABILITY OR FIT FOR A PARTICULAR PURPOSE.
*
* See the Mulan PSL v2 for more details.
***************************************************************************************/

package xiangshan.frontend

import chipsalliance.rocketchip.config.Parameters
import chisel3._
import chisel3.util._
import huancun.utils.SRAMTemplate
import utils._
import xiangshan._
import huancun.mbist.MBISTPipeline.placePipelines


trait FTBParams extends HasXSParameter with HasBPUConst {
  val numEntries = FtbSize
  val numWays    = FtbWays
  val numSets    = numEntries/numWays // 512
  val tagSize    = 20



  val TAR_STAT_SZ = 2
  def TAR_FIT = 0.U(TAR_STAT_SZ.W)
  def TAR_OVF = 1.U(TAR_STAT_SZ.W)
  def TAR_UDF = 2.U(TAR_STAT_SZ.W)

  def BR_OFFSET_LEN = 12
  def JMP_OFFSET_LEN = 20
}

class FtbSlot(val offsetLen: Int, val subOffsetLen: Option[Int] = None)(implicit p: Parameters) extends XSBundle with FTBParams {
  if (subOffsetLen.isDefined) {
    require(subOffsetLen.get <= offsetLen)
  }
  val offset  = UInt(log2Ceil(PredictWidth).W)
  val lower   = UInt(offsetLen.W)
  val tarStat = UInt(TAR_STAT_SZ.W)
  val sharing = Bool()
  val valid   = Bool()

  def setLowerStatByTarget(pc: UInt, target: UInt, isShare: Boolean) = {
    def getTargetStatByHigher(pc_higher: UInt, target_higher: UInt) =
      Mux(target_higher > pc_higher, TAR_OVF,
        Mux(target_higher < pc_higher, TAR_UDF, TAR_FIT))
    def getLowerByTarget(target: UInt, offsetLen: Int) = target(offsetLen, 1)
    val offLen = if (isShare) this.subOffsetLen.get else this.offsetLen
    val pc_higher = pc(VAddrBits-1, offLen+1)
    val target_higher = target(VAddrBits-1, offLen+1)
    val stat = getTargetStatByHigher(pc_higher, target_higher)
    val lower = ZeroExt(getLowerByTarget(target, offLen), this.offsetLen)
    this.lower := lower
    this.tarStat := stat
    this.sharing := isShare.B
  }

  def getTarget(pc: UInt, last_stage: Option[Tuple2[UInt, Bool]] = None) = {
    def getTarget(offLen: Int)(pc: UInt, lower: UInt, stat: UInt,
      last_stage: Option[Tuple2[UInt, Bool]] = None) = {
      val h = pc(VAddrBits-1, offLen+1)
      val higher = Wire(UInt((VAddrBits-offLen-1).W))
      val higher_plus_one = Wire(UInt((VAddrBits-offLen-1).W))
      val higher_minus_one = Wire(UInt((VAddrBits-offLen-1).W))
      if (last_stage.isDefined) {
        val last_stage_pc = last_stage.get._1
        val last_stage_pc_h = last_stage_pc(VAddrBits-1, offLen+1)
        val stage_en = last_stage.get._2
        higher := RegEnable(last_stage_pc_h, stage_en)
        higher_plus_one := RegEnable(last_stage_pc_h+1.U, stage_en)
        higher_minus_one := RegEnable(last_stage_pc_h-1.U, stage_en)
      } else {
        higher := h
        higher_plus_one := h + 1.U
        higher_minus_one := h - 1.U
      }
      val target =
        Cat(
          Mux1H(Seq(
            (stat === TAR_OVF, higher_plus_one),
            (stat === TAR_UDF, higher_minus_one),
            (stat === TAR_FIT, higher),
          )),
          lower(offLen-1, 0), 0.U(1.W)
        )
      require(target.getWidth == VAddrBits)
      require(offLen != 0)
      target
    }
    if (subOffsetLen.isDefined)
      Mux(sharing,
        getTarget(subOffsetLen.get)(pc, lower, tarStat, last_stage),
        getTarget(offsetLen)(pc, lower, tarStat, last_stage)
      )
    else
      getTarget(offsetLen)(pc, lower, tarStat, last_stage)
  }
  def fromAnotherSlot(that: FtbSlot) = {
    require(
      this.offsetLen > that.offsetLen && this.subOffsetLen.map(_ == that.offsetLen).getOrElse(true) ||
      this.offsetLen == that.offsetLen
    )
    this.offset := that.offset
    this.tarStat := that.tarStat
    this.sharing := (this.offsetLen > that.offsetLen && that.offsetLen == this.subOffsetLen.get).B
    this.valid := that.valid
    this.lower := ZeroExt(that.lower, this.offsetLen)
  }

}

class FTBEntry(implicit p: Parameters) extends XSBundle with FTBParams with BPUUtils {


  val valid       = Bool()

  val brSlots = Vec(numBrSlot, new FtbSlot(BR_OFFSET_LEN))

  val tailSlot = new FtbSlot(JMP_OFFSET_LEN, Some(BR_OFFSET_LEN))

  // Partial Fall-Through Address
  val pftAddr     = UInt(log2Up(PredictWidth).W)
  val carry       = Bool()

  val isCall      = Bool()
  val isRet       = Bool()
  val isJalr      = Bool()

  val last_may_be_rvi_call = Bool()

  val always_taken = Vec(numBr, Bool())

  def getSlotForBr(idx: Int): FtbSlot = {
    require(idx <= numBr-1)
    (idx, numBr) match {
      case (i, n) if i == n-1 => this.tailSlot
      case _ => this.brSlots(idx)
    }
  }
  def allSlotsForBr = {
    (0 until numBr).map(getSlotForBr(_))
  }
  def setByBrTarget(brIdx: Int, pc: UInt, target: UInt) = {
    val slot = getSlotForBr(brIdx)
    slot.setLowerStatByTarget(pc, target, brIdx == numBr-1)
  }
  def setByJmpTarget(pc: UInt, target: UInt) = {
    this.tailSlot.setLowerStatByTarget(pc, target, false)
  }

  def getTargetVec(pc: UInt, last_stage: Option[Tuple2[UInt, Bool]] = None) = {
    VecInit((brSlots :+ tailSlot).map(_.getTarget(pc, last_stage)))
  }

  def getOffsetVec = VecInit(brSlots.map(_.offset) :+ tailSlot.offset)
  def isJal = !isJalr
  def getFallThrough(pc: UInt) = getFallThroughAddr(pc, carry, pftAddr)
  def hasBr(offset: UInt) =
    brSlots.map{ s => s.valid && s.offset <= offset}.reduce(_||_) ||
    (tailSlot.valid && tailSlot.offset <= offset && tailSlot.sharing)

  def getBrMaskByOffset(offset: UInt) =
    brSlots.map{ s => s.valid && s.offset <= offset } :+
    (tailSlot.valid && tailSlot.offset <= offset && tailSlot.sharing)

  def getBrRecordedVec(offset: UInt) = {
    VecInit(
      brSlots.map(s => s.valid && s.offset === offset) :+
      (tailSlot.valid && tailSlot.offset === offset && tailSlot.sharing)
    )
  }

  def brIsSaved(offset: UInt) = getBrRecordedVec(offset).reduce(_||_)

  def brValids = {
    VecInit(
      brSlots.map(_.valid) :+ (tailSlot.valid && tailSlot.sharing)
    )
  }

  def noEmptySlotForNewBr = {
    VecInit(brSlots.map(_.valid) :+ tailSlot.valid).reduce(_&&_)
  }

  def newBrCanNotInsert(offset: UInt) = {
    val lastSlotForBr = tailSlot
    lastSlotForBr.valid && lastSlotForBr.offset < offset
  }

  def jmpValid = {
    tailSlot.valid && !tailSlot.sharing
  }

  def brOffset = {
    VecInit(brSlots.map(_.offset) :+ tailSlot.offset)
  }

  def display(cond: Bool): Unit = {
    XSDebug(cond, p"-----------FTB entry----------- \n")
    XSDebug(cond, p"v=${valid}\n")
    for(i <- 0 until numBr) {
      XSDebug(cond, p"[br$i]: v=${allSlotsForBr(i).valid}, offset=${allSlotsForBr(i).offset}," +
        p"lower=${Hexadecimal(allSlotsForBr(i).lower)}\n")
    }
    XSDebug(cond, p"[tailSlot]: v=${tailSlot.valid}, offset=${tailSlot.offset}," +
      p"lower=${Hexadecimal(tailSlot.lower)}, sharing=${tailSlot.sharing}}\n")
    XSDebug(cond, p"pftAddr=${Hexadecimal(pftAddr)}, carry=$carry\n")
    XSDebug(cond, p"isCall=$isCall, isRet=$isRet, isjalr=$isJalr\n")
    XSDebug(cond, p"last_may_be_rvi_call=$last_may_be_rvi_call\n")
    XSDebug(cond, p"------------------------------- \n")
  }

}

class FTBEntryWithTag(implicit p: Parameters) extends XSBundle with FTBParams with BPUUtils {
  val entry = new FTBEntry
  val tag = UInt(tagSize.W)
  def display(cond: Bool): Unit = {
    entry.display(cond)
    XSDebug(cond, p"tag is ${Hexadecimal(tag)}\n------------------------------- \n")
  }
}

class FTBMeta(implicit p: Parameters) extends XSBundle with FTBParams {
  val writeWay = UInt(log2Ceil(numWays).W)
  val hit = Bool()
  val pred_cycle = if (!env.FPGAPlatform) Some(UInt(64.W)) else None
}

object FTBMeta {
  def apply(writeWay: UInt, hit: Bool, pred_cycle: UInt)(implicit p: Parameters): FTBMeta = {
    val e = Wire(new FTBMeta)
    e.writeWay := writeWay
    e.hit := hit
    e.pred_cycle.map(_ := pred_cycle)
    e
  }
}

// class UpdateQueueEntry(implicit p: Parameters) extends XSBundle with FTBParams {
//   val pc = UInt(VAddrBits.W)
//   val ftb_entry = new FTBEntry
//   val hit = Bool()
//   val hit_way = UInt(log2Ceil(numWays).W)
// }
//
// object UpdateQueueEntry {
//   def apply(pc: UInt, fe: FTBEntry, hit: Bool, hit_way: UInt)(implicit p: Parameters): UpdateQueueEntry = {
//     val e = Wire(new UpdateQueueEntry)
//     e.pc := pc
//     e.ftb_entry := fe
//     e.hit := hit
//     e.hit_way := hit_way
//     e
//   }
// }

class FTB(parentName:String = "Unknown")(implicit p: Parameters) extends BasePredictor(parentName)(p) with FTBParams with BPUUtils
  with HasCircularQueuePtrHelper with HasPerfEvents {
  override val meta_size = WireInit(0.U.asTypeOf(new FTBMeta)).getWidth

  val ftbAddr = new TableAddr(log2Up(numSets), 1)

  class FTBBank(val numSets: Int, val nWays: Int) extends XSModule with BPUUtils {
    val io = IO(new Bundle {
      val s1_fire = Input(Bool())

      // when ftb hit, read_hits.valid is true, and read_hits.bits is OH of hit way
      // when ftb not hit, read_hits.valid is false, and read_hits is OH of allocWay
      // val read_hits = Valid(Vec(numWays, Bool()))
      val req_pc = Flipped(DecoupledIO(UInt(VAddrBits.W)))
      val read_resp = Output(new FTBEntry)
      val read_hits = Valid(UInt(log2Ceil(numWays).W))

      val u_req_pc = Flipped(DecoupledIO(UInt(VAddrBits.W)))
      val update_hits = Valid(UInt(log2Ceil(numWays).W))
      val update_access = Input(Bool())

      val update_pc = Input(UInt(VAddrBits.W))
      val update_write_data = Flipped(Valid(new FTBEntryWithTag))
      val update_write_way = Input(UInt(log2Ceil(numWays).W))
      val update_write_alloc = Input(Bool())
    })

    // Extract holdRead logic to fix bug that update read override predict read result
<<<<<<< HEAD
    val ftb = Module(new SRAMTemplate(new FTBEntryWithTag, set = numSets, way = numWays, shouldReset = true, holdRead = false, singlePort = true, parentName = parentName + "ftb_"))
=======
    val ftb = Module(new SRAMTemplate(new FTBEntryWithTag, set = numSets, way = numWays, shouldReset = false, holdRead = false, singlePort = true))
>>>>>>> d958feb0
    val ftb_r_entries = ftb.io.r.resp.data.map(_.entry)

    val pred_rdata   = HoldUnless(ftb.io.r.resp.data, RegNext(io.req_pc.valid && !io.update_access))
    ftb.io.r.req.valid := io.req_pc.valid || io.u_req_pc.valid // io.s0_fire
    ftb.io.r.req.bits.setIdx := Mux(io.u_req_pc.valid, ftbAddr.getIdx(io.u_req_pc.bits), ftbAddr.getIdx(io.req_pc.bits)) // s0_idx

    assert(!(io.req_pc.valid && io.u_req_pc.valid))

    io.req_pc.ready := ftb.io.r.req.ready
    io.u_req_pc.ready := ftb.io.r.req.ready

    val req_tag = RegEnable(ftbAddr.getTag(io.req_pc.bits)(tagSize-1, 0), io.req_pc.valid)
    val req_idx = RegEnable(ftbAddr.getIdx(io.req_pc.bits), io.req_pc.valid)

    val u_req_tag = RegEnable(ftbAddr.getTag(io.u_req_pc.bits)(tagSize-1, 0), io.u_req_pc.valid)

    val read_entries = pred_rdata.map(_.entry)
    val read_tags    = pred_rdata.map(_.tag)

    val total_hits = VecInit((0 until numWays).map(b => read_tags(b) === req_tag && read_entries(b).valid && io.s1_fire))
    val hit = total_hits.reduce(_||_)
    // val hit_way_1h = VecInit(PriorityEncoderOH(total_hits))
    val hit_way = OHToUInt(total_hits)

    val u_total_hits = VecInit((0 until numWays).map(b =>
        ftb.io.r.resp.data(b).tag === u_req_tag && ftb.io.r.resp.data(b).entry.valid && RegNext(io.update_access)))
    val u_hit = u_total_hits.reduce(_||_)
    // val hit_way_1h = VecInit(PriorityEncoderOH(total_hits))
    val u_hit_way = OHToUInt(u_total_hits)

    // assert(PopCount(total_hits) === 1.U || PopCount(total_hits) === 0.U)
    // assert(PopCount(u_total_hits) === 1.U || PopCount(u_total_hits) === 0.U)
    for (n <- 1 to numWays) {
      XSPerfAccumulate(f"ftb_pred_${n}_way_hit", PopCount(total_hits) === n.U)
      XSPerfAccumulate(f"ftb_update_${n}_way_hit", PopCount(u_total_hits) === n.U)
    }

    val replacer = ReplacementPolicy.fromString(Some("setplru"), numWays, numSets)
    // val allocWriteWay = replacer.way(req_idx)

    val touch_set = Seq.fill(1)(Wire(UInt(log2Ceil(numSets).W)))
    val touch_way = Seq.fill(1)(Wire(Valid(UInt(log2Ceil(numWays).W))))

    val write_set = Wire(UInt(log2Ceil(numSets).W))
    val write_way = Wire(Valid(UInt(log2Ceil(numWays).W)))

    val read_set = Wire(UInt(log2Ceil(numSets).W))
    val read_way = Wire(Valid(UInt(log2Ceil(numWays).W)))

    read_set := req_idx
    read_way.valid := hit
    read_way.bits  := hit_way

    touch_set(0) := Mux(write_way.valid, write_set, read_set)

    touch_way(0).valid := write_way.valid || read_way.valid
    touch_way(0).bits := Mux(write_way.valid, write_way.bits, read_way.bits)

    replacer.access(touch_set, touch_way)

    def allocWay(valids: UInt, idx: UInt): UInt = {
      if (numWays > 1) {
        val w = Wire(UInt(log2Up(numWays).W))
        val valid = WireInit(valids.andR)
        w := Mux(valid, replacer.way(idx), PriorityEncoder(~valids))
        w
      } else {
        val w = WireInit(0.U(log2Up(numWays).W))
        w
      }
    }

    io.read_resp := Mux1H(total_hits, read_entries) // Mux1H
    io.read_hits.valid := hit
    io.read_hits.bits := hit_way

    io.update_hits.valid := u_hit
    io.update_hits.bits := u_hit_way

    // Update logic
    val u_valid = io.update_write_data.valid
    val u_data = io.update_write_data.bits
    val u_idx = ftbAddr.getIdx(io.update_pc)
    val allocWriteWay = allocWay(RegNext(VecInit(ftb_r_entries.map(_.valid))).asUInt, u_idx)
    val u_way = Mux(io.update_write_alloc, allocWriteWay, io.update_write_way)
    val u_mask = UIntToOH(u_way)

    for (i <- 0 until numWays) {
      XSPerfAccumulate(f"ftb_replace_way$i", u_valid && io.update_write_alloc && u_way === i.U)
      XSPerfAccumulate(f"ftb_replace_way${i}_has_empty", u_valid && io.update_write_alloc && !ftb_r_entries.map(_.valid).reduce(_&&_) && u_way === i.U)
      XSPerfAccumulate(f"ftb_hit_way$i", hit && !io.update_access && hit_way === i.U)
    }

    ftb.io.w.apply(u_valid, u_data, u_idx, u_mask)

    // for replacer
    write_set := u_idx
    write_way.valid := u_valid
    write_way.bits := Mux(io.update_write_alloc, allocWriteWay, io.update_write_way)

    // print hit entry info
    Mux1H(total_hits, ftb.io.r.resp.data).display(true.B)
  } // FTBBank

  val ftbBank = Module(new FTBBank(numSets, numWays))

  ftbBank.io.req_pc.valid := io.s0_fire
  ftbBank.io.req_pc.bits := s0_pc

  val ftb_entry = RegEnable(ftbBank.io.read_resp, io.s1_fire)
  val s3_ftb_entry = RegEnable(ftb_entry, io.s2_fire)
  val s1_hit = ftbBank.io.read_hits.valid && io.ctrl.btb_enable
  val s2_hit = RegEnable(s1_hit, io.s1_fire)
  val s3_hit = RegEnable(s2_hit, io.s2_fire)
  val writeWay = ftbBank.io.read_hits.bits

  val fallThruAddr = getFallThroughAddr(s2_pc, ftb_entry.carry, ftb_entry.pftAddr)

  // io.out.bits.resp := RegEnable(io.in.bits.resp_in(0), 0.U.asTypeOf(new BranchPredictionResp), io.s1_fire)
  io.out.resp := io.in.bits.resp_in(0)

  val s1_latch_call_is_rvc   = DontCare // TODO: modify when add RAS

  io.out.resp.s2.full_pred.hit       := s2_hit
  io.out.resp.s2.pc                  := s2_pc
  io.out.resp.s2.ftb_entry           := ftb_entry
  io.out.resp.s2.full_pred.fromFtbEntry(ftb_entry, s2_pc, Some((s1_pc, io.s1_fire)))
  io.out.resp.s2.is_minimal := false.B

  io.out.resp.s3.full_pred.hit := s3_hit
  io.out.resp.s3.pc                  := s3_pc
  io.out.resp.s3.ftb_entry           := s3_ftb_entry
  io.out.resp.s3.full_pred.fromFtbEntry(s3_ftb_entry, s3_pc, Some((s2_pc, io.s2_fire)))
  io.out.resp.s3.is_minimal := false.B

  io.out.last_stage_meta := RegEnable(RegEnable(FTBMeta(writeWay.asUInt(), s1_hit, GTimer()).asUInt(), io.s1_fire), io.s2_fire)

  // always taken logic
  for (i <- 0 until numBr) {
    io.out.resp.s2.full_pred.br_taken_mask(i) := io.in.bits.resp_in(0).s2.full_pred.br_taken_mask(i) || s2_hit && ftb_entry.always_taken(i)
    io.out.resp.s3.full_pred.br_taken_mask(i) := io.in.bits.resp_in(0).s3.full_pred.br_taken_mask(i) || s3_hit && s3_ftb_entry.always_taken(i)
  }

  // Update logic
  val update = io.update.bits

  val u_meta = update.meta.asTypeOf(new FTBMeta)
  val u_valid = io.update.valid && !io.update.bits.old_entry

  val delay2_pc = DelayN(update.pc, 2)
  val delay2_entry = DelayN(update.ftb_entry, 2)


  val update_now = u_valid && u_meta.hit
  val update_need_read = u_valid && !u_meta.hit
  // stall one more cycle because we use a whole cycle to do update read tag hit
  io.s1_ready := ftbBank.io.req_pc.ready && !(update_need_read) && !RegNext(update_need_read)

  ftbBank.io.u_req_pc.valid := update_need_read
  ftbBank.io.u_req_pc.bits := update.pc



  val ftb_write = Wire(new FTBEntryWithTag)
  ftb_write.entry := Mux(update_now, update.ftb_entry, delay2_entry)
  ftb_write.tag   := ftbAddr.getTag(Mux(update_now, update.pc, delay2_pc))(tagSize-1, 0)

  val write_valid = update_now || DelayN(u_valid && !u_meta.hit, 2)

  ftbBank.io.update_write_data.valid := write_valid
  ftbBank.io.update_write_data.bits := ftb_write
  ftbBank.io.update_pc          := Mux(update_now, update.pc,       delay2_pc)
  ftbBank.io.update_write_way   := Mux(update_now, u_meta.writeWay, RegNext(ftbBank.io.update_hits.bits)) // use it one cycle later
  ftbBank.io.update_write_alloc := Mux(update_now, false.B,         RegNext(!ftbBank.io.update_hits.valid)) // use it one cycle later
  ftbBank.io.update_access := u_valid && !u_meta.hit
  ftbBank.io.s1_fire := io.s1_fire

  val (ftbMbistPipelineSram,ftbMbistPipelineRf,ftbMbistPipelineSramRepair,ftbMbistPipelineRfRepair) = placePipelines(level = 1,infoName = s"MBISTPipeline_ftb")

  XSDebug("req_v=%b, req_pc=%x, ready=%b (resp at next cycle)\n", io.s0_fire, s0_pc, ftbBank.io.req_pc.ready)
  XSDebug("s2_hit=%b, hit_way=%b\n", s2_hit, writeWay.asUInt)
  XSDebug("s2_br_taken_mask=%b, s2_real_taken_mask=%b\n",
    io.in.bits.resp_in(0).s2.full_pred.br_taken_mask.asUInt, io.out.resp.s2.full_pred.real_slot_taken_mask().asUInt)
  XSDebug("s2_target=%x\n", io.out.resp.s2.getTarget)

  ftb_entry.display(true.B)

  XSPerfAccumulate("ftb_read_hits", RegNext(io.s0_fire) && s1_hit)
  XSPerfAccumulate("ftb_read_misses", RegNext(io.s0_fire) && !s1_hit)

  XSPerfAccumulate("ftb_commit_hits", io.update.valid && u_meta.hit)
  XSPerfAccumulate("ftb_commit_misses", io.update.valid && !u_meta.hit)

  XSPerfAccumulate("ftb_update_req", io.update.valid)
  XSPerfAccumulate("ftb_update_ignored", io.update.valid && io.update.bits.old_entry)
  XSPerfAccumulate("ftb_updated", u_valid)

  override val perfEvents = Seq(
    ("ftb_commit_hits            ", RegNext(io.update.valid)  &&  u_meta.hit),
    ("ftb_commit_misses          ", RegNext(io.update.valid)  && !u_meta.hit),
  )
  generatePerfEvent()
}<|MERGE_RESOLUTION|>--- conflicted
+++ resolved
@@ -295,11 +295,7 @@
     })
 
     // Extract holdRead logic to fix bug that update read override predict read result
-<<<<<<< HEAD
-    val ftb = Module(new SRAMTemplate(new FTBEntryWithTag, set = numSets, way = numWays, shouldReset = true, holdRead = false, singlePort = true, parentName = parentName + "ftb_"))
-=======
-    val ftb = Module(new SRAMTemplate(new FTBEntryWithTag, set = numSets, way = numWays, shouldReset = false, holdRead = false, singlePort = true))
->>>>>>> d958feb0
+    val ftb = Module(new SRAMTemplate(new FTBEntryWithTag, set = numSets, way = numWays, shouldReset = false, holdRead = false, singlePort = true, parentName = parentName + "ftb_"))
     val ftb_r_entries = ftb.io.r.resp.data.map(_.entry)
 
     val pred_rdata   = HoldUnless(ftb.io.r.resp.data, RegNext(io.req_pc.valid && !io.update_access))
