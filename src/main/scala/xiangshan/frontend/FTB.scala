--- conflicted
+++ resolved
@@ -430,26 +430,6 @@
 
   ftb_entry.display(true.B)
 
-<<<<<<< HEAD
-  XSDebug(u_valid, "Update from ftq\n")
-  XSDebug(u_valid, "update_pc=%x, tag=%x, update_write_way=%b, pred_cycle=%d\n",
-    update.pc, ftbAddr.getTag(update.pc), u_way_mask, u_meta.pred_cycle)
-
-  XSPerfAccumulate("ftb_first_miss", u_valid && !u_updated && !update.preds.hit)
-  XSPerfAccumulate("ftb_updated_miss", u_valid && u_updated && !update.preds.hit)
-=======
-  // XSDebug(u_valid, "Update from ftq\n")
-  // XSDebug(u_valid, "update_pc=%x, tag=%x, pred_cycle=%d\n",
-  //   update.pc, ftbAddr.getTag(update.pc), u_meta.pred_cycle)
-  // XSDebug(RegNext(u_valid), "Write into FTB\n")
-  // XSDebug(RegNext(u_valid), "hit=%d, update_write_way=%d\n",
-  //   ftbBank.io.update_hits.valid, u_meta.writeWay)
-
-
-
->>>>>>> 8646913a
-
-
   XSPerfAccumulate("ftb_read_hits", RegNext(io.s0_fire) && s1_hit)
   XSPerfAccumulate("ftb_read_misses", RegNext(io.s0_fire) && !s1_hit)
 
