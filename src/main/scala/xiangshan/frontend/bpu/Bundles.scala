--- conflicted
+++ resolved
@@ -153,10 +153,7 @@
 class BpuTrain(implicit p: Parameters) extends BpuBundle with HalfAlignHelper {
   val meta:       BpuMeta                = new BpuMeta
   val startVAddr: PrunedAddr             = PrunedAddr(VAddrBits)
-<<<<<<< HEAD
   val branches:   Vec[Valid[BranchInfo]] = Vec(ResolveEntryBranchNumber, Valid(new BranchInfo))
-=======
-  val branches:   Vec[Valid[BranchInfo]] = Vec(backendParams.BrhCnt, Valid(new BranchInfo))
 
   // we masked out all branches after the first mispredict branch in Bpu top (refer to Bpu.scala t0_firstMispredictMask)
   // so, we can assert that branches.map(b => b.valid && b.bits.mispredict) is at-most-one-hot
@@ -170,7 +167,6 @@
   val pushAddr:  PrunedAddr      = PrunedAddr(VAddrBits)
   val attribute: BranchAttribute = new BranchAttribute
   // TODO: and maybe more
->>>>>>> 58679724
 }
 
 // metadata for redirect (e.g. speculative state recovery) & training (e.g. rasPtr, phr)
