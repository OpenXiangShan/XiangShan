/***************************************************************************************
* Copyright (c) 2020-2021 Institute of Computing Technology, Chinese Academy of Sciences
* Copyright (c) 2020-2021 Peng Cheng Laboratory
*
* XiangShan is licensed under Mulan PSL v2.
* You can use this software according to the terms and conditions of the Mulan PSL v2.
* You may obtain a copy of Mulan PSL v2 at:
*          http://license.coscl.org.cn/MulanPSL2
*
* THIS SOFTWARE IS PROVIDED ON AN "AS IS" BASIS, WITHOUT WARRANTIES OF ANY KIND,
* EITHER EXPRESS OR IMPLIED, INCLUDING BUT NOT LIMITED TO NON-INFRINGEMENT,
* MERCHANTABILITY OR FIT FOR A PARTICULAR PURPOSE.
*
* See the Mulan PSL v2 for more details.
***************************************************************************************/

package xiangshan.frontend

import chipsalliance.rocketchip.config.Parameters
import chisel3._
import chisel3.util._
import utils._
import utility._
import xiangshan._
import xiangshan.frontend.icache._
import xiangshan.backend.CtrlToFtqIO
import xiangshan.backend.decode.ImmUnion
import utility.ChiselDB

class FtqDebugBundle extends Bundle {
  val pc = UInt(39.W)
  val target = UInt(39.W)
  val isBr = Bool()
  val isJmp = Bool()
  val isCall = Bool()
  val isRet = Bool()
  val misPred = Bool()
  val isTaken = Bool()
  val predStage = UInt(2.W)
}

class FtqPtr(implicit p: Parameters) extends CircularQueuePtr[FtqPtr](
  p => p(XSCoreParamsKey).FtqSize
){
}

object FtqPtr {
  def apply(f: Bool, v: UInt)(implicit p: Parameters): FtqPtr = {
    val ptr = Wire(new FtqPtr)
    ptr.flag := f
    ptr.value := v
    ptr
  }
  def inverse(ptr: FtqPtr)(implicit p: Parameters): FtqPtr = {
    apply(!ptr.flag, ptr.value)
  }
}

class FtqNRSRAM[T <: Data](gen: T, numRead: Int)(implicit p: Parameters) extends XSModule {

  val io = IO(new Bundle() {
    val raddr = Input(Vec(numRead, UInt(log2Up(FtqSize).W)))
    val ren = Input(Vec(numRead, Bool()))
    val rdata = Output(Vec(numRead, gen))
    val waddr = Input(UInt(log2Up(FtqSize).W))
    val wen = Input(Bool())
    val wdata = Input(gen)
  })

  for(i <- 0 until numRead){
    val sram = Module(new SRAMTemplate(gen, FtqSize))
    sram.io.r.req.valid := io.ren(i)
    sram.io.r.req.bits.setIdx := io.raddr(i)
    io.rdata(i) := sram.io.r.resp.data(0)
    sram.io.w.req.valid := io.wen
    sram.io.w.req.bits.setIdx := io.waddr
    sram.io.w.req.bits.data := VecInit(io.wdata)
  }

}

class Ftq_RF_Components(implicit p: Parameters) extends XSBundle with BPUUtils {
  val startAddr = UInt(VAddrBits.W)
  val nextLineAddr = UInt(VAddrBits.W)
  val isNextMask = Vec(PredictWidth, Bool())
  val fallThruError = Bool()
  // val carry = Bool()
  def getPc(offset: UInt) = {
    def getHigher(pc: UInt) = pc(VAddrBits-1, log2Ceil(PredictWidth)+instOffsetBits+1)
    def getOffset(pc: UInt) = pc(log2Ceil(PredictWidth)+instOffsetBits, instOffsetBits)
    Cat(getHigher(Mux(isNextMask(offset) && startAddr(log2Ceil(PredictWidth)+instOffsetBits), nextLineAddr, startAddr)),
        getOffset(startAddr)+offset, 0.U(instOffsetBits.W))
  }
  def fromBranchPrediction(resp: BranchPredictionBundle) = {
    def carryPos(addr: UInt) = addr(instOffsetBits+log2Ceil(PredictWidth)+1)
    this.startAddr := resp.pc(3)
    this.nextLineAddr := resp.pc(3) + (FetchWidth * 4 * 2).U // may be broken on other configs
    this.isNextMask := VecInit((0 until PredictWidth).map(i =>
      (resp.pc(3)(log2Ceil(PredictWidth), 1) +& i.U)(log2Ceil(PredictWidth)).asBool()
    ))
    this.fallThruError := resp.fallThruError(3)
    this
  }
  override def toPrintable: Printable = {
    p"startAddr:${Hexadecimal(startAddr)}"
  }
}

class Ftq_pd_Entry(implicit p: Parameters) extends XSBundle {
  val brMask = Vec(PredictWidth, Bool())
  val jmpInfo = ValidUndirectioned(Vec(3, Bool()))
  val jmpOffset = UInt(log2Ceil(PredictWidth).W)
  val jalTarget = UInt(VAddrBits.W)
  val rvcMask = Vec(PredictWidth, Bool())
  def hasJal  = jmpInfo.valid && !jmpInfo.bits(0)
  def hasJalr = jmpInfo.valid && jmpInfo.bits(0)
  def hasCall = jmpInfo.valid && jmpInfo.bits(1)
  def hasRet  = jmpInfo.valid && jmpInfo.bits(2)

  def fromPdWb(pdWb: PredecodeWritebackBundle) = {
    val pds = pdWb.pd
    this.brMask := VecInit(pds.map(pd => pd.isBr && pd.valid))
    this.jmpInfo.valid := VecInit(pds.map(pd => (pd.isJal || pd.isJalr) && pd.valid)).asUInt.orR
    this.jmpInfo.bits := ParallelPriorityMux(pds.map(pd => (pd.isJal || pd.isJalr) && pd.valid),
                                             pds.map(pd => VecInit(pd.isJalr, pd.isCall, pd.isRet)))
    this.jmpOffset := ParallelPriorityEncoder(pds.map(pd => (pd.isJal || pd.isJalr) && pd.valid))
    this.rvcMask := VecInit(pds.map(pd => pd.isRVC))
    this.jalTarget := pdWb.jalTarget
  }

  def toPd(offset: UInt) = {
    require(offset.getWidth == log2Ceil(PredictWidth))
    val pd = Wire(new PreDecodeInfo)
    pd.valid := true.B
    pd.isRVC := rvcMask(offset)
    val isBr = brMask(offset)
    val isJalr = offset === jmpOffset && jmpInfo.valid && jmpInfo.bits(0)
    pd.brType := Cat(offset === jmpOffset && jmpInfo.valid, isJalr || isBr)
    pd.isCall := offset === jmpOffset && jmpInfo.valid && jmpInfo.bits(1)
    pd.isRet  := offset === jmpOffset && jmpInfo.valid && jmpInfo.bits(2)
    pd
  }
}



class Ftq_Redirect_SRAMEntry(implicit p: Parameters) extends SpeculativeInfo {}

class Ftq_1R_SRAMEntry(implicit p: Parameters) extends XSBundle with HasBPUConst {
  val meta = UInt(MaxMetaLength.W)
}

class Ftq_Pred_Info(implicit p: Parameters) extends XSBundle {
  val target = UInt(VAddrBits.W)
  val cfiIndex = ValidUndirectioned(UInt(log2Ceil(PredictWidth).W))
}


class FtqRead[T <: Data](private val gen: T)(implicit p: Parameters) extends XSBundle {
  val ptr = Output(new FtqPtr)
  val offset = Output(UInt(log2Ceil(PredictWidth).W))
  val data = Input(gen)
  def apply(ptr: FtqPtr, offset: UInt) = {
    this.ptr := ptr
    this.offset := offset
    this.data
  }
}


class FtqToBpuIO(implicit p: Parameters) extends XSBundle {
  val redirect = Valid(new BranchPredictionRedirect)
  val update = Valid(new BranchPredictionUpdate)
  val enq_ptr = Output(new FtqPtr)
}

class FtqToIfuIO(implicit p: Parameters) extends XSBundle with HasCircularQueuePtrHelper {
  val req = Decoupled(new FetchRequestBundle)
  val redirect = Valid(new BranchPredictionRedirect)
  val topdown_redirect = Valid(new BranchPredictionRedirect)
  val flushFromBpu = new Bundle {
    // when ifu pipeline is not stalled,
    // a packet from bpu s3 can reach f1 at most
    val s2 = Valid(new FtqPtr)
    val s3 = Valid(new FtqPtr)
    def shouldFlushBy(src: Valid[FtqPtr], idx_to_flush: FtqPtr) = {
      src.valid && !isAfter(src.bits, idx_to_flush)
    }
    def shouldFlushByStage2(idx: FtqPtr) = shouldFlushBy(s2, idx)
    def shouldFlushByStage3(idx: FtqPtr) = shouldFlushBy(s3, idx)
  }
}

class FtqToICacheIO(implicit p: Parameters) extends XSBundle with HasCircularQueuePtrHelper {
  //NOTE: req.bits must be prepare in T cycle
  // while req.valid is set true in T + 1 cycle
  val req = Decoupled(new FtqToICacheRequestBundle)
}

trait HasBackendRedirectInfo extends HasXSParameter {
  def numRedirectPcRead = exuParameters.JmpCnt + exuParameters.AluCnt + 1
  def isLoadReplay(r: Valid[Redirect]) = r.bits.flushItself()
}

class FtqToCtrlIO(implicit p: Parameters) extends XSBundle with HasBackendRedirectInfo {
  // write to backend pc mem
  val pc_mem_wen = Output(Bool())
  val pc_mem_waddr = Output(UInt(log2Ceil(FtqSize).W))
  val pc_mem_wdata = Output(new Ftq_RF_Components)
  // newest target
  val newest_entry_target = Output(UInt(VAddrBits.W))
  val newest_entry_ptr = Output(new FtqPtr)
}


class FTBEntryGen(implicit p: Parameters) extends XSModule with HasBackendRedirectInfo with HasBPUParameter {
  val io = IO(new Bundle {
    val start_addr = Input(UInt(VAddrBits.W))
    val old_entry = Input(new FTBEntry)
    val pd = Input(new Ftq_pd_Entry)
    val cfiIndex = Flipped(Valid(UInt(log2Ceil(PredictWidth).W)))
    val target = Input(UInt(VAddrBits.W))
    val hit = Input(Bool())
    val mispredict_vec = Input(Vec(PredictWidth, Bool()))

    val new_entry = Output(new FTBEntry)
    val new_br_insert_pos = Output(Vec(numBr, Bool()))
    val taken_mask = Output(Vec(numBr, Bool()))
    val jmp_taken = Output(Bool())
    val mispred_mask = Output(Vec(numBr+1, Bool()))

    // for perf counters
    val is_init_entry = Output(Bool())
    val is_old_entry = Output(Bool())
    val is_new_br = Output(Bool())
    val is_jalr_target_modified = Output(Bool())
    val is_always_taken_modified = Output(Bool())
    val is_br_full = Output(Bool())
  })

  // no mispredictions detected at predecode
  val hit = io.hit
  val pd = io.pd

  val init_entry = WireInit(0.U.asTypeOf(new FTBEntry))


  val cfi_is_br = pd.brMask(io.cfiIndex.bits) && io.cfiIndex.valid
  val entry_has_jmp = pd.jmpInfo.valid
  val new_jmp_is_jal  = entry_has_jmp && !pd.jmpInfo.bits(0) && io.cfiIndex.valid
  val new_jmp_is_jalr = entry_has_jmp &&  pd.jmpInfo.bits(0) && io.cfiIndex.valid
  val new_jmp_is_call = entry_has_jmp &&  pd.jmpInfo.bits(1) && io.cfiIndex.valid
  val new_jmp_is_ret  = entry_has_jmp &&  pd.jmpInfo.bits(2) && io.cfiIndex.valid
  val last_jmp_rvi = entry_has_jmp && pd.jmpOffset === (PredictWidth-1).U && !pd.rvcMask.last
  // val last_br_rvi = cfi_is_br && io.cfiIndex.bits === (PredictWidth-1).U && !pd.rvcMask.last

  val cfi_is_jal = io.cfiIndex.bits === pd.jmpOffset && new_jmp_is_jal
  val cfi_is_jalr = io.cfiIndex.bits === pd.jmpOffset && new_jmp_is_jalr

  def carryPos = log2Ceil(PredictWidth)+instOffsetBits
  def getLower(pc: UInt) = pc(carryPos-1, instOffsetBits)
  // if not hit, establish a new entry
  init_entry.valid := true.B
  // tag is left for ftb to assign
  
  // case br
  val init_br_slot = init_entry.getSlotForBr(0)
  when (cfi_is_br) {
    init_br_slot.valid := true.B
    init_br_slot.offset := io.cfiIndex.bits
    init_br_slot.setLowerStatByTarget(io.start_addr, io.target, numBr == 1)
    init_entry.always_taken(0) := true.B // set to always taken on init
  }

  // case jmp
  when (entry_has_jmp) {
    init_entry.tailSlot.offset := pd.jmpOffset
    init_entry.tailSlot.valid := new_jmp_is_jal || new_jmp_is_jalr
    init_entry.tailSlot.setLowerStatByTarget(io.start_addr, Mux(cfi_is_jalr, io.target, pd.jalTarget), isShare=false)
  }

  val jmpPft = getLower(io.start_addr) +& pd.jmpOffset +& Mux(pd.rvcMask(pd.jmpOffset), 1.U, 2.U)
  init_entry.pftAddr := Mux(entry_has_jmp && !last_jmp_rvi, jmpPft, getLower(io.start_addr))
  init_entry.carry   := Mux(entry_has_jmp && !last_jmp_rvi, jmpPft(carryPos-instOffsetBits), true.B)
  init_entry.isJalr := new_jmp_is_jalr
  init_entry.isCall := new_jmp_is_call
  init_entry.isRet  := new_jmp_is_ret
  // that means fall thru points to the middle of an inst
  init_entry.last_may_be_rvi_call := pd.jmpOffset === (PredictWidth-1).U && !pd.rvcMask(pd.jmpOffset)

  // if hit, check whether a new cfi(only br is possible) is detected
  val oe = io.old_entry
  val br_recorded_vec = oe.getBrRecordedVec(io.cfiIndex.bits)
  val br_recorded = br_recorded_vec.asUInt.orR
  val is_new_br = cfi_is_br && !br_recorded
  val new_br_offset = io.cfiIndex.bits
  // vec(i) means new br will be inserted BEFORE old br(i)
  val allBrSlotsVec = oe.allSlotsForBr
  val new_br_insert_onehot = VecInit((0 until numBr).map{
    i => i match {
      case 0 =>
        !allBrSlotsVec(0).valid || new_br_offset < allBrSlotsVec(0).offset
      case idx =>
        allBrSlotsVec(idx-1).valid && new_br_offset > allBrSlotsVec(idx-1).offset &&
        (!allBrSlotsVec(idx).valid || new_br_offset < allBrSlotsVec(idx).offset)
    }
  })

  val old_entry_modified = WireInit(io.old_entry)
  for (i <- 0 until numBr) {
    val slot = old_entry_modified.allSlotsForBr(i)
    when (new_br_insert_onehot(i)) {
      slot.valid := true.B
      slot.offset := new_br_offset
      slot.setLowerStatByTarget(io.start_addr, io.target, i == numBr-1)
      old_entry_modified.always_taken(i) := true.B
    }.elsewhen (new_br_offset > oe.allSlotsForBr(i).offset) {
      old_entry_modified.always_taken(i) := false.B
      // all other fields remain unchanged
    }.otherwise {
      // case i == 0, remain unchanged
      if (i != 0) {
        val noNeedToMoveFromFormerSlot = (i == numBr-1).B && !oe.brSlots.last.valid
        when (!noNeedToMoveFromFormerSlot) {
          slot.fromAnotherSlot(oe.allSlotsForBr(i-1))
          old_entry_modified.always_taken(i) := oe.always_taken(i)
        }
      }
    }
  }

  // two circumstances:
  // 1. oe: | br | j  |, new br should be in front of j, thus addr of j should be new pft
  // 2. oe: | br | br |, new br could be anywhere between, thus new pft is the addr of either 
  //        the previous last br or the new br
  val may_have_to_replace = oe.noEmptySlotForNewBr
  val pft_need_to_change = is_new_br && may_have_to_replace
  // it should either be the given last br or the new br
  when (pft_need_to_change) {
    val new_pft_offset =
      Mux(!new_br_insert_onehot.asUInt.orR,
        new_br_offset, oe.allSlotsForBr.last.offset)

    // set jmp to invalid
    old_entry_modified.pftAddr := getLower(io.start_addr) + new_pft_offset
    old_entry_modified.carry := (getLower(io.start_addr) +& new_pft_offset).head(1).asBool
    old_entry_modified.last_may_be_rvi_call := false.B
    old_entry_modified.isCall := false.B
    old_entry_modified.isRet := false.B
    old_entry_modified.isJalr := false.B
  }

  val old_entry_jmp_target_modified = WireInit(oe)
  val old_target = oe.tailSlot.getTarget(io.start_addr) // may be wrong because we store only 20 lowest bits
  val old_tail_is_jmp = !oe.tailSlot.sharing
  val jalr_target_modified = cfi_is_jalr && (old_target =/= io.target) && old_tail_is_jmp // TODO: pass full jalr target
  when (jalr_target_modified) {
    old_entry_jmp_target_modified.setByJmpTarget(io.start_addr, io.target)
    old_entry_jmp_target_modified.always_taken := 0.U.asTypeOf(Vec(numBr, Bool()))
  }

  val old_entry_always_taken = WireInit(oe)
  val always_taken_modified_vec = Wire(Vec(numBr, Bool())) // whether modified or not
  for (i <- 0 until numBr) {
    old_entry_always_taken.always_taken(i) :=
      oe.always_taken(i) && io.cfiIndex.valid && oe.brValids(i) && io.cfiIndex.bits === oe.brOffset(i)
    always_taken_modified_vec(i) := oe.always_taken(i) && !old_entry_always_taken.always_taken(i)
  }
  val always_taken_modified = always_taken_modified_vec.reduce(_||_)



  val derived_from_old_entry =
    Mux(is_new_br, old_entry_modified,
      Mux(jalr_target_modified, old_entry_jmp_target_modified, old_entry_always_taken))


  io.new_entry := Mux(!hit, init_entry, derived_from_old_entry)

  io.new_br_insert_pos := new_br_insert_onehot
  io.taken_mask := VecInit((io.new_entry.brOffset zip io.new_entry.brValids).map{
    case (off, v) => io.cfiIndex.bits === off && io.cfiIndex.valid && v
  })
  io.jmp_taken := io.new_entry.jmpValid && io.new_entry.tailSlot.offset === io.cfiIndex.bits
  for (i <- 0 until numBr) {
    io.mispred_mask(i) := io.new_entry.brValids(i) && io.mispredict_vec(io.new_entry.brOffset(i))
  }
  io.mispred_mask.last := io.new_entry.jmpValid && io.mispredict_vec(pd.jmpOffset)

  // for perf counters
  io.is_init_entry := !hit
  io.is_old_entry := hit && !is_new_br && !jalr_target_modified && !always_taken_modified
  io.is_new_br := hit && is_new_br
  io.is_jalr_target_modified := hit && jalr_target_modified
  io.is_always_taken_modified := hit && always_taken_modified
  io.is_br_full := hit && is_new_br && may_have_to_replace
}

class FtqPcMemWrapper(numOtherReads: Int)(implicit p: Parameters) extends XSModule with HasBackendRedirectInfo {
  val io = IO(new Bundle {
    val ifuPtr_w       = Input(new FtqPtr)
    val ifuPtrPlus1_w  = Input(new FtqPtr)
    val ifuPtrPlus2_w  = Input(new FtqPtr)
    val commPtr_w      = Input(new FtqPtr)
    val commPtrPlus1_w = Input(new FtqPtr)
    val ifuPtr_rdata       = Output(new Ftq_RF_Components)
    val ifuPtrPlus1_rdata  = Output(new Ftq_RF_Components)
    val ifuPtrPlus2_rdata  = Output(new Ftq_RF_Components)
    val commPtr_rdata      = Output(new Ftq_RF_Components)
    val commPtrPlus1_rdata = Output(new Ftq_RF_Components)

    val other_raddrs = Input(Vec(numOtherReads, UInt(log2Ceil(FtqSize).W)))
    val other_rdatas = Output(Vec(numOtherReads, new Ftq_RF_Components))

    val wen = Input(Bool())
    val waddr = Input(UInt(log2Ceil(FtqSize).W))
    val wdata = Input(new Ftq_RF_Components)
  })

  val num_pc_read = numOtherReads + 5
  val mem = Module(new SyncDataModuleTemplate(new Ftq_RF_Components, FtqSize,
    num_pc_read, 1, "FtqPC"))
  mem.io.wen(0)   := io.wen
  mem.io.waddr(0) := io.waddr
  mem.io.wdata(0) := io.wdata

  // read one cycle ahead for ftq local reads
  val raddr_vec = VecInit(io.other_raddrs ++
    Seq(io.ifuPtr_w.value, io.ifuPtrPlus1_w.value, io.ifuPtrPlus2_w.value, io.commPtrPlus1_w.value, io.commPtr_w.value))
  
  mem.io.raddr := raddr_vec

  io.other_rdatas       := mem.io.rdata.dropRight(5)
  io.ifuPtr_rdata       := mem.io.rdata.dropRight(4).last
  io.ifuPtrPlus1_rdata  := mem.io.rdata.dropRight(3).last
  io.ifuPtrPlus2_rdata  := mem.io.rdata.dropRight(2).last
  io.commPtrPlus1_rdata := mem.io.rdata.dropRight(1).last
  io.commPtr_rdata      := mem.io.rdata.last
}

class Ftq(implicit p: Parameters) extends XSModule with HasCircularQueuePtrHelper
  with HasBackendRedirectInfo with BPUUtils with HasBPUConst with HasPerfEvents 
  with HasICacheParameters{
  val io = IO(new Bundle {
    val fromBpu = Flipped(new BpuToFtqIO)
    val fromIfu = Flipped(new IfuToFtqIO)
    val fromBackend = Flipped(new CtrlToFtqIO)

    val toBpu = new FtqToBpuIO
    val toIfu = new FtqToIfuIO
    val toICache = new FtqToICacheIO
    val toBackend = new FtqToCtrlIO

    val toPrefetch = new FtqPrefechBundle

    val bpuInfo = new Bundle {
      val bpRight = Output(UInt(XLEN.W))
      val bpWrong = Output(UInt(XLEN.W))
    }

    val mmioCommitRead = Flipped(new mmioCommitRead)

    // for perf
    val ControlBTBMissBubble = Output(Bool())
    val TAGEMissBubble = Output(Bool())
    val SCMissBubble = Output(Bool())
    val ITTAGEMissBubble = Output(Bool())
    val RASMissBubble = Output(Bool())
  })
  io.bpuInfo := DontCare

  val topdown_stage = RegInit(0.U.asTypeOf(new FrontendTopDownBundle))
  dontTouch(topdown_stage)
  // only driven by clock, not valid-ready
  topdown_stage := io.fromBpu.resp.bits.topdown_info
  io.toIfu.req.bits.topdown_info := topdown_stage

  val ifuRedirected = RegInit(VecInit(Seq.fill(FtqSize)(false.B)))

  val backendRedirect = Wire(Valid(new BranchPredictionRedirect))
  val backendRedirectReg = RegNext(backendRedirect)

  val stage2Flush = backendRedirect.valid
  val backendFlush = stage2Flush || RegNext(stage2Flush)
  val ifuFlush = Wire(Bool())

  val flush = stage2Flush || RegNext(stage2Flush)

  val allowBpuIn, allowToIfu = WireInit(false.B)
  val flushToIfu = !allowToIfu
  allowBpuIn := !ifuFlush && !backendRedirect.valid && !backendRedirectReg.valid
  allowToIfu := !ifuFlush && !backendRedirect.valid && !backendRedirectReg.valid

  def copyNum = 5
  val bpuPtr, ifuPtr, ifuWbPtr, commPtr = RegInit(FtqPtr(false.B, 0.U))
  val ifuPtrPlus1 = RegInit(FtqPtr(false.B, 1.U))
  val ifuPtrPlus2 = RegInit(FtqPtr(false.B, 2.U))
  val commPtrPlus1 = RegInit(FtqPtr(false.B, 1.U))
  val copied_ifu_ptr = Seq.fill(copyNum)(RegInit(FtqPtr(false.B, 0.U)))
  val copied_bpu_ptr = Seq.fill(copyNum)(RegInit(FtqPtr(false.B, 0.U)))
  require(FtqSize >= 4)
  val ifuPtr_write       = WireInit(ifuPtr)
  val ifuPtrPlus1_write  = WireInit(ifuPtrPlus1)
  val ifuPtrPlus2_write  = WireInit(ifuPtrPlus2)
  val ifuWbPtr_write     = WireInit(ifuWbPtr)
  val commPtr_write      = WireInit(commPtr)
  val commPtrPlus1_write = WireInit(commPtrPlus1)
  ifuPtr       := ifuPtr_write
  ifuPtrPlus1  := ifuPtrPlus1_write
  ifuPtrPlus2  := ifuPtrPlus2_write
  ifuWbPtr     := ifuWbPtr_write
  commPtr      := commPtr_write
  commPtrPlus1 := commPtrPlus1_write
  copied_ifu_ptr.map{ptr =>
    ptr := ifuPtr_write
    dontTouch(ptr)
  }
  val validEntries = distanceBetween(bpuPtr, commPtr)
  val canCommit = Wire(Bool())

  // **********************************************************************
  // **************************** enq from bpu ****************************
  // **********************************************************************
  val new_entry_ready = validEntries < FtqSize.U || canCommit
  io.fromBpu.resp.ready := new_entry_ready

  val bpu_s2_resp = io.fromBpu.resp.bits.s2
  val bpu_s3_resp = io.fromBpu.resp.bits.s3
  val bpu_s2_redirect = bpu_s2_resp.valid(3) && bpu_s2_resp.hasRedirect(3)
  val bpu_s3_redirect = bpu_s3_resp.valid(3) && bpu_s3_resp.hasRedirect(3)

  io.toBpu.enq_ptr := bpuPtr
  val enq_fire = io.fromBpu.resp.fire() && allowBpuIn // from bpu s1
  val bpu_in_fire = (io.fromBpu.resp.fire() || bpu_s2_redirect || bpu_s3_redirect) && allowBpuIn

  val bpu_in_resp = io.fromBpu.resp.bits.selectedResp
  val bpu_in_stage = io.fromBpu.resp.bits.selectedRespIdxForFtq
  val bpu_in_resp_ptr = Mux(bpu_in_stage === BP_S1, bpuPtr, bpu_in_resp.ftq_idx)
  val bpu_in_resp_idx = bpu_in_resp_ptr.value

  // read ports:      prefetchReq ++  ifuReq1 + ifuReq2 + ifuReq3 + commitUpdate2 + commitUpdate
  val ftq_pc_mem = Module(new FtqPcMemWrapper(1))
  // resp from uBTB
  ftq_pc_mem.io.wen := bpu_in_fire
  ftq_pc_mem.io.waddr := bpu_in_resp_idx
  ftq_pc_mem.io.wdata.fromBranchPrediction(bpu_in_resp)

  //                                                            ifuRedirect + backendRedirect + commit
  val ftq_redirect_sram = Module(new FtqNRSRAM(new Ftq_Redirect_SRAMEntry, 1+1+1))
  // these info is intended to enq at the last stage of bpu
  ftq_redirect_sram.io.wen := io.fromBpu.resp.bits.lastStage.valid(3)
  ftq_redirect_sram.io.waddr := io.fromBpu.resp.bits.lastStage.ftq_idx.value
  ftq_redirect_sram.io.wdata := io.fromBpu.resp.bits.last_stage_spec_info
  println(f"ftq redirect SRAM: entry ${ftq_redirect_sram.io.wdata.getWidth} * ${FtqSize} * 3")
  println(f"ftq redirect SRAM: ahead fh ${ftq_redirect_sram.io.wdata.afhob.getWidth} * ${FtqSize} * 3")

  val ftq_meta_1r_sram = Module(new FtqNRSRAM(new Ftq_1R_SRAMEntry, 1))
  // these info is intended to enq at the last stage of bpu
  ftq_meta_1r_sram.io.wen := io.fromBpu.resp.bits.lastStage.valid(3)
  ftq_meta_1r_sram.io.waddr := io.fromBpu.resp.bits.lastStage.ftq_idx.value
  ftq_meta_1r_sram.io.wdata.meta := io.fromBpu.resp.bits.last_stage_meta
  //                                                            ifuRedirect + backendRedirect + commit
  val ftb_entry_mem = Module(new SyncDataModuleTemplate(new FTBEntry, FtqSize, 1+1+1, 1))
  ftb_entry_mem.io.wen(0) := io.fromBpu.resp.bits.lastStage.valid(3)
  ftb_entry_mem.io.waddr(0) := io.fromBpu.resp.bits.lastStage.ftq_idx.value
  ftb_entry_mem.io.wdata(0) := io.fromBpu.resp.bits.last_stage_ftb_entry


  // multi-write
  val update_target = Reg(Vec(FtqSize, UInt(VAddrBits.W))) // could be taken target or fallThrough //TODO: remove this
  val newest_entry_target = Reg(UInt(VAddrBits.W))
  val newest_entry_ptr = Reg(new FtqPtr)
  val cfiIndex_vec = Reg(Vec(FtqSize, ValidUndirectioned(UInt(log2Ceil(PredictWidth).W))))
  val mispredict_vec = Reg(Vec(FtqSize, Vec(PredictWidth, Bool())))
  val pred_stage = Reg(Vec(FtqSize, UInt(2.W)))
  val pred_s1_cycle = if (!env.FPGAPlatform) Some(Reg(Vec(FtqSize, UInt(64.W)))) else None

  val c_invalid :: c_valid :: c_commited :: Nil = Enum(3)
  val commitStateQueue = RegInit(VecInit(Seq.fill(FtqSize) {
    VecInit(Seq.fill(PredictWidth)(c_invalid))
  }))

  val f_to_send :: f_sent :: Nil = Enum(2)
  val entry_fetch_status = RegInit(VecInit(Seq.fill(FtqSize)(f_sent)))

  val h_not_hit :: h_false_hit :: h_hit :: Nil = Enum(3)
  val entry_hit_status = RegInit(VecInit(Seq.fill(FtqSize)(h_not_hit)))

  // modify registers one cycle later to cut critical path
  val last_cycle_bpu_in = RegNext(bpu_in_fire)
  val last_cycle_bpu_in_ptr = RegNext(bpu_in_resp_ptr)
  val last_cycle_bpu_in_idx = last_cycle_bpu_in_ptr.value
  val last_cycle_bpu_target = RegNext(bpu_in_resp.getTarget(3))
  val last_cycle_cfiIndex = RegNext(bpu_in_resp.cfiIndex(3))
  val last_cycle_bpu_in_stage = RegNext(bpu_in_stage)

  def extra_copyNum_for_commitStateQueue = 2
  val copied_last_cycle_bpu_in = VecInit(Seq.fill(copyNum+extra_copyNum_for_commitStateQueue)(RegNext(bpu_in_fire)))
  val copied_last_cycle_bpu_in_ptr_for_ftq = VecInit(Seq.fill(extra_copyNum_for_commitStateQueue)(RegNext(bpu_in_resp_ptr)))

  when (last_cycle_bpu_in) {
    entry_fetch_status(last_cycle_bpu_in_idx) := f_to_send
    cfiIndex_vec(last_cycle_bpu_in_idx) := last_cycle_cfiIndex
    pred_stage(last_cycle_bpu_in_idx) := last_cycle_bpu_in_stage

    update_target(last_cycle_bpu_in_idx) := last_cycle_bpu_target // TODO: remove this
    newest_entry_target := last_cycle_bpu_target
    newest_entry_ptr := last_cycle_bpu_in_ptr
  }

  // reduce fanout by delay write for a cycle
  when (RegNext(last_cycle_bpu_in)) {
    mispredict_vec(RegNext(last_cycle_bpu_in_idx)) := WireInit(VecInit(Seq.fill(PredictWidth)(false.B)))
  }

  // record s1 pred cycles
  pred_s1_cycle.map(vec => {
    when (bpu_in_fire && (bpu_in_stage === BP_S1)) {
      vec(bpu_in_resp_ptr.value) := bpu_in_resp.full_pred(0).predCycle.getOrElse(0.U)
    }
  })
  
  // reduce fanout using copied last_cycle_bpu_in and copied last_cycle_bpu_in_ptr
  val copied_last_cycle_bpu_in_for_ftq = copied_last_cycle_bpu_in.takeRight(extra_copyNum_for_commitStateQueue)
  copied_last_cycle_bpu_in_for_ftq.zip(copied_last_cycle_bpu_in_ptr_for_ftq).zipWithIndex.map {
    case ((in, ptr), i) =>
      when (in) {
        val perSetEntries = FtqSize / extra_copyNum_for_commitStateQueue // 32
        require(FtqSize % extra_copyNum_for_commitStateQueue == 0)
        for (j <- 0 until perSetEntries) {
          when (ptr.value === (i*perSetEntries+j).U) {
            commitStateQueue(i*perSetEntries+j) := VecInit(Seq.fill(PredictWidth)(c_invalid))
          }
        }
      }
  }

  // num cycle is fixed
  io.toBackend.newest_entry_ptr := RegNext(newest_entry_ptr)
  io.toBackend.newest_entry_target := RegNext(newest_entry_target)


  bpuPtr := bpuPtr + enq_fire
  copied_bpu_ptr.map(_ := bpuPtr + enq_fire)
  when (io.toIfu.req.fire && allowToIfu) {
    ifuPtr_write := ifuPtrPlus1
    ifuPtrPlus1_write := ifuPtrPlus2
    ifuPtrPlus2_write := ifuPtrPlus2 + 1.U
  }

  // only use ftb result to assign hit status
  when (bpu_s2_resp.valid(3)) {
    entry_hit_status(bpu_s2_resp.ftq_idx.value) := Mux(bpu_s2_resp.full_pred(3).hit, h_hit, h_not_hit)
  }


  io.toIfu.flushFromBpu.s2.valid := bpu_s2_redirect
  io.toIfu.flushFromBpu.s2.bits := bpu_s2_resp.ftq_idx
  when (bpu_s2_redirect) {
    bpuPtr := bpu_s2_resp.ftq_idx + 1.U
    copied_bpu_ptr.map(_ := bpu_s2_resp.ftq_idx + 1.U)
    // only when ifuPtr runs ahead of bpu s2 resp should we recover it
    when (!isBefore(ifuPtr, bpu_s2_resp.ftq_idx)) {
      ifuPtr_write := bpu_s2_resp.ftq_idx
      ifuPtrPlus1_write := bpu_s2_resp.ftq_idx + 1.U
      ifuPtrPlus2_write := bpu_s2_resp.ftq_idx + 2.U
    }
  }

  io.toIfu.flushFromBpu.s3.valid := bpu_s3_redirect
  io.toIfu.flushFromBpu.s3.bits := bpu_s3_resp.ftq_idx
  when (bpu_s3_redirect) {
    bpuPtr := bpu_s3_resp.ftq_idx + 1.U
    copied_bpu_ptr.map(_ := bpu_s3_resp.ftq_idx + 1.U)
    // only when ifuPtr runs ahead of bpu s2 resp should we recover it
    when (!isBefore(ifuPtr, bpu_s3_resp.ftq_idx)) {
      ifuPtr_write := bpu_s3_resp.ftq_idx
      ifuPtrPlus1_write := bpu_s3_resp.ftq_idx + 1.U
      ifuPtrPlus2_write := bpu_s3_resp.ftq_idx + 2.U
    }
  }

  XSError(isBefore(bpuPtr, ifuPtr) && !isFull(bpuPtr, ifuPtr), "\nifuPtr is before bpuPtr!\n")
  XSError(isBefore(ifuWbPtr, commPtr) && !isFull(ifuWbPtr, commPtr), "\ncommPtr is before ifuWbPtr!\n")  

  (0 until copyNum).map{i =>
    XSError(copied_bpu_ptr(i) =/= bpuPtr, "\ncopiedBpuPtr is different from bpuPtr!\n")
  }

  // ****************************************************************
  // **************************** to ifu ****************************
  // ****************************************************************
  // 0  for ifu, and 1-4 for ICache
  val bpu_in_bypass_buf = RegEnable(ftq_pc_mem.io.wdata, enable=bpu_in_fire)
  val copied_bpu_in_bypass_buf = VecInit(Seq.fill(copyNum)(RegEnable(ftq_pc_mem.io.wdata, enable=bpu_in_fire)))
  val bpu_in_bypass_buf_for_ifu = bpu_in_bypass_buf
  val bpu_in_bypass_ptr = RegNext(bpu_in_resp_ptr)
  val last_cycle_to_ifu_fire = RegNext(io.toIfu.req.fire)

  val copied_bpu_in_bypass_ptr = VecInit(Seq.fill(copyNum)(RegNext(bpu_in_resp_ptr)))
  val copied_last_cycle_to_ifu_fire = VecInit(Seq.fill(copyNum)(RegNext(io.toIfu.req.fire)))

  // read pc and target
  ftq_pc_mem.io.ifuPtr_w       := ifuPtr_write
  ftq_pc_mem.io.ifuPtrPlus1_w  := ifuPtrPlus1_write
  ftq_pc_mem.io.ifuPtrPlus2_w  := ifuPtrPlus2_write
  ftq_pc_mem.io.commPtr_w      := commPtr_write
  ftq_pc_mem.io.commPtrPlus1_w := commPtrPlus1_write


  io.toIfu.req.bits.ftqIdx := ifuPtr
 
  val toICachePcBundle = Wire(Vec(copyNum,new Ftq_RF_Components))
  val toICacheEntryToSend = Wire(Vec(copyNum,Bool()))
  val toIfuPcBundle = Wire(new Ftq_RF_Components)
  val entry_is_to_send = WireInit(entry_fetch_status(ifuPtr.value) === f_to_send)
  val entry_ftq_offset = WireInit(cfiIndex_vec(ifuPtr.value))
  val entry_next_addr  = Wire(UInt(VAddrBits.W))

  val pc_mem_ifu_ptr_rdata   = VecInit(Seq.fill(copyNum)(RegNext(ftq_pc_mem.io.ifuPtr_rdata)))
  val pc_mem_ifu_plus1_rdata = VecInit(Seq.fill(copyNum)(RegNext(ftq_pc_mem.io.ifuPtrPlus1_rdata)))
  val diff_entry_next_addr = WireInit(update_target(ifuPtr.value)) //TODO: remove this

  val copied_ifu_plus1_to_send = VecInit(Seq.fill(copyNum)(RegNext(entry_fetch_status(ifuPtrPlus1.value) === f_to_send) || RegNext(last_cycle_bpu_in && bpu_in_bypass_ptr === (ifuPtrPlus1))))
  val copied_ifu_ptr_to_send   = VecInit(Seq.fill(copyNum)(RegNext(entry_fetch_status(ifuPtr.value) === f_to_send) || RegNext(last_cycle_bpu_in && bpu_in_bypass_ptr === ifuPtr)))
  
  for(i <- 0 until copyNum){
    when(copied_last_cycle_bpu_in(i) && copied_bpu_in_bypass_ptr(i) === copied_ifu_ptr(i)){
      toICachePcBundle(i) := copied_bpu_in_bypass_buf(i)
      toICacheEntryToSend(i)   := true.B 
    }.elsewhen(copied_last_cycle_to_ifu_fire(i)){
      toICachePcBundle(i) := pc_mem_ifu_plus1_rdata(i)
      toICacheEntryToSend(i)   := copied_ifu_plus1_to_send(i)
    }.otherwise{
      toICachePcBundle(i) := pc_mem_ifu_ptr_rdata(i) 
      toICacheEntryToSend(i)   := copied_ifu_ptr_to_send(i)
    }
  }

  // TODO: reconsider target address bypass logic
  when (last_cycle_bpu_in && bpu_in_bypass_ptr === ifuPtr) {
    toIfuPcBundle := bpu_in_bypass_buf_for_ifu
    entry_is_to_send := true.B
    entry_next_addr := last_cycle_bpu_target
    entry_ftq_offset := last_cycle_cfiIndex
    diff_entry_next_addr := last_cycle_bpu_target // TODO: remove this
  }.elsewhen (last_cycle_to_ifu_fire) {
    toIfuPcBundle := RegNext(ftq_pc_mem.io.ifuPtrPlus1_rdata)
    entry_is_to_send := RegNext(entry_fetch_status(ifuPtrPlus1.value) === f_to_send) ||
                        RegNext(last_cycle_bpu_in && bpu_in_bypass_ptr === (ifuPtrPlus1)) // reduce potential bubbles
    entry_next_addr := Mux(last_cycle_bpu_in && bpu_in_bypass_ptr === (ifuPtrPlus1),
                          bpu_in_bypass_buf_for_ifu.startAddr,
                          Mux(ifuPtr === newest_entry_ptr,
                            newest_entry_target,
                            RegNext(ftq_pc_mem.io.ifuPtrPlus2_rdata.startAddr))) // ifuPtr+2
  }.otherwise {
    toIfuPcBundle := RegNext(ftq_pc_mem.io.ifuPtr_rdata)
    entry_is_to_send := RegNext(entry_fetch_status(ifuPtr.value) === f_to_send) ||
                        RegNext(last_cycle_bpu_in && bpu_in_bypass_ptr === ifuPtr) // reduce potential bubbles
    entry_next_addr := Mux(last_cycle_bpu_in && bpu_in_bypass_ptr === (ifuPtrPlus1),
                          bpu_in_bypass_buf_for_ifu.startAddr,
                          Mux(ifuPtr === newest_entry_ptr,
                            newest_entry_target,
                            RegNext(ftq_pc_mem.io.ifuPtrPlus1_rdata.startAddr))) // ifuPtr+1
  }

  io.toIfu.req.valid := entry_is_to_send && ifuPtr =/= bpuPtr
  io.toIfu.req.bits.nextStartAddr := entry_next_addr
  io.toIfu.req.bits.ftqOffset := entry_ftq_offset
  io.toIfu.req.bits.fromFtqPcBundle(toIfuPcBundle)

  io.toICache.req.valid := entry_is_to_send && ifuPtr =/= bpuPtr
  io.toICache.req.bits.readValid.zipWithIndex.map{case(copy, i) => copy := toICacheEntryToSend(i) && copied_ifu_ptr(i) =/= copied_bpu_ptr(i)} 
  io.toICache.req.bits.pcMemRead.zipWithIndex.map{case(copy,i) => copy.fromFtqPcBundle(toICachePcBundle(i))}
  // io.toICache.req.bits.bypassSelect := last_cycle_bpu_in && bpu_in_bypass_ptr === ifuPtr
  // io.toICache.req.bits.bpuBypassWrite.zipWithIndex.map{case(bypassWrtie, i) =>
  //   bypassWrtie.startAddr := bpu_in_bypass_buf.tail(i).startAddr
  //   bypassWrtie.nextlineStart := bpu_in_bypass_buf.tail(i).nextLineAddr
  // }

  // TODO: remove this
  XSError(io.toIfu.req.valid && diff_entry_next_addr =/= entry_next_addr,
          p"\nifu_req_target wrong! ifuPtr: ${ifuPtr}, entry_next_addr: ${Hexadecimal(entry_next_addr)} diff_entry_next_addr: ${Hexadecimal(diff_entry_next_addr)}\n")
  
  // when fall through is smaller in value than start address, there must be a false hit
  when (toIfuPcBundle.fallThruError && entry_hit_status(ifuPtr.value) === h_hit) {
    when (io.toIfu.req.fire &&
      !(bpu_s2_redirect && bpu_s2_resp.ftq_idx === ifuPtr) &&
      !(bpu_s3_redirect && bpu_s3_resp.ftq_idx === ifuPtr)
    ) {
      entry_hit_status(ifuPtr.value) := h_false_hit
      // XSError(true.B, "FTB false hit by fallThroughError, startAddr: %x, fallTHru: %x\n", io.toIfu.req.bits.startAddr, io.toIfu.req.bits.nextStartAddr)
    }
    XSDebug(true.B, "fallThruError! start:%x, fallThru:%x\n", io.toIfu.req.bits.startAddr, io.toIfu.req.bits.nextStartAddr)
  }
  
  XSPerfAccumulate(f"fall_through_error_to_ifu", toIfuPcBundle.fallThruError && entry_hit_status(ifuPtr.value) === h_hit &&
    io.toIfu.req.fire && !(bpu_s2_redirect && bpu_s2_resp.ftq_idx === ifuPtr) && !(bpu_s3_redirect && bpu_s3_resp.ftq_idx === ifuPtr))
  
  val ifu_req_should_be_flushed =
    io.toIfu.flushFromBpu.shouldFlushByStage2(io.toIfu.req.bits.ftqIdx) ||
    io.toIfu.flushFromBpu.shouldFlushByStage3(io.toIfu.req.bits.ftqIdx)
    
    when (io.toIfu.req.fire && !ifu_req_should_be_flushed) {
      entry_fetch_status(ifuPtr.value) := f_sent
    }
    
  // *********************************************************************
  // **************************** wb from ifu ****************************
  // *********************************************************************
  val pdWb = io.fromIfu.pdWb
  val pds = pdWb.bits.pd
  val ifu_wb_valid = pdWb.valid
  val ifu_wb_idx = pdWb.bits.ftqIdx.value
  // read ports:                                                         commit update
  val ftq_pd_mem = Module(new SyncDataModuleTemplate(new Ftq_pd_Entry, FtqSize, 1, 1))
  ftq_pd_mem.io.wen(0) := ifu_wb_valid
  ftq_pd_mem.io.waddr(0) := pdWb.bits.ftqIdx.value
  ftq_pd_mem.io.wdata(0).fromPdWb(pdWb.bits)

  val hit_pd_valid = entry_hit_status(ifu_wb_idx) === h_hit && ifu_wb_valid
  val hit_pd_mispred = hit_pd_valid && pdWb.bits.misOffset.valid
  val hit_pd_mispred_reg = RegNext(hit_pd_mispred, init=false.B)
  val pd_reg       = RegEnable(pds,             pdWb.valid)
  val start_pc_reg = RegEnable(pdWb.bits.pc(0), pdWb.valid)
  val wb_idx_reg   = RegEnable(ifu_wb_idx,      pdWb.valid)

  when (ifu_wb_valid) {
    val comm_stq_wen = VecInit(pds.map(_.valid).zip(pdWb.bits.instrRange).map{
      case (v, inRange) => v && inRange
    })
    (commitStateQueue(ifu_wb_idx) zip comm_stq_wen).map{
      case (qe, v) => when (v) { qe := c_valid }
    }
  }

  when (ifu_wb_valid) {
    ifuWbPtr_write := ifuWbPtr + 1.U
  }

  XSError(ifu_wb_valid && isAfter(pdWb.bits.ftqIdx, ifuPtr), "IFU returned a predecode before its req, check IFU")

  ftb_entry_mem.io.raddr.head := ifu_wb_idx
  val has_false_hit = WireInit(false.B)
  when (RegNext(hit_pd_valid)) {
    // check for false hit
    val pred_ftb_entry = ftb_entry_mem.io.rdata.head
    val brSlots = pred_ftb_entry.brSlots
    val tailSlot = pred_ftb_entry.tailSlot
    // we check cfis that bpu predicted

    // bpu predicted branches but denied by predecode
    val br_false_hit =
      brSlots.map{
        s => s.valid && !(pd_reg(s.offset).valid && pd_reg(s.offset).isBr)
      }.reduce(_||_) ||
      (tailSlot.valid && pred_ftb_entry.tailSlot.sharing &&
        !(pd_reg(tailSlot.offset).valid && pd_reg(tailSlot.offset).isBr))

    val jmpOffset = tailSlot.offset
    val jmp_pd = pd_reg(jmpOffset)
    val jal_false_hit = pred_ftb_entry.jmpValid &&
      ((pred_ftb_entry.isJal  && !(jmp_pd.valid && jmp_pd.isJal)) ||
       (pred_ftb_entry.isJalr && !(jmp_pd.valid && jmp_pd.isJalr)) ||
       (pred_ftb_entry.isCall && !(jmp_pd.valid && jmp_pd.isCall)) ||
       (pred_ftb_entry.isRet  && !(jmp_pd.valid && jmp_pd.isRet))
      )

    has_false_hit := br_false_hit || jal_false_hit || hit_pd_mispred_reg
    XSDebug(has_false_hit, "FTB false hit by br or jal or hit_pd, startAddr: %x\n", pdWb.bits.pc(0))

    // assert(!has_false_hit)
  }

  when (has_false_hit) {
    entry_hit_status(wb_idx_reg) := h_false_hit
  }


  // **********************************************************************
  // ***************************** to backend *****************************
  // **********************************************************************
  // to backend pc mem / target
  io.toBackend.pc_mem_wen   := RegNext(last_cycle_bpu_in)
  io.toBackend.pc_mem_waddr := RegNext(last_cycle_bpu_in_idx)
  io.toBackend.pc_mem_wdata := RegNext(bpu_in_bypass_buf_for_ifu)

  // *******************************************************************************
  // **************************** redirect from backend ****************************
  // *******************************************************************************

  // redirect read cfiInfo, couples to redirectGen s2
  ftq_redirect_sram.io.ren.init.last := backendRedirect.valid
  ftq_redirect_sram.io.raddr.init.last := backendRedirect.bits.ftqIdx.value

  ftb_entry_mem.io.raddr.init.last := backendRedirect.bits.ftqIdx.value

  val stage3CfiInfo = ftq_redirect_sram.io.rdata.init.last
  val fromBackendRedirect = WireInit(backendRedirectReg)
  val backendRedirectCfi = fromBackendRedirect.bits.cfiUpdate
  backendRedirectCfi.fromFtqRedirectSram(stage3CfiInfo)
  

  val r_ftb_entry = ftb_entry_mem.io.rdata.init.last
  val r_ftqOffset = fromBackendRedirect.bits.ftqOffset

  backendRedirectCfi.br_hit := r_ftb_entry.brIsSaved(r_ftqOffset)
  backendRedirectCfi.jr_hit := r_ftb_entry.isJalr && r_ftb_entry.tailSlot.offset === r_ftqOffset
  backendRedirectCfi.sc_hit := backendRedirectCfi.br_hit && Mux(r_ftb_entry.brSlots(0).offset === r_ftqOffset,
      r_ftb_entry.brSlots(0).sc, r_ftb_entry.tailSlot.sc)

  when (entry_hit_status(fromBackendRedirect.bits.ftqIdx.value) === h_hit) {
    backendRedirectCfi.shift := PopCount(r_ftb_entry.getBrMaskByOffset(r_ftqOffset)) +&
      (backendRedirectCfi.pd.isBr && !r_ftb_entry.brIsSaved(r_ftqOffset) &&
      !r_ftb_entry.newBrCanNotInsert(r_ftqOffset))

    backendRedirectCfi.addIntoHist := backendRedirectCfi.pd.isBr && (r_ftb_entry.brIsSaved(r_ftqOffset) ||
        !r_ftb_entry.newBrCanNotInsert(r_ftqOffset))
  }.otherwise {
    backendRedirectCfi.shift := (backendRedirectCfi.pd.isBr && backendRedirectCfi.taken).asUInt
    backendRedirectCfi.addIntoHist := backendRedirectCfi.pd.isBr.asUInt
  }


  // ***************************************************************************
  // **************************** redirect from ifu ****************************
  // ***************************************************************************
  val fromIfuRedirect = WireInit(0.U.asTypeOf(Valid(new BranchPredictionRedirect)))
  fromIfuRedirect.valid := pdWb.valid && pdWb.bits.misOffset.valid && !backendFlush
  fromIfuRedirect.bits.ftqIdx := pdWb.bits.ftqIdx
  fromIfuRedirect.bits.ftqOffset := pdWb.bits.misOffset.bits
  fromIfuRedirect.bits.level := RedirectLevel.flushAfter
  fromIfuRedirect.bits.BTBMissBubble := true.B
  fromIfuRedirect.bits.debugIsMemVio := false.B
  fromIfuRedirect.bits.debugIsCtrl := false.B

  val ifuRedirectCfiUpdate = fromIfuRedirect.bits.cfiUpdate
  ifuRedirectCfiUpdate.pc := pdWb.bits.pc(pdWb.bits.misOffset.bits)
  ifuRedirectCfiUpdate.pd := pdWb.bits.pd(pdWb.bits.misOffset.bits)
  ifuRedirectCfiUpdate.predTaken := cfiIndex_vec(pdWb.bits.ftqIdx.value).valid
  ifuRedirectCfiUpdate.target := pdWb.bits.target
  ifuRedirectCfiUpdate.taken := pdWb.bits.cfiOffset.valid
  ifuRedirectCfiUpdate.isMisPred := pdWb.bits.misOffset.valid

  val ifuRedirectReg = RegNext(fromIfuRedirect, init=0.U.asTypeOf(Valid(new BranchPredictionRedirect)))
  val ifuRedirectToBpu = WireInit(ifuRedirectReg)
  ifuFlush := fromIfuRedirect.valid || ifuRedirectToBpu.valid

  ftq_redirect_sram.io.ren.head := fromIfuRedirect.valid
  ftq_redirect_sram.io.raddr.head := fromIfuRedirect.bits.ftqIdx.value

  ftb_entry_mem.io.raddr.head := fromIfuRedirect.bits.ftqIdx.value

  val toBpuCfi = ifuRedirectToBpu.bits.cfiUpdate
  toBpuCfi.fromFtqRedirectSram(ftq_redirect_sram.io.rdata.head)
<<<<<<< HEAD
  when (ifuRedirectReg.bits.cfiUpdate.pd.isRet) {
    toBpuCfi.target := toBpuCfi.topAddr
=======
  when (ifuRedirectReg.bits.cfiUpdate.pd.isRet && ifuRedirectReg.bits.cfiUpdate.pd.valid) {
    toBpuCfi.target := toBpuCfi.rasEntry.retAddr
>>>>>>> 58e6aafd
  }

  when (ifuRedirectReg.valid) {
    ifuRedirected(ifuRedirectReg.bits.ftqIdx.value) := true.B
  } .elsewhen(RegNext(pdWb.valid)) {
    // if pdWb and no redirect, set to false
    ifuRedirected(last_cycle_bpu_in_ptr.value) := false.B
  }

  // *********************************************************************
  // **************************** wb from exu ****************************
  // *********************************************************************

  backendRedirect.valid := io.fromBackend.redirect.valid
  backendRedirect.bits.connectRedirect(io.fromBackend.redirect.bits)
  backendRedirect.bits.BTBMissBubble := false.B

  
  def extractRedirectInfo(wb: Valid[Redirect]) = {
    val ftqPtr = wb.bits.ftqIdx
    val ftqOffset = wb.bits.ftqOffset
    val taken = wb.bits.cfiUpdate.taken
    val mispred = wb.bits.cfiUpdate.isMisPred
    (wb.valid, ftqPtr, ftqOffset, taken, mispred)
  }

  // fix mispredict entry
  val lastIsMispredict = RegNext(
    backendRedirect.valid && backendRedirect.bits.level === RedirectLevel.flushAfter, init = false.B
  )

  def updateCfiInfo(redirect: Valid[Redirect], isBackend: Boolean = true) = {
    val (r_valid, r_ptr, r_offset, r_taken, r_mispred) = extractRedirectInfo(redirect)
    val r_idx = r_ptr.value
    val cfiIndex_bits_wen = r_valid && r_taken && r_offset < cfiIndex_vec(r_idx).bits
    val cfiIndex_valid_wen = r_valid && r_offset === cfiIndex_vec(r_idx).bits
    when (cfiIndex_bits_wen || cfiIndex_valid_wen) {
      cfiIndex_vec(r_idx).valid := cfiIndex_bits_wen || cfiIndex_valid_wen && r_taken
    } .elsewhen (r_valid && !r_taken && r_offset =/= cfiIndex_vec(r_idx).bits) {
      cfiIndex_vec(r_idx).valid :=false.B
    }
    when (cfiIndex_bits_wen) {
      cfiIndex_vec(r_idx).bits := r_offset
    }
    newest_entry_target := redirect.bits.cfiUpdate.target
    newest_entry_ptr := r_ptr
    update_target(r_idx) := redirect.bits.cfiUpdate.target // TODO: remove this
    if (isBackend) {
      mispredict_vec(r_idx)(r_offset) := r_mispred
    }
  }
  
  when(backendRedirectReg.valid) {
    updateCfiInfo(backendRedirectReg)
  }.elsewhen (ifuRedirectToBpu.valid) {
    updateCfiInfo(ifuRedirectToBpu, isBackend=false)
  }

  when (backendRedirectReg.valid) {
    when (backendRedirectReg.bits.ControlRedirectBubble) {
      when (fromBackendRedirect.bits.ControlBTBMissBubble) {
        topdown_stage.reasons(TopDownCounters.BTBMissBubble.id) := true.B
        io.toIfu.req.bits.topdown_info.reasons(TopDownCounters.BTBMissBubble.id) := true.B
      } .elsewhen (fromBackendRedirect.bits.TAGEMissBubble) {
        topdown_stage.reasons(TopDownCounters.TAGEMissBubble.id) := true.B
        io.toIfu.req.bits.topdown_info.reasons(TopDownCounters.TAGEMissBubble.id) := true.B
      } .elsewhen (fromBackendRedirect.bits.SCMissBubble) {
        topdown_stage.reasons(TopDownCounters.SCMissBubble.id) := true.B
        io.toIfu.req.bits.topdown_info.reasons(TopDownCounters.SCMissBubble.id) := true.B
      } .elsewhen (fromBackendRedirect.bits.ITTAGEMissBubble) {
        topdown_stage.reasons(TopDownCounters.ITTAGEMissBubble.id) := true.B
        io.toIfu.req.bits.topdown_info.reasons(TopDownCounters.ITTAGEMissBubble.id) := true.B
      } .elsewhen (fromBackendRedirect.bits.RASMissBubble) {
        topdown_stage.reasons(TopDownCounters.RASMissBubble.id) := true.B
        io.toIfu.req.bits.topdown_info.reasons(TopDownCounters.RASMissBubble.id) := true.B
      }
      
      
    } .elsewhen (backendRedirectReg.bits.MemVioRedirectBubble) {
      topdown_stage.reasons(TopDownCounters.MemVioRedirectBubble.id) := true.B
      io.toIfu.req.bits.topdown_info.reasons(TopDownCounters.MemVioRedirectBubble.id) := true.B
    } .otherwise {
      topdown_stage.reasons(TopDownCounters.OtherRedirectBubble.id) := true.B
      io.toIfu.req.bits.topdown_info.reasons(TopDownCounters.OtherRedirectBubble.id) := true.B
    }
  } .elsewhen (ifuRedirectReg.valid) {
    topdown_stage.reasons(TopDownCounters.BTBMissBubble.id) := true.B
    io.toIfu.req.bits.topdown_info.reasons(TopDownCounters.BTBMissBubble.id) := true.B
  }

  io.ControlBTBMissBubble := fromBackendRedirect.bits.ControlBTBMissBubble
  io.TAGEMissBubble := fromBackendRedirect.bits.TAGEMissBubble
  io.SCMissBubble := fromBackendRedirect.bits.SCMissBubble
  io.ITTAGEMissBubble := fromBackendRedirect.bits.ITTAGEMissBubble
  io.RASMissBubble := fromBackendRedirect.bits.RASMissBubble

  // ***********************************************************************************
  // **************************** flush ptr and state queue ****************************
  // ***********************************************************************************

  val redirectVec = VecInit(backendRedirect, fromIfuRedirect)

  // when redirect, we should reset ptrs and status queues
  when(redirectVec.map(r => r.valid).reduce(_||_)){
    val r = PriorityMux(redirectVec.map(r => (r.valid -> r.bits)))
    val notIfu = redirectVec.dropRight(1).map(r => r.valid).reduce(_||_)
    val (idx, offset, flushItSelf) = (r.ftqIdx, r.ftqOffset, RedirectLevel.flushItself(r.level))
    val next = idx + 1.U
    bpuPtr := next
    copied_bpu_ptr.map(_ := next)
    ifuPtr_write := next
    ifuWbPtr_write := next
    ifuPtrPlus1_write := idx + 2.U
    ifuPtrPlus2_write := idx + 3.U

  }
  when(RegNext(redirectVec.map(r => r.valid).reduce(_||_))){
    val r = PriorityMux(redirectVec.map(r => (r.valid -> r.bits)))
    val notIfu = redirectVec.dropRight(1).map(r => r.valid).reduce(_||_)
    val (idx, offset, flushItSelf) = (r.ftqIdx, r.ftqOffset, RedirectLevel.flushItself(r.level))
    when (RegNext(notIfu)) {
      commitStateQueue(RegNext(idx.value)).zipWithIndex.foreach({ case (s, i) =>
        when(i.U > RegNext(offset) || i.U === RegNext(offset) && RegNext(flushItSelf)){
          s := c_invalid
        }
      })
    }
  }


  // only the valid bit is actually needed
  io.toIfu.redirect.bits    := backendRedirect.bits
  io.toIfu.redirect.valid   := stage2Flush
  io.toIfu.topdown_redirect := fromBackendRedirect

  // commit
  for (c <- io.fromBackend.rob_commits) {
    when(c.valid) {
      commitStateQueue(c.bits.ftqIdx.value)(c.bits.ftqOffset) := c_commited
      // TODO: remove this
      // For instruction fusions, we also update the next instruction
      when (c.bits.commitType === 4.U) {
        commitStateQueue(c.bits.ftqIdx.value)(c.bits.ftqOffset + 1.U) := c_commited
      }.elsewhen(c.bits.commitType === 5.U) {
        commitStateQueue(c.bits.ftqIdx.value)(c.bits.ftqOffset + 2.U) := c_commited
      }.elsewhen(c.bits.commitType === 6.U) {
        val index = (c.bits.ftqIdx + 1.U).value
        commitStateQueue(index)(0) := c_commited
      }.elsewhen(c.bits.commitType === 7.U) {
        val index = (c.bits.ftqIdx + 1.U).value
        commitStateQueue(index)(1) := c_commited
      }
    }
  }

  // ****************************************************************
  // **************************** to bpu ****************************
  // ****************************************************************

  io.toBpu.redirect := Mux(fromBackendRedirect.valid, fromBackendRedirect, ifuRedirectToBpu)
  val dummy_s1_pred_cycle_vec = VecInit(List.tabulate(FtqSize)(_=>0.U(64.W)))
  val redirect_latency = GTimer() - pred_s1_cycle.getOrElse(dummy_s1_pred_cycle_vec)(io.toBpu.redirect.bits.ftqIdx.value) + 1.U
  XSPerfHistogram("backend_redirect_latency", redirect_latency, fromBackendRedirect.valid, 0, 60, 1)
  XSPerfHistogram("ifu_redirect_latency", redirect_latency, !fromBackendRedirect.valid && ifuRedirectToBpu.valid, 0, 60, 1)

  XSError(io.toBpu.redirect.valid && isBefore(io.toBpu.redirect.bits.ftqIdx, commPtr), "Ftq received a redirect after its commit, check backend or replay")

  val may_have_stall_from_bpu = Wire(Bool())
  val bpu_ftb_update_stall = RegInit(0.U(2.W)) // 2-cycle stall, so we need 3 states
  may_have_stall_from_bpu := bpu_ftb_update_stall =/= 0.U
  canCommit := commPtr =/= ifuWbPtr && !may_have_stall_from_bpu &&
    Cat(commitStateQueue(commPtr.value).map(s => {
      s === c_invalid || s === c_commited
    })).andR()

  val mmioReadPtr = io.mmioCommitRead.mmioFtqPtr
  val mmioLastCommit = isBefore(commPtr, mmioReadPtr) && (isAfter(ifuPtr,mmioReadPtr)  ||  mmioReadPtr ===   ifuPtr) &&
                       Cat(commitStateQueue(mmioReadPtr.value).map(s => { s === c_invalid || s === c_commited})).andR()
  io.mmioCommitRead.mmioLastCommit := RegNext(mmioLastCommit)

  // commit reads
  val commit_pc_bundle = RegNext(ftq_pc_mem.io.commPtr_rdata)
  val commit_target =
    Mux(RegNext(commPtr === newest_entry_ptr),
      RegNext(newest_entry_target),
      RegNext(ftq_pc_mem.io.commPtrPlus1_rdata.startAddr))
  ftq_pd_mem.io.raddr.last := commPtr.value
  val commit_pd = ftq_pd_mem.io.rdata.last
  ftq_redirect_sram.io.ren.last := canCommit
  ftq_redirect_sram.io.raddr.last := commPtr.value
  val commit_spec_meta = ftq_redirect_sram.io.rdata.last
  ftq_meta_1r_sram.io.ren(0) := canCommit
  ftq_meta_1r_sram.io.raddr(0) := commPtr.value
  val commit_meta = ftq_meta_1r_sram.io.rdata(0)
  ftb_entry_mem.io.raddr.last := commPtr.value
  val commit_ftb_entry = ftb_entry_mem.io.rdata.last

  // need one cycle to read mem and srams
  val do_commit_ptr = RegNext(commPtr)
  val do_commit = RegNext(canCommit, init=false.B)
  when (canCommit) {
    commPtr_write := commPtrPlus1
    commPtrPlus1_write := commPtrPlus1 + 1.U
  }
  val commit_state = RegNext(commitStateQueue(commPtr.value))
  val can_commit_cfi = WireInit(cfiIndex_vec(commPtr.value))
  val do_commit_cfi = WireInit(cfiIndex_vec(do_commit_ptr.value))
  //
  //when (commitStateQueue(commPtr.value)(can_commit_cfi.bits) =/= c_commited) {
  //  can_commit_cfi.valid := false.B
  //}
  val commit_cfi = RegNext(can_commit_cfi)
  val debug_cfi = commitStateQueue(do_commit_ptr.value)(do_commit_cfi.bits) =/= c_commited && do_commit_cfi.valid

  val commit_mispredict  : Vec[Bool] = VecInit((RegNext(mispredict_vec(commPtr.value)) zip commit_state).map {
    case (mis, state) => mis && state === c_commited
  })
  val commit_instCommited: Vec[Bool] = VecInit(commit_state.map(_ === c_commited)) // [PredictWidth]
  val can_commit_hit                 = entry_hit_status(commPtr.value)
  val commit_hit                     = RegNext(can_commit_hit)
  val diff_commit_target             = RegNext(update_target(commPtr.value)) // TODO: remove this
  val commit_stage                   = RegNext(pred_stage(commPtr.value))
  val commit_valid                   = commit_hit === h_hit || commit_cfi.valid // hit or taken

  val to_bpu_hit = can_commit_hit === h_hit || can_commit_hit === h_false_hit
  switch (bpu_ftb_update_stall) {
    is (0.U) {
      when (can_commit_cfi.valid && !to_bpu_hit && canCommit) {
        bpu_ftb_update_stall := 2.U // 2-cycle stall
      }
    }
    is (2.U) {
      bpu_ftb_update_stall := 1.U
    }
    is (1.U) {
      bpu_ftb_update_stall := 0.U
    }
    is (3.U) {
      XSError(true.B, "bpu_ftb_update_stall should be 0, 1 or 2")
    }
  }

  // TODO: remove this
  XSError(do_commit && diff_commit_target =/= commit_target, "\ncommit target should be the same as update target\n")

  io.toBpu.update := DontCare
  io.toBpu.update.valid := commit_valid && do_commit
  val update = io.toBpu.update.bits
  update.false_hit   := commit_hit === h_false_hit
  update.pc          := commit_pc_bundle.startAddr
  update.meta        := commit_meta.meta
  update.cfi_idx     := commit_cfi
  update.full_target := commit_target
  update.from_stage  := commit_stage
  update.spec_info   := commit_spec_meta
  XSError(commit_valid && do_commit && debug_cfi, "\ncommit cfi can be non c_commited\n")

  val commit_real_hit = commit_hit === h_hit
  val update_ftb_entry = update.ftb_entry

  val ftbEntryGen = Module(new FTBEntryGen).io
  ftbEntryGen.start_addr     := commit_pc_bundle.startAddr
  ftbEntryGen.old_entry      := commit_ftb_entry
  ftbEntryGen.pd             := commit_pd
  ftbEntryGen.cfiIndex       := commit_cfi
  ftbEntryGen.target         := commit_target
  ftbEntryGen.hit            := commit_real_hit
  ftbEntryGen.mispredict_vec := commit_mispredict

  update_ftb_entry         := ftbEntryGen.new_entry
  update.new_br_insert_pos := ftbEntryGen.new_br_insert_pos
  update.mispred_mask      := ftbEntryGen.mispred_mask
  update.old_entry         := ftbEntryGen.is_old_entry
  update.pred_hit          := commit_hit === h_hit || commit_hit === h_false_hit
  update.br_taken_mask     := ftbEntryGen.taken_mask
  update.br_committed      := (ftbEntryGen.new_entry.brValids zip ftbEntryGen.new_entry.brOffset) map {
    case (valid, offset) => valid && commit_instCommited(offset)
  }
  update.jmp_taken         := ftbEntryGen.jmp_taken

  // update.full_pred.fromFtbEntry(ftbEntryGen.new_entry, update.pc)
  // update.full_pred.jalr_target := commit_target
  // update.full_pred.hit := true.B
  // when (update.full_pred.is_jalr) {
  //   update.full_pred.targets.last := commit_target
  // }

  // ****************************************************************
  // *********************** to prefetch ****************************
  // ****************************************************************

  ftq_pc_mem.io.other_raddrs(0) := DontCare
  if(cacheParams.hasPrefetch){
    val prefetchPtr = RegInit(FtqPtr(false.B, 0.U))
    val diff_prefetch_addr = WireInit(update_target(prefetchPtr.value)) //TODO: remove this
    // TODO : MUST WIDER
    prefetchPtr := prefetchPtr + io.toPrefetch.req.fire()

    val prefetch_too_late = (isBefore(prefetchPtr, ifuPtr) && !isFull(ifuPtr, prefetchPtr)) || (prefetchPtr === ifuPtr)
    when(prefetch_too_late){
      when(prefetchPtr =/= bpuPtr){
        prefetchPtr := bpuPtr - 1.U
      }.otherwise{
        prefetchPtr := ifuPtr
      }
    }

    ftq_pc_mem.io.other_raddrs(0) := prefetchPtr.value

    when (bpu_s2_redirect && !isBefore(prefetchPtr, bpu_s2_resp.ftq_idx)) {
      prefetchPtr := bpu_s2_resp.ftq_idx
    }

    when (bpu_s3_redirect && !isBefore(prefetchPtr, bpu_s3_resp.ftq_idx)) {
      prefetchPtr := bpu_s3_resp.ftq_idx
      // XSError(true.B, "\ns3_redirect mechanism not implemented!\n")
    }


    val prefetch_is_to_send = WireInit(entry_fetch_status(prefetchPtr.value) === f_to_send)
    val prefetch_addr = Wire(UInt(VAddrBits.W))

    when (last_cycle_bpu_in && bpu_in_bypass_ptr === prefetchPtr) {
      prefetch_is_to_send := true.B
      prefetch_addr := last_cycle_bpu_target
      diff_prefetch_addr := last_cycle_bpu_target // TODO: remove this
    }.otherwise{
      prefetch_addr := RegNext( ftq_pc_mem.io.other_rdatas(0).startAddr)
    }
    io.toPrefetch.req.valid := prefetchPtr =/= bpuPtr && prefetch_is_to_send
    io.toPrefetch.req.bits.target := prefetch_addr

    when(redirectVec.map(r => r.valid).reduce(_||_)){
      val r = PriorityMux(redirectVec.map(r => (r.valid -> r.bits)))
      val next = r.ftqIdx + 1.U
      prefetchPtr := next
    }

    // TODO: remove this
    // XSError(io.toPrefetch.req.valid && diff_prefetch_addr =/= prefetch_addr,
    //         f"\nprefetch_req_target wrong! prefetchPtr: ${prefetchPtr}, prefetch_addr: ${Hexadecimal(prefetch_addr)} diff_prefetch_addr: ${Hexadecimal(diff_prefetch_addr)}\n")


    XSError(isBefore(bpuPtr, prefetchPtr) && !isFull(bpuPtr, prefetchPtr), "\nprefetchPtr is before bpuPtr!\n")
//    XSError(isBefore(prefetchPtr, ifuPtr) && !isFull(ifuPtr, prefetchPtr), "\nifuPtr is before prefetchPtr!\n")
  }
  else {
    io.toPrefetch.req <> DontCare
  }

  // ******************************************************************************
  // **************************** commit perf counters ****************************
  // ******************************************************************************

  val commit_inst_mask    = VecInit(commit_state.map(c => c === c_commited && do_commit)).asUInt
  val commit_mispred_mask = commit_mispredict.asUInt
  val commit_not_mispred_mask = ~commit_mispred_mask

  val commit_br_mask = commit_pd.brMask.asUInt
  val commit_jmp_mask = UIntToOH(commit_pd.jmpOffset) & Fill(PredictWidth, commit_pd.jmpInfo.valid.asTypeOf(UInt(1.W)))
  val commit_cfi_mask = (commit_br_mask | commit_jmp_mask)

  val mbpInstrs = commit_inst_mask & commit_cfi_mask

  val mbpRights = mbpInstrs & commit_not_mispred_mask
  val mbpWrongs = mbpInstrs & commit_mispred_mask

  io.bpuInfo.bpRight := PopCount(mbpRights)
  io.bpuInfo.bpWrong := PopCount(mbpWrongs)

  val isWriteFTQTable = WireInit(Constantin.createRecord("isWriteFTQTable" + p(XSCoreParamsKey).HartId.toString))
  val ftqBranchTraceDB = ChiselDB.createTable("FTQTable" + p(XSCoreParamsKey).HartId.toString, new FtqDebugBundle)
  // Cfi Info
  for (i <- 0 until PredictWidth) {
    val pc = commit_pc_bundle.startAddr + (i * instBytes).U
    val v = commit_state(i) === c_commited
    val isBr = commit_pd.brMask(i)
    val isJmp = commit_pd.jmpInfo.valid && commit_pd.jmpOffset === i.U
    val isCfi = isBr || isJmp
    val isTaken = commit_cfi.valid && commit_cfi.bits === i.U
    val misPred = commit_mispredict(i)
    // val ghist = commit_spec_meta.ghist.predHist
    val histPtr = commit_spec_meta.histPtr
    val predCycle = commit_meta.meta(63, 0)
    val target = commit_target
    
    val brIdx = OHToUInt(Reverse(Cat(update_ftb_entry.brValids.zip(update_ftb_entry.brOffset).map{case(v, offset) => v && offset === i.U})))
    val inFtbEntry = update_ftb_entry.brValids.zip(update_ftb_entry.brOffset).map{case(v, offset) => v && offset === i.U}.reduce(_||_)
    val addIntoHist = ((commit_hit === h_hit) && inFtbEntry) || ((!(commit_hit === h_hit) && i.U === commit_cfi.bits && isBr && commit_cfi.valid)) 
    XSDebug(v && do_commit && isCfi, p"cfi_update: isBr(${isBr}) pc(${Hexadecimal(pc)}) " +
    p"taken(${isTaken}) mispred(${misPred}) cycle($predCycle) hist(${histPtr.value}) " +
    p"startAddr(${Hexadecimal(commit_pc_bundle.startAddr)}) AddIntoHist(${addIntoHist}) " +
    p"brInEntry(${inFtbEntry}) brIdx(${brIdx}) target(${Hexadecimal(target)})\n")

    val logbundle = Wire(new FtqDebugBundle)
    logbundle.pc := pc
    logbundle.target := target
    logbundle.isBr := isBr
    logbundle.isJmp := isJmp
    logbundle.isCall := isJmp && commit_pd.hasCall
    logbundle.isRet := isJmp && commit_pd.hasRet
    logbundle.misPred := misPred
    logbundle.isTaken := isTaken
    logbundle.predStage := commit_stage

    ftqBranchTraceDB.log(
      data = logbundle /* hardware of type T */,
      en = isWriteFTQTable.orR && v && do_commit && isCfi,
      site = "FTQ" + p(XSCoreParamsKey).HartId.toString,
      clock = clock,
      reset = reset
    )
  }

  val enq = io.fromBpu.resp
  val perf_redirect = backendRedirect

  XSPerfAccumulate("entry", validEntries)
  XSPerfAccumulate("bpu_to_ftq_stall", enq.valid && !enq.ready)
  XSPerfAccumulate("mispredictRedirect", perf_redirect.valid && RedirectLevel.flushAfter === perf_redirect.bits.level)
  XSPerfAccumulate("replayRedirect", perf_redirect.valid && RedirectLevel.flushItself(perf_redirect.bits.level))
  XSPerfAccumulate("predecodeRedirect", fromIfuRedirect.valid)

  XSPerfAccumulate("to_ifu_bubble", io.toIfu.req.ready && !io.toIfu.req.valid)

  XSPerfAccumulate("to_ifu_stall", io.toIfu.req.valid && !io.toIfu.req.ready)
  XSPerfAccumulate("from_bpu_real_bubble", !enq.valid && enq.ready && allowBpuIn)
  XSPerfAccumulate("bpu_to_ifu_bubble", bpuPtr === ifuPtr)

  val from_bpu = io.fromBpu.resp.bits
  val to_ifu = io.toIfu.req.bits


  XSPerfHistogram("commit_num_inst", PopCount(commit_inst_mask), do_commit, 0, PredictWidth+1, 1)




  val commit_jal_mask  = UIntToOH(commit_pd.jmpOffset) & Fill(PredictWidth, commit_pd.hasJal.asTypeOf(UInt(1.W)))
  val commit_jalr_mask = UIntToOH(commit_pd.jmpOffset) & Fill(PredictWidth, commit_pd.hasJalr.asTypeOf(UInt(1.W)))
  val commit_call_mask = UIntToOH(commit_pd.jmpOffset) & Fill(PredictWidth, commit_pd.hasCall.asTypeOf(UInt(1.W)))
  val commit_ret_mask  = UIntToOH(commit_pd.jmpOffset) & Fill(PredictWidth, commit_pd.hasRet.asTypeOf(UInt(1.W)))


  val mbpBRights = mbpRights & commit_br_mask
  val mbpJRights = mbpRights & commit_jal_mask
  val mbpIRights = mbpRights & commit_jalr_mask
  val mbpCRights = mbpRights & commit_call_mask
  val mbpRRights = mbpRights & commit_ret_mask

  val mbpBWrongs = mbpWrongs & commit_br_mask
  val mbpJWrongs = mbpWrongs & commit_jal_mask
  val mbpIWrongs = mbpWrongs & commit_jalr_mask
  val mbpCWrongs = mbpWrongs & commit_call_mask
  val mbpRWrongs = mbpWrongs & commit_ret_mask

  val commit_pred_stage = RegNext(pred_stage(commPtr.value))

  def pred_stage_map(src: UInt, name: String) = {
    (0 until numBpStages).map(i =>
      f"${name}_stage_${i+1}" -> PopCount(src.asBools.map(_ && commit_pred_stage === BP_STAGES(i)))
    ).foldLeft(Map[String, UInt]())(_+_)
  }

  val mispred_stage_map      = pred_stage_map(mbpWrongs,  "mispredict")
  val br_mispred_stage_map   = pred_stage_map(mbpBWrongs, "br_mispredict")
  val jalr_mispred_stage_map = pred_stage_map(mbpIWrongs, "jalr_mispredict")
  val correct_stage_map      = pred_stage_map(mbpRights,  "correct")
  val br_correct_stage_map   = pred_stage_map(mbpBRights, "br_correct")
  val jalr_correct_stage_map = pred_stage_map(mbpIRights, "jalr_correct")

  val update_valid = io.toBpu.update.valid
  def u(cond: Bool) = update_valid && cond
  val ftb_false_hit = u(update.false_hit)
  // assert(!ftb_false_hit)
  val ftb_hit = u(commit_hit === h_hit)

  val ftb_new_entry = u(ftbEntryGen.is_init_entry)
  val ftb_new_entry_only_br = ftb_new_entry && !update_ftb_entry.jmpValid
  val ftb_new_entry_only_jmp = ftb_new_entry && !update_ftb_entry.brValids(0)
  val ftb_new_entry_has_br_and_jmp = ftb_new_entry && update_ftb_entry.brValids(0) && update_ftb_entry.jmpValid

  val ftb_old_entry = u(ftbEntryGen.is_old_entry)

  val ftb_modified_entry = u(ftbEntryGen.is_new_br || ftbEntryGen.is_jalr_target_modified || ftbEntryGen.is_always_taken_modified)
  val ftb_modified_entry_new_br = u(ftbEntryGen.is_new_br)
  val ftb_modified_entry_ifu_redirected = u(ifuRedirected(do_commit_ptr.value))
  val ftb_modified_entry_jalr_target_modified = u(ftbEntryGen.is_jalr_target_modified)
  val ftb_modified_entry_br_full = ftb_modified_entry && ftbEntryGen.is_br_full
  val ftb_modified_entry_always_taken = ftb_modified_entry && ftbEntryGen.is_always_taken_modified

  def getFtbEntryLen(pc: UInt, entry: FTBEntry) = (entry.getFallThrough(pc) - pc) >> instOffsetBits
  val gen_ftb_entry_len = getFtbEntryLen(update.pc, ftbEntryGen.new_entry)
  XSPerfHistogram("ftb_init_entry_len", gen_ftb_entry_len, ftb_new_entry, 0, PredictWidth+1, 1)
  XSPerfHistogram("ftb_modified_entry_len", gen_ftb_entry_len, ftb_modified_entry, 0, PredictWidth+1, 1)
  val s3_ftb_entry_len = getFtbEntryLen(from_bpu.s3.pc(0), from_bpu.last_stage_ftb_entry)
  XSPerfHistogram("s3_ftb_entry_len", s3_ftb_entry_len, from_bpu.s3.valid(0), 0, PredictWidth+1, 1)
  
  XSPerfHistogram("ftq_has_entry", validEntries, true.B, 0, FtqSize+1, 1)

  val perfCountsMap = Map(
    "BpInstr" -> PopCount(mbpInstrs),
    "BpBInstr" -> PopCount(mbpBRights | mbpBWrongs),
    "BpRight"  -> PopCount(mbpRights),
    "BpWrong"  -> PopCount(mbpWrongs),
    "BpBRight" -> PopCount(mbpBRights),
    "BpBWrong" -> PopCount(mbpBWrongs),
    "BpJRight" -> PopCount(mbpJRights),
    "BpJWrong" -> PopCount(mbpJWrongs),
    "BpIRight" -> PopCount(mbpIRights),
    "BpIWrong" -> PopCount(mbpIWrongs),
    "BpCRight" -> PopCount(mbpCRights),
    "BpCWrong" -> PopCount(mbpCWrongs),
    "BpRRight" -> PopCount(mbpRRights),
    "BpRWrong" -> PopCount(mbpRWrongs),

    "ftb_false_hit"                -> PopCount(ftb_false_hit),
    "ftb_hit"                      -> PopCount(ftb_hit),
    "ftb_new_entry"                -> PopCount(ftb_new_entry),
    "ftb_new_entry_only_br"        -> PopCount(ftb_new_entry_only_br),
    "ftb_new_entry_only_jmp"       -> PopCount(ftb_new_entry_only_jmp),
    "ftb_new_entry_has_br_and_jmp" -> PopCount(ftb_new_entry_has_br_and_jmp),
    "ftb_old_entry"                -> PopCount(ftb_old_entry),
    "ftb_modified_entry"           -> PopCount(ftb_modified_entry),
    "ftb_modified_entry_new_br"    -> PopCount(ftb_modified_entry_new_br),
    "ftb_jalr_target_modified"     -> PopCount(ftb_modified_entry_jalr_target_modified),
    "ftb_modified_entry_br_full"   -> PopCount(ftb_modified_entry_br_full),
    "ftb_modified_entry_always_taken" -> PopCount(ftb_modified_entry_always_taken)
  ) ++ mispred_stage_map ++ br_mispred_stage_map ++ jalr_mispred_stage_map ++
       correct_stage_map ++ br_correct_stage_map ++ jalr_correct_stage_map

  for((key, value) <- perfCountsMap) {
    XSPerfAccumulate(key, value)
  }

  // --------------------------- Debug --------------------------------
  // XSDebug(enq_fire, p"enq! " + io.fromBpu.resp.bits.toPrintable)
  XSDebug(io.toIfu.req.fire, p"fire to ifu " + io.toIfu.req.bits.toPrintable)
  XSDebug(do_commit, p"deq! [ptr] $do_commit_ptr\n")
  XSDebug(true.B, p"[bpuPtr] $bpuPtr, [ifuPtr] $ifuPtr, [ifuWbPtr] $ifuWbPtr [commPtr] $commPtr\n")
  XSDebug(true.B, p"[in] v:${io.fromBpu.resp.valid} r:${io.fromBpu.resp.ready} " +
    p"[out] v:${io.toIfu.req.valid} r:${io.toIfu.req.ready}\n")
  XSDebug(do_commit, p"[deq info] cfiIndex: $commit_cfi, $commit_pc_bundle, target: ${Hexadecimal(commit_target)}\n")

  //   def ubtbCheck(commit: FtqEntry, predAns: Seq[PredictorAnswer], isWrong: Bool) = {
  //     commit.valids.zip(commit.pd).zip(predAns).zip(commit.takens).map {
  //       case (((valid, pd), ans), taken) =>
  //       Mux(valid && pd.isBr,
  //         isWrong ^ Mux(ans.hit.asBool,
  //           Mux(ans.taken.asBool, taken && ans.target === commitEntry.target,
  //           !taken),
  //         !taken),
  //       false.B)
  //     }
  //   }

  //   def btbCheck(commit: FtqEntry, predAns: Seq[PredictorAnswer], isWrong: Bool) = {
  //     commit.valids.zip(commit.pd).zip(predAns).zip(commit.takens).map {
  //       case (((valid, pd), ans), taken) =>
  //       Mux(valid && pd.isBr,
  //         isWrong ^ Mux(ans.hit.asBool,
  //           Mux(ans.taken.asBool, taken && ans.target === commitEntry.target,
  //           !taken),
  //         !taken),
  //       false.B)
  //     }
  //   }

  //   def tageCheck(commit: FtqEntry, predAns: Seq[PredictorAnswer], isWrong: Bool) = {
  //     commit.valids.zip(commit.pd).zip(predAns).zip(commit.takens).map {
  //       case (((valid, pd), ans), taken) =>
  //       Mux(valid && pd.isBr,
  //         isWrong ^ (ans.taken.asBool === taken),
  //       false.B)
  //     }
  //   }

  //   def loopCheck(commit: FtqEntry, predAns: Seq[PredictorAnswer], isWrong: Bool) = {
  //     commit.valids.zip(commit.pd).zip(predAns).zip(commit.takens).map {
  //       case (((valid, pd), ans), taken) =>
  //       Mux(valid && (pd.isBr) && ans.hit.asBool,
  //         isWrong ^ (!taken),
  //           false.B)
  //     }
  //   }

  //   def rasCheck(commit: FtqEntry, predAns: Seq[PredictorAnswer], isWrong: Bool) = {
  //     commit.valids.zip(commit.pd).zip(predAns).zip(commit.takens).map {
  //       case (((valid, pd), ans), taken) =>
  //       Mux(valid && pd.isRet.asBool /*&& taken*/ && ans.hit.asBool,
  //         isWrong ^ (ans.target === commitEntry.target),
  //           false.B)
  //     }
  //   }

  //   val ubtbRights = ubtbCheck(commitEntry, commitEntry.metas.map(_.ubtbAns), false.B)
  //   val ubtbWrongs = ubtbCheck(commitEntry, commitEntry.metas.map(_.ubtbAns), true.B)
  //   // btb and ubtb pred jal and jalr as well
  //   val btbRights = btbCheck(commitEntry, commitEntry.metas.map(_.btbAns), false.B)
  //   val btbWrongs = btbCheck(commitEntry, commitEntry.metas.map(_.btbAns), true.B)
  //   val tageRights = tageCheck(commitEntry, commitEntry.metas.map(_.tageAns), false.B)
  //   val tageWrongs = tageCheck(commitEntry, commitEntry.metas.map(_.tageAns), true.B)

  //   val loopRights = loopCheck(commitEntry, commitEntry.metas.map(_.loopAns), false.B)
  //   val loopWrongs = loopCheck(commitEntry, commitEntry.metas.map(_.loopAns), true.B)

  //   val rasRights = rasCheck(commitEntry, commitEntry.metas.map(_.rasAns), false.B)
  //   val rasWrongs = rasCheck(commitEntry, commitEntry.metas.map(_.rasAns), true.B)

  val perfEvents = Seq(
    ("bpu_s2_redirect        ", bpu_s2_redirect                                                             ),
    ("bpu_s3_redirect        ", bpu_s3_redirect                                                             ),
    ("bpu_to_ftq_stall       ", enq.valid && ~enq.ready                                                     ),
    ("mispredictRedirect     ", perf_redirect.valid && RedirectLevel.flushAfter === perf_redirect.bits.level),
    ("replayRedirect         ", perf_redirect.valid && RedirectLevel.flushItself(perf_redirect.bits.level)  ),
    ("predecodeRedirect      ", fromIfuRedirect.valid                                                       ),
    ("to_ifu_bubble          ", io.toIfu.req.ready && !io.toIfu.req.valid                                   ),
    ("from_bpu_real_bubble   ", !enq.valid && enq.ready && allowBpuIn                                       ),
    ("BpInstr                ", PopCount(mbpInstrs)                                                         ),
    ("BpBInstr               ", PopCount(mbpBRights | mbpBWrongs)                                           ),
    ("BpRight                ", PopCount(mbpRights)                                                         ),
    ("BpWrong                ", PopCount(mbpWrongs)                                                         ),
    ("BpBRight               ", PopCount(mbpBRights)                                                        ),
    ("BpBWrong               ", PopCount(mbpBWrongs)                                                        ),
    ("BpJRight               ", PopCount(mbpJRights)                                                        ),
    ("BpJWrong               ", PopCount(mbpJWrongs)                                                        ),
    ("BpIRight               ", PopCount(mbpIRights)                                                        ),
    ("BpIWrong               ", PopCount(mbpIWrongs)                                                        ),
    ("BpCRight               ", PopCount(mbpCRights)                                                        ),
    ("BpCWrong               ", PopCount(mbpCWrongs)                                                        ),
    ("BpRRight               ", PopCount(mbpRRights)                                                        ),
    ("BpRWrong               ", PopCount(mbpRWrongs)                                                        ),
    ("ftb_false_hit          ", PopCount(ftb_false_hit)                                                     ),
    ("ftb_hit                ", PopCount(ftb_hit)                                                           ),
  )
  generatePerfEvent()
}<|MERGE_RESOLUTION|>--- conflicted
+++ resolved
@@ -953,13 +953,8 @@
 
   val toBpuCfi = ifuRedirectToBpu.bits.cfiUpdate
   toBpuCfi.fromFtqRedirectSram(ftq_redirect_sram.io.rdata.head)
-<<<<<<< HEAD
-  when (ifuRedirectReg.bits.cfiUpdate.pd.isRet) {
+  when (ifuRedirectReg.bits.cfiUpdate.pd.isRet && ifuRedirectReg.bits.cfiUpdate.pd.valid) {
     toBpuCfi.target := toBpuCfi.topAddr
-=======
-  when (ifuRedirectReg.bits.cfiUpdate.pd.isRet && ifuRedirectReg.bits.cfiUpdate.pd.valid) {
-    toBpuCfi.target := toBpuCfi.rasEntry.retAddr
->>>>>>> 58e6aafd
   }
 
   when (ifuRedirectReg.valid) {
