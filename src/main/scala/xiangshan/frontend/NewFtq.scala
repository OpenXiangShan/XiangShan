--- conflicted
+++ resolved
@@ -530,15 +530,9 @@
   ftq_meta_1r_sram.io.wdata.meta := io.fromBpu.resp.bits.last_stage_meta
   //                                                            ifuRedirect + backendRedirect + commit
   val ftb_entry_mem = Module(new SyncDataModuleTemplate(new FTBEntry, FtqSize, 1+1+1, 1, "FtqEntry"))
-<<<<<<< HEAD
-  ftb_entry_mem.io.wen(0) := RegNext(io.fromBpu.resp.bits.lastStage.valid(3))
+  ftb_entry_mem.io.wen(0) := RegNext(io.fromBpu.resp.bits.lastStage.valid(dupForFtq))
   ftb_entry_mem.io.waddr(0) := RegEnable(io.fromBpu.resp.bits.lastStage.ftq_idx.value, io.fromBpu.resp.bits.lastStage.valid(3))
   ftb_entry_mem.io.wdata(0) := RegEnable(io.fromBpu.resp.bits.last_stage_ftb_entry, io.fromBpu.resp.bits.lastStage.valid(3))
-=======
-  ftb_entry_mem.io.wen(0) := io.fromBpu.resp.bits.lastStage.valid(dupForFtq)
-  ftb_entry_mem.io.waddr(0) := io.fromBpu.resp.bits.lastStage.ftq_idx.value
-  ftb_entry_mem.io.wdata(0) := io.fromBpu.resp.bits.last_stage_ftb_entry
->>>>>>> 97cc41a9
 
   //place mbist pipeline
   val (ftqMbistPipelineSram,ftqMbistPipelineRf,ftqMbistPipelineSramRepair,ftqMbistPipelineRfRepair) = placePipelines(level = 2,infoName = s"MBISTPipeline_ftq")
