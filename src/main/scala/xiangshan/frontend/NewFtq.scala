/***************************************************************************************
* Copyright (c) 2020-2021 Institute of Computing Technology, Chinese Academy of Sciences
* Copyright (c) 2020-2021 Peng Cheng Laboratory
*
* XiangShan is licensed under Mulan PSL v2.
* You can use this software according to the terms and conditions of the Mulan PSL v2.
* You may obtain a copy of Mulan PSL v2 at:
*          http://license.coscl.org.cn/MulanPSL2
*
* THIS SOFTWARE IS PROVIDED ON AN "AS IS" BASIS, WITHOUT WARRANTIES OF ANY KIND,
* EITHER EXPRESS OR IMPLIED, INCLUDING BUT NOT LIMITED TO NON-INFRINGEMENT,
* MERCHANTABILITY OR FIT FOR A PARTICULAR PURPOSE.
*
* See the Mulan PSL v2 for more details.
***************************************************************************************/

package xiangshan.frontend

import org.chipsalliance.cde.config.Parameters
import chisel3._
import chisel3.util._
import utils._
import utility._
import xiangshan._
import xiangshan.frontend.icache._
import xiangshan.backend.CtrlToFtqIO
import xiangshan.backend.decode.ImmUnion
import utility.ChiselDB

class FtqDebugBundle extends Bundle {
  val pc = UInt(39.W)
  val target = UInt(39.W)
  val isBr = Bool()
  val isJmp = Bool()
  val isCall = Bool()
  val isRet = Bool()
  val misPred = Bool()
  val isTaken = Bool()
  val predStage = UInt(2.W)
}

class FtqPtr(entries: Int) extends CircularQueuePtr[FtqPtr](
  entries
){
  def this()(implicit p: Parameters) = this(p(XSCoreParamsKey).FtqSize)
}

object FtqPtr {
  def apply(f: Bool, v: UInt)(implicit p: Parameters): FtqPtr = {
    val ptr = Wire(new FtqPtr)
    ptr.flag := f
    ptr.value := v
    ptr
  }
  def inverse(ptr: FtqPtr)(implicit p: Parameters): FtqPtr = {
    apply(!ptr.flag, ptr.value)
  }
}

class FtqNRSRAM[T <: Data](gen: T, numRead: Int)(implicit p: Parameters) extends XSModule {

  val io = IO(new Bundle() {
    val raddr = Input(Vec(numRead, UInt(log2Up(FtqSize).W)))
    val ren = Input(Vec(numRead, Bool()))
    val rdata = Output(Vec(numRead, gen))
    val waddr = Input(UInt(log2Up(FtqSize).W))
    val wen = Input(Bool())
    val wdata = Input(gen)
  })

  for(i <- 0 until numRead){
    val sram = Module(new SRAMTemplate(gen, FtqSize))
    sram.io.r.req.valid := io.ren(i)
    sram.io.r.req.bits.setIdx := io.raddr(i)
    io.rdata(i) := sram.io.r.resp.data(0)
    sram.io.w.req.valid := io.wen
    sram.io.w.req.bits.setIdx := io.waddr
    sram.io.w.req.bits.data := VecInit(io.wdata)
  }

}

class Ftq_RF_Components(implicit p: Parameters) extends XSBundle with BPUUtils {
  val startAddr = UInt(VAddrBits.W)
  val nextLineAddr = UInt(VAddrBits.W)
  val isNextMask = Vec(PredictWidth, Bool())
  val fallThruError = Bool()
  // val carry = Bool()
  def getPc(offset: UInt) = {
    def getHigher(pc: UInt) = pc(VAddrBits-1, log2Ceil(PredictWidth)+instOffsetBits+1)
    def getOffset(pc: UInt) = pc(log2Ceil(PredictWidth)+instOffsetBits, instOffsetBits)
    Cat(getHigher(Mux(isNextMask(offset) && startAddr(log2Ceil(PredictWidth)+instOffsetBits), nextLineAddr, startAddr)),
        getOffset(startAddr)+offset, 0.U(instOffsetBits.W))
  }
  def fromBranchPrediction(resp: BranchPredictionBundle) = {
    def carryPos(addr: UInt) = addr(instOffsetBits+log2Ceil(PredictWidth)+1)
    this.startAddr := resp.pc(3)
    this.nextLineAddr := resp.pc(3) + (FetchWidth * 4 * 2).U // may be broken on other configs
    this.isNextMask := VecInit((0 until PredictWidth).map(i =>
      (resp.pc(3)(log2Ceil(PredictWidth), 1) +& i.U)(log2Ceil(PredictWidth)).asBool
    ))
    this.fallThruError := resp.fallThruError(3)
    this
  }
  override def toPrintable: Printable = {
    p"startAddr:${Hexadecimal(startAddr)}"
  }
}

class Ftq_pd_Entry(implicit p: Parameters) extends XSBundle {
  val brMask = Vec(PredictWidth, Bool())
  val jmpInfo = ValidUndirectioned(Vec(3, Bool()))
  val jmpOffset = UInt(log2Ceil(PredictWidth).W)
  val jalTarget = UInt(VAddrBits.W)
  val rvcMask = Vec(PredictWidth, Bool())
  def hasJal  = jmpInfo.valid && !jmpInfo.bits(0)
  def hasJalr = jmpInfo.valid && jmpInfo.bits(0)
  def hasCall = jmpInfo.valid && jmpInfo.bits(1)
  def hasRet  = jmpInfo.valid && jmpInfo.bits(2)

  def fromPdWb(pdWb: PredecodeWritebackBundle) = {
    val pds = pdWb.pd
    this.brMask := VecInit(pds.map(pd => pd.isBr && pd.valid))
    this.jmpInfo.valid := VecInit(pds.map(pd => (pd.isJal || pd.isJalr) && pd.valid)).asUInt.orR
    this.jmpInfo.bits := ParallelPriorityMux(pds.map(pd => (pd.isJal || pd.isJalr) && pd.valid),
                                             pds.map(pd => VecInit(pd.isJalr, pd.isCall, pd.isRet)))
    this.jmpOffset := ParallelPriorityEncoder(pds.map(pd => (pd.isJal || pd.isJalr) && pd.valid))
    this.rvcMask := VecInit(pds.map(pd => pd.isRVC))
    this.jalTarget := pdWb.jalTarget
  }

  def toPd(offset: UInt) = {
    require(offset.getWidth == log2Ceil(PredictWidth))
    val pd = Wire(new PreDecodeInfo)
    pd.valid := true.B
    pd.isRVC := rvcMask(offset)
    val isBr = brMask(offset)
    val isJalr = offset === jmpOffset && jmpInfo.valid && jmpInfo.bits(0)
    pd.brType := Cat(offset === jmpOffset && jmpInfo.valid, isJalr || isBr)
    pd.isCall := offset === jmpOffset && jmpInfo.valid && jmpInfo.bits(1)
    pd.isRet  := offset === jmpOffset && jmpInfo.valid && jmpInfo.bits(2)
    pd
  }
}

class PrefetchPtrDB(implicit p: Parameters) extends Bundle {
  val fromFtqPtr  = UInt(log2Up(p(XSCoreParamsKey).FtqSize).W)
  val fromIfuPtr  = UInt(log2Up(p(XSCoreParamsKey).FtqSize).W)
}

class Ftq_Redirect_SRAMEntry(implicit p: Parameters) extends SpeculativeInfo {
  val sc_disagree = if (!env.FPGAPlatform) Some(Vec(numBr, Bool())) else None
}

class Ftq_1R_SRAMEntry(implicit p: Parameters) extends XSBundle with HasBPUConst {
  val meta = UInt(MaxMetaLength.W)
  val ftb_entry = new FTBEntry
}

class Ftq_Pred_Info(implicit p: Parameters) extends XSBundle {
  val target = UInt(VAddrBits.W)
  val cfiIndex = ValidUndirectioned(UInt(log2Ceil(PredictWidth).W))
}


class FtqRead[T <: Data](private val gen: T)(implicit p: Parameters) extends XSBundle {
  val vld = Output(Bool())
  val ptr = Output(new FtqPtr)
  val offset = Output(UInt(log2Ceil(PredictWidth).W))
  val data = Input(gen)
  def apply(vld: Bool, ptr: FtqPtr, offset: UInt) = {
    this.vld := vld
    this.ptr := ptr
    this.offset := offset
    this.data
  }
}


class FtqToBpuIO(implicit p: Parameters) extends XSBundle {
  val redirect = Valid(new BranchPredictionRedirect)
  val update = Valid(new BranchPredictionUpdate)
  val enq_ptr = Output(new FtqPtr)
  val redirctFromIFU = Output(Bool())
}

class FtqToIfuIO(implicit p: Parameters) extends XSBundle with HasCircularQueuePtrHelper {
  val req = Decoupled(new FetchRequestBundle)
  val redirect = Valid(new BranchPredictionRedirect)
  val topdown_redirect = Valid(new BranchPredictionRedirect)
  val flushFromBpu = new Bundle {
    // when ifu pipeline is not stalled,
    // a packet from bpu s3 can reach f1 at most
    val s2 = Valid(new FtqPtr)
    val s3 = Valid(new FtqPtr)
    def shouldFlushBy(src: Valid[FtqPtr], idx_to_flush: FtqPtr) = {
      src.valid && !isAfter(src.bits, idx_to_flush)
    }
    def shouldFlushByStage2(idx: FtqPtr) = shouldFlushBy(s2, idx)
    def shouldFlushByStage3(idx: FtqPtr) = shouldFlushBy(s3, idx)
  }
}

class FtqToICacheIO(implicit p: Parameters) extends XSBundle with HasCircularQueuePtrHelper {
  //NOTE: req.bits must be prepare in T cycle
  // while req.valid is set true in T + 1 cycle
  val req = Decoupled(new FtqToICacheRequestBundle)
}

class FtqToPrefetchIO(implicit p: Parameters) extends XSBundle with HasCircularQueuePtrHelper {
  val req = Decoupled(new FtqICacheInfo)
  val flushFromBpu = new Bundle {
    val s2 = Valid(new FtqPtr)
    val s3 = Valid(new FtqPtr)
    def shouldFlushBy(src: Valid[FtqPtr], idx_to_flush: FtqPtr) = {
      src.valid && !isAfter(src.bits, idx_to_flush)
    }
    def shouldFlushByStage2(idx: FtqPtr) = shouldFlushBy(s2, idx)
    def shouldFlushByStage3(idx: FtqPtr) = shouldFlushBy(s3, idx)
  }
}

trait HasBackendRedirectInfo extends HasXSParameter {
  def isLoadReplay(r: Valid[Redirect]) = r.bits.flushItself()
}

class FtqToCtrlIO(implicit p: Parameters) extends XSBundle with HasBackendRedirectInfo {
  // write to backend pc mem
  val pc_mem_wen = Output(Bool())
  val pc_mem_waddr = Output(UInt(log2Ceil(FtqSize).W))
  val pc_mem_wdata = Output(new Ftq_RF_Components)
  // newest target
  val newest_entry_en = Output(Bool())
  val newest_entry_target = Output(UInt(VAddrBits.W))
  val newest_entry_ptr = Output(new FtqPtr)
}


class FTBEntryGen(implicit p: Parameters) extends XSModule with HasBackendRedirectInfo with HasBPUParameter {
  val io = IO(new Bundle {
    val start_addr = Input(UInt(VAddrBits.W))
    val old_entry = Input(new FTBEntry)
    val pd = Input(new Ftq_pd_Entry)
    val cfiIndex = Flipped(Valid(UInt(log2Ceil(PredictWidth).W)))
    val target = Input(UInt(VAddrBits.W))
    val hit = Input(Bool())
    val mispredict_vec = Input(Vec(PredictWidth, Bool()))

    val new_entry = Output(new FTBEntry)
    val new_br_insert_pos = Output(Vec(numBr, Bool()))
    val taken_mask = Output(Vec(numBr, Bool()))
    val jmp_taken = Output(Bool())
    val mispred_mask = Output(Vec(numBr+1, Bool()))

    // for perf counters
    val is_init_entry = Output(Bool())
    val is_old_entry = Output(Bool())
    val is_new_br = Output(Bool())
    val is_jalr_target_modified = Output(Bool())
    val is_always_taken_modified = Output(Bool())
    val is_br_full = Output(Bool())
  })

  // no mispredictions detected at predecode
  val hit = io.hit
  val pd = io.pd

  val init_entry = WireInit(0.U.asTypeOf(new FTBEntry))


  val cfi_is_br = pd.brMask(io.cfiIndex.bits) && io.cfiIndex.valid
  val entry_has_jmp = pd.jmpInfo.valid
  val new_jmp_is_jal  = entry_has_jmp && !pd.jmpInfo.bits(0) && io.cfiIndex.valid
  val new_jmp_is_jalr = entry_has_jmp &&  pd.jmpInfo.bits(0) && io.cfiIndex.valid
  val new_jmp_is_call = entry_has_jmp &&  pd.jmpInfo.bits(1) && io.cfiIndex.valid
  val new_jmp_is_ret  = entry_has_jmp &&  pd.jmpInfo.bits(2) && io.cfiIndex.valid
  val last_jmp_rvi = entry_has_jmp && pd.jmpOffset === (PredictWidth-1).U && !pd.rvcMask.last
  // val last_br_rvi = cfi_is_br && io.cfiIndex.bits === (PredictWidth-1).U && !pd.rvcMask.last

  val cfi_is_jal = io.cfiIndex.bits === pd.jmpOffset && new_jmp_is_jal
  val cfi_is_jalr = io.cfiIndex.bits === pd.jmpOffset && new_jmp_is_jalr

  def carryPos = log2Ceil(PredictWidth)+instOffsetBits
  def getLower(pc: UInt) = pc(carryPos-1, instOffsetBits)
  // if not hit, establish a new entry
  init_entry.valid := true.B
  // tag is left for ftb to assign

  // case br
  val init_br_slot = init_entry.getSlotForBr(0)
  when (cfi_is_br) {
    init_br_slot.valid := true.B
    init_br_slot.offset := io.cfiIndex.bits
    init_br_slot.setLowerStatByTarget(io.start_addr, io.target, numBr == 1)
    init_entry.always_taken(0) := true.B // set to always taken on init
  }

  // case jmp
  when (entry_has_jmp) {
    init_entry.tailSlot.offset := pd.jmpOffset
    init_entry.tailSlot.valid := new_jmp_is_jal || new_jmp_is_jalr
    init_entry.tailSlot.setLowerStatByTarget(io.start_addr, Mux(cfi_is_jalr, io.target, pd.jalTarget), isShare=false)
  }

  val jmpPft = getLower(io.start_addr) +& pd.jmpOffset +& Mux(pd.rvcMask(pd.jmpOffset), 1.U, 2.U)
  init_entry.pftAddr := Mux(entry_has_jmp && !last_jmp_rvi, jmpPft, getLower(io.start_addr))
  init_entry.carry   := Mux(entry_has_jmp && !last_jmp_rvi, jmpPft(carryPos-instOffsetBits), true.B)
  init_entry.isJalr := new_jmp_is_jalr
  init_entry.isCall := new_jmp_is_call
  init_entry.isRet  := new_jmp_is_ret
  // that means fall thru points to the middle of an inst
  init_entry.last_may_be_rvi_call := pd.jmpOffset === (PredictWidth-1).U && !pd.rvcMask(pd.jmpOffset)

  // if hit, check whether a new cfi(only br is possible) is detected
  val oe = io.old_entry
  val br_recorded_vec = oe.getBrRecordedVec(io.cfiIndex.bits)
  val br_recorded = br_recorded_vec.asUInt.orR
  val is_new_br = cfi_is_br && !br_recorded
  val new_br_offset = io.cfiIndex.bits
  // vec(i) means new br will be inserted BEFORE old br(i)
  val allBrSlotsVec = oe.allSlotsForBr
  val new_br_insert_onehot = VecInit((0 until numBr).map{
    i => i match {
      case 0 =>
        !allBrSlotsVec(0).valid || new_br_offset < allBrSlotsVec(0).offset
      case idx =>
        allBrSlotsVec(idx-1).valid && new_br_offset > allBrSlotsVec(idx-1).offset &&
        (!allBrSlotsVec(idx).valid || new_br_offset < allBrSlotsVec(idx).offset)
    }
  })

  val old_entry_modified = WireInit(io.old_entry)
  for (i <- 0 until numBr) {
    val slot = old_entry_modified.allSlotsForBr(i)
    when (new_br_insert_onehot(i)) {
      slot.valid := true.B
      slot.offset := new_br_offset
      slot.setLowerStatByTarget(io.start_addr, io.target, i == numBr-1)
      old_entry_modified.always_taken(i) := true.B
    }.elsewhen (new_br_offset > oe.allSlotsForBr(i).offset) {
      old_entry_modified.always_taken(i) := false.B
      // all other fields remain unchanged
    }.otherwise {
      // case i == 0, remain unchanged
      if (i != 0) {
        val noNeedToMoveFromFormerSlot = (i == numBr-1).B && !oe.brSlots.last.valid
        when (!noNeedToMoveFromFormerSlot) {
          slot.fromAnotherSlot(oe.allSlotsForBr(i-1))
          old_entry_modified.always_taken(i) := oe.always_taken(i)
        }
      }
    }
  }

  // two circumstances:
  // 1. oe: | br | j  |, new br should be in front of j, thus addr of j should be new pft
  // 2. oe: | br | br |, new br could be anywhere between, thus new pft is the addr of either
  //        the previous last br or the new br
  val may_have_to_replace = oe.noEmptySlotForNewBr
  val pft_need_to_change = is_new_br && may_have_to_replace
  // it should either be the given last br or the new br
  when (pft_need_to_change) {
    val new_pft_offset =
      Mux(!new_br_insert_onehot.asUInt.orR,
        new_br_offset, oe.allSlotsForBr.last.offset)

    // set jmp to invalid
    old_entry_modified.pftAddr := getLower(io.start_addr) + new_pft_offset
    old_entry_modified.carry := (getLower(io.start_addr) +& new_pft_offset).head(1).asBool
    old_entry_modified.last_may_be_rvi_call := false.B
    old_entry_modified.isCall := false.B
    old_entry_modified.isRet := false.B
    old_entry_modified.isJalr := false.B
  }

  val old_entry_jmp_target_modified = WireInit(oe)
  val old_target = oe.tailSlot.getTarget(io.start_addr) // may be wrong because we store only 20 lowest bits
  val old_tail_is_jmp = !oe.tailSlot.sharing
  val jalr_target_modified = cfi_is_jalr && (old_target =/= io.target) && old_tail_is_jmp // TODO: pass full jalr target
  when (jalr_target_modified) {
    old_entry_jmp_target_modified.setByJmpTarget(io.start_addr, io.target)
    old_entry_jmp_target_modified.always_taken := 0.U.asTypeOf(Vec(numBr, Bool()))
  }

  val old_entry_always_taken = WireInit(oe)
  val always_taken_modified_vec = Wire(Vec(numBr, Bool())) // whether modified or not
  for (i <- 0 until numBr) {
    old_entry_always_taken.always_taken(i) :=
      oe.always_taken(i) && io.cfiIndex.valid && oe.brValids(i) && io.cfiIndex.bits === oe.brOffset(i)
    always_taken_modified_vec(i) := oe.always_taken(i) && !old_entry_always_taken.always_taken(i)
  }
  val always_taken_modified = always_taken_modified_vec.reduce(_||_)



  val derived_from_old_entry =
    Mux(is_new_br, old_entry_modified,
      Mux(jalr_target_modified, old_entry_jmp_target_modified, old_entry_always_taken))


  io.new_entry := Mux(!hit, init_entry, derived_from_old_entry)

  io.new_br_insert_pos := new_br_insert_onehot
  io.taken_mask := VecInit((io.new_entry.brOffset zip io.new_entry.brValids).map{
    case (off, v) => io.cfiIndex.bits === off && io.cfiIndex.valid && v
  })
  io.jmp_taken := io.new_entry.jmpValid && io.new_entry.tailSlot.offset === io.cfiIndex.bits
  for (i <- 0 until numBr) {
    io.mispred_mask(i) := io.new_entry.brValids(i) && io.mispredict_vec(io.new_entry.brOffset(i))
  }
  io.mispred_mask.last := io.new_entry.jmpValid && io.mispredict_vec(pd.jmpOffset)

  // for perf counters
  io.is_init_entry := !hit
  io.is_old_entry := hit && !is_new_br && !jalr_target_modified && !always_taken_modified
  io.is_new_br := hit && is_new_br
  io.is_jalr_target_modified := hit && jalr_target_modified
  io.is_always_taken_modified := hit && always_taken_modified
  io.is_br_full := hit && is_new_br && may_have_to_replace
}

class FtqPcMemWrapper(numOtherReads: Int)(implicit p: Parameters) extends XSModule with HasBackendRedirectInfo {
  val io = IO(new Bundle {
    val ifuPtr_w       = Input(new FtqPtr)
    val ifuPtrPlus1_w  = Input(new FtqPtr)
    val ifuPtrPlus2_w  = Input(new FtqPtr)
    val pfPtr_w        = Input(new FtqPtr)
    val pfPtrPlus1_w   = Input(new FtqPtr)
    val commPtr_w      = Input(new FtqPtr)
    val commPtrPlus1_w = Input(new FtqPtr)
    val ifuPtr_rdata       = Output(new Ftq_RF_Components)
    val ifuPtrPlus1_rdata  = Output(new Ftq_RF_Components)
    val ifuPtrPlus2_rdata  = Output(new Ftq_RF_Components)
    val pfPtr_rdata        = Output(new Ftq_RF_Components)
    val pfPtrPlus1_rdata   = Output(new Ftq_RF_Components)
    val commPtr_rdata      = Output(new Ftq_RF_Components)
    val commPtrPlus1_rdata = Output(new Ftq_RF_Components)

    val wen = Input(Bool())
    val waddr = Input(UInt(log2Ceil(FtqSize).W))
    val wdata = Input(new Ftq_RF_Components)
  })

  val num_pc_read = numOtherReads + 5
  val mem = Module(new SyncDataModuleTemplate(new Ftq_RF_Components, FtqSize,
    num_pc_read, 1, "FtqPC"))
  mem.io.wen(0)   := io.wen
  mem.io.waddr(0) := io.waddr
  mem.io.wdata(0) := io.wdata

  // read one cycle ahead for ftq local reads
  val raddr_vec = VecInit(Seq(io.ifuPtr_w.value, io.ifuPtrPlus1_w.value, io.ifuPtrPlus2_w.value,
                              io.pfPtr_w.value, io.pfPtrPlus1_w.value,
                              io.commPtrPlus1_w.value, io.commPtr_w.value))

  mem.io.raddr := raddr_vec

  io.ifuPtr_rdata       := mem.io.rdata.dropRight(6).last
  io.ifuPtrPlus1_rdata  := mem.io.rdata.dropRight(5).last
  io.ifuPtrPlus2_rdata  := mem.io.rdata.dropRight(4).last
  io.pfPtr_rdata        := mem.io.rdata.dropRight(3).last
  io.pfPtrPlus1_rdata   := mem.io.rdata.dropRight(2).last
  io.commPtrPlus1_rdata := mem.io.rdata.dropRight(1).last
  io.commPtr_rdata      := mem.io.rdata.last
}

class Ftq(implicit p: Parameters) extends XSModule with HasCircularQueuePtrHelper
  with HasBackendRedirectInfo with BPUUtils with HasBPUConst with HasPerfEvents
  with HasICacheParameters{
  val io = IO(new Bundle {
    val fromBpu = Flipped(new BpuToFtqIO)
    val fromIfu = Flipped(new IfuToFtqIO)
    val fromBackend = Flipped(new CtrlToFtqIO)

    val toBpu = new FtqToBpuIO
    val toIfu = new FtqToIfuIO
    val toICache = new FtqToICacheIO
    val toBackend = new FtqToCtrlIO
    val toPrefetch = new FtqToPrefetchIO
    val icacheFlush = Output(Bool())

    val bpuInfo = new Bundle {
      val bpRight = Output(UInt(XLEN.W))
      val bpWrong = Output(UInt(XLEN.W))
    }

    val mmioCommitRead = Flipped(new mmioCommitRead)

    // for perf
    val ControlBTBMissBubble = Output(Bool())
    val TAGEMissBubble = Output(Bool())
    val SCMissBubble = Output(Bool())
    val ITTAGEMissBubble = Output(Bool())
    val RASMissBubble = Output(Bool())
  })
  io.bpuInfo := DontCare

  val topdown_stage = RegInit(0.U.asTypeOf(new FrontendTopDownBundle))
  // only driven by clock, not valid-ready
  topdown_stage := io.fromBpu.resp.bits.topdown_info
  io.toIfu.req.bits.topdown_info := topdown_stage

  val ifuRedirected = RegInit(VecInit(Seq.fill(FtqSize)(false.B)))

  
  // io.fromBackend.ftqIdxAhead: bju(BjuCnt) + ldReplay + exception
  val ftqIdxAhead = VecInit(Seq.tabulate(FtqRedirectAheadNum)(i => io.fromBackend.ftqIdxAhead(i))) // only bju
  val ftqIdxSelOH = io.fromBackend.ftqIdxSelOH.bits(FtqRedirectAheadNum - 1, 0)

  val aheadValid   = ftqIdxAhead.map(_.valid).reduce(_|_) && !io.fromBackend.redirect.valid
  val realAhdValid = io.fromBackend.redirect.valid && (ftqIdxSelOH > 0.U) && RegNext(aheadValid)
  val backendRedirect = Wire(Valid(new BranchPredictionRedirect))
  val backendRedirectReg = Wire(Valid(new BranchPredictionRedirect))
  backendRedirectReg.valid := RegNext(Mux(realAhdValid, false.B, backendRedirect.valid))
  backendRedirectReg.bits := RegEnable(backendRedirect.bits, backendRedirect.valid)
  val fromBackendRedirect = Wire(Valid(new BranchPredictionRedirect))
  fromBackendRedirect := Mux(realAhdValid, backendRedirect, backendRedirectReg)

  val stage2Flush = backendRedirect.valid
  val backendFlush = stage2Flush || RegNext(stage2Flush)
  val ifuFlush = Wire(Bool())

  val flush = stage2Flush || RegNext(stage2Flush)

  val allowBpuIn, allowToIfu = WireInit(false.B)
  val flushToIfu = !allowToIfu
  allowBpuIn := !ifuFlush && !backendRedirect.valid && !backendRedirectReg.valid
  allowToIfu := !ifuFlush && !backendRedirect.valid && !backendRedirectReg.valid

  def copyNum = 5
  val bpuPtr, ifuPtr, pfPtr, ifuWbPtr, commPtr, robCommPtr = RegInit(FtqPtr(false.B, 0.U))
  val ifuPtrPlus1 = RegInit(FtqPtr(false.B, 1.U))
  val ifuPtrPlus2 = RegInit(FtqPtr(false.B, 2.U))
  val pfPtrPlus1  = RegInit(FtqPtr(false.B, 1.U))
  val commPtrPlus1 = RegInit(FtqPtr(false.B, 1.U))
  val copied_ifu_ptr = Seq.fill(copyNum)(RegInit(FtqPtr(false.B, 0.U)))
  val copied_bpu_ptr = Seq.fill(copyNum)(RegInit(FtqPtr(false.B, 0.U)))
  require(FtqSize >= 4)
  val ifuPtr_write       = WireInit(ifuPtr)
  val ifuPtrPlus1_write  = WireInit(ifuPtrPlus1)
  val ifuPtrPlus2_write  = WireInit(ifuPtrPlus2)
  val pfPtr_write        = WireInit(pfPtr)
  val pfPtrPlus1_write   = WireInit(pfPtrPlus1)
  val ifuWbPtr_write     = WireInit(ifuWbPtr)
  val commPtr_write      = WireInit(commPtr)
  val commPtrPlus1_write = WireInit(commPtrPlus1)
  val robCommPtr_write   = WireInit(robCommPtr)
  ifuPtr       := ifuPtr_write
  ifuPtrPlus1  := ifuPtrPlus1_write
  ifuPtrPlus2  := ifuPtrPlus2_write
  pfPtr        := pfPtr_write
  pfPtrPlus1   := pfPtrPlus1_write
  ifuWbPtr     := ifuWbPtr_write
  commPtr      := commPtr_write
  commPtrPlus1 := commPtrPlus1_write
  copied_ifu_ptr.map{ptr =>
    ptr := ifuPtr_write
    dontTouch(ptr)
  }
  robCommPtr   := robCommPtr_write
  val validEntries = distanceBetween(bpuPtr, commPtr)
  val canCommit = Wire(Bool())

  // Instruction page fault and instruction access fault are sent from backend with redirect requests.
  // When IPF and IAF are sent, backendPcFaultIfuPtr points to the FTQ entry whose first instruction
  // raises IPF or IAF, which is ifuWbPtr_write or IfuPtr_write.
  // Only when IFU has written back that FTQ entry can backendIpf and backendIaf be false because this
  // makes sure that IAF and IPF are correctly raised instead of being flushed by redirect requests.
  val backendIpf = RegInit(false.B)
  val backendIaf = RegInit(false.B)
  val backendPcFaultPtr = RegInit(FtqPtr(false.B, 0.U))
  when (fromBackendRedirect.valid) {
    backendIpf := fromBackendRedirect.bits.cfiUpdate.backendIPF
    backendIaf := fromBackendRedirect.bits.cfiUpdate.backendIAF
    when (fromBackendRedirect.bits.cfiUpdate.backendIPF || fromBackendRedirect.bits.cfiUpdate.backendIAF) {
      backendPcFaultPtr := ifuWbPtr_write
    }
  } .elsewhen (ifuWbPtr =/= backendPcFaultPtr) {
    backendIpf := false.B
    backendIaf := false.B
  }

  // **********************************************************************
  // **************************** enq from bpu ****************************
  // **********************************************************************
  val new_entry_ready = validEntries < FtqSize.U || canCommit
  io.fromBpu.resp.ready := new_entry_ready

  val bpu_s2_resp = io.fromBpu.resp.bits.s2
  val bpu_s3_resp = io.fromBpu.resp.bits.s3
  val bpu_s2_redirect = bpu_s2_resp.valid(3) && bpu_s2_resp.hasRedirect(3)
  val bpu_s3_redirect = bpu_s3_resp.valid(3) && bpu_s3_resp.hasRedirect(3)

  io.toBpu.enq_ptr := bpuPtr
  val enq_fire = io.fromBpu.resp.fire && allowBpuIn // from bpu s1
  val bpu_in_fire = (io.fromBpu.resp.fire || bpu_s2_redirect || bpu_s3_redirect) && allowBpuIn

  val bpu_in_resp = io.fromBpu.resp.bits.selectedResp
  val bpu_in_stage = io.fromBpu.resp.bits.selectedRespIdxForFtq
  val bpu_in_resp_ptr = Mux(bpu_in_stage === BP_S1, bpuPtr, bpu_in_resp.ftq_idx)
  val bpu_in_resp_idx = bpu_in_resp_ptr.value

  // read ports:      pfReq1 + pfReq2 ++  ifuReq1 + ifuReq2 + ifuReq3 + commitUpdate2 + commitUpdate
  val ftq_pc_mem = Module(new FtqPcMemWrapper(2))
  // resp from uBTB
  ftq_pc_mem.io.wen := bpu_in_fire
  ftq_pc_mem.io.waddr := bpu_in_resp_idx
  ftq_pc_mem.io.wdata.fromBranchPrediction(bpu_in_resp)

  //                                                            ifuRedirect + backendRedirect + commit
  val ftq_redirect_mem = Module(new SyncDataModuleTemplate(new Ftq_Redirect_SRAMEntry,
    FtqSize, 1+FtqRedirectAheadNum+1, 1, hasRen = true))
  // these info is intended to enq at the last stage of bpu
  ftq_redirect_mem.io.wen(0) := io.fromBpu.resp.bits.lastStage.valid(3)
  ftq_redirect_mem.io.waddr(0) := io.fromBpu.resp.bits.lastStage.ftq_idx.value
  ftq_redirect_mem.io.wdata(0) := io.fromBpu.resp.bits.last_stage_spec_info
  println(f"ftq redirect MEM: entry ${ftq_redirect_mem.io.wdata(0).getWidth} * ${FtqSize} * 3")

  val ftq_meta_1r_sram = Module(new FtqNRSRAM(new Ftq_1R_SRAMEntry, 1))
  // these info is intended to enq at the last stage of bpu
  ftq_meta_1r_sram.io.wen := io.fromBpu.resp.bits.lastStage.valid(3)
  ftq_meta_1r_sram.io.waddr := io.fromBpu.resp.bits.lastStage.ftq_idx.value
  ftq_meta_1r_sram.io.wdata.meta := io.fromBpu.resp.bits.last_stage_meta
  ftq_meta_1r_sram.io.wdata.ftb_entry := io.fromBpu.resp.bits.last_stage_ftb_entry
  //                                                            ifuRedirect + backendRedirect + commit
  val ftb_entry_mem = Module(new SyncDataModuleTemplate(new FTBEntry_FtqMem,
    FtqSize, 1+FtqRedirectAheadNum, 1, hasRen = true))
  ftb_entry_mem.io.wen(0) := io.fromBpu.resp.bits.lastStage.valid(3)
  ftb_entry_mem.io.waddr(0) := io.fromBpu.resp.bits.lastStage.ftq_idx.value
  ftb_entry_mem.io.wdata(0) := io.fromBpu.resp.bits.last_stage_ftb_entry


  // multi-write
  val update_target = Reg(Vec(FtqSize, UInt(VAddrBits.W))) // could be taken target or fallThrough //TODO: remove this
  val newest_entry_target = Reg(UInt(VAddrBits.W))
  val newest_entry_target_modified = RegInit(false.B)
  val newest_entry_ptr = Reg(new FtqPtr)
  val newest_entry_ptr_modified = RegInit(false.B)
  val cfiIndex_vec = Reg(Vec(FtqSize, ValidUndirectioned(UInt(log2Ceil(PredictWidth).W))))
  val mispredict_vec = Reg(Vec(FtqSize, Vec(PredictWidth, Bool())))
  val pred_stage = Reg(Vec(FtqSize, UInt(2.W)))
  val pred_s1_cycle = if (!env.FPGAPlatform) Some(Reg(Vec(FtqSize, UInt(64.W)))) else None

  val c_empty :: c_toCommit :: c_committed :: c_flushed :: Nil = Enum(4)
  val commitStateQueueReg = RegInit(VecInit(Seq.fill(FtqSize) {
    VecInit(Seq.fill(PredictWidth)(c_empty))
  }))
  val commitStateQueueEnable = WireInit(VecInit(Seq.fill(FtqSize)(false.B)))
  val commitStateQueueNext = WireInit(commitStateQueueReg)

  for (f <- 0 until FtqSize) {
    when(commitStateQueueEnable(f)) {
      commitStateQueueReg(f) := commitStateQueueNext(f)
    }
  }

  val f_to_send :: f_sent :: Nil = Enum(2)
  val entry_fetch_status = RegInit(VecInit(Seq.fill(FtqSize)(f_sent)))

  val h_not_hit :: h_false_hit :: h_hit :: Nil = Enum(3)
  val entry_hit_status = RegInit(VecInit(Seq.fill(FtqSize)(h_not_hit)))

  // modify registers one cycle later to cut critical path
  val last_cycle_bpu_in = RegNext(bpu_in_fire)
  val last_cycle_bpu_in_ptr = RegEnable(bpu_in_resp_ptr, bpu_in_fire)
  val last_cycle_bpu_in_idx = last_cycle_bpu_in_ptr.value
  val last_cycle_bpu_target = RegEnable(bpu_in_resp.getTarget(3), bpu_in_fire)
  val last_cycle_cfiIndex = RegEnable(bpu_in_resp.cfiIndex(3), bpu_in_fire)
  val last_cycle_bpu_in_stage = RegEnable(bpu_in_stage, bpu_in_fire)

  def extra_copyNum_for_commitStateQueue = 2
  val copied_last_cycle_bpu_in =
    VecInit(Seq.fill(copyNum + extra_copyNum_for_commitStateQueue)(RegNext(bpu_in_fire)))
  val copied_last_cycle_bpu_in_ptr_for_ftq =
    VecInit(Seq.fill(extra_copyNum_for_commitStateQueue)(RegEnable(bpu_in_resp_ptr, bpu_in_fire)))

  newest_entry_target_modified := false.B
  newest_entry_ptr_modified := false.B
  when (last_cycle_bpu_in) {
    entry_fetch_status(last_cycle_bpu_in_idx) := f_to_send
    cfiIndex_vec(last_cycle_bpu_in_idx) := last_cycle_cfiIndex
    pred_stage(last_cycle_bpu_in_idx) := last_cycle_bpu_in_stage

    update_target(last_cycle_bpu_in_idx) := last_cycle_bpu_target // TODO: remove this
    newest_entry_target_modified := true.B
    newest_entry_target := last_cycle_bpu_target
    newest_entry_ptr_modified := true.B
    newest_entry_ptr := last_cycle_bpu_in_ptr
  }

  // reduce fanout by delay write for a cycle
  when (RegNext(last_cycle_bpu_in)) {
    mispredict_vec(RegEnable(last_cycle_bpu_in_idx, last_cycle_bpu_in)) :=
      WireInit(VecInit(Seq.fill(PredictWidth)(false.B)))
  }

  // record s1 pred cycles
  pred_s1_cycle.map(vec => {
    when (bpu_in_fire && (bpu_in_stage === BP_S1)) {
      vec(bpu_in_resp_ptr.value) := bpu_in_resp.full_pred(0).predCycle.getOrElse(0.U)
    }
  })

  // reduce fanout using copied last_cycle_bpu_in and copied last_cycle_bpu_in_ptr
  val copied_last_cycle_bpu_in_for_ftq = copied_last_cycle_bpu_in.takeRight(extra_copyNum_for_commitStateQueue)
  copied_last_cycle_bpu_in_for_ftq.zip(copied_last_cycle_bpu_in_ptr_for_ftq).zipWithIndex.map {
    case ((in, ptr), i) =>
      when (in) {
        val perSetEntries = FtqSize / extra_copyNum_for_commitStateQueue // 32
        require(FtqSize % extra_copyNum_for_commitStateQueue == 0)
        for (j <- 0 until perSetEntries) {
          when (ptr.value === (i * perSetEntries + j).U) {
            commitStateQueueNext(i * perSetEntries + j) := VecInit(Seq.fill(PredictWidth)(c_empty))
            // Clock gating optimization, use 1 gate cell to control a row
            commitStateQueueEnable(i * perSetEntries + j) := true.B
          }
        }
      }
  }

  bpuPtr := bpuPtr + enq_fire
  copied_bpu_ptr.map(_ := bpuPtr + enq_fire)
  when (io.toIfu.req.fire && allowToIfu) {
    ifuPtr_write := ifuPtrPlus1
    ifuPtrPlus1_write := ifuPtrPlus2
    ifuPtrPlus2_write := ifuPtrPlus2 + 1.U
  }
  when (io.toPrefetch.req.fire && allowToIfu) {
    pfPtr_write := pfPtrPlus1
    pfPtrPlus1_write := pfPtrPlus1 + 1.U
  }

  // only use ftb result to assign hit status
  when (bpu_s2_resp.valid(3)) {
    entry_hit_status(bpu_s2_resp.ftq_idx.value) := Mux(bpu_s2_resp.full_pred(3).hit, h_hit, h_not_hit)
  }


  io.toIfu.flushFromBpu.s2.valid := bpu_s2_redirect
  io.toIfu.flushFromBpu.s2.bits := bpu_s2_resp.ftq_idx
  io.toPrefetch.flushFromBpu.s2.valid := bpu_s2_redirect
  io.toPrefetch.flushFromBpu.s2.bits := bpu_s2_resp.ftq_idx
  when (bpu_s2_redirect) {
    bpuPtr := bpu_s2_resp.ftq_idx + 1.U
    copied_bpu_ptr.map(_ := bpu_s2_resp.ftq_idx + 1.U)
    // only when ifuPtr runs ahead of bpu s2 resp should we recover it
    when (!isBefore(ifuPtr, bpu_s2_resp.ftq_idx)) {
      ifuPtr_write := bpu_s2_resp.ftq_idx
      ifuPtrPlus1_write := bpu_s2_resp.ftq_idx + 1.U
      ifuPtrPlus2_write := bpu_s2_resp.ftq_idx + 2.U
    }
    when (!isBefore(pfPtr, bpu_s2_resp.ftq_idx)) {
      pfPtr_write := bpu_s2_resp.ftq_idx
      pfPtrPlus1_write := bpu_s2_resp.ftq_idx + 1.U
    }
  }

  io.toIfu.flushFromBpu.s3.valid := bpu_s3_redirect
  io.toIfu.flushFromBpu.s3.bits := bpu_s3_resp.ftq_idx
  io.toPrefetch.flushFromBpu.s3.valid := bpu_s3_redirect
  io.toPrefetch.flushFromBpu.s3.bits := bpu_s3_resp.ftq_idx
  when (bpu_s3_redirect) {
    bpuPtr := bpu_s3_resp.ftq_idx + 1.U
    copied_bpu_ptr.map(_ := bpu_s3_resp.ftq_idx + 1.U)
    // only when ifuPtr runs ahead of bpu s2 resp should we recover it
    when (!isBefore(ifuPtr, bpu_s3_resp.ftq_idx)) {
      ifuPtr_write := bpu_s3_resp.ftq_idx
      ifuPtrPlus1_write := bpu_s3_resp.ftq_idx + 1.U
      ifuPtrPlus2_write := bpu_s3_resp.ftq_idx + 2.U
    }
    when (!isBefore(pfPtr, bpu_s3_resp.ftq_idx)) {
      pfPtr_write := bpu_s3_resp.ftq_idx
      pfPtrPlus1_write := bpu_s3_resp.ftq_idx + 1.U
    }
  }

  XSError(isBefore(bpuPtr, ifuPtr) && !isFull(bpuPtr, ifuPtr), "\nifuPtr is before bpuPtr!\n")
  XSError(isBefore(bpuPtr, pfPtr) && !isFull(bpuPtr, pfPtr), "\npfPtr is before bpuPtr!\n")
  XSError(isBefore(ifuWbPtr, commPtr) && !isFull(ifuWbPtr, commPtr), "\ncommPtr is before ifuWbPtr!\n")

  (0 until copyNum).map{i =>
    XSError(copied_bpu_ptr(i) =/= bpuPtr, "\ncopiedBpuPtr is different from bpuPtr!\n")
  }

  // ****************************************************************
  // **************************** to ifu ****************************
  // ****************************************************************
  // 0  for ifu, and 1-4 for ICache
  val bpu_in_bypass_buf = RegEnable(ftq_pc_mem.io.wdata, bpu_in_fire)
  val copied_bpu_in_bypass_buf = VecInit(Seq.fill(copyNum)(RegEnable(ftq_pc_mem.io.wdata, bpu_in_fire)))
  val bpu_in_bypass_buf_for_ifu = bpu_in_bypass_buf
  val bpu_in_bypass_ptr = RegEnable(bpu_in_resp_ptr, bpu_in_fire)
  val last_cycle_to_ifu_fire = RegNext(io.toIfu.req.fire)
  val last_cycle_to_pf_fire = RegNext(io.toPrefetch.req.fire)

  val copied_bpu_in_bypass_ptr = VecInit(Seq.fill(copyNum)(RegEnable(bpu_in_resp_ptr, bpu_in_fire)))
  val copied_last_cycle_to_ifu_fire = VecInit(Seq.fill(copyNum)(RegNext(io.toIfu.req.fire)))

  // read pc and target
  ftq_pc_mem.io.ifuPtr_w       := ifuPtr_write
  ftq_pc_mem.io.ifuPtrPlus1_w  := ifuPtrPlus1_write
  ftq_pc_mem.io.ifuPtrPlus2_w  := ifuPtrPlus2_write
  ftq_pc_mem.io.pfPtr_w        := pfPtr_write
  ftq_pc_mem.io.pfPtrPlus1_w   := pfPtrPlus1_write
  ftq_pc_mem.io.commPtr_w      := commPtr_write
  ftq_pc_mem.io.commPtrPlus1_w := commPtrPlus1_write


  io.toIfu.req.bits.ftqIdx := ifuPtr

  val toICachePcBundle = Wire(Vec(copyNum,new Ftq_RF_Components))
  val toICacheEntryToSend = Wire(Vec(copyNum,Bool()))
  val toPrefetchPcBundle = Wire(new Ftq_RF_Components)
  val toPrefetchEntryToSend = Wire(Bool())
  val toIfuPcBundle = Wire(new Ftq_RF_Components)
  val entry_is_to_send = WireInit(entry_fetch_status(ifuPtr.value) === f_to_send)
  val entry_ftq_offset = WireInit(cfiIndex_vec(ifuPtr.value))
  val entry_next_addr  = Wire(UInt(VAddrBits.W))

  val pc_mem_ifu_ptr_rdata   = VecInit(Seq.fill(copyNum)(RegNext(ftq_pc_mem.io.ifuPtr_rdata)))
  val pc_mem_ifu_plus1_rdata = VecInit(Seq.fill(copyNum)(RegNext(ftq_pc_mem.io.ifuPtrPlus1_rdata)))
  val diff_entry_next_addr = WireInit(update_target(ifuPtr.value)) //TODO: remove this

  val copied_ifu_plus1_to_send = VecInit(Seq.fill(copyNum)(RegNext(entry_fetch_status(ifuPtrPlus1.value) === f_to_send) || RegNext(last_cycle_bpu_in && bpu_in_bypass_ptr === (ifuPtrPlus1))))
  val copied_ifu_ptr_to_send   = VecInit(Seq.fill(copyNum)(RegNext(entry_fetch_status(ifuPtr.value) === f_to_send) || RegNext(last_cycle_bpu_in && bpu_in_bypass_ptr === ifuPtr)))

  for(i <- 0 until copyNum){
    when(copied_last_cycle_bpu_in(i) && copied_bpu_in_bypass_ptr(i) === copied_ifu_ptr(i)){
      toICachePcBundle(i) := copied_bpu_in_bypass_buf(i)
      toICacheEntryToSend(i)   := true.B
    }.elsewhen(copied_last_cycle_to_ifu_fire(i)){
      toICachePcBundle(i) := pc_mem_ifu_plus1_rdata(i)
      toICacheEntryToSend(i)   := copied_ifu_plus1_to_send(i)
    }.otherwise{
      toICachePcBundle(i) := pc_mem_ifu_ptr_rdata(i)
      toICacheEntryToSend(i)   := copied_ifu_ptr_to_send(i)
    }
  }

  when(last_cycle_bpu_in && bpu_in_bypass_ptr === pfPtr){
    toPrefetchPcBundle      := bpu_in_bypass_buf
    toPrefetchEntryToSend   := true.B
  }.elsewhen(last_cycle_to_pf_fire){
    toPrefetchPcBundle      := RegNext(ftq_pc_mem.io.pfPtrPlus1_rdata)
    toPrefetchEntryToSend   := RegNext(entry_fetch_status(pfPtrPlus1.value) === f_to_send) ||
                               RegNext(last_cycle_bpu_in && bpu_in_bypass_ptr === (pfPtrPlus1))
  }.otherwise{
    toPrefetchPcBundle      := RegNext(ftq_pc_mem.io.pfPtr_rdata)
    toPrefetchEntryToSend   := RegNext(entry_fetch_status(pfPtr.value) === f_to_send) ||
                               RegNext(last_cycle_bpu_in && bpu_in_bypass_ptr === pfPtr) // reduce potential bubbles
  }

  // TODO: reconsider target address bypass logic
  when (last_cycle_bpu_in && bpu_in_bypass_ptr === ifuPtr) {
    toIfuPcBundle := bpu_in_bypass_buf_for_ifu
    entry_is_to_send := true.B
    entry_next_addr := last_cycle_bpu_target
    entry_ftq_offset := last_cycle_cfiIndex
    diff_entry_next_addr := last_cycle_bpu_target // TODO: remove this
  }.elsewhen (last_cycle_to_ifu_fire) {
    toIfuPcBundle := RegNext(ftq_pc_mem.io.ifuPtrPlus1_rdata)
    entry_is_to_send := RegNext(entry_fetch_status(ifuPtrPlus1.value) === f_to_send) ||
                        RegNext(last_cycle_bpu_in && bpu_in_bypass_ptr === (ifuPtrPlus1)) // reduce potential bubbles
    entry_next_addr := Mux(last_cycle_bpu_in && bpu_in_bypass_ptr === (ifuPtrPlus1),
                          bpu_in_bypass_buf_for_ifu.startAddr,
                          Mux(ifuPtr === newest_entry_ptr,
                            newest_entry_target,
                            RegNext(ftq_pc_mem.io.ifuPtrPlus2_rdata.startAddr))) // ifuPtr+2
  }.otherwise {
    toIfuPcBundle := RegNext(ftq_pc_mem.io.ifuPtr_rdata)
    entry_is_to_send := RegNext(entry_fetch_status(ifuPtr.value) === f_to_send) ||
                        RegNext(last_cycle_bpu_in && bpu_in_bypass_ptr === ifuPtr) // reduce potential bubbles
    entry_next_addr := Mux(last_cycle_bpu_in && bpu_in_bypass_ptr === (ifuPtrPlus1),
                          bpu_in_bypass_buf_for_ifu.startAddr,
                          Mux(ifuPtr === newest_entry_ptr,
                            newest_entry_target,
                            RegNext(ftq_pc_mem.io.ifuPtrPlus1_rdata.startAddr))) // ifuPtr+1
  }

  io.toIfu.req.valid := entry_is_to_send && ifuPtr =/= bpuPtr
  io.toIfu.req.bits.nextStartAddr := entry_next_addr
  io.toIfu.req.bits.ftqOffset := entry_ftq_offset
  io.toIfu.req.bits.fromFtqPcBundle(toIfuPcBundle)

  io.toICache.req.valid := entry_is_to_send && ifuPtr =/= bpuPtr
  io.toICache.req.bits.readValid.zipWithIndex.map{case(copy, i) => copy := toICacheEntryToSend(i) && copied_ifu_ptr(i) =/= copied_bpu_ptr(i)}
<<<<<<< HEAD
  io.toICache.req.bits.pcMemRead.zipWithIndex.map{case(copy,i) => copy.fromFtqPcBundle(toICachePcBundle(i))}
  io.toICache.req.bits.backendIpf := backendIpf && backendPcFaultPtr === ifuPtr
  io.toICache.req.bits.backendIaf := backendIaf && backendPcFaultPtr === ifuPtr
=======
  io.toICache.req.bits.pcMemRead.zipWithIndex.foreach{case(copy,i) =>
    copy.fromFtqPcBundle(toICachePcBundle(i))
    copy.ftqIdx := ifuPtr
  }

  io.toPrefetch.req.valid := toPrefetchEntryToSend && pfPtr =/= bpuPtr
  io.toPrefetch.req.bits.fromFtqPcBundle(toPrefetchPcBundle)
  io.toPrefetch.req.bits.ftqIdx := pfPtr
>>>>>>> c6655c9a
  // io.toICache.req.bits.bypassSelect := last_cycle_bpu_in && bpu_in_bypass_ptr === ifuPtr
  // io.toICache.req.bits.bpuBypassWrite.zipWithIndex.map{case(bypassWrtie, i) =>
  //   bypassWrtie.startAddr := bpu_in_bypass_buf.tail(i).startAddr
  //   bypassWrtie.nextlineStart := bpu_in_bypass_buf.tail(i).nextLineAddr
  // }

  // TODO: remove this
  XSError(io.toIfu.req.valid && diff_entry_next_addr =/= entry_next_addr,
          p"\nifu_req_target wrong! ifuPtr: ${ifuPtr}, entry_next_addr: ${Hexadecimal(entry_next_addr)} diff_entry_next_addr: ${Hexadecimal(diff_entry_next_addr)}\n")

  // when fall through is smaller in value than start address, there must be a false hit
  when (toIfuPcBundle.fallThruError && entry_hit_status(ifuPtr.value) === h_hit) {
    when (io.toIfu.req.fire &&
      !(bpu_s2_redirect && bpu_s2_resp.ftq_idx === ifuPtr) &&
      !(bpu_s3_redirect && bpu_s3_resp.ftq_idx === ifuPtr)
    ) {
      entry_hit_status(ifuPtr.value) := h_false_hit
      // XSError(true.B, "FTB false hit by fallThroughError, startAddr: %x, fallTHru: %x\n", io.toIfu.req.bits.startAddr, io.toIfu.req.bits.nextStartAddr)
    }
    XSDebug(true.B, "fallThruError! start:%x, fallThru:%x\n", io.toIfu.req.bits.startAddr, io.toIfu.req.bits.nextStartAddr)
  }

  XSPerfAccumulate(f"fall_through_error_to_ifu", toIfuPcBundle.fallThruError && entry_hit_status(ifuPtr.value) === h_hit &&
    io.toIfu.req.fire && !(bpu_s2_redirect && bpu_s2_resp.ftq_idx === ifuPtr) && !(bpu_s3_redirect && bpu_s3_resp.ftq_idx === ifuPtr))

  val ifu_req_should_be_flushed =
    io.toIfu.flushFromBpu.shouldFlushByStage2(io.toIfu.req.bits.ftqIdx) ||
    io.toIfu.flushFromBpu.shouldFlushByStage3(io.toIfu.req.bits.ftqIdx)

    when (io.toIfu.req.fire && !ifu_req_should_be_flushed) {
      entry_fetch_status(ifuPtr.value) := f_sent
    }

  // *********************************************************************
  // **************************** wb from ifu ****************************
  // *********************************************************************
  val pdWb = io.fromIfu.pdWb
  val pds = pdWb.bits.pd
  val ifu_wb_valid = pdWb.valid
  val ifu_wb_idx = pdWb.bits.ftqIdx.value
  // read ports:                                                         commit update
  val ftq_pd_mem = Module(new SyncDataModuleTemplate(new Ftq_pd_Entry, FtqSize, 1, 1, hasRen = true))
  ftq_pd_mem.io.wen(0) := ifu_wb_valid
  ftq_pd_mem.io.waddr(0) := pdWb.bits.ftqIdx.value
  ftq_pd_mem.io.wdata(0).fromPdWb(pdWb.bits)

  val hit_pd_valid = entry_hit_status(ifu_wb_idx) === h_hit && ifu_wb_valid
  val hit_pd_mispred = hit_pd_valid && pdWb.bits.misOffset.valid
  val hit_pd_mispred_reg = RegNext(hit_pd_mispred, init=false.B)
  val pd_reg       = RegEnable(pds,             pdWb.valid)
  val start_pc_reg = RegEnable(pdWb.bits.pc(0), pdWb.valid)
  val wb_idx_reg   = RegEnable(ifu_wb_idx,      pdWb.valid)

  when (ifu_wb_valid) {
    val comm_stq_wen = VecInit(pds.map(_.valid).zip(pdWb.bits.instrRange).map{
      case (v, inRange) => v && inRange
    })
    commitStateQueueEnable(ifu_wb_idx) := true.B
    (commitStateQueueNext(ifu_wb_idx) zip comm_stq_wen).map {
      case (qe, v) => when(v) {
        qe := c_toCommit
      }
    }
  }

  when (ifu_wb_valid) {
    ifuWbPtr_write := ifuWbPtr + 1.U
  }

  XSError(ifu_wb_valid && isAfter(pdWb.bits.ftqIdx, ifuPtr), "IFU returned a predecode before its req, check IFU")

  ftb_entry_mem.io.ren.get.head := ifu_wb_valid
  ftb_entry_mem.io.raddr.head := ifu_wb_idx
  val has_false_hit = WireInit(false.B)
  when (RegNext(hit_pd_valid)) {
    // check for false hit
    val pred_ftb_entry = ftb_entry_mem.io.rdata.head
    val brSlots = pred_ftb_entry.brSlots
    val tailSlot = pred_ftb_entry.tailSlot
    // we check cfis that bpu predicted

    // bpu predicted branches but denied by predecode
    val br_false_hit =
      brSlots.map{
        s => s.valid && !(pd_reg(s.offset).valid && pd_reg(s.offset).isBr)
      }.reduce(_||_) ||
      (tailSlot.valid && pred_ftb_entry.tailSlot.sharing &&
        !(pd_reg(tailSlot.offset).valid && pd_reg(tailSlot.offset).isBr))

    val jmpOffset = tailSlot.offset
    val jmp_pd = pd_reg(jmpOffset)
    val jal_false_hit = pred_ftb_entry.jmpValid &&
      ((pred_ftb_entry.isJal  && !(jmp_pd.valid && jmp_pd.isJal)) ||
       (pred_ftb_entry.isJalr && !(jmp_pd.valid && jmp_pd.isJalr)) ||
       (pred_ftb_entry.isCall && !(jmp_pd.valid && jmp_pd.isCall)) ||
       (pred_ftb_entry.isRet  && !(jmp_pd.valid && jmp_pd.isRet))
      )

    has_false_hit := br_false_hit || jal_false_hit || hit_pd_mispred_reg
    XSDebug(has_false_hit, "FTB false hit by br or jal or hit_pd, startAddr: %x\n", pdWb.bits.pc(0))

    // assert(!has_false_hit)
  }

  when (has_false_hit) {
    entry_hit_status(wb_idx_reg) := h_false_hit
  }

  // *******************************************************************************
  // **************************** redirect from backend ****************************
  // *******************************************************************************

  // redirect read cfiInfo, couples to redirectGen s2
  val redirectReadStart = 1 // 0 for ifuRedirect
  val ftq_redirect_rdata = Wire(Vec(FtqRedirectAheadNum, new Ftq_Redirect_SRAMEntry))
  val ftb_redirect_rdata = Wire(Vec(FtqRedirectAheadNum, new FTBEntry_FtqMem))
  for (i <- redirectReadStart until FtqRedirectAheadNum) {
    ftq_redirect_mem.io.ren.get(i + redirectReadStart) := ftqIdxAhead(i).valid
    ftq_redirect_mem.io.raddr(i + redirectReadStart) := ftqIdxAhead(i).bits.value
    ftb_entry_mem.io.ren.get(i + redirectReadStart) := ftqIdxAhead(i).valid
    ftb_entry_mem.io.raddr(i + redirectReadStart) := ftqIdxAhead(i).bits.value
  }
  ftq_redirect_mem.io.ren.get(redirectReadStart) := Mux(aheadValid, ftqIdxAhead(0).valid, backendRedirect.valid)
  ftq_redirect_mem.io.raddr(redirectReadStart) := Mux(aheadValid, ftqIdxAhead(0).bits.value, backendRedirect.bits.ftqIdx.value)
  ftb_entry_mem.io.ren.get(redirectReadStart) := Mux(aheadValid, ftqIdxAhead(0).valid, backendRedirect.valid)
  ftb_entry_mem.io.raddr(redirectReadStart) := Mux(aheadValid, ftqIdxAhead(0).bits.value, backendRedirect.bits.ftqIdx.value)

  for (i <- 0 until FtqRedirectAheadNum) {
    ftq_redirect_rdata(i) := ftq_redirect_mem.io.rdata(i + redirectReadStart)
    ftb_redirect_rdata(i) := ftb_entry_mem.io.rdata(i + redirectReadStart)
  }
  val stage3CfiInfo = Mux(realAhdValid, Mux1H(ftqIdxSelOH, ftq_redirect_rdata), ftq_redirect_mem.io.rdata(redirectReadStart))
  val backendRedirectCfi = fromBackendRedirect.bits.cfiUpdate
  backendRedirectCfi.fromFtqRedirectSram(stage3CfiInfo)


  val r_ftb_entry = Mux(realAhdValid, Mux1H(ftqIdxSelOH, ftb_redirect_rdata), ftb_entry_mem.io.rdata(redirectReadStart))
  val r_ftqOffset = fromBackendRedirect.bits.ftqOffset

  backendRedirectCfi.br_hit := r_ftb_entry.brIsSaved(r_ftqOffset)
  backendRedirectCfi.jr_hit := r_ftb_entry.isJalr && r_ftb_entry.tailSlot.offset === r_ftqOffset
  // FIXME: not portable
  val sc_disagree = stage3CfiInfo.sc_disagree.getOrElse(VecInit(Seq.fill(numBr)(false.B)))
  backendRedirectCfi.sc_hit := backendRedirectCfi.br_hit && Mux(r_ftb_entry.brSlots(0).offset === r_ftqOffset,
    sc_disagree(0), sc_disagree(1))

  when (entry_hit_status(fromBackendRedirect.bits.ftqIdx.value) === h_hit) {
    backendRedirectCfi.shift := PopCount(r_ftb_entry.getBrMaskByOffset(r_ftqOffset)) +&
      (backendRedirectCfi.pd.isBr && !r_ftb_entry.brIsSaved(r_ftqOffset) &&
      !r_ftb_entry.newBrCanNotInsert(r_ftqOffset))

    backendRedirectCfi.addIntoHist := backendRedirectCfi.pd.isBr && (r_ftb_entry.brIsSaved(r_ftqOffset) ||
        !r_ftb_entry.newBrCanNotInsert(r_ftqOffset))
  }.otherwise {
    backendRedirectCfi.shift := (backendRedirectCfi.pd.isBr && backendRedirectCfi.taken).asUInt
    backendRedirectCfi.addIntoHist := backendRedirectCfi.pd.isBr.asUInt
  }


  // ***************************************************************************
  // **************************** redirect from ifu ****************************
  // ***************************************************************************
  val fromIfuRedirect = WireInit(0.U.asTypeOf(Valid(new BranchPredictionRedirect)))
  fromIfuRedirect.valid := pdWb.valid && pdWb.bits.misOffset.valid && !backendFlush
  fromIfuRedirect.bits.ftqIdx := pdWb.bits.ftqIdx
  fromIfuRedirect.bits.ftqOffset := pdWb.bits.misOffset.bits
  fromIfuRedirect.bits.level := RedirectLevel.flushAfter
  fromIfuRedirect.bits.BTBMissBubble := true.B
  fromIfuRedirect.bits.debugIsMemVio := false.B
  fromIfuRedirect.bits.debugIsCtrl := false.B

  val ifuRedirectCfiUpdate = fromIfuRedirect.bits.cfiUpdate
  ifuRedirectCfiUpdate.pc := pdWb.bits.pc(pdWb.bits.misOffset.bits)
  ifuRedirectCfiUpdate.pd := pdWb.bits.pd(pdWb.bits.misOffset.bits)
  ifuRedirectCfiUpdate.predTaken := cfiIndex_vec(pdWb.bits.ftqIdx.value).valid
  ifuRedirectCfiUpdate.target := pdWb.bits.target
  ifuRedirectCfiUpdate.taken := pdWb.bits.cfiOffset.valid
  ifuRedirectCfiUpdate.isMisPred := pdWb.bits.misOffset.valid

  val ifuRedirectReg = RegNextWithEnable(fromIfuRedirect, hasInit = true)
  val ifuRedirectToBpu = WireInit(ifuRedirectReg)
  ifuFlush := fromIfuRedirect.valid || ifuRedirectToBpu.valid

  ftq_redirect_mem.io.ren.get.head := fromIfuRedirect.valid
  ftq_redirect_mem.io.raddr.head := fromIfuRedirect.bits.ftqIdx.value

  val toBpuCfi = ifuRedirectToBpu.bits.cfiUpdate
  toBpuCfi.fromFtqRedirectSram(ftq_redirect_mem.io.rdata.head)
  when (ifuRedirectReg.bits.cfiUpdate.pd.isRet && ifuRedirectReg.bits.cfiUpdate.pd.valid) {
    toBpuCfi.target := toBpuCfi.topAddr
  }

  when (ifuRedirectReg.valid) {
    ifuRedirected(ifuRedirectReg.bits.ftqIdx.value) := true.B
  } .elsewhen(RegNext(pdWb.valid)) {
    // if pdWb and no redirect, set to false
    ifuRedirected(last_cycle_bpu_in_ptr.value) := false.B
  }

  // **********************************************************************
  // ***************************** to backend *****************************
  // **********************************************************************
  // to backend pc mem / target
  io.toBackend.pc_mem_wen := RegNext(last_cycle_bpu_in)
  io.toBackend.pc_mem_waddr := RegEnable(last_cycle_bpu_in_idx, last_cycle_bpu_in)
  io.toBackend.pc_mem_wdata := RegEnable(bpu_in_bypass_buf_for_ifu, last_cycle_bpu_in)

  // num cycle is fixed
  val newest_entry_en: Bool = RegNext(last_cycle_bpu_in || backendRedirect.valid || ifuRedirectToBpu.valid)
  io.toBackend.newest_entry_en := RegNext(newest_entry_en)
  io.toBackend.newest_entry_ptr := RegEnable(newest_entry_ptr, newest_entry_en)
  io.toBackend.newest_entry_target := RegEnable(newest_entry_target, newest_entry_en)

  // *********************************************************************
  // **************************** wb from exu ****************************
  // *********************************************************************

  backendRedirect.valid := io.fromBackend.redirect.valid
  backendRedirect.bits.connectRedirect(io.fromBackend.redirect.bits)
  backendRedirect.bits.BTBMissBubble := false.B


  def extractRedirectInfo(wb: Valid[Redirect]) = {
    val ftqPtr = wb.bits.ftqIdx
    val ftqOffset = wb.bits.ftqOffset
    val taken = wb.bits.cfiUpdate.taken
    val mispred = wb.bits.cfiUpdate.isMisPred
    (wb.valid, ftqPtr, ftqOffset, taken, mispred)
  }

  // fix mispredict entry
  val lastIsMispredict = RegNext(
    backendRedirect.valid && backendRedirect.bits.level === RedirectLevel.flushAfter, init = false.B
  )

  def updateCfiInfo(redirect: Valid[Redirect], isBackend: Boolean = true) = {
    val (r_valid, r_ptr, r_offset, r_taken, r_mispred) = extractRedirectInfo(redirect)
    val r_idx = r_ptr.value
    val cfiIndex_bits_wen = r_valid && r_taken && r_offset < cfiIndex_vec(r_idx).bits
    val cfiIndex_valid_wen = r_valid && r_offset === cfiIndex_vec(r_idx).bits
    when (cfiIndex_bits_wen || cfiIndex_valid_wen) {
      cfiIndex_vec(r_idx).valid := cfiIndex_bits_wen || cfiIndex_valid_wen && r_taken
    } .elsewhen (r_valid && !r_taken && r_offset =/= cfiIndex_vec(r_idx).bits) {
      cfiIndex_vec(r_idx).valid :=false.B
    }
    when (cfiIndex_bits_wen) {
      cfiIndex_vec(r_idx).bits := r_offset
    }
    newest_entry_target_modified := true.B
    newest_entry_target := redirect.bits.cfiUpdate.target
    newest_entry_ptr_modified := true.B
    newest_entry_ptr := r_ptr

    update_target(r_idx) := redirect.bits.cfiUpdate.target // TODO: remove this
    if (isBackend) {
      mispredict_vec(r_idx)(r_offset) := r_mispred
    }
  }

  when(fromBackendRedirect.valid) {
    updateCfiInfo(fromBackendRedirect)
  }.elsewhen (ifuRedirectToBpu.valid) {
    updateCfiInfo(ifuRedirectToBpu, isBackend=false)
  }

  when (fromBackendRedirect.valid) {
    when (fromBackendRedirect.bits.ControlRedirectBubble) {
      when (fromBackendRedirect.bits.ControlBTBMissBubble) {
        topdown_stage.reasons(TopDownCounters.BTBMissBubble.id) := true.B
        io.toIfu.req.bits.topdown_info.reasons(TopDownCounters.BTBMissBubble.id) := true.B
      } .elsewhen (fromBackendRedirect.bits.TAGEMissBubble) {
        topdown_stage.reasons(TopDownCounters.TAGEMissBubble.id) := true.B
        io.toIfu.req.bits.topdown_info.reasons(TopDownCounters.TAGEMissBubble.id) := true.B
      } .elsewhen (fromBackendRedirect.bits.SCMissBubble) {
        topdown_stage.reasons(TopDownCounters.SCMissBubble.id) := true.B
        io.toIfu.req.bits.topdown_info.reasons(TopDownCounters.SCMissBubble.id) := true.B
      } .elsewhen (fromBackendRedirect.bits.ITTAGEMissBubble) {
        topdown_stage.reasons(TopDownCounters.ITTAGEMissBubble.id) := true.B
        io.toIfu.req.bits.topdown_info.reasons(TopDownCounters.ITTAGEMissBubble.id) := true.B
      } .elsewhen (fromBackendRedirect.bits.RASMissBubble) {
        topdown_stage.reasons(TopDownCounters.RASMissBubble.id) := true.B
        io.toIfu.req.bits.topdown_info.reasons(TopDownCounters.RASMissBubble.id) := true.B
      }


    } .elsewhen (backendRedirect.bits.MemVioRedirectBubble) {
      topdown_stage.reasons(TopDownCounters.MemVioRedirectBubble.id) := true.B
      io.toIfu.req.bits.topdown_info.reasons(TopDownCounters.MemVioRedirectBubble.id) := true.B
    } .otherwise {
      topdown_stage.reasons(TopDownCounters.OtherRedirectBubble.id) := true.B
      io.toIfu.req.bits.topdown_info.reasons(TopDownCounters.OtherRedirectBubble.id) := true.B
    }
  } .elsewhen (ifuRedirectReg.valid) {
    topdown_stage.reasons(TopDownCounters.BTBMissBubble.id) := true.B
    io.toIfu.req.bits.topdown_info.reasons(TopDownCounters.BTBMissBubble.id) := true.B
  }

  io.ControlBTBMissBubble := fromBackendRedirect.bits.ControlBTBMissBubble
  io.TAGEMissBubble := fromBackendRedirect.bits.TAGEMissBubble
  io.SCMissBubble := fromBackendRedirect.bits.SCMissBubble
  io.ITTAGEMissBubble := fromBackendRedirect.bits.ITTAGEMissBubble
  io.RASMissBubble := fromBackendRedirect.bits.RASMissBubble

  // ***********************************************************************************
  // **************************** flush ptr and state queue ****************************
  // ***********************************************************************************

  val redirectVec = VecInit(backendRedirect, fromIfuRedirect)

  // when redirect, we should reset ptrs and status queues
  io.icacheFlush := redirectVec.map(r => r.valid).reduce(_||_)
  XSPerfAccumulate("icacheFlushFromBackend", backendRedirect.valid)
  XSPerfAccumulate("icacheFlushFromIFU", fromIfuRedirect.valid)
  when(redirectVec.map(r => r.valid).reduce(_||_)){
    val r = PriorityMux(redirectVec.map(r => (r.valid -> r.bits)))
    val notIfu = redirectVec.dropRight(1).map(r => r.valid).reduce(_||_)
    val (idx, offset, flushItSelf) = (r.ftqIdx, r.ftqOffset, RedirectLevel.flushItself(r.level))
    val next = idx + 1.U
    bpuPtr := next
    copied_bpu_ptr.map(_ := next)
    ifuPtr_write := next
    ifuWbPtr_write := next
    ifuPtrPlus1_write := idx + 2.U
    ifuPtrPlus2_write := idx + 3.U
    pfPtr_write := next
    pfPtrPlus1_write := idx + 2.U
  }
  when(RegNext(redirectVec.map(r => r.valid).reduce(_||_))){
    val r = PriorityMux(redirectVec.map(r => (r.valid -> r.bits)))
    val notIfu = redirectVec.dropRight(1).map(r => r.valid).reduce(_||_)
    val (idx, offset, flushItSelf) = (r.ftqIdx, r.ftqOffset, RedirectLevel.flushItself(r.level))
    when (RegNext(notIfu)) {
      commitStateQueueEnable(RegNext(idx.value)) := true.B
      commitStateQueueNext(RegNext(idx.value)).zipWithIndex.foreach({ case (s, i) =>
        when(i.U > RegNext(offset)) {
          s := c_empty
        }
        when (i.U === RegNext(offset) && RegNext(flushItSelf)) {
          s := c_flushed
        }
      })
    }
  }


  // only the valid bit is actually needed
  io.toIfu.redirect.bits    := backendRedirect.bits
  io.toIfu.redirect.valid   := stage2Flush
  io.toIfu.topdown_redirect := fromBackendRedirect

  // commit
  for (c <- io.fromBackend.rob_commits) {
    when(c.valid) {
      commitStateQueueEnable(c.bits.ftqIdx.value) := true.B
      commitStateQueueNext(c.bits.ftqIdx.value)(c.bits.ftqOffset) := c_committed
      // TODO: remove this
      // For instruction fusions, we also update the next instruction
      when (c.bits.commitType === 4.U) {
        commitStateQueueNext(c.bits.ftqIdx.value)(c.bits.ftqOffset + 1.U) := c_committed
      }.elsewhen(c.bits.commitType === 5.U) {
        commitStateQueueNext(c.bits.ftqIdx.value)(c.bits.ftqOffset + 2.U) := c_committed
      }.elsewhen(c.bits.commitType === 6.U) {
        val index = (c.bits.ftqIdx + 1.U).value
        commitStateQueueEnable(index) := true.B
        commitStateQueueNext(index)(0) := c_committed
      }.elsewhen(c.bits.commitType === 7.U) {
        val index = (c.bits.ftqIdx + 1.U).value
        commitStateQueueEnable(index) := true.B
        commitStateQueueNext(index)(1) := c_committed
      }
    }
  }

  // ****************************************************************
  // **************************** to bpu ****************************
  // ****************************************************************

  io.toBpu.redirctFromIFU := ifuRedirectToBpu.valid
  io.toBpu.redirect := Mux(fromBackendRedirect.valid, fromBackendRedirect, ifuRedirectToBpu)
  val dummy_s1_pred_cycle_vec = VecInit(List.tabulate(FtqSize)(_=>0.U(64.W)))
  val redirect_latency = GTimer() - pred_s1_cycle.getOrElse(dummy_s1_pred_cycle_vec)(io.toBpu.redirect.bits.ftqIdx.value) + 1.U
  XSPerfHistogram("backend_redirect_latency", redirect_latency, fromBackendRedirect.valid, 0, 60, 1)
  XSPerfHistogram("ifu_redirect_latency", redirect_latency, !fromBackendRedirect.valid && ifuRedirectToBpu.valid, 0, 60, 1)

  XSError(io.toBpu.redirect.valid && isBefore(io.toBpu.redirect.bits.ftqIdx, commPtr), "Ftq received a redirect after its commit, check backend or replay")

  val may_have_stall_from_bpu = Wire(Bool())
  val bpu_ftb_update_stall = RegInit(0.U(2.W)) // 2-cycle stall, so we need 3 states
  may_have_stall_from_bpu := bpu_ftb_update_stall =/= 0.U
  val noToCommit = commitStateQueueReg(commPtr.value).map(s => s =/= c_toCommit).reduce(_ && _)
  val allEmpty = commitStateQueueReg(commPtr.value).map(s => s === c_empty).reduce(_ && _)
  canCommit := commPtr =/= ifuWbPtr && !may_have_stall_from_bpu && (isAfter(robCommPtr, commPtr) || noToCommit && !allEmpty)

  when (io.fromBackend.rob_commits.map(_.valid).reduce(_ | _)) {
    robCommPtr_write := ParallelPriorityMux(io.fromBackend.rob_commits.map(_.valid).reverse, io.fromBackend.rob_commits.map(_.bits.ftqIdx).reverse)
  } .elsewhen (commPtr =/= ifuWbPtr && !may_have_stall_from_bpu && noToCommit && !allEmpty) {
    robCommPtr_write := commPtr
  } .otherwise {
    robCommPtr_write := robCommPtr
  }

  /**
    *************************************************************************************
    * MMIO instruction fetch is allowed only if MMIO is the oldest instruction.
    *************************************************************************************
    */
  val mmioReadPtr = io.mmioCommitRead.mmioFtqPtr
  val mmioLastCommit = (isAfter(commPtr,mmioReadPtr) || (mmioReadPtr === commPtr)) &&
                       Cat(commitStateQueueReg(mmioReadPtr.value).map(s => { s === c_empty || s === c_committed})).andR
  io.mmioCommitRead.mmioLastCommit := RegNext(mmioLastCommit)

  // commit reads
  val commit_pc_bundle = RegNext(ftq_pc_mem.io.commPtr_rdata)
  val commit_target =
    Mux(RegNext(commPtr === newest_entry_ptr),
      RegEnable(newest_entry_target, newest_entry_target_modified),
      RegNext(ftq_pc_mem.io.commPtrPlus1_rdata.startAddr))
  ftq_pd_mem.io.ren.get.last := canCommit
  ftq_pd_mem.io.raddr.last := commPtr.value
  val commit_pd = ftq_pd_mem.io.rdata.last
  ftq_redirect_mem.io.ren.get.last := canCommit
  ftq_redirect_mem.io.raddr.last := commPtr.value
  val commit_spec_meta = ftq_redirect_mem.io.rdata.last
  ftq_meta_1r_sram.io.ren(0) := canCommit
  ftq_meta_1r_sram.io.raddr(0) := commPtr.value
  val commit_meta = ftq_meta_1r_sram.io.rdata(0).meta
  val commit_ftb_entry = ftq_meta_1r_sram.io.rdata(0).ftb_entry

  // need one cycle to read mem and srams
  val do_commit_ptr = RegEnable(commPtr, canCommit)
  val do_commit = RegNext(canCommit, init=false.B)
  when (canCommit) {
    commPtr_write := commPtrPlus1
    commPtrPlus1_write := commPtrPlus1 + 1.U
  }
  val commit_state = RegEnable(commitStateQueueReg(commPtr.value), canCommit)
  val can_commit_cfi = WireInit(cfiIndex_vec(commPtr.value))
  val do_commit_cfi = WireInit(cfiIndex_vec(do_commit_ptr.value))
  //
  //when (commitStateQueue(commPtr.value)(can_commit_cfi.bits) =/= c_commited) {
  //  can_commit_cfi.valid := false.B
  //}
  val commit_cfi = RegEnable(can_commit_cfi, canCommit)
  val debug_cfi = commitStateQueueReg(do_commit_ptr.value)(do_commit_cfi.bits) =/= c_committed && do_commit_cfi.valid

  val commit_mispredict  : Vec[Bool] = VecInit((RegEnable(mispredict_vec(commPtr.value), canCommit) zip commit_state).map {
    case (mis, state) => mis && state === c_committed
  })
  val commit_instCommited: Vec[Bool] = VecInit(commit_state.map(_ === c_committed)) // [PredictWidth]
  val can_commit_hit                 = entry_hit_status(commPtr.value)
  val commit_hit                     = RegEnable(can_commit_hit, canCommit)
  val diff_commit_target             = RegEnable(update_target(commPtr.value), canCommit) // TODO: remove this
  val commit_stage                   = RegEnable(pred_stage(commPtr.value), canCommit)
  val commit_valid                   = commit_hit === h_hit || commit_cfi.valid // hit or taken

  val to_bpu_hit = can_commit_hit === h_hit || can_commit_hit === h_false_hit
  switch (bpu_ftb_update_stall) {
    is (0.U) {
      when (can_commit_cfi.valid && !to_bpu_hit && canCommit) {
        bpu_ftb_update_stall := 2.U // 2-cycle stall
      }
    }
    is (2.U) {
      bpu_ftb_update_stall := 1.U
    }
    is (1.U) {
      bpu_ftb_update_stall := 0.U
    }
    is (3.U) {
      XSError(true.B, "bpu_ftb_update_stall should be 0, 1 or 2")
    }
  }

  // TODO: remove this
  XSError(do_commit && diff_commit_target =/= commit_target, "\ncommit target should be the same as update target\n")

  // update latency stats
  val update_latency = GTimer() - pred_s1_cycle.getOrElse(dummy_s1_pred_cycle_vec)(do_commit_ptr.value) + 1.U
  XSPerfHistogram("bpu_update_latency", update_latency, io.toBpu.update.valid, 0, 64, 2)

  io.toBpu.update := DontCare
  io.toBpu.update.valid := commit_valid && do_commit
  val update = io.toBpu.update.bits
  update.false_hit   := commit_hit === h_false_hit
  update.pc          := commit_pc_bundle.startAddr
  update.meta        := commit_meta
  update.cfi_idx     := commit_cfi
  update.full_target := commit_target
  update.from_stage  := commit_stage
  update.spec_info   := commit_spec_meta
  XSError(commit_valid && do_commit && debug_cfi, "\ncommit cfi can be non c_commited\n")

  val commit_real_hit = commit_hit === h_hit
  val update_ftb_entry = update.ftb_entry

  val ftbEntryGen = Module(new FTBEntryGen).io
  ftbEntryGen.start_addr     := commit_pc_bundle.startAddr
  ftbEntryGen.old_entry      := commit_ftb_entry
  ftbEntryGen.pd             := commit_pd
  ftbEntryGen.cfiIndex       := commit_cfi
  ftbEntryGen.target         := commit_target
  ftbEntryGen.hit            := commit_real_hit
  ftbEntryGen.mispredict_vec := commit_mispredict

  update_ftb_entry         := ftbEntryGen.new_entry
  update.new_br_insert_pos := ftbEntryGen.new_br_insert_pos
  update.mispred_mask      := ftbEntryGen.mispred_mask
  update.old_entry         := ftbEntryGen.is_old_entry
  update.pred_hit          := commit_hit === h_hit || commit_hit === h_false_hit
  update.br_taken_mask     := ftbEntryGen.taken_mask
  update.br_committed      := (ftbEntryGen.new_entry.brValids zip ftbEntryGen.new_entry.brOffset) map {
    case (valid, offset) => valid && commit_instCommited(offset)
  }
  update.jmp_taken         := ftbEntryGen.jmp_taken

  // update.full_pred.fromFtbEntry(ftbEntryGen.new_entry, update.pc)
  // update.full_pred.jalr_target := commit_target
  // update.full_pred.hit := true.B
  // when (update.full_pred.is_jalr) {
  //   update.full_pred.targets.last := commit_target
  // }

  // ******************************************************************************
  // **************************** commit perf counters ****************************
  // ******************************************************************************

  val commit_inst_mask    = VecInit(commit_state.map(c => c === c_committed && do_commit)).asUInt
  val commit_mispred_mask = commit_mispredict.asUInt
  val commit_not_mispred_mask = ~commit_mispred_mask

  val commit_br_mask = commit_pd.brMask.asUInt
  val commit_jmp_mask = UIntToOH(commit_pd.jmpOffset) & Fill(PredictWidth, commit_pd.jmpInfo.valid.asTypeOf(UInt(1.W)))
  val commit_cfi_mask = (commit_br_mask | commit_jmp_mask)

  val mbpInstrs = commit_inst_mask & commit_cfi_mask

  val mbpRights = mbpInstrs & commit_not_mispred_mask
  val mbpWrongs = mbpInstrs & commit_mispred_mask

  io.bpuInfo.bpRight := PopCount(mbpRights)
  io.bpuInfo.bpWrong := PopCount(mbpWrongs)

  val hartId = p(XSCoreParamsKey).HartId
  val isWriteFTQTable = Constantin.createRecord(s"isWriteFTQTable$hartId")
  val ftqBranchTraceDB = ChiselDB.createTable(s"FTQTable$hartId", new FtqDebugBundle)
  // Cfi Info
  for (i <- 0 until PredictWidth) {
    val pc = commit_pc_bundle.startAddr + (i * instBytes).U
    val v = commit_state(i) === c_committed
    val isBr = commit_pd.brMask(i)
    val isJmp = commit_pd.jmpInfo.valid && commit_pd.jmpOffset === i.U
    val isCfi = isBr || isJmp
    val isTaken = commit_cfi.valid && commit_cfi.bits === i.U
    val misPred = commit_mispredict(i)
    // val ghist = commit_spec_meta.ghist.predHist
    val histPtr = commit_spec_meta.histPtr
    val predCycle = commit_meta(63, 0)
    val target = commit_target

    val brIdx = OHToUInt(Reverse(Cat(update_ftb_entry.brValids.zip(update_ftb_entry.brOffset).map{case(v, offset) => v && offset === i.U})))
    val inFtbEntry = update_ftb_entry.brValids.zip(update_ftb_entry.brOffset).map{case(v, offset) => v && offset === i.U}.reduce(_||_)
    val addIntoHist = ((commit_hit === h_hit) && inFtbEntry) || ((!(commit_hit === h_hit) && i.U === commit_cfi.bits && isBr && commit_cfi.valid))
    XSDebug(v && do_commit && isCfi, p"cfi_update: isBr(${isBr}) pc(${Hexadecimal(pc)}) " +
    p"taken(${isTaken}) mispred(${misPred}) cycle($predCycle) hist(${histPtr.value}) " +
    p"startAddr(${Hexadecimal(commit_pc_bundle.startAddr)}) AddIntoHist(${addIntoHist}) " +
    p"brInEntry(${inFtbEntry}) brIdx(${brIdx}) target(${Hexadecimal(target)})\n")

    val logbundle = Wire(new FtqDebugBundle)
    logbundle.pc := pc
    logbundle.target := target
    logbundle.isBr := isBr
    logbundle.isJmp := isJmp
    logbundle.isCall := isJmp && commit_pd.hasCall
    logbundle.isRet := isJmp && commit_pd.hasRet
    logbundle.misPred := misPred
    logbundle.isTaken := isTaken
    logbundle.predStage := commit_stage

    ftqBranchTraceDB.log(
      data = logbundle /* hardware of type T */,
      en = isWriteFTQTable.orR && v && do_commit && isCfi,
      site = "FTQ" + p(XSCoreParamsKey).HartId.toString,
      clock = clock,
      reset = reset
    )
  }

  val enq = io.fromBpu.resp
  val perf_redirect = backendRedirect

  XSPerfAccumulate("entry", validEntries)
  XSPerfAccumulate("bpu_to_ftq_stall", enq.valid && !enq.ready)
  XSPerfAccumulate("mispredictRedirect", perf_redirect.valid && RedirectLevel.flushAfter === perf_redirect.bits.level)
  XSPerfAccumulate("replayRedirect", perf_redirect.valid && RedirectLevel.flushItself(perf_redirect.bits.level))
  XSPerfAccumulate("predecodeRedirect", fromIfuRedirect.valid)

  XSPerfAccumulate("to_ifu_bubble", io.toIfu.req.ready && !io.toIfu.req.valid)

  XSPerfAccumulate("to_ifu_stall", io.toIfu.req.valid && !io.toIfu.req.ready)
  XSPerfAccumulate("from_bpu_real_bubble", !enq.valid && enq.ready && allowBpuIn)
  XSPerfAccumulate("bpu_to_ifu_bubble", bpuPtr === ifuPtr)
  XSPerfAccumulate("bpu_to_ifu_bubble_when_ftq_full", (bpuPtr === ifuPtr) && isFull(bpuPtr, commPtr) && io.toIfu.req.ready)

  XSPerfAccumulate("redirectAhead_ValidNum", ftqIdxAhead.map(_.valid).reduce(_|_))
  XSPerfAccumulate("fromBackendRedirect_ValidNum", io.fromBackend.redirect.valid)
  XSPerfAccumulate("toBpuRedirect_ValidNum", io.toBpu.redirect.valid)

  val from_bpu = io.fromBpu.resp.bits
  val to_ifu = io.toIfu.req.bits


  XSPerfHistogram("commit_num_inst", PopCount(commit_inst_mask), do_commit, 0, PredictWidth+1, 1)




  val commit_jal_mask  = UIntToOH(commit_pd.jmpOffset) & Fill(PredictWidth, commit_pd.hasJal.asTypeOf(UInt(1.W)))
  val commit_jalr_mask = UIntToOH(commit_pd.jmpOffset) & Fill(PredictWidth, commit_pd.hasJalr.asTypeOf(UInt(1.W)))
  val commit_call_mask = UIntToOH(commit_pd.jmpOffset) & Fill(PredictWidth, commit_pd.hasCall.asTypeOf(UInt(1.W)))
  val commit_ret_mask  = UIntToOH(commit_pd.jmpOffset) & Fill(PredictWidth, commit_pd.hasRet.asTypeOf(UInt(1.W)))


  val mbpBRights = mbpRights & commit_br_mask
  val mbpJRights = mbpRights & commit_jal_mask
  val mbpIRights = mbpRights & commit_jalr_mask
  val mbpCRights = mbpRights & commit_call_mask
  val mbpRRights = mbpRights & commit_ret_mask

  val mbpBWrongs = mbpWrongs & commit_br_mask
  val mbpJWrongs = mbpWrongs & commit_jal_mask
  val mbpIWrongs = mbpWrongs & commit_jalr_mask
  val mbpCWrongs = mbpWrongs & commit_call_mask
  val mbpRWrongs = mbpWrongs & commit_ret_mask

  val commit_pred_stage = RegNext(pred_stage(commPtr.value))

  def pred_stage_map(src: UInt, name: String) = {
    (0 until numBpStages).map(i =>
      f"${name}_stage_${i+1}" -> PopCount(src.asBools.map(_ && commit_pred_stage === BP_STAGES(i)))
    ).foldLeft(Map[String, UInt]())(_+_)
  }

  val mispred_stage_map      = pred_stage_map(mbpWrongs,  "mispredict")
  val br_mispred_stage_map   = pred_stage_map(mbpBWrongs, "br_mispredict")
  val jalr_mispred_stage_map = pred_stage_map(mbpIWrongs, "jalr_mispredict")
  val correct_stage_map      = pred_stage_map(mbpRights,  "correct")
  val br_correct_stage_map   = pred_stage_map(mbpBRights, "br_correct")
  val jalr_correct_stage_map = pred_stage_map(mbpIRights, "jalr_correct")

  val update_valid = io.toBpu.update.valid
  def u(cond: Bool) = update_valid && cond
  val ftb_false_hit = u(update.false_hit)
  // assert(!ftb_false_hit)
  val ftb_hit = u(commit_hit === h_hit)

  val ftb_new_entry = u(ftbEntryGen.is_init_entry)
  val ftb_new_entry_only_br = ftb_new_entry && !update_ftb_entry.jmpValid
  val ftb_new_entry_only_jmp = ftb_new_entry && !update_ftb_entry.brValids(0)
  val ftb_new_entry_has_br_and_jmp = ftb_new_entry && update_ftb_entry.brValids(0) && update_ftb_entry.jmpValid

  val ftb_old_entry = u(ftbEntryGen.is_old_entry)

  val ftb_modified_entry = u(ftbEntryGen.is_new_br || ftbEntryGen.is_jalr_target_modified || ftbEntryGen.is_always_taken_modified)
  val ftb_modified_entry_new_br = u(ftbEntryGen.is_new_br)
  val ftb_modified_entry_ifu_redirected = u(ifuRedirected(do_commit_ptr.value))
  val ftb_modified_entry_jalr_target_modified = u(ftbEntryGen.is_jalr_target_modified)
  val ftb_modified_entry_br_full = ftb_modified_entry && ftbEntryGen.is_br_full
  val ftb_modified_entry_always_taken = ftb_modified_entry && ftbEntryGen.is_always_taken_modified

  def getFtbEntryLen(pc: UInt, entry: FTBEntry) = (entry.getFallThrough(pc) - pc) >> instOffsetBits
  val gen_ftb_entry_len = getFtbEntryLen(update.pc, ftbEntryGen.new_entry)
  XSPerfHistogram("ftb_init_entry_len", gen_ftb_entry_len, ftb_new_entry, 0, PredictWidth+1, 1)
  XSPerfHistogram("ftb_modified_entry_len", gen_ftb_entry_len, ftb_modified_entry, 0, PredictWidth+1, 1)
  val s3_ftb_entry_len = getFtbEntryLen(from_bpu.s3.pc(0), from_bpu.last_stage_ftb_entry)
  XSPerfHistogram("s3_ftb_entry_len", s3_ftb_entry_len, from_bpu.s3.valid(0), 0, PredictWidth+1, 1)

  XSPerfHistogram("ftq_has_entry", validEntries, true.B, 0, FtqSize+1, 1)

  val perfCountsMap = Map(
    "BpInstr" -> PopCount(mbpInstrs),
    "BpBInstr" -> PopCount(mbpBRights | mbpBWrongs),
    "BpRight"  -> PopCount(mbpRights),
    "BpWrong"  -> PopCount(mbpWrongs),
    "BpBRight" -> PopCount(mbpBRights),
    "BpBWrong" -> PopCount(mbpBWrongs),
    "BpJRight" -> PopCount(mbpJRights),
    "BpJWrong" -> PopCount(mbpJWrongs),
    "BpIRight" -> PopCount(mbpIRights),
    "BpIWrong" -> PopCount(mbpIWrongs),
    "BpCRight" -> PopCount(mbpCRights),
    "BpCWrong" -> PopCount(mbpCWrongs),
    "BpRRight" -> PopCount(mbpRRights),
    "BpRWrong" -> PopCount(mbpRWrongs),

    "ftb_false_hit"                -> PopCount(ftb_false_hit),
    "ftb_hit"                      -> PopCount(ftb_hit),
    "ftb_new_entry"                -> PopCount(ftb_new_entry),
    "ftb_new_entry_only_br"        -> PopCount(ftb_new_entry_only_br),
    "ftb_new_entry_only_jmp"       -> PopCount(ftb_new_entry_only_jmp),
    "ftb_new_entry_has_br_and_jmp" -> PopCount(ftb_new_entry_has_br_and_jmp),
    "ftb_old_entry"                -> PopCount(ftb_old_entry),
    "ftb_modified_entry"           -> PopCount(ftb_modified_entry),
    "ftb_modified_entry_new_br"    -> PopCount(ftb_modified_entry_new_br),
    "ftb_jalr_target_modified"     -> PopCount(ftb_modified_entry_jalr_target_modified),
    "ftb_modified_entry_br_full"   -> PopCount(ftb_modified_entry_br_full),
    "ftb_modified_entry_always_taken" -> PopCount(ftb_modified_entry_always_taken)
  ) ++ mispred_stage_map ++ br_mispred_stage_map ++ jalr_mispred_stage_map ++
       correct_stage_map ++ br_correct_stage_map ++ jalr_correct_stage_map

  for((key, value) <- perfCountsMap) {
    XSPerfAccumulate(key, value)
  }

  // --------------------------- Debug --------------------------------
  // XSDebug(enq_fire, p"enq! " + io.fromBpu.resp.bits.toPrintable)
  XSDebug(io.toIfu.req.fire, p"fire to ifu " + io.toIfu.req.bits.toPrintable)
  XSDebug(do_commit, p"deq! [ptr] $do_commit_ptr\n")
  XSDebug(true.B, p"[bpuPtr] $bpuPtr, [ifuPtr] $ifuPtr, [ifuWbPtr] $ifuWbPtr [commPtr] $commPtr\n")
  XSDebug(true.B, p"[in] v:${io.fromBpu.resp.valid} r:${io.fromBpu.resp.ready} " +
    p"[out] v:${io.toIfu.req.valid} r:${io.toIfu.req.ready}\n")
  XSDebug(do_commit, p"[deq info] cfiIndex: $commit_cfi, $commit_pc_bundle, target: ${Hexadecimal(commit_target)}\n")

  //   def ubtbCheck(commit: FtqEntry, predAns: Seq[PredictorAnswer], isWrong: Bool) = {
  //     commit.valids.zip(commit.pd).zip(predAns).zip(commit.takens).map {
  //       case (((valid, pd), ans), taken) =>
  //       Mux(valid && pd.isBr,
  //         isWrong ^ Mux(ans.hit.asBool,
  //           Mux(ans.taken.asBool, taken && ans.target === commitEntry.target,
  //           !taken),
  //         !taken),
  //       false.B)
  //     }
  //   }

  //   def btbCheck(commit: FtqEntry, predAns: Seq[PredictorAnswer], isWrong: Bool) = {
  //     commit.valids.zip(commit.pd).zip(predAns).zip(commit.takens).map {
  //       case (((valid, pd), ans), taken) =>
  //       Mux(valid && pd.isBr,
  //         isWrong ^ Mux(ans.hit.asBool,
  //           Mux(ans.taken.asBool, taken && ans.target === commitEntry.target,
  //           !taken),
  //         !taken),
  //       false.B)
  //     }
  //   }

  //   def tageCheck(commit: FtqEntry, predAns: Seq[PredictorAnswer], isWrong: Bool) = {
  //     commit.valids.zip(commit.pd).zip(predAns).zip(commit.takens).map {
  //       case (((valid, pd), ans), taken) =>
  //       Mux(valid && pd.isBr,
  //         isWrong ^ (ans.taken.asBool === taken),
  //       false.B)
  //     }
  //   }

  //   def loopCheck(commit: FtqEntry, predAns: Seq[PredictorAnswer], isWrong: Bool) = {
  //     commit.valids.zip(commit.pd).zip(predAns).zip(commit.takens).map {
  //       case (((valid, pd), ans), taken) =>
  //       Mux(valid && (pd.isBr) && ans.hit.asBool,
  //         isWrong ^ (!taken),
  //           false.B)
  //     }
  //   }

  //   def rasCheck(commit: FtqEntry, predAns: Seq[PredictorAnswer], isWrong: Bool) = {
  //     commit.valids.zip(commit.pd).zip(predAns).zip(commit.takens).map {
  //       case (((valid, pd), ans), taken) =>
  //       Mux(valid && pd.isRet.asBool /*&& taken*/ && ans.hit.asBool,
  //         isWrong ^ (ans.target === commitEntry.target),
  //           false.B)
  //     }
  //   }

  //   val ubtbRights = ubtbCheck(commitEntry, commitEntry.metas.map(_.ubtbAns), false.B)
  //   val ubtbWrongs = ubtbCheck(commitEntry, commitEntry.metas.map(_.ubtbAns), true.B)
  //   // btb and ubtb pred jal and jalr as well
  //   val btbRights = btbCheck(commitEntry, commitEntry.metas.map(_.btbAns), false.B)
  //   val btbWrongs = btbCheck(commitEntry, commitEntry.metas.map(_.btbAns), true.B)
  //   val tageRights = tageCheck(commitEntry, commitEntry.metas.map(_.tageAns), false.B)
  //   val tageWrongs = tageCheck(commitEntry, commitEntry.metas.map(_.tageAns), true.B)

  //   val loopRights = loopCheck(commitEntry, commitEntry.metas.map(_.loopAns), false.B)
  //   val loopWrongs = loopCheck(commitEntry, commitEntry.metas.map(_.loopAns), true.B)

  //   val rasRights = rasCheck(commitEntry, commitEntry.metas.map(_.rasAns), false.B)
  //   val rasWrongs = rasCheck(commitEntry, commitEntry.metas.map(_.rasAns), true.B)

  val perfEvents = Seq(
    ("bpu_s2_redirect        ", bpu_s2_redirect                                                             ),
    ("bpu_s3_redirect        ", bpu_s3_redirect                                                             ),
    ("bpu_to_ftq_stall       ", enq.valid && ~enq.ready                                                     ),
    ("mispredictRedirect     ", perf_redirect.valid && RedirectLevel.flushAfter === perf_redirect.bits.level),
    ("replayRedirect         ", perf_redirect.valid && RedirectLevel.flushItself(perf_redirect.bits.level)  ),
    ("predecodeRedirect      ", fromIfuRedirect.valid                                                       ),
    ("to_ifu_bubble          ", io.toIfu.req.ready && !io.toIfu.req.valid                                   ),
    ("from_bpu_real_bubble   ", !enq.valid && enq.ready && allowBpuIn                                       ),
    ("BpInstr                ", PopCount(mbpInstrs)                                                         ),
    ("BpBInstr               ", PopCount(mbpBRights | mbpBWrongs)                                           ),
    ("BpRight                ", PopCount(mbpRights)                                                         ),
    ("BpWrong                ", PopCount(mbpWrongs)                                                         ),
    ("BpBRight               ", PopCount(mbpBRights)                                                        ),
    ("BpBWrong               ", PopCount(mbpBWrongs)                                                        ),
    ("BpJRight               ", PopCount(mbpJRights)                                                        ),
    ("BpJWrong               ", PopCount(mbpJWrongs)                                                        ),
    ("BpIRight               ", PopCount(mbpIRights)                                                        ),
    ("BpIWrong               ", PopCount(mbpIWrongs)                                                        ),
    ("BpCRight               ", PopCount(mbpCRights)                                                        ),
    ("BpCWrong               ", PopCount(mbpCWrongs)                                                        ),
    ("BpRRight               ", PopCount(mbpRRights)                                                        ),
    ("BpRWrong               ", PopCount(mbpRWrongs)                                                        ),
    ("ftb_false_hit          ", PopCount(ftb_false_hit)                                                     ),
    ("ftb_hit                ", PopCount(ftb_hit)                                                           ),
  )
  generatePerfEvent()
}<|MERGE_RESOLUTION|>--- conflicted
+++ resolved
@@ -884,20 +884,16 @@
 
   io.toICache.req.valid := entry_is_to_send && ifuPtr =/= bpuPtr
   io.toICache.req.bits.readValid.zipWithIndex.map{case(copy, i) => copy := toICacheEntryToSend(i) && copied_ifu_ptr(i) =/= copied_bpu_ptr(i)}
-<<<<<<< HEAD
-  io.toICache.req.bits.pcMemRead.zipWithIndex.map{case(copy,i) => copy.fromFtqPcBundle(toICachePcBundle(i))}
-  io.toICache.req.bits.backendIpf := backendIpf && backendPcFaultPtr === ifuPtr
-  io.toICache.req.bits.backendIaf := backendIaf && backendPcFaultPtr === ifuPtr
-=======
   io.toICache.req.bits.pcMemRead.zipWithIndex.foreach{case(copy,i) =>
     copy.fromFtqPcBundle(toICachePcBundle(i))
     copy.ftqIdx := ifuPtr
   }
+  io.toICache.req.bits.backendIpf := backendIpf && backendPcFaultPtr === ifuPtr
+  io.toICache.req.bits.backendIaf := backendIaf && backendPcFaultPtr === ifuPtr
 
   io.toPrefetch.req.valid := toPrefetchEntryToSend && pfPtr =/= bpuPtr
   io.toPrefetch.req.bits.fromFtqPcBundle(toPrefetchPcBundle)
   io.toPrefetch.req.bits.ftqIdx := pfPtr
->>>>>>> c6655c9a
   // io.toICache.req.bits.bypassSelect := last_cycle_bpu_in && bpu_in_bypass_ptr === ifuPtr
   // io.toICache.req.bits.bpuBypassWrite.zipWithIndex.map{case(bypassWrtie, i) =>
   //   bypassWrtie.startAddr := bpu_in_bypass_buf.tail(i).startAddr
