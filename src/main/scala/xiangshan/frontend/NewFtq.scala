--- conflicted
+++ resolved
@@ -75,15 +75,9 @@
     val wdata = Input(gen)
   })
 
-<<<<<<< HEAD
-  for(i <- 0 until numRead){
-    val sram = Module(new SRAMTemplate(gen, set=FtqSize, withClockGate=true))
-    sram.io.r.req.valid := io.ren(i)
-=======
   for (i <- 0 until numRead) {
     val sram = Module(new SRAMTemplate(gen, FtqSize))
     sram.io.r.req.valid       := io.ren(i)
->>>>>>> c49ebec8
     sram.io.r.req.bits.setIdx := io.raddr(i)
     io.rdata(i)               := sram.io.r.resp.data(0)
     sram.io.w.req.valid       := io.wen
