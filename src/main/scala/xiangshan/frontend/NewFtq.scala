--- conflicted
+++ resolved
@@ -582,12 +582,7 @@
   ftq_meta_1r_sram.io.wdata.meta := io.fromBpu.resp.bits.last_stage_meta
   ftq_meta_1r_sram.io.wdata.ftb_entry := io.fromBpu.resp.bits.last_stage_ftb_entry
   //                                                            ifuRedirect + backendRedirect + commit
-<<<<<<< HEAD
   val ftb_entry_mem = Module(new SyncDataModuleTemplate(new FTBEntry_FtqMem, FtqSize, 1+FtqRedirectAheadNum, 1))
-=======
-  val ftb_entry_mem = Module(new SyncDataModuleTemplate(
-    new FTBEntry, FtqSize, 1+FtqRedirectAheadNum+1, 1, hasRen = true))
->>>>>>> 08fc7a39
   ftb_entry_mem.io.wen(0) := io.fromBpu.resp.bits.lastStage.valid(3)
   ftb_entry_mem.io.waddr(0) := io.fromBpu.resp.bits.lastStage.ftq_idx.value
   ftb_entry_mem.io.wdata(0) := io.fromBpu.resp.bits.last_stage_ftb_entry
@@ -930,25 +925,11 @@
   val ftq_redirect_rdata = Wire(Vec(FtqRedirectAheadNum, new Ftq_Redirect_SRAMEntry))
   val ftb_redirect_rdata = Wire(Vec(FtqRedirectAheadNum, new FTBEntry_FtqMem))
   for (i <- redirectReadStart until FtqRedirectAheadNum) {
-<<<<<<< HEAD
     ftq_redirect_mem.io.raddr(i + redirectReadStart) := ftqIdxAhead(i).bits.value
     ftb_entry_mem.io.raddr(i + redirectReadStart)     := ftqIdxAhead(i).bits.value
   }
   ftq_redirect_mem.io.raddr(redirectReadStart) := Mux(aheadValid, ftqIdxAhead(0).bits.value, backendRedirect.bits.ftqIdx.value)
   ftb_entry_mem.io.raddr(redirectReadStart)     := Mux(aheadValid, ftqIdxAhead(0).bits.value, backendRedirect.bits.ftqIdx.value)
-=======
-    ftq_redirect_sram.io.ren(i + redirectReadStart)   := ftqIdxAhead(i).valid
-    ftq_redirect_sram.io.raddr(i + redirectReadStart) := ftqIdxAhead(i).bits.value
-    ftb_entry_mem.io.ren.get(i + redirectReadStart)   := ftqIdxAhead(i).valid
-    ftb_entry_mem.io.raddr(i + redirectReadStart)     := ftqIdxAhead(i).bits.value
-  }
-  ftq_redirect_sram.io.ren(redirectReadStart)   := Mux(aheadValid, ftqIdxAhead(0).valid,      backendRedirect.valid)
-  ftq_redirect_sram.io.raddr(redirectReadStart) := Mux(aheadValid, ftqIdxAhead(0).bits.value,
-                                                        backendRedirect.bits.ftqIdx.value)
-  ftb_entry_mem.io.ren.get(redirectReadStart)   := Mux(aheadValid, ftqIdxAhead(0).valid,      backendRedirect.valid)
-  ftb_entry_mem.io.raddr(redirectReadStart)     := Mux(aheadValid, ftqIdxAhead(0).bits.value,
-                                                        backendRedirect.bits.ftqIdx.value)
->>>>>>> 08fc7a39
 
   for (i <- 0 until FtqRedirectAheadNum) {
     ftq_redirect_rdata(i) := ftq_redirect_mem.io.rdata(i + redirectReadStart)
@@ -1006,12 +987,7 @@
   val ifuRedirectToBpu = WireInit(ifuRedirectReg)
   ifuFlush := fromIfuRedirect.valid || ifuRedirectToBpu.valid
 
-<<<<<<< HEAD
   ftq_redirect_mem.io.raddr.head := fromIfuRedirect.bits.ftqIdx.value
-=======
-  ftq_redirect_sram.io.ren.head   := fromIfuRedirect.valid
-  ftq_redirect_sram.io.raddr.head := fromIfuRedirect.bits.ftqIdx.value
->>>>>>> 08fc7a39
 
   val toBpuCfi = ifuRedirectToBpu.bits.cfiUpdate
   toBpuCfi.fromFtqRedirectSram(ftq_redirect_mem.io.rdata.head)
@@ -1237,15 +1213,8 @@
   val commit_spec_meta = ftq_redirect_mem.io.rdata.last
   ftq_meta_1r_sram.io.ren(0) := canCommit
   ftq_meta_1r_sram.io.raddr(0) := commPtr.value
-<<<<<<< HEAD
   val commit_meta = ftq_meta_1r_sram.io.rdata(0).meta
   val commit_ftb_entry = ftq_meta_1r_sram.io.rdata(0).ftb_entry
-=======
-  val commit_meta = ftq_meta_1r_sram.io.rdata(0)
-  ftb_entry_mem.io.ren.get.last := canCommit
-  ftb_entry_mem.io.raddr.last := commPtr.value
-  val commit_ftb_entry = ftb_entry_mem.io.rdata.last
->>>>>>> 08fc7a39
 
   // need one cycle to read mem and srams
   val do_commit_ptr = RegEnable(commPtr, canCommit)
