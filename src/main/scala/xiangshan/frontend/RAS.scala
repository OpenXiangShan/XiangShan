--- conflicted
+++ resolved
@@ -71,7 +71,7 @@
     val sp = RegInit(0.U(log2Up(rasSize).W))
     val top = RegInit(RASEntry(0x80000000L.U, 0.U))
     val topPtr = RegInit(0.U(log2Up(rasSize).W))
-    
+
     val wen = WireInit(false.B)
     val write_bypass_entry = Reg(new RASEntry())
     val write_bypass_ptr = Reg(UInt(log2Up(rasSize).W))
@@ -102,14 +102,10 @@
           topPtr := do_sp
           top.retAddr := do_new_addr
           top.ctr := 0.U
-<<<<<<< HEAD
-          stack(do_sp) := RASEntry(do_new_addr, 0.U)
-=======
           // write bypass
           wen := true.B
           write_bypass_entry := RASEntry(do_new_addr, 0.U)
           write_bypass_ptr := do_sp
->>>>>>> 5654fc3d
         }.otherwise {
           when (recover) {
             sp := do_sp
@@ -117,29 +113,21 @@
             top.retAddr := do_top.retAddr
           }
           top.ctr := do_top.ctr + 1.U
-<<<<<<< HEAD
-          stack(do_top_ptr) := RASEntry(do_new_addr, do_top.ctr + 1.U)
-=======
           // write bypass
           wen := true.B
           write_bypass_entry := RASEntry(do_new_addr, do_top.ctr + 1.U)
           write_bypass_ptr := do_top_ptr
->>>>>>> 5654fc3d
         }
       }.elsewhen (do_pop) {
         when (do_top.ctr === 0.U) {
           sp     := ptrDec(do_sp)
           topPtr := ptrDec(do_top_ptr)
-<<<<<<< HEAD
-          top := stack(ptrDec(do_top_ptr))
-=======
           // read bypass
           top :=
             Mux(ptrDec(do_top_ptr) === write_bypass_ptr && write_bypass_valid,
               write_bypass_entry,
-              stack.read(ptrDec(do_top_ptr))
+              stack(ptrDec(do_top_ptr))
             )
->>>>>>> 5654fc3d
         }.otherwise {
           when (recover) {
             sp := do_sp
@@ -147,28 +135,20 @@
             top.retAddr := do_top.retAddr
           }
           top.ctr := do_top.ctr - 1.U
-<<<<<<< HEAD
-          stack(do_top_ptr) := RASEntry(do_top.retAddr, do_top.ctr - 1.U)
-=======
           // write bypass
           wen := true.B
           write_bypass_entry := RASEntry(do_top.retAddr, do_top.ctr - 1.U)
           write_bypass_ptr := do_top_ptr
->>>>>>> 5654fc3d
         }
       }.otherwise {
         when (recover) {
           sp := do_sp
           topPtr := do_top_ptr
           top := do_top
-<<<<<<< HEAD
-          stack(do_top_ptr) := do_top
-=======
           // write bypass
           wen := true.B
           write_bypass_entry := do_top
           write_bypass_ptr := do_top_ptr
->>>>>>> 5654fc3d
         }
       }
     }
@@ -203,11 +183,7 @@
     debugIO.sp := sp
     debugIO.topRegister := top
     for (i <- 0 until RasSize) {
-<<<<<<< HEAD
-        debugIO.out_mem(i) := stack(i)
-=======
-        debugIO.out_mem(i) := Mux(i.U === write_bypass_ptr && write_bypass_valid, write_bypass_entry, stack.read(i.U))
->>>>>>> 5654fc3d
+        debugIO.out_mem(i) := Mux(i.U === write_bypass_ptr && write_bypass_valid, write_bypass_entry, stack(i))
     }
   }
 
