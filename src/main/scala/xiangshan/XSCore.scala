/***************************************************************************************
* Copyright (c) 2020-2021 Institute of Computing Technology, Chinese Academy of Sciences
* Copyright (c) 2020-2021 Peng Cheng Laboratory
*
* XiangShan is licensed under Mulan PSL v2.
* You can use this software according to the terms and conditions of the Mulan PSL v2.
* You may obtain a copy of Mulan PSL v2 at:
*          http://license.coscl.org.cn/MulanPSL2
*
* THIS SOFTWARE IS PROVIDED ON AN "AS IS" BASIS, WITHOUT WARRANTIES OF ANY KIND,
* EITHER EXPRESS OR IMPLIED, INCLUDING BUT NOT LIMITED TO NON-INFRINGEMENT,
* MERCHANTABILITY OR FIT FOR A PARTICULAR PURPOSE.
*
* See the Mulan PSL v2 for more details.
***************************************************************************************/

package xiangshan

import chisel3._
import chisel3.util._
import xiangshan.backend._
import xiangshan.backend.fu.HasExceptionNO
import xiangshan.backend.exu.{ExuConfig, WbArbiter}
import xiangshan.frontend._
import xiangshan.cache.mmu._
import chipsalliance.rocketchip.config
import chipsalliance.rocketchip.config.Parameters
import freechips.rocketchip.diplomacy.{LazyModule, LazyModuleImp}
import freechips.rocketchip.tile.HasFPUParameters
import system.{HasSoCParameter, L1CacheErrorInfo, SoCParamsKey}
import utils._

abstract class XSModule(implicit val p: Parameters) extends MultiIOModule
  with HasXSParameter
  with HasExceptionNO
  with HasFPUParameters {
  def io: Record
}

//remove this trait after impl module logic
trait NeedImpl {
  this: RawModule =>
  override protected def IO[T <: Data](iodef: T): T = {
    println(s"[Warn]: (${this.name}) please reomve 'NeedImpl' after implement this module")
    val io = chisel3.experimental.IO(iodef)
    io <> DontCare
    io
  }
}

abstract class XSBundle(implicit val p: Parameters) extends Bundle
  with HasXSParameter

case class EnviromentParameters
(
  FPGAPlatform: Boolean = true,
  EnableDebug: Boolean = false,
  EnablePerfDebug: Boolean = true,
  DualCore: Boolean = false
)

abstract class XSCoreBase()(implicit p: config.Parameters) extends LazyModule
  with HasXSParameter with HasExuWbMappingHelper
{
  // outer facing nodes
  val frontend = LazyModule(new Frontend())
  val ptw = LazyModule(new PTWWrapper())

  val intConfigs = exuConfigs.filter(_.writeIntRf)
  val intArbiter = LazyModule(new WbArbiter(intConfigs, NRIntWritePorts, isFp = false))
  val intWbPorts = intArbiter.allConnections.map(c => c.map(intConfigs(_)))
  val numIntWbPorts = intWbPorts.length

  val fpConfigs = exuConfigs.filter(_.writeFpRf)
  val fpArbiter = LazyModule(new WbArbiter(fpConfigs, NRFpWritePorts, isFp = true))
  val fpWbPorts = fpArbiter.allConnections.map(c => c.map(fpConfigs(_)))
  val numFpWbPorts = fpWbPorts.length

  // TODO: better RS organization
  // generate rs according to number of function units
  require(exuParameters.JmpCnt == 1)
  require(exuParameters.MduCnt <= exuParameters.AluCnt && exuParameters.MduCnt > 0)
  require(exuParameters.FmiscCnt <= exuParameters.FmacCnt && exuParameters.FmiscCnt > 0)
  require(exuParameters.LduCnt == 2 && exuParameters.StuCnt == 2)

  // one RS every 2 MDUs
  val schedulePorts = Seq(
    // exuCfg, numDeq, intFastWakeupTarget, fpFastWakeupTarget
    Seq(
      (AluExeUnitCfg, exuParameters.AluCnt, Seq(AluExeUnitCfg, MulDivExeUnitCfg, JumpCSRExeUnitCfg, LdExeUnitCfg, StaExeUnitCfg), Seq()),
      (MulDivExeUnitCfg, exuParameters.MduCnt, Seq(AluExeUnitCfg, MulDivExeUnitCfg), Seq()),
      (JumpCSRExeUnitCfg, 1, Seq(), Seq()),
      (LdExeUnitCfg, exuParameters.LduCnt, Seq(AluExeUnitCfg, LdExeUnitCfg), Seq()),
      (StaExeUnitCfg, exuParameters.StuCnt, Seq(), Seq()),
      (StdExeUnitCfg, exuParameters.StuCnt, Seq(), Seq())
    ),
    Seq(
      (FmacExeUnitCfg, exuParameters.FmacCnt, Seq(), Seq(FmacExeUnitCfg, FmiscExeUnitCfg)),
      (FmiscExeUnitCfg, exuParameters.FmiscCnt, Seq(), Seq())
    )
  )

  // should do outer fast wakeup ports here
  val otherFastPorts = schedulePorts.zipWithIndex.map { case (sche, i) =>
    val otherCfg = schedulePorts.zipWithIndex.filter(_._2 != i).map(_._1).reduce(_ ++ _)
    val outerPorts = sche.map(cfg => {
      // exe units from this scheduler need fastUops from exeunits
      val outerWakeupInSche = sche.filter(_._1.wakeupFromExu)
      val intraIntScheOuter = outerWakeupInSche.filter(_._3.contains(cfg._1)).map(_._1)
      val intraFpScheOuter = outerWakeupInSche.filter(_._4.contains(cfg._1)).map(_._1)
      // exe units from other schedulers need fastUop from outside
      val otherIntSource = otherCfg.filter(_._3.contains(cfg._1)).map(_._1)
      val otherFpSource = otherCfg.filter(_._4.contains(cfg._1)).map(_._1)
      val intSource = findInWbPorts(intWbPorts, intraIntScheOuter ++ otherIntSource)
      val fpSource = findInWbPorts(fpWbPorts, intraFpScheOuter ++ otherFpSource)
      getFastWakeupIndex(cfg._1, intSource, fpSource, numIntWbPorts).sorted
    })
    println(s"inter-scheduler wakeup sources for $i: $outerPorts")
    outerPorts
  }

  // allow mdu and fmisc to have 2*numDeq enqueue ports
  val intDpPorts = (0 until exuParameters.AluCnt).map(i => {
    if (i < exuParameters.JmpCnt) Seq((0, i), (1, i), (2, i))
    else if (i < exuParameters.MduCnt) Seq((0, i), (1, i))
    else Seq((0, i))
  })
  val lsDpPorts = Seq(
    Seq((3, 0)),
    Seq((3, 1)),
    Seq((4, 0)),
    Seq((4, 1))
  ) ++ (0 until exuParameters.StuCnt).map(i => Seq((5, i)))
  val fpDpPorts = (0 until exuParameters.FmacCnt).map(i => {
    if (i < exuParameters.FmiscCnt) Seq((0, i), (1, i))
    else Seq((0, i))
  })

  val dispatchPorts = Seq(intDpPorts ++ lsDpPorts, fpDpPorts)

  val outIntRfReadPorts = Seq(0, 0)
  val outFpRfReadPorts = Seq(0, 2)
  val hasIntRf = Seq(true, false)
  val hasFpRf = Seq(false, true)
  val exuBlocks = schedulePorts.zip(dispatchPorts).zip(otherFastPorts).zipWithIndex.map {
    case (((sche, disp), other), i) =>
      LazyModule(new ExuBlock(sche, disp, intWbPorts, fpWbPorts, other, outIntRfReadPorts(i), outFpRfReadPorts(i), hasIntRf(i), hasFpRf(i)))
  }

  val memBlock = LazyModule(new MemBlock()(p.alter((site, here, up) => {
    case XSCoreParamsKey => up(XSCoreParamsKey).copy(
      IssQueSize = exuBlocks.head.scheduler.memRsEntries.max
    )
  })))
}

class XSCore()(implicit p: config.Parameters) extends XSCoreBase
  with HasXSDts
{
  lazy val module = new XSCoreImp(this)
}

class XSCoreImp(outer: XSCoreBase) extends LazyModuleImp(outer)
  with HasXSParameter
  with HasSoCParameter
  with HasExeBlockHelper {
  val io = IO(new Bundle {
    val hartId = Input(UInt(64.W))
    val externalInterrupt = new ExternalInterruptIO
    val l2_pf_enable = Output(Bool())
    val l1plus_error, icache_error, dcache_error = Output(new L1CacheErrorInfo)
  })

  println(s"FPGAPlatform:${env.FPGAPlatform} EnableDebug:${env.EnableDebug}")
  AddressSpace.checkMemmap()
  AddressSpace.printMemmap()

  val ctrlBlock = Module(new CtrlBlock)

  val frontend = outer.frontend.module
  val memBlock = outer.memBlock.module
  val ptw = outer.ptw.module
  val exuBlocks = outer.exuBlocks.map(_.module)

  val allWriteback = exuBlocks.flatMap(_.io.fuWriteback) ++ memBlock.io.writeback

  val intWriteback = allWriteback.zip(exuConfigs).filter(_._2.writeIntRf).map(_._1)
  require(exuConfigs.length == allWriteback.length, s"${exuConfigs.length} != ${allWriteback.length}")

  // set default value for ready
  exuBlocks.foreach(_.io.fuWriteback.foreach(_.ready := true.B))
  memBlock.io.writeback.foreach(_.ready := true.B)

  val intArbiter = outer.intArbiter.module
  intArbiter.io.in.zip(intWriteback).foreach { case (arb, wb) =>
    arb.valid := wb.valid && !wb.bits.uop.ctrl.fpWen
    arb.bits := wb.bits
    when (arb.valid) {
      wb.ready := arb.ready
    }
  }

  val fpArbiter = outer.fpArbiter.module
  val fpWriteback = allWriteback.zip(exuConfigs).filter(_._2.writeFpRf).map(_._1)
  fpArbiter.io.in.zip(fpWriteback).foreach{ case (arb, wb) =>
    arb.valid := wb.valid && wb.bits.uop.ctrl.fpWen
    arb.bits := wb.bits
    when (arb.valid) {
      wb.ready := arb.ready
    }
  }

  val rfWriteback = VecInit(intArbiter.io.out ++ fpArbiter.io.out)

  io.l1plus_error <> DontCare
  io.icache_error <> frontend.io.error
  io.dcache_error <> memBlock.io.error

  require(exuBlocks.count(_.fuConfigs.map(_._1).contains(JumpCSRExeUnitCfg)) == 1)
  val csrFenceMod = exuBlocks.filter(_.fuConfigs.map(_._1).contains(JumpCSRExeUnitCfg)).head
  val csrioIn = csrFenceMod.io.fuExtra.csrio.get
  val fenceio = csrFenceMod.io.fuExtra.fenceio.get

  frontend.io.backend <> ctrlBlock.io.frontend
  frontend.io.sfence <> fenceio.sfence
  frontend.io.tlbCsr <> csrioIn.tlb
  frontend.io.csrCtrl <> csrioIn.customCtrl
  frontend.io.fencei := fenceio.fencei

  ctrlBlock.io.csrCtrl <> csrioIn.customCtrl
  val redirectBlocks = exuBlocks.reverse.filter(_.fuConfigs.map(_._1).map(_.hasRedirect).reduce(_ || _))
  ctrlBlock.io.exuRedirect <> redirectBlocks.flatMap(_.io.fuExtra.exuRedirect)
  ctrlBlock.io.stIn <> memBlock.io.stIn
  ctrlBlock.io.stOut <> memBlock.io.stOut
  ctrlBlock.io.memoryViolation <> memBlock.io.memoryViolation
  ctrlBlock.io.enqLsq <> memBlock.io.enqLsq
  ctrlBlock.io.writeback <> rfWriteback

  val allFastUop = exuBlocks.flatMap(b => b.io.fastUopOut.dropRight(b.numOutFu)) ++ memBlock.io.otherFastWakeup
  require(allFastUop.length == exuConfigs.length, s"${allFastUop.length} != ${exuConfigs.length}")
  val intFastUop = allFastUop.zip(exuConfigs).filter(_._2.writeIntRf).map(_._1)
  val fpFastUop = allFastUop.zip(exuConfigs).filter(_._2.writeFpRf).map(_._1)
  val intFastUop1 = outer.intArbiter.allConnections.map(c => intFastUop(c.head))
  val fpFastUop1 = outer.fpArbiter.allConnections.map(c => fpFastUop(c.head))
  val allFastUop1 = intFastUop1 ++ fpFastUop1

<<<<<<< HEAD
  ctrlBlock.io.enqIQ <> exuBlocks(0).io.allocate ++ exuBlocks(1).io.allocate ++ memScheduler.io.allocate.take(4)

  val stdAllocate = memScheduler.io.allocate.takeRight(2)
  val staAllocate = memScheduler.io.allocate.slice(2, 4)
  stdAllocate.zip(staAllocate).zip(ctrlBlock.io.enqIQ.takeRight(2)).zipWithIndex.foreach{ case (((std, sta), enq), i) =>
    std.valid := enq.valid && sta.ready
    sta.valid := enq.valid && std.ready
    std.bits := enq.bits
    sta.bits := enq.bits
    std.bits.ctrl.lsrc(0) := enq.bits.ctrl.lsrc(1)
    std.bits.psrc(0) := enq.bits.psrc(1)
    std.bits.srcState(0) := enq.bits.srcState(1)
    std.bits.ctrl.srcType(0) := enq.bits.ctrl.srcType(1)
    enq.ready := sta.ready && std.ready
    XSPerfAccumulate(s"st_rs_not_ready_$i", enq.valid && !enq.ready)
    XSPerfAccumulate(s"sta_rs_not_ready_$i", sta.valid && !sta.ready)
    XSPerfAccumulate(s"std_rs_not_ready_$i", std.valid && !std.ready)
  }

  val stdIssue = memScheduler.io.issue.takeRight(2) // FIXME: hardcoded

  memScheduler.io.extra.fpRfReadIn.get <> exuBlocks(1).io.scheExtra.fpRfReadOut.get
  memScheduler.io.extra.intRfReadIn.get <> exuBlocks(0).io.scheExtra.intRfReadOut.get
=======
  ctrlBlock.io.dispatch <> exuBlocks.flatMap(_.io.in)

  exuBlocks(0).io.scheExtra.fpRfReadIn.get <> exuBlocks(1).io.scheExtra.fpRfReadOut.get
  exuBlocks(0).io.scheExtra.fpStateReadIn.get <> exuBlocks(1).io.scheExtra.fpStateReadOut.get
>>>>>>> 7196f5a2

  memBlock.io.issue <> exuBlocks(0).io.issue.get
  // By default, instructions do not have exceptions when they enter the function units.
  memBlock.io.issue.map(_.bits.uop.clearExceptions())
<<<<<<< HEAD
  memScheduler.io.writeback <> rfWriteback
  memScheduler.io.fastUopIn <> allFastUop1
  memScheduler.io.extra.jumpPc <> ctrlBlock.io.jumpPc
  memScheduler.io.extra.jalr_target <> ctrlBlock.io.jalr_target
  memScheduler.io.extra.stIssuePtr <> memBlock.io.stIssuePtr
  memScheduler.io.extra.memWaitUpdateReq.get.staIssue.zip(memBlock.io.stIn).foreach{case (sink, src) => {
    sink.bits := src.bits
    sink.valid := src.valid && !csrioIn.customCtrl.storeset_no_fast_wakeup
  }}
  memScheduler.io.extra.memWaitUpdateReq.get.stdIssue.zip(stdIssue).foreach{case (sink, src) => {
    sink.valid := src.valid
    sink.bits := src.bits
  }}
  memScheduler.io.extra.loadFastMatch.get <> memBlock.io.loadFastMatch
  memScheduler.io.extra.debug_int_rat <> ctrlBlock.io.debug_int_rat
  memScheduler.io.extra.debug_fp_rat <> ctrlBlock.io.debug_fp_rat
=======
  exuBlocks(0).io.scheExtra.loadFastMatch.get <> memBlock.io.loadFastMatch
>>>>>>> 7196f5a2


  exuBlocks.map(_.io).foreach { exu =>
    exu.redirect <> ctrlBlock.io.redirect
    exu.flush <> ctrlBlock.io.flush
    exu.allocPregs <> ctrlBlock.io.allocPregs
    exu.rfWriteback <> rfWriteback
    exu.fastUopIn <> allFastUop1
    exu.scheExtra.jumpPc <> ctrlBlock.io.jumpPc
    exu.scheExtra.jalr_target <> ctrlBlock.io.jalr_target
    exu.scheExtra.stIssuePtr <> memBlock.io.stIssuePtr
    exu.scheExtra.debug_fp_rat <> ctrlBlock.io.debug_fp_rat
    exu.scheExtra.debug_int_rat <> ctrlBlock.io.debug_int_rat
  }
  XSPerfHistogram("fastIn_count", PopCount(allFastUop1.map(_.valid)), true.B, 0, allFastUop1.length, 1)
  XSPerfHistogram("wakeup_count", PopCount(rfWriteback.map(_.valid)), true.B, 0, rfWriteback.length, 1)

  csrioIn.hartId <> io.hartId
  csrioIn.perf <> DontCare
  csrioIn.perf.retiredInstr <> ctrlBlock.io.robio.toCSR.perfinfo.retiredInstr
  csrioIn.perf.ctrlInfo <> ctrlBlock.io.perfInfo.ctrlInfo
  csrioIn.perf.memInfo <> memBlock.io.memInfo
  csrioIn.perf.frontendInfo <> frontend.io.frontendInfo

  csrioIn.fpu.fflags <> ctrlBlock.io.robio.toCSR.fflags
  csrioIn.fpu.isIllegal := false.B
  csrioIn.fpu.dirty_fs <> ctrlBlock.io.robio.toCSR.dirty_fs
  csrioIn.fpu.frm <> exuBlocks(1).io.fuExtra.frm.get
  csrioIn.exception <> ctrlBlock.io.robio.exception
  csrioIn.isXRet <> ctrlBlock.io.robio.toCSR.isXRet
  csrioIn.trapTarget <> ctrlBlock.io.robio.toCSR.trapTarget
  csrioIn.interrupt <> ctrlBlock.io.robio.toCSR.intrBitSet
  csrioIn.memExceptionVAddr <> memBlock.io.lsqio.exceptionAddr.vaddr
  csrioIn.externalInterrupt <> io.externalInterrupt

  fenceio.sfence <> memBlock.io.sfence
  fenceio.sbuffer <> memBlock.io.fenceToSbuffer

  memBlock.io.redirect <> ctrlBlock.io.redirect
  memBlock.io.flush <> ctrlBlock.io.flush
  memBlock.io.replay <> exuBlocks(0).io.scheExtra.feedback.get.map(_.replay)
  memBlock.io.rsIdx <> exuBlocks(0).io.scheExtra.feedback.get.map(_.rsIdx)
  memBlock.io.isFirstIssue <> exuBlocks(0).io.scheExtra.feedback.get.map(_.isFirstIssue)
  memBlock.io.csrCtrl <> csrioIn.customCtrl
  memBlock.io.tlbCsr <> csrioIn.tlb
  memBlock.io.lsqio.rob <> ctrlBlock.io.robio.lsq
  memBlock.io.lsqio.exceptionAddr.lsIdx.lqIdx := ctrlBlock.io.robio.exception.bits.uop.lqIdx
  memBlock.io.lsqio.exceptionAddr.lsIdx.sqIdx := ctrlBlock.io.robio.exception.bits.uop.sqIdx
  memBlock.io.lsqio.exceptionAddr.isStore := CommitType.lsInstIsStore(ctrlBlock.io.robio.exception.bits.uop.ctrl.commitType)

  val itlbRepeater = Module(new PTWRepeater(2))
  val dtlbRepeater = Module(new PTWFilter(LoadPipelineWidth + StorePipelineWidth, l2tlbParams.missQueueSize - 1))
  itlbRepeater.io.tlb <> frontend.io.ptw
  dtlbRepeater.io.tlb <> memBlock.io.ptw
  itlbRepeater.io.sfence <> fenceio.sfence
  dtlbRepeater.io.sfence <> fenceio.sfence
  ptw.io.tlb(0) <> itlbRepeater.io.ptw
  ptw.io.tlb(1) <> dtlbRepeater.io.ptw
  ptw.io.sfence <> fenceio.sfence
  ptw.io.csr <> csrioIn.tlb

  // if l2 prefetcher use stream prefetch, it should be placed in XSCore
  io.l2_pf_enable := csrioIn.customCtrl.l2_pf_enable

  val ptw_reset_gen = Module(new ResetGen(2, !debugOpts.FPGAPlatform))
  ptw.reset := ptw_reset_gen.io.out
  itlbRepeater.reset := ptw_reset_gen.io.out
  dtlbRepeater.reset := ptw_reset_gen.io.out

  val memBlock_reset_gen = Module(new ResetGen(3, !debugOpts.FPGAPlatform))
  memBlock.reset := memBlock_reset_gen.io.out

  val exuBlock_reset_gen = Module(new ResetGen(4, !debugOpts.FPGAPlatform))
  exuBlocks.foreach(_.reset := exuBlock_reset_gen.io.out)

  val ctrlBlock_reset_gen = Module(new ResetGen(6, !debugOpts.FPGAPlatform))
  ctrlBlock.reset := ctrlBlock_reset_gen.io.out

  val frontend_reset_gen = Module(new ResetGen(7, !debugOpts.FPGAPlatform))
  frontend.reset := frontend_reset_gen.io.out
}<|MERGE_RESOLUTION|>--- conflicted
+++ resolved
@@ -244,62 +244,17 @@
   val fpFastUop1 = outer.fpArbiter.allConnections.map(c => fpFastUop(c.head))
   val allFastUop1 = intFastUop1 ++ fpFastUop1
 
-<<<<<<< HEAD
-  ctrlBlock.io.enqIQ <> exuBlocks(0).io.allocate ++ exuBlocks(1).io.allocate ++ memScheduler.io.allocate.take(4)
-
-  val stdAllocate = memScheduler.io.allocate.takeRight(2)
-  val staAllocate = memScheduler.io.allocate.slice(2, 4)
-  stdAllocate.zip(staAllocate).zip(ctrlBlock.io.enqIQ.takeRight(2)).zipWithIndex.foreach{ case (((std, sta), enq), i) =>
-    std.valid := enq.valid && sta.ready
-    sta.valid := enq.valid && std.ready
-    std.bits := enq.bits
-    sta.bits := enq.bits
-    std.bits.ctrl.lsrc(0) := enq.bits.ctrl.lsrc(1)
-    std.bits.psrc(0) := enq.bits.psrc(1)
-    std.bits.srcState(0) := enq.bits.srcState(1)
-    std.bits.ctrl.srcType(0) := enq.bits.ctrl.srcType(1)
-    enq.ready := sta.ready && std.ready
-    XSPerfAccumulate(s"st_rs_not_ready_$i", enq.valid && !enq.ready)
-    XSPerfAccumulate(s"sta_rs_not_ready_$i", sta.valid && !sta.ready)
-    XSPerfAccumulate(s"std_rs_not_ready_$i", std.valid && !std.ready)
-  }
-
-  val stdIssue = memScheduler.io.issue.takeRight(2) // FIXME: hardcoded
-
-  memScheduler.io.extra.fpRfReadIn.get <> exuBlocks(1).io.scheExtra.fpRfReadOut.get
-  memScheduler.io.extra.intRfReadIn.get <> exuBlocks(0).io.scheExtra.intRfReadOut.get
-=======
   ctrlBlock.io.dispatch <> exuBlocks.flatMap(_.io.in)
 
   exuBlocks(0).io.scheExtra.fpRfReadIn.get <> exuBlocks(1).io.scheExtra.fpRfReadOut.get
   exuBlocks(0).io.scheExtra.fpStateReadIn.get <> exuBlocks(1).io.scheExtra.fpStateReadOut.get
->>>>>>> 7196f5a2
 
   memBlock.io.issue <> exuBlocks(0).io.issue.get
   // By default, instructions do not have exceptions when they enter the function units.
   memBlock.io.issue.map(_.bits.uop.clearExceptions())
-<<<<<<< HEAD
-  memScheduler.io.writeback <> rfWriteback
-  memScheduler.io.fastUopIn <> allFastUop1
-  memScheduler.io.extra.jumpPc <> ctrlBlock.io.jumpPc
-  memScheduler.io.extra.jalr_target <> ctrlBlock.io.jalr_target
-  memScheduler.io.extra.stIssuePtr <> memBlock.io.stIssuePtr
-  memScheduler.io.extra.memWaitUpdateReq.get.staIssue.zip(memBlock.io.stIn).foreach{case (sink, src) => {
-    sink.bits := src.bits
-    sink.valid := src.valid && !csrioIn.customCtrl.storeset_no_fast_wakeup
-  }}
-  memScheduler.io.extra.memWaitUpdateReq.get.stdIssue.zip(stdIssue).foreach{case (sink, src) => {
-    sink.valid := src.valid
-    sink.bits := src.bits
-  }}
-  memScheduler.io.extra.loadFastMatch.get <> memBlock.io.loadFastMatch
-  memScheduler.io.extra.debug_int_rat <> ctrlBlock.io.debug_int_rat
-  memScheduler.io.extra.debug_fp_rat <> ctrlBlock.io.debug_fp_rat
-=======
   exuBlocks(0).io.scheExtra.loadFastMatch.get <> memBlock.io.loadFastMatch
->>>>>>> 7196f5a2
-
-
+
+  val stdIssue = exuBlocks(0).io.issue.get.takeRight(exuParameters.StuCnt)
   exuBlocks.map(_.io).foreach { exu =>
     exu.redirect <> ctrlBlock.io.redirect
     exu.flush <> ctrlBlock.io.flush
@@ -311,6 +266,14 @@
     exu.scheExtra.stIssuePtr <> memBlock.io.stIssuePtr
     exu.scheExtra.debug_fp_rat <> ctrlBlock.io.debug_fp_rat
     exu.scheExtra.debug_int_rat <> ctrlBlock.io.debug_int_rat
+    exu.scheExtra.memWaitUpdateReq.staIssue.zip(memBlock.io.stIn).foreach{case (sink, src) => {
+      sink.bits := src.bits
+      sink.valid := src.valid && !csrioIn.customCtrl.storeset_no_fast_wakeup
+    }}
+    exu.scheExtra.memWaitUpdateReq.stdIssue.zip(stdIssue).foreach{case (sink, src) => {
+      sink.valid := src.valid
+      sink.bits := src.bits
+    }}
   }
   XSPerfHistogram("fastIn_count", PopCount(allFastUop1.map(_.valid)), true.B, 0, allFastUop1.length, 1)
   XSPerfHistogram("wakeup_count", PopCount(rfWriteback.map(_.valid)), true.B, 0, rfWriteback.length, 1)
