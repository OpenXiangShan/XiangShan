package xiangshan

import chisel3._
import chisel3.util._
import bus.simplebus._
import noop.{Cache, CacheConfig, HasExceptionNO, TLB, TLBConfig}
import xiangshan.backend._
import xiangshan.backend.dispatch.DP1Parameters
import xiangshan.backend.exu.ExuParameters
import xiangshan.frontend._
import xiangshan.mem._
import utils._

trait HasXSParameter {
  val XLEN = 64
  val HasMExtension = true
  val HasCExtension = true
  val HasDiv = true
  val HasIcache = true
  val HasDcache = true
  val EnableStoreQueue = false
  val AddrBits = 64 // AddrBits is used in some cases
  val VAddrBits = 39 // VAddrBits is Virtual Memory addr bits
  val PAddrBits = 32 // PAddrBits is Phyical Memory addr bits
  val AddrBytes = AddrBits / 8 // unused
  val DataBits = XLEN
  val DataBytes = DataBits / 8
  val CacheLineSize = 512
  val SbufferSize = 16
  val HasFPU = true
  val FetchWidth = 8
  val PredictWidth = FetchWidth * 2
  val EnableBPU = true
  val EnableBPD = false // enable backing predictor(like Tage) in BPUStage3
  val HistoryLength = 64
  val BtbSize = 256
  // val BtbWays = 4
  val BtbBanks = PredictWidth
  // val BtbSets = BtbSize / BtbWays
  val JbtacSize = 1024
  val JbtacBanks = 8
  val RasSize = 16
  val IBufSize = 64
  val DecodeWidth = 6
  val RenameWidth = 6
  val CommitWidth = 6
  val BrqSize = 16
  val IssQueSize = 8
  val BrTagWidth = log2Up(BrqSize)
  val NRPhyRegs = 128
  val PhyRegIdxWidth = log2Up(NRPhyRegs)
  val NRReadPorts = 14
  val NRWritePorts = 8
  val RoqSize = 32
  val MoqSize = 16 // 64
  val InnerRoqIdxWidth = log2Up(RoqSize)
  val RoqIdxWidth = InnerRoqIdxWidth + 1
  val InnerMoqIdxWidth = log2Up(MoqSize)
  val MoqIdxWidth = InnerMoqIdxWidth + 1
  val IntDqDeqWidth = 4
  val FpDqDeqWidth = 4
  val LsDqDeqWidth = 4
  val dp1Paremeters = DP1Parameters(
    IntDqSize = 16,
    FpDqSize = 16,
    LsDqSize = 16
  )
  val exuParameters = ExuParameters(
    JmpCnt = 1,
    AluCnt = 4,
    MulCnt = 1,
    MduCnt = 1,
    FmacCnt = 0,
    FmiscCnt = 0,
    FmiscDivSqrtCnt = 0,
    LduCnt = 0,
    StuCnt = 1
  )
}

trait HasXSLog { this: Module =>
  implicit val moduleName: String = this.name
}

abstract class XSModule extends Module
  with HasXSParameter
  with HasExceptionNO
  with HasXSLog

//remove this trait after impl module logic
trait NeedImpl { this: Module =>
  override protected def IO[T <: Data](iodef: T): T = {
    val io = chisel3.experimental.IO(iodef)
    io <> DontCare
    io
  }
}

abstract class XSBundle extends Bundle
  with HasXSParameter
  with HasTageParameter

case class XSConfig
(
  FPGAPlatform: Boolean = true,
  EnableDebug: Boolean = true
)

object AddressSpace extends HasXSParameter {
  // (start, size)
  // address out of MMIO will be considered as DRAM
  def mmio = List(
    (0x30000000L, 0x10000000L),  // internal devices, such as CLINT and PLIC
    (0x40000000L, 0x40000000L) // external devices
  )

  def isMMIO(addr: UInt): Bool = mmio.map(range => {
    require(isPow2(range._2))
    val bits = log2Up(range._2)
    (addr ^ range._1.U)(PAddrBits-1, bits) === 0.U
  }).reduce(_ || _)
}


class XSCore(implicit p: XSConfig) extends XSModule with HasMEMConst {
  val io = IO(new Bundle {
    val imem = new SimpleBusC
    val dmem = new SimpleBusC
    val mmio = new SimpleBusUC
    val frontend = Flipped(new SimpleBusUC())
  })

  io.imem <> DontCare

  val dmemXbar = Module(new SimpleBusCrossbarNto1(n = 2, userBits = DcacheUserBundleWidth))

  val backend = Module(new Backend)
<<<<<<< HEAD
  val mem = Module(new Memend)
=======
  val front = Module(new Frontend)
>>>>>>> eefb963f

  front.io.backend <> backend.io.frontend
  mem.io.backend   <> backend.io.mem

  backend.io.memMMU.imem <> DontCare

  val dtlb = TLB(
    in = mem.io.dmem,
    mem = dmemXbar.io.in(1),
    flush = false.B,
    csrMMU = backend.io.memMMU.dmem
  )(TLBConfig(name = "dtlb", totalEntry = 64, userBits = DcacheUserBundleWidth))
  dmemXbar.io.in(0) <> dtlb.io.out
  // dmemXbar.io.in(1) <> io.frontend

  io.frontend <> DontCare

  io.dmem <> Cache(
    in = dmemXbar.io.out,
    mmio = Seq(io.mmio),
    flush = "b00".U,
    empty = dtlb.io.cacheEmpty,
    enable = HasDcache
  )(CacheConfig(name = "dcache", userBits = DcacheUserBundleWidth))

}<|MERGE_RESOLUTION|>--- conflicted
+++ resolved
@@ -133,13 +133,10 @@
   io.imem <> DontCare
 
   val dmemXbar = Module(new SimpleBusCrossbarNto1(n = 2, userBits = DcacheUserBundleWidth))
-
+  
+  val front = Module(new Frontend)
   val backend = Module(new Backend)
-<<<<<<< HEAD
   val mem = Module(new Memend)
-=======
-  val front = Module(new Frontend)
->>>>>>> eefb963f
 
   front.io.backend <> backend.io.frontend
   mem.io.backend   <> backend.io.mem
