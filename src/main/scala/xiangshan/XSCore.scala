--- conflicted
+++ resolved
@@ -407,12 +407,6 @@
   ptw.io.sfence <> integerBlock.io.fenceio.sfence
   ptw.io.csr    <> integerBlock.io.csrio.tlb
 
-<<<<<<< HEAD
-=======
-  dcache.io.lsu  <> memBlock.io.dcache
-  uncache.io.lsq <> memBlock.io.uncache
-
->>>>>>> c98c0043
   if (!env.FPGAPlatform) {
     val debugIntReg, debugFpReg = WireInit(VecInit(Seq.fill(32)(0.U(XLEN.W))))
     ExcitingUtils.addSink(debugIntReg, "DEBUG_INT_ARCH_REG", ExcitingUtils.Debug)
