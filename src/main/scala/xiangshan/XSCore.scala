--- conflicted
+++ resolved
@@ -260,13 +260,10 @@
   memBlock.io.debug_ls <> backend.io.memBlock.debug_ls
   memBlock.io.mem_to_ooo.lsTopdownInfo <> backend.io.memBlock.lsTopdownInfo
 
+  memBlock.io.l2_tlb_req <> io.l2_tlb_req
   memBlock.io.l2_hint.valid := io.l2_hint.valid
   memBlock.io.l2_hint.bits.sourceId := io.l2_hint.bits.sourceId
-<<<<<<< HEAD
-  memBlock.io.l2_tlb_req <> io.l2_tlb_req
-=======
   memBlock.io.l2_hint.bits.isKeyword := io.l2_hint.bits.isKeyword
->>>>>>> bc6520b7
   memBlock.io.l2PfqBusy := io.l2PfqBusy
   memBlock.io.int2vlsu <> DontCare
   memBlock.io.vec2vlsu <> DontCare
