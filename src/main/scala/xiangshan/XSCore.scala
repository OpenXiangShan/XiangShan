--- conflicted
+++ resolved
@@ -377,20 +377,11 @@
 
   val ctrlBlock = Module(new CtrlBlock)
   val integerBlock = Module(new IntegerBlock(
-<<<<<<< HEAD
-    fastWakeUpIn = fpBlockFastWakeUpInt,
-    slowWakeUpIn = fpBlockSlowWakeUpInt,// ++ loadExuConfigs,
-    memWakeUpIn  = loadExuConfigs,
-    fastFpOut = intBlockFastWakeUpFp,
-    slowFpOut = intBlockSlowWakeUpFp,
-    fastIntOut = intBlockFastWakeUpInt,
-    slowIntOut = intBlockSlowWakeUpInt
-=======
     fastWakeUpIn = Seq(),
     slowWakeUpIn = fpExuConfigs.filter(_.writeIntRf) ++ loadExuConfigs,
+    memFastWakeUpIn  = loadExuConfigs,
     fastWakeUpOut = intBlockFastWakeUp,
     slowWakeUpOut = intBlockSlowWakeUp
->>>>>>> c1b37c81
   ))
   val floatBlock = Module(new FloatBlock(
     intSlowWakeUpIn = intExuConfigs.filter(_.writeFpRf),
@@ -420,12 +411,6 @@
   ctrlBlock.io.toIntBlock <> integerBlock.io.fromCtrlBlock
   ctrlBlock.io.toFpBlock <> floatBlock.io.fromCtrlBlock
   ctrlBlock.io.toLsBlock <> memBlock.io.fromCtrlBlock
-<<<<<<< HEAD
-
-  integerBlock.io.wakeUpIn.fastUops <> floatBlock.io.wakeUpIntOut.fastUops
-  integerBlock.io.wakeUpIn.fast <> floatBlock.io.wakeUpIntOut.fast
-  integerBlock.io.wakeUpIn.slow <> floatBlock.io.wakeUpIntOut.slow// ++ memBlock.io.wakeUpIntOut.slow
-=======
   ctrlBlock.io.csrCtrl <> integerBlock.io.csrio.customCtrl
 
   val memBlockWakeUpInt = memBlock.io.wakeUpOutInt.slow.map(x => intOutValid(x))
@@ -446,9 +431,8 @@
     .map(_._2).map(x => fpOutValid(x, connectReady = true))
 
   integerBlock.io.wakeUpIn.slow <> fpBlockWakeUpInt ++ memBlockWakeUpInt
->>>>>>> c1b37c81
   integerBlock.io.toMemBlock <> memBlock.io.fromIntBlock
-  integerBlock.io.memWakeUp <> memBlock.io.ldWakeUpInt
+  integerBlock.io.memFastWakeUp <> memBlock.io.ldFastWakeUpInt
 
   floatBlock.io.intWakeUpFp <> intBlockWakeUpFp
   floatBlock.io.memWakeUpFp <> memBlockWakeUpFp
