/***************************************************************************************
* Copyright (c) 2020-2021 Institute of Computing Technology, Chinese Academy of Sciences
* Copyright (c) 2020-2021 Peng Cheng Laboratory
*
* XiangShan is licensed under Mulan PSL v2.
* You can use this software according to the terms and conditions of the Mulan PSL v2.
* You may obtain a copy of Mulan PSL v2 at:
*          http://license.coscl.org.cn/MulanPSL2
*
* THIS SOFTWARE IS PROVIDED ON AN "AS IS" BASIS, WITHOUT WARRANTIES OF ANY KIND,
* EITHER EXPRESS OR IMPLIED, INCLUDING BUT NOT LIMITED TO NON-INFRINGEMENT,
* MERCHANTABILITY OR FIT FOR A PARTICULAR PURPOSE.
*
* See the Mulan PSL v2 for more details.
***************************************************************************************/

package xiangshan

import org.chipsalliance.cde.config
import org.chipsalliance.cde.config.Parameters
import chisel3._
import chisel3.util._
import device.MsiInfoBundle
import freechips.rocketchip.diplomacy.{BundleBridgeSource, LazyModule, LazyModuleImp}
import freechips.rocketchip.tile.HasFPUParameters
import system.HasSoCParameter
import utils._
import utility._
import xiangshan.backend._
import xiangshan.backend.fu.PMPRespBundle
import xiangshan.cache.mmu._
import xiangshan.frontend._
import xiangshan.mem.L1PrefetchFuzzer
import scala.collection.mutable.ListBuffer
import xiangshan.cache.mmu.TlbRequestIO

abstract class XSModule(implicit val p: Parameters) extends Module
  with HasXSParameter
  with HasFPUParameters

//remove this trait after impl module logic
trait NeedImpl {
  this: RawModule =>
  protected def IO[T <: Data](iodef: T): T = {
    println(s"[Warn]: (${this.name}) please reomve 'NeedImpl' after implement this module")
    val io = chisel3.IO(iodef)
    io <> DontCare
    io
  }
}

abstract class XSBundle(implicit val p: Parameters) extends Bundle
  with HasXSParameter

abstract class XSCoreBase()(implicit p: config.Parameters) extends LazyModule
  with HasXSParameter
{
  override def shouldBeInlined: Boolean = false
  // outer facing nodes
  val frontend = LazyModule(new Frontend())
  val csrOut = BundleBridgeSource(Some(() => new DistributedCSRIO()))
  val backend = LazyModule(new Backend(backendParams))

  val memBlock = LazyModule(new MemBlock)

  memBlock.frontendBridge.icache_node := frontend.icache.clientNode
  memBlock.frontendBridge.instr_uncache_node := frontend.instrUncache.clientNode
}

class XSCore()(implicit p: config.Parameters) extends XSCoreBase
  with HasXSDts
{
  lazy val module = new XSCoreImp(this)
}

class XSCoreImp(outer: XSCoreBase) extends LazyModuleImp(outer)
  with HasXSParameter
  with HasSoCParameter {
  val io = IO(new Bundle {
    val hartId = Input(UInt(hartIdLen.W))
    val msiInfo = Input(ValidIO(new MsiInfoBundle))
    val clintTime = Input(ValidIO(UInt(64.W)))
    val reset_vector = Input(UInt(PAddrBits.W))
    val cpu_halt = Output(Bool())
    val l2_pf_enable = Output(Bool())
    val perfEvents = Input(Vec(numPCntHc * coreParams.L2NBanks, new PerfEvent))
    val beu_errors = Output(new XSL1BusErrors())
    val l2_hint = Input(Valid(new L2ToL1Hint()))
    val l2_tlb_req = Flipped(new TlbRequestIO(nRespDups = 2))
    val l2_pmp_resp = new PMPRespBundle
    val l2PfqBusy = Input(Bool())
    val debugTopDown = new Bundle {
      val robTrueCommit = Output(UInt(64.W))
      val robHeadPaddr = Valid(UInt(PAddrBits.W))
      val l2MissMatch = Input(Bool())
      val l3MissMatch = Input(Bool())
    }
  })

  println(s"FPGAPlatform:${env.FPGAPlatform} EnableDebug:${env.EnableDebug}")

  val frontend = outer.frontend.module
  val backend = outer.backend.module
  val memBlock = outer.memBlock.module

  frontend.io.hartId := memBlock.io.inner_hartId
  frontend.io.reset_vector := memBlock.io.inner_reset_vector
  frontend.io.softPrefetch <> memBlock.io.IfetchPrefetch
  frontend.io.backend <> backend.io.frontend
  frontend.io.sfence <> backend.io.frontendSfence
  frontend.io.tlbCsr <> backend.io.frontendTlbCsr
  frontend.io.csrCtrl <> backend.io.frontendCsrCtrl
  frontend.io.fencei <> backend.io.fenceio.fencei

  backend.io.fromTop := memBlock.io.mem_to_ooo.topToBackendBypass

  require(backend.io.mem.stIn.length == memBlock.io.mem_to_ooo.stIn.length)
  backend.io.mem.stIn.zip(memBlock.io.mem_to_ooo.stIn).foreach { case (sink, source) =>
    sink.valid := source.valid
    sink.bits := 0.U.asTypeOf(sink.bits)
    sink.bits.robIdx := source.bits.uop.robIdx
    sink.bits.ssid := source.bits.uop.ssid
    sink.bits.storeSetHit := source.bits.uop.storeSetHit
    // The other signals have not been used
  }
  backend.io.mem.memoryViolation := memBlock.io.mem_to_ooo.memoryViolation
  backend.io.mem.lsqEnqIO <> memBlock.io.ooo_to_mem.enqLsq
  backend.io.mem.sqDeq := memBlock.io.mem_to_ooo.sqDeq
  backend.io.mem.lqDeq := memBlock.io.mem_to_ooo.lqDeq
  backend.io.mem.sqDeqPtr := memBlock.io.mem_to_ooo.sqDeqPtr
  backend.io.mem.lqDeqPtr := memBlock.io.mem_to_ooo.lqDeqPtr
  backend.io.mem.lqCancelCnt := memBlock.io.mem_to_ooo.lqCancelCnt
  backend.io.mem.sqCancelCnt := memBlock.io.mem_to_ooo.sqCancelCnt
  backend.io.mem.otherFastWakeup := memBlock.io.mem_to_ooo.otherFastWakeup
  backend.io.mem.stIssuePtr := memBlock.io.mem_to_ooo.stIssuePtr
  backend.io.mem.ldaIqFeedback := memBlock.io.mem_to_ooo.ldaIqFeedback
  backend.io.mem.staIqFeedback := memBlock.io.mem_to_ooo.staIqFeedback
  backend.io.mem.hyuIqFeedback := memBlock.io.mem_to_ooo.hyuIqFeedback
  backend.io.mem.vstuIqFeedback := memBlock.io.mem_to_ooo.vstuIqFeedback
  backend.io.mem.vlduIqFeedback := memBlock.io.mem_to_ooo.vlduIqFeedback
  backend.io.mem.ldCancel := memBlock.io.mem_to_ooo.ldCancel
  backend.io.mem.wakeup := memBlock.io.mem_to_ooo.wakeup
  backend.io.mem.writebackLda <> memBlock.io.mem_to_ooo.writebackLda
  backend.io.mem.writebackSta <> memBlock.io.mem_to_ooo.writebackSta
  backend.io.mem.writebackHyuLda <> memBlock.io.mem_to_ooo.writebackHyuLda
  backend.io.mem.writebackHyuSta <> memBlock.io.mem_to_ooo.writebackHyuSta
  backend.io.mem.writebackStd <> memBlock.io.mem_to_ooo.writebackStd
  backend.io.mem.writebackVldu <> memBlock.io.mem_to_ooo.writebackVldu
  backend.io.mem.robLsqIO.mmio := memBlock.io.mem_to_ooo.lsqio.mmio
  backend.io.mem.robLsqIO.uop := memBlock.io.mem_to_ooo.lsqio.uop

  // memblock error exception writeback, 1 cycle after normal writeback
  backend.io.mem.s3_delayed_load_error := memBlock.io.mem_to_ooo.s3_delayed_load_error

  backend.io.mem.exceptionAddr.vaddr  := memBlock.io.mem_to_ooo.lsqio.vaddr
  backend.io.mem.exceptionAddr.gpaddr := memBlock.io.mem_to_ooo.lsqio.gpaddr
  backend.io.mem.debugLS := memBlock.io.debug_ls
  backend.io.mem.lsTopdownInfo := memBlock.io.mem_to_ooo.lsTopdownInfo
  backend.io.mem.lqCanAccept := memBlock.io.mem_to_ooo.lsqio.lqCanAccept
  backend.io.mem.sqCanAccept := memBlock.io.mem_to_ooo.lsqio.sqCanAccept
  backend.io.fenceio.sbuffer.sbIsEmpty := memBlock.io.mem_to_ooo.sbIsEmpty

  backend.io.perf.frontendInfo := frontend.io.frontendInfo
  backend.io.perf.memInfo := memBlock.io.memInfo
  backend.io.perf.perfEventsFrontend := frontend.getPerf
  backend.io.perf.perfEventsLsu := memBlock.getPerf
  backend.io.perf.perfEventsHc := io.perfEvents
  backend.io.perf.perfEventsBackend := DontCare
  backend.io.perf.retiredInstr := DontCare
  backend.io.perf.ctrlInfo := DontCare

  // top -> memBlock
  memBlock.io.fromTopToBackend.clintTime := io.clintTime
  memBlock.io.fromTopToBackend.msiInfo := io.msiInfo
  memBlock.io.hartId := io.hartId
  memBlock.io.outer_reset_vector := io.reset_vector
  // frontend -> memBlock
  memBlock.io.inner_beu_errors_icache <> frontend.io.error.bits.toL1BusErrorUnitInfo(frontend.io.error.valid)
  memBlock.io.inner_l2_pf_enable := backend.io.csrCustomCtrl.l2_pf_enable
  memBlock.io.ooo_to_mem.backendToTopBypass := backend.io.toTop
  memBlock.io.ooo_to_mem.issueLda <> backend.io.mem.issueLda
  memBlock.io.ooo_to_mem.issueSta <> backend.io.mem.issueSta
  memBlock.io.ooo_to_mem.issueStd <> backend.io.mem.issueStd
  memBlock.io.ooo_to_mem.issueHya <> backend.io.mem.issueHylda
  backend.io.mem.issueHysta.foreach(_.ready := false.B) // this fake port should not be used
  memBlock.io.ooo_to_mem.issueVldu <> backend.io.mem.issueVldu

  // By default, instructions do not have exceptions when they enter the function units.
  memBlock.io.ooo_to_mem.issueUops.map(_.bits.uop.clearExceptions())
  memBlock.io.ooo_to_mem.loadPc := backend.io.mem.loadPcRead
  memBlock.io.ooo_to_mem.storePc := backend.io.mem.storePcRead
  memBlock.io.ooo_to_mem.hybridPc := backend.io.mem.hyuPcRead
  memBlock.io.ooo_to_mem.flushSb := backend.io.fenceio.sbuffer.flushSb
  memBlock.io.ooo_to_mem.loadFastMatch := 0.U.asTypeOf(memBlock.io.ooo_to_mem.loadFastMatch)
  memBlock.io.ooo_to_mem.loadFastImm := 0.U.asTypeOf(memBlock.io.ooo_to_mem.loadFastImm)
  memBlock.io.ooo_to_mem.loadFastFuOpType := 0.U.asTypeOf(memBlock.io.ooo_to_mem.loadFastFuOpType)

  memBlock.io.ooo_to_mem.sfence <> backend.io.mem.sfence

<<<<<<< HEAD
  memBlock.io.redirect <> backend.io.mem.redirect
  memBlock.io.ooo_to_mem.csrCtrl <> backend.io.mem.csrCtrl
  memBlock.io.ooo_to_mem.tlbCsr <> backend.io.mem.tlbCsr
  memBlock.io.ooo_to_mem.lsqio.lcommit          := backend.io.mem.robLsqIO.lcommit
  memBlock.io.ooo_to_mem.lsqio.scommit          := backend.io.mem.robLsqIO.scommit
  memBlock.io.ooo_to_mem.lsqio.pendingUncacheld := backend.io.mem.robLsqIO.pendingUncacheld
  memBlock.io.ooo_to_mem.lsqio.pendingld        := backend.io.mem.robLsqIO.pendingld
  memBlock.io.ooo_to_mem.lsqio.pendingst        := backend.io.mem.robLsqIO.pendingst
  memBlock.io.ooo_to_mem.lsqio.pendingVst       := backend.io.mem.robLsqIO.pendingVst
  memBlock.io.ooo_to_mem.lsqio.commit           := backend.io.mem.robLsqIO.commit
  memBlock.io.ooo_to_mem.lsqio.pendingPtr       := backend.io.mem.robLsqIO.pendingPtr
  memBlock.io.ooo_to_mem.lsqio.pendingPtrNext   := backend.io.mem.robLsqIO.pendingPtrNext
  memBlock.io.ooo_to_mem.isStoreException       := backend.io.mem.isStoreException
  memBlock.io.ooo_to_mem.isVlsException         := backend.io.mem.isVlsException
=======
  memBlock.io.redirect := backend.io.mem.redirect
  memBlock.io.ooo_to_mem.csrCtrl := backend.io.mem.csrCtrl
  memBlock.io.ooo_to_mem.tlbCsr := backend.io.mem.tlbCsr
  memBlock.io.ooo_to_mem.lsqio.lcommit        := backend.io.mem.robLsqIO.lcommit
  memBlock.io.ooo_to_mem.lsqio.scommit        := backend.io.mem.robLsqIO.scommit
  memBlock.io.ooo_to_mem.lsqio.pendingld      := backend.io.mem.robLsqIO.pendingld
  memBlock.io.ooo_to_mem.lsqio.pendingst      := backend.io.mem.robLsqIO.pendingst
  memBlock.io.ooo_to_mem.lsqio.pendingVst     := backend.io.mem.robLsqIO.pendingVst
  memBlock.io.ooo_to_mem.lsqio.commit         := backend.io.mem.robLsqIO.commit
  memBlock.io.ooo_to_mem.lsqio.pendingPtr     := backend.io.mem.robLsqIO.pendingPtr
  memBlock.io.ooo_to_mem.lsqio.pendingPtrNext := backend.io.mem.robLsqIO.pendingPtrNext
  memBlock.io.ooo_to_mem.isStoreException     := backend.io.mem.isStoreException
  memBlock.io.ooo_to_mem.isVlsException       := backend.io.mem.isVlsException
>>>>>>> 6f9eb082

  memBlock.io.fetch_to_mem.itlb <> frontend.io.ptw
  memBlock.io.l2_hint.valid := io.l2_hint.valid
  memBlock.io.l2_hint.bits.sourceId := io.l2_hint.bits.sourceId
  memBlock.io.l2_tlb_req <> io.l2_tlb_req
  memBlock.io.l2_pmp_resp <> io.l2_pmp_resp
  memBlock.io.l2_hint.bits.isKeyword := io.l2_hint.bits.isKeyword
  memBlock.io.l2PfqBusy := io.l2PfqBusy

  // if l2 prefetcher use stream prefetch, it should be placed in XSCore

  // top-down info
  memBlock.io.debugTopDown.robHeadVaddr := backend.io.debugTopDown.fromRob.robHeadVaddr
  frontend.io.debugTopDown.robHeadVaddr := backend.io.debugTopDown.fromRob.robHeadVaddr
  io.debugTopDown.robHeadPaddr := backend.io.debugTopDown.fromRob.robHeadPaddr
  io.debugTopDown.robTrueCommit := backend.io.debugRolling.robTrueCommit
  backend.io.debugTopDown.fromCore.l2MissMatch := io.debugTopDown.l2MissMatch
  backend.io.debugTopDown.fromCore.l3MissMatch := io.debugTopDown.l3MissMatch
  backend.io.debugTopDown.fromCore.fromMem := memBlock.io.debugTopDown.toCore
  memBlock.io.debugRolling := backend.io.debugRolling

  io.cpu_halt := memBlock.io.outer_cpu_halt
  io.beu_errors.icache <> memBlock.io.outer_beu_errors_icache
  io.beu_errors.dcache <> memBlock.io.error.bits.toL1BusErrorUnitInfo(memBlock.io.error.valid)
  io.beu_errors.l2 <> DontCare
  io.l2_pf_enable := memBlock.io.outer_l2_pf_enable

  if (debugOpts.ResetGen) {
    backend.reset := memBlock.reset_backend
    frontend.reset := backend.io.frontendReset
  }
}<|MERGE_RESOLUTION|>--- conflicted
+++ resolved
@@ -197,10 +197,9 @@
 
   memBlock.io.ooo_to_mem.sfence <> backend.io.mem.sfence
 
-<<<<<<< HEAD
-  memBlock.io.redirect <> backend.io.mem.redirect
-  memBlock.io.ooo_to_mem.csrCtrl <> backend.io.mem.csrCtrl
-  memBlock.io.ooo_to_mem.tlbCsr <> backend.io.mem.tlbCsr
+  memBlock.io.redirect := backend.io.mem.redirect
+  memBlock.io.ooo_to_mem.csrCtrl := backend.io.mem.csrCtrl
+  memBlock.io.ooo_to_mem.tlbCsr := backend.io.mem.tlbCsr
   memBlock.io.ooo_to_mem.lsqio.lcommit          := backend.io.mem.robLsqIO.lcommit
   memBlock.io.ooo_to_mem.lsqio.scommit          := backend.io.mem.robLsqIO.scommit
   memBlock.io.ooo_to_mem.lsqio.pendingUncacheld := backend.io.mem.robLsqIO.pendingUncacheld
@@ -212,21 +211,6 @@
   memBlock.io.ooo_to_mem.lsqio.pendingPtrNext   := backend.io.mem.robLsqIO.pendingPtrNext
   memBlock.io.ooo_to_mem.isStoreException       := backend.io.mem.isStoreException
   memBlock.io.ooo_to_mem.isVlsException         := backend.io.mem.isVlsException
-=======
-  memBlock.io.redirect := backend.io.mem.redirect
-  memBlock.io.ooo_to_mem.csrCtrl := backend.io.mem.csrCtrl
-  memBlock.io.ooo_to_mem.tlbCsr := backend.io.mem.tlbCsr
-  memBlock.io.ooo_to_mem.lsqio.lcommit        := backend.io.mem.robLsqIO.lcommit
-  memBlock.io.ooo_to_mem.lsqio.scommit        := backend.io.mem.robLsqIO.scommit
-  memBlock.io.ooo_to_mem.lsqio.pendingld      := backend.io.mem.robLsqIO.pendingld
-  memBlock.io.ooo_to_mem.lsqio.pendingst      := backend.io.mem.robLsqIO.pendingst
-  memBlock.io.ooo_to_mem.lsqio.pendingVst     := backend.io.mem.robLsqIO.pendingVst
-  memBlock.io.ooo_to_mem.lsqio.commit         := backend.io.mem.robLsqIO.commit
-  memBlock.io.ooo_to_mem.lsqio.pendingPtr     := backend.io.mem.robLsqIO.pendingPtr
-  memBlock.io.ooo_to_mem.lsqio.pendingPtrNext := backend.io.mem.robLsqIO.pendingPtrNext
-  memBlock.io.ooo_to_mem.isStoreException     := backend.io.mem.isStoreException
-  memBlock.io.ooo_to_mem.isVlsException       := backend.io.mem.isVlsException
->>>>>>> 6f9eb082
 
   memBlock.io.fetch_to_mem.itlb <> frontend.io.ptw
   memBlock.io.l2_hint.valid := io.l2_hint.valid
