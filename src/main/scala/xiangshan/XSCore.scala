--- conflicted
+++ resolved
@@ -403,11 +403,7 @@
   memBlock.io.ooo_to_mem.flushSb := fenceio.sbuffer.flushSb
   fenceio.sbuffer.sbIsEmpty := memBlock.io.mem_to_ooo.sbIsEmpty
 
-<<<<<<< HEAD
-  
-=======
-  memBlock.io.itlb <> frontend.io.ptw
->>>>>>> 254c1d04
+
   memBlock.io.redirect <> ctrlBlock.io.redirect
   memBlock.io.rsfeedback <> exuBlocks(0).io.scheExtra.feedback.get
 
