/***************************************************************************************
* Copyright (c) 2020-2021 Institute of Computing Technology, Chinese Academy of Sciences
* Copyright (c) 2020-2021 Peng Cheng Laboratory
*
* XiangShan is licensed under Mulan PSL v2.
* You can use this software according to the terms and conditions of the Mulan PSL v2.
* You may obtain a copy of Mulan PSL v2 at:
*          http://license.coscl.org.cn/MulanPSL2
*
* THIS SOFTWARE IS PROVIDED ON AN "AS IS" BASIS, WITHOUT WARRANTIES OF ANY KIND,
* EITHER EXPRESS OR IMPLIED, INCLUDING BUT NOT LIMITED TO NON-INFRINGEMENT,
* MERCHANTABILITY OR FIT FOR A PARTICULAR PURPOSE.
*
* See the Mulan PSL v2 for more details.
***************************************************************************************/

package xiangshan

import chisel3._
import chisel3.util._
import xiangshan.backend._
import xiangshan.backend.fu.HasExceptionNO
import xiangshan.backend.exu.{ExuConfig, WbArbiter}
import xiangshan.frontend._
import xiangshan.cache.mmu._
import chipsalliance.rocketchip.config
import chipsalliance.rocketchip.config.Parameters
import freechips.rocketchip.diplomacy.{LazyModule, LazyModuleImp}
import freechips.rocketchip.interrupts.{IntSinkNode, IntSinkPortSimple}
import freechips.rocketchip.tile.HasFPUParameters
import system.HasSoCParameter
import utils._

abstract class XSModule(implicit val p: Parameters) extends MultiIOModule
  with HasXSParameter
  with HasExceptionNO
  with HasFPUParameters {
  def io: Record
}

//remove this trait after impl module logic
trait NeedImpl {
  this: RawModule =>
  override protected def IO[T <: Data](iodef: T): T = {
    println(s"[Warn]: (${this.name}) please reomve 'NeedImpl' after implement this module")
    val io = chisel3.experimental.IO(iodef)
    io <> DontCare
    io
  }
}

abstract class XSBundle(implicit val p: Parameters) extends Bundle
  with HasXSParameter

case class EnviromentParameters
(
  FPGAPlatform: Boolean = true,
  EnableDebug: Boolean = false,
  EnablePerfDebug: Boolean = true,
  DualCore: Boolean = false
)

abstract class XSCoreBase()(implicit p: config.Parameters) extends LazyModule
  with HasXSParameter with HasExuWbMappingHelper
{
  // interrupt sinks
  val clint_int_sink = IntSinkNode(IntSinkPortSimple(1, 2))
  val debug_int_sink = IntSinkNode(IntSinkPortSimple(1, 1))
  val plic_int_sink = IntSinkNode(IntSinkPortSimple(1, 1))
  // outer facing nodes
  val frontend = LazyModule(new Frontend())
  val ptw = LazyModule(new PTWWrapper())

  val intConfigs = exuConfigs.filter(_.writeIntRf)
  val intArbiter = LazyModule(new WbArbiter(intConfigs, NRIntWritePorts, isFp = false))
  val intWbPorts = intArbiter.allConnections.map(c => c.map(intConfigs(_)))
  val numIntWbPorts = intWbPorts.length

  val fpConfigs = exuConfigs.filter(_.writeFpRf)
  val fpArbiter = LazyModule(new WbArbiter(fpConfigs, NRFpWritePorts, isFp = true))
  val fpWbPorts = fpArbiter.allConnections.map(c => c.map(fpConfigs(_)))
  val numFpWbPorts = fpWbPorts.length

  // TODO: better RS organization
  // generate rs according to number of function units
  require(exuParameters.JmpCnt == 1)
  require(exuParameters.MduCnt <= exuParameters.AluCnt && exuParameters.MduCnt > 0)
  require(exuParameters.FmiscCnt <= exuParameters.FmacCnt && exuParameters.FmiscCnt > 0)
  require(exuParameters.LduCnt == 2 && exuParameters.StuCnt == 2)

  // one RS every 2 MDUs
  val schedulePorts = Seq(
    // exuCfg, numDeq, intFastWakeupTarget, fpFastWakeupTarget
    Seq(
      (AluExeUnitCfg, exuParameters.AluCnt, Seq(AluExeUnitCfg, MulDivExeUnitCfg, JumpCSRExeUnitCfg, LdExeUnitCfg, StaExeUnitCfg), Seq()),
      (MulDivExeUnitCfg, exuParameters.MduCnt, Seq(AluExeUnitCfg, MulDivExeUnitCfg), Seq()),
      (JumpCSRExeUnitCfg, 1, Seq(), Seq()),
      (LdExeUnitCfg, exuParameters.LduCnt, Seq(AluExeUnitCfg, LdExeUnitCfg), Seq()),
      (StaExeUnitCfg, exuParameters.StuCnt, Seq(), Seq()),
      (StdExeUnitCfg, exuParameters.StuCnt, Seq(), Seq())
    ),
    Seq(
      (FmacExeUnitCfg, exuParameters.FmacCnt, Seq(), Seq(FmacExeUnitCfg, FmiscExeUnitCfg)),
      (FmiscExeUnitCfg, exuParameters.FmiscCnt, Seq(), Seq())
    )
  )

  // should do outer fast wakeup ports here
  val otherFastPorts = schedulePorts.zipWithIndex.map { case (sche, i) =>
    val otherCfg = schedulePorts.zipWithIndex.filter(_._2 != i).map(_._1).reduce(_ ++ _)
    val outerPorts = sche.map(cfg => {
      // exe units from this scheduler need fastUops from exeunits
      val outerWakeupInSche = sche.filter(_._1.wakeupFromExu)
      val intraIntScheOuter = outerWakeupInSche.filter(_._3.contains(cfg._1)).map(_._1)
      val intraFpScheOuter = outerWakeupInSche.filter(_._4.contains(cfg._1)).map(_._1)
      // exe units from other schedulers need fastUop from outside
      val otherIntSource = otherCfg.filter(_._3.contains(cfg._1)).map(_._1)
      val otherFpSource = otherCfg.filter(_._4.contains(cfg._1)).map(_._1)
      val intSource = findInWbPorts(intWbPorts, intraIntScheOuter ++ otherIntSource)
      val fpSource = findInWbPorts(fpWbPorts, intraFpScheOuter ++ otherFpSource)
      getFastWakeupIndex(cfg._1, intSource, fpSource, numIntWbPorts).sorted
    })
    println(s"inter-scheduler wakeup sources for $i: $outerPorts")
    outerPorts
  }

  // allow mdu and fmisc to have 2*numDeq enqueue ports
  val intDpPorts = (0 until exuParameters.AluCnt).map(i => {
    if (i < exuParameters.JmpCnt) Seq((0, i), (1, i), (2, i))
    else if (i < 2 * exuParameters.MduCnt) Seq((0, i), (1, i))
    else Seq((0, i))
  })
  val lsDpPorts = Seq(
    Seq((3, 0)),
    Seq((3, 1)),
    Seq((4, 0)),
    Seq((4, 1))
  ) ++ (0 until exuParameters.StuCnt).map(i => Seq((5, i)))
  val fpDpPorts = (0 until exuParameters.FmacCnt).map(i => {
    if (i < 2 * exuParameters.FmiscCnt) Seq((0, i), (1, i))
    else Seq((0, i))
  })

  val dispatchPorts = Seq(intDpPorts ++ lsDpPorts, fpDpPorts)

  val outIntRfReadPorts = Seq(0, 0)
  val outFpRfReadPorts = Seq(0, 2)
  val hasIntRf = Seq(true, false)
  val hasFpRf = Seq(false, true)
  val exuBlocks = schedulePorts.zip(dispatchPorts).zip(otherFastPorts).zipWithIndex.map {
    case (((sche, disp), other), i) =>
      LazyModule(new ExuBlock(sche, disp, intWbPorts, fpWbPorts, other, outIntRfReadPorts(i), outFpRfReadPorts(i), hasIntRf(i), hasFpRf(i)))
  }

  val memBlock = LazyModule(new MemBlock()(p.alter((site, here, up) => {
    case XSCoreParamsKey => up(XSCoreParamsKey).copy(
      IssQueSize = exuBlocks.head.scheduler.memRsEntries.max
    )
  })))
}

class XSCore()(implicit p: config.Parameters) extends XSCoreBase
  with HasXSDts
{
  lazy val module = new XSCoreImp(this)
}

class XSCoreImp(outer: XSCoreBase) extends LazyModuleImp(outer)
  with HasXSParameter
  with HasSoCParameter
  with HasExeBlockHelper {
  val io = IO(new Bundle {
    val hartId = Input(UInt(64.W))
    val l2_pf_enable = Output(Bool())
<<<<<<< HEAD
    val l1plus_error, icache_error, dcache_error = Output(new L1CacheErrorInfo)
    val csrCtrl = Output(new CustomCSRCtrlIO)
    //val perfEvents      = Input(new PerfEventsBundle(numCSRPCntHc))
    val perfEvents = Vec(numPCntHc * coreParams.L2NBanks,(Input(UInt(6.W))))
=======
    val beu_errors = Output(new XSL1BusErrors())
>>>>>>> b8085d7c
  })

  println(s"FPGAPlatform:${env.FPGAPlatform} EnableDebug:${env.EnableDebug}")
  AddressSpace.checkMemmap()
  AddressSpace.printMemmap()

  val ctrlBlock = Module(new CtrlBlock)

  val frontend = outer.frontend.module
  val memBlock = outer.memBlock.module
  val ptw = outer.ptw.module
  val exuBlocks = outer.exuBlocks.map(_.module)

  val allWriteback = exuBlocks.flatMap(_.io.fuWriteback) ++ memBlock.io.writeback

  val intWriteback = allWriteback.zip(exuConfigs).filter(_._2.writeIntRf).map(_._1)
  require(exuConfigs.length == allWriteback.length, s"${exuConfigs.length} != ${allWriteback.length}")

  // set default value for ready
  exuBlocks.foreach(_.io.fuWriteback.foreach(_.ready := true.B))
  memBlock.io.writeback.foreach(_.ready := true.B)

  val intArbiter = outer.intArbiter.module
  intArbiter.io.in.zip(intWriteback).foreach { case (arb, wb) =>
    arb.valid := wb.valid && !wb.bits.uop.ctrl.fpWen
    arb.bits := wb.bits
    when (arb.valid) {
      wb.ready := arb.ready
    }
  }

  val fpArbiter = outer.fpArbiter.module
  val fpWriteback = allWriteback.zip(exuConfigs).filter(_._2.writeFpRf).map(_._1)
  fpArbiter.io.in.zip(fpWriteback).foreach{ case (arb, wb) =>
    arb.valid := wb.valid && wb.bits.uop.ctrl.fpWen
    arb.bits := wb.bits
    when (arb.valid) {
      wb.ready := arb.ready
    }
  }

  val rfWriteback = VecInit(intArbiter.io.out ++ fpArbiter.io.out)

  io.beu_errors.icache <> frontend.io.error
  io.beu_errors.dcache <> memBlock.io.error

  require(exuBlocks.count(_.fuConfigs.map(_._1).contains(JumpCSRExeUnitCfg)) == 1)
  val csrFenceMod = exuBlocks.filter(_.fuConfigs.map(_._1).contains(JumpCSRExeUnitCfg)).head
  val csrioIn = csrFenceMod.io.fuExtra.csrio.get
  val fenceio = csrFenceMod.io.fuExtra.fenceio.get

  frontend.io.backend <> ctrlBlock.io.frontend
  frontend.io.sfence <> fenceio.sfence
  frontend.io.tlbCsr <> csrioIn.tlb
  frontend.io.csrCtrl <> csrioIn.customCtrl
  frontend.io.fencei := fenceio.fencei

  ctrlBlock.io.csrCtrl <> csrioIn.customCtrl
  val redirectBlocks = exuBlocks.reverse.filter(_.fuConfigs.map(_._1).map(_.hasRedirect).reduce(_ || _))
  ctrlBlock.io.exuRedirect <> redirectBlocks.flatMap(_.io.fuExtra.exuRedirect)
  ctrlBlock.io.stIn <> memBlock.io.stIn
  ctrlBlock.io.stOut <> memBlock.io.stOut
  ctrlBlock.io.memoryViolation <> memBlock.io.memoryViolation
  ctrlBlock.io.enqLsq <> memBlock.io.enqLsq
  ctrlBlock.io.writeback <> rfWriteback

  val allFastUop = exuBlocks.flatMap(b => b.io.fastUopOut.dropRight(b.numOutFu)) ++ memBlock.io.otherFastWakeup
  require(allFastUop.length == exuConfigs.length, s"${allFastUop.length} != ${exuConfigs.length}")
  val intFastUop = allFastUop.zip(exuConfigs).filter(_._2.writeIntRf).map(_._1)
  val fpFastUop = allFastUop.zip(exuConfigs).filter(_._2.writeFpRf).map(_._1)
  val intFastUop1 = outer.intArbiter.allConnections.map(c => intFastUop(c.head))
  val fpFastUop1 = outer.fpArbiter.allConnections.map(c => fpFastUop(c.head))
  val allFastUop1 = intFastUop1 ++ fpFastUop1

  ctrlBlock.io.dispatch <> exuBlocks.flatMap(_.io.in)

  exuBlocks(0).io.scheExtra.fpRfReadIn.get <> exuBlocks(1).io.scheExtra.fpRfReadOut.get
  exuBlocks(0).io.scheExtra.fpStateReadIn.get <> exuBlocks(1).io.scheExtra.fpStateReadOut.get

  memBlock.io.issue <> exuBlocks(0).io.issue.get
  // By default, instructions do not have exceptions when they enter the function units.
  memBlock.io.issue.map(_.bits.uop.clearExceptions())
  exuBlocks(0).io.scheExtra.loadFastMatch.get <> memBlock.io.loadFastMatch

  val stdIssue = exuBlocks(0).io.issue.get.takeRight(exuParameters.StuCnt)
  exuBlocks.map(_.io).foreach { exu =>
    exu.redirect <> ctrlBlock.io.redirect
    exu.allocPregs <> ctrlBlock.io.allocPregs
    exu.rfWriteback <> rfWriteback
    exu.fastUopIn <> allFastUop1
    exu.scheExtra.jumpPc <> ctrlBlock.io.jumpPc
    exu.scheExtra.jalr_target <> ctrlBlock.io.jalr_target
    exu.scheExtra.stIssuePtr <> memBlock.io.stIssuePtr
    exu.scheExtra.debug_fp_rat <> ctrlBlock.io.debug_fp_rat
    exu.scheExtra.debug_int_rat <> ctrlBlock.io.debug_int_rat
    exu.scheExtra.memWaitUpdateReq.staIssue.zip(memBlock.io.stIn).foreach{case (sink, src) => {
      sink.bits := src.bits
      sink.valid := src.valid && !csrioIn.customCtrl.storeset_no_fast_wakeup
    }}
    exu.scheExtra.memWaitUpdateReq.stdIssue.zip(stdIssue).foreach{case (sink, src) => {
      sink.valid := src.valid
      sink.bits := src.bits
    }}
  }
  XSPerfHistogram("fastIn_count", PopCount(allFastUop1.map(_.valid)), true.B, 0, allFastUop1.length, 1)
  XSPerfHistogram("wakeup_count", PopCount(rfWriteback.map(_.valid)), true.B, 0, rfWriteback.length, 1)

  // TODO: connect rsPerf
  val rsPerf = VecInit(exuBlocks.flatMap(_.io.scheExtra.perf))
  dontTouch(rsPerf)
  exuBlocks(0).perfinfo.perfEvents <> ctrlBlock.perfinfo.perfEventsEu0
  exuBlocks(1).perfinfo.perfEvents <> ctrlBlock.perfinfo.perfEventsEu1
  memBlock.perfinfo.perfEventsPTW <> ptw.perfinfo.perfEvents

  csrioIn.hartId <> io.hartId
  csrioIn.perf <> DontCare
  csrioIn.perf.retiredInstr <> ctrlBlock.io.robio.toCSR.perfinfo.retiredInstr
  csrioIn.perf.ctrlInfo <> ctrlBlock.io.perfInfo.ctrlInfo
  csrioIn.perf.memInfo <> memBlock.io.memInfo
  csrioIn.perf.frontendInfo <> frontend.io.frontendInfo

  csrioIn.perf.perfEventsFrontend <> frontend.perfinfo.perfEvents
  csrioIn.perf.perfEventsCtrl     <> ctrlBlock.perfinfo.perfEvents
  csrioIn.perf.perfEventsLsu      <> memBlock.perfinfo.perfEvents
  csrioIn.perf.perfEventsHc       <> io.perfEvents

  csrioIn.fpu.fflags <> ctrlBlock.io.robio.toCSR.fflags
  csrioIn.fpu.isIllegal := false.B
  csrioIn.fpu.dirty_fs <> ctrlBlock.io.robio.toCSR.dirty_fs
  csrioIn.fpu.frm <> exuBlocks(1).io.fuExtra.frm.get
  csrioIn.exception <> ctrlBlock.io.robio.exception
  csrioIn.isXRet <> ctrlBlock.io.robio.toCSR.isXRet
  csrioIn.trapTarget <> ctrlBlock.io.robio.toCSR.trapTarget
  csrioIn.interrupt <> ctrlBlock.io.robio.toCSR.intrBitSet
  csrioIn.memExceptionVAddr <> memBlock.io.lsqio.exceptionAddr.vaddr

  csrioIn.externalInterrupt.msip := outer.clint_int_sink.in.head._1(0)
  csrioIn.externalInterrupt.mtip := outer.clint_int_sink.in.head._1(1)
  csrioIn.externalInterrupt.meip := outer.plic_int_sink.in.head._1(0)
  csrioIn.externalInterrupt.debug := outer.debug_int_sink.in.head._1(0)

  fenceio.sfence <> memBlock.io.sfence
  fenceio.sbuffer <> memBlock.io.fenceToSbuffer

  memBlock.io.redirect <> ctrlBlock.io.redirect
  memBlock.io.rsfeedback <> exuBlocks(0).io.scheExtra.feedback.get
  memBlock.io.csrCtrl <> csrioIn.customCtrl
  memBlock.io.tlbCsr <> csrioIn.tlb
  memBlock.io.lsqio.rob <> ctrlBlock.io.robio.lsq
  memBlock.io.lsqio.exceptionAddr.lsIdx.lqIdx := ctrlBlock.io.robio.exception.bits.uop.lqIdx
  memBlock.io.lsqio.exceptionAddr.lsIdx.sqIdx := ctrlBlock.io.robio.exception.bits.uop.sqIdx
  memBlock.io.lsqio.exceptionAddr.isStore := CommitType.lsInstIsStore(ctrlBlock.io.robio.exception.bits.uop.ctrl.commitType)

  val itlbRepeater = Module(new PTWRepeater(2))
  val dtlbRepeater = Module(new PTWFilter(LoadPipelineWidth + StorePipelineWidth, l2tlbParams.filterSize))
  itlbRepeater.io.tlb <> frontend.io.ptw
  dtlbRepeater.io.tlb <> memBlock.io.ptw
  itlbRepeater.io.sfence <> fenceio.sfence
  dtlbRepeater.io.sfence <> fenceio.sfence
  ptw.io.tlb(0) <> itlbRepeater.io.ptw
  ptw.io.tlb(1) <> dtlbRepeater.io.ptw
  ptw.io.sfence <> fenceio.sfence
  ptw.io.csr.tlb <> csrioIn.tlb
  ptw.io.csr.distribute_csr <> csrioIn.customCtrl.distribute_csr

  // if l2 prefetcher use stream prefetch, it should be placed in XSCore
  io.l2_pf_enable := csrioIn.customCtrl.l2_pf_enable

  val ptw_reset_gen = Module(new ResetGen(2, !debugOpts.FPGAPlatform))
  ptw.reset := ptw_reset_gen.io.out
  itlbRepeater.reset := ptw_reset_gen.io.out
  dtlbRepeater.reset := ptw_reset_gen.io.out

  val memBlock_reset_gen = Module(new ResetGen(3, !debugOpts.FPGAPlatform))
  memBlock.reset := memBlock_reset_gen.io.out

  val exuBlock_reset_gen = Module(new ResetGen(4, !debugOpts.FPGAPlatform))
  exuBlocks.foreach(_.reset := exuBlock_reset_gen.io.out)

  val ctrlBlock_reset_gen = Module(new ResetGen(6, !debugOpts.FPGAPlatform))
  ctrlBlock.reset := ctrlBlock_reset_gen.io.out

  val frontend_reset_gen = Module(new ResetGen(7, !debugOpts.FPGAPlatform))
  frontend.reset := frontend_reset_gen.io.out
}<|MERGE_RESOLUTION|>--- conflicted
+++ resolved
@@ -172,14 +172,8 @@
   val io = IO(new Bundle {
     val hartId = Input(UInt(64.W))
     val l2_pf_enable = Output(Bool())
-<<<<<<< HEAD
-    val l1plus_error, icache_error, dcache_error = Output(new L1CacheErrorInfo)
-    val csrCtrl = Output(new CustomCSRCtrlIO)
-    //val perfEvents      = Input(new PerfEventsBundle(numCSRPCntHc))
     val perfEvents = Vec(numPCntHc * coreParams.L2NBanks,(Input(UInt(6.W))))
-=======
     val beu_errors = Output(new XSL1BusErrors())
->>>>>>> b8085d7c
   })
 
   println(s"FPGAPlatform:${env.FPGAPlatform} EnableDebug:${env.EnableDebug}")
