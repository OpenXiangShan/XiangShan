/***************************************************************************************
* Copyright (c) 2020-2021 Institute of Computing Technology, Chinese Academy of Sciences
* Copyright (c) 2020-2021 Peng Cheng Laboratory
*
* XiangShan is licensed under Mulan PSL v2.
* You can use this software according to the terms and conditions of the Mulan PSL v2.
* You may obtain a copy of Mulan PSL v2 at:
*          http://license.coscl.org.cn/MulanPSL2
*
* THIS SOFTWARE IS PROVIDED ON AN "AS IS" BASIS, WITHOUT WARRANTIES OF ANY KIND,
* EITHER EXPRESS OR IMPLIED, INCLUDING BUT NOT LIMITED TO NON-INFRINGEMENT,
* MERCHANTABILITY OR FIT FOR A PARTICULAR PURPOSE.
*
* See the Mulan PSL v2 for more details.
***************************************************************************************/

package xiangshan

import org.chipsalliance.cde.config
import org.chipsalliance.cde.config.Parameters
import chisel3._
import chisel3.util._
import freechips.rocketchip.diplomacy.{BundleBridgeSource, LazyModule, LazyModuleImp}
import freechips.rocketchip.tile.HasFPUParameters
import system.HasSoCParameter
import utils._
import utility._
import xiangshan.backend._
import xiangshan.backend.exu.{ExuConfig, Wb2Ctrl, WbArbiterWrapper}
import xiangshan.frontend._
import xiangshan.mem.L1PrefetchFuzzer

import scala.collection.mutable.ListBuffer
import xiangshan.cache.mmu.TlbRequestIO

abstract class XSModule(implicit val p: Parameters) extends Module
  with HasXSParameter
  with HasFPUParameters

//remove this trait after impl module logic
trait NeedImpl {
  this: RawModule =>
  protected def IO[T <: Data](iodef: T): T = {
    println(s"[Warn]: (${this.name}) please reomve 'NeedImpl' after implement this module")
    val io = chisel3.IO(iodef)
    io <> DontCare
    io
  }
}

class WritebackSourceParams(
  var exuConfigs: Seq[Seq[ExuConfig]] = Seq()
 ) {
  def length: Int = exuConfigs.length
  def ++(that: WritebackSourceParams): WritebackSourceParams = {
    new WritebackSourceParams(exuConfigs ++ that.exuConfigs)
  }
}

trait HasWritebackSource {
  val writebackSourceParams: Seq[WritebackSourceParams]
  final def writebackSource(sourceMod: HasWritebackSourceImp): Seq[Seq[Valid[ExuOutput]]] = {
    require(sourceMod.writebackSource.isDefined, "should not use Valid[ExuOutput]")
    val source = sourceMod.writebackSource.get
    require(source.length == writebackSourceParams.length, "length mismatch between sources")
    for ((s, p) <- source.zip(writebackSourceParams)) {
      require(s.length == p.length, "params do not match with the exuOutput")
    }
    source
  }
  final def writebackSource1(sourceMod: HasWritebackSourceImp): Seq[Seq[DecoupledIO[ExuOutput]]] = {
    require(sourceMod.writebackSource1.isDefined, "should not use DecoupledIO[ExuOutput]")
    val source = sourceMod.writebackSource1.get
    require(source.length == writebackSourceParams.length, "length mismatch between sources")
    for ((s, p) <- source.zip(writebackSourceParams)) {
      require(s.length == p.length, "params do not match with the exuOutput")
    }
    source
  }
  val writebackSourceImp: HasWritebackSourceImp
}

trait HasWritebackSourceImp {
  def writebackSource: Option[Seq[Seq[Valid[ExuOutput]]]] = None
  def writebackSource1: Option[Seq[Seq[DecoupledIO[ExuOutput]]]] = None
}

trait HasWritebackSink {
  // Caches all sources. The selected source will be the one with smallest length.
  var writebackSinks = ListBuffer.empty[(Seq[HasWritebackSource], Seq[Int])]
  def addWritebackSink(source: Seq[HasWritebackSource], index: Option[Seq[Int]] = None): HasWritebackSink = {
    val realIndex = if (index.isDefined) index.get else Seq.fill(source.length)(0)
    writebackSinks += ((source, realIndex))
    this
  }

  def writebackSinksParams: Seq[WritebackSourceParams] = {
    writebackSinks.map{ case (s, i) => s.zip(i).map(x => x._1.writebackSourceParams(x._2)).reduce(_ ++ _) }.toSeq
  }
  final def writebackSinksMod(
     thisMod: Option[HasWritebackSource] = None,
     thisModImp: Option[HasWritebackSourceImp] = None
   ): Seq[Seq[HasWritebackSourceImp]] = {
    require(thisMod.isDefined == thisModImp.isDefined)
    writebackSinks.map(_._1.map(source =>
      if (thisMod.isDefined && source == thisMod.get) thisModImp.get else source.writebackSourceImp)
    ).toSeq
  }
  final def writebackSinksImp(
    thisMod: Option[HasWritebackSource] = None,
    thisModImp: Option[HasWritebackSourceImp] = None
  ): Seq[Seq[ValidIO[ExuOutput]]] = {
    val sourceMod = writebackSinksMod(thisMod, thisModImp)
    writebackSinks.zip(sourceMod).map{ case ((s, i), m) =>
      s.zip(i).zip(m).flatMap(x => x._1._1.writebackSource(x._2)(x._1._2))
    }.toSeq
  }
  def selWritebackSinks(func: WritebackSourceParams => Int): Int = {
    writebackSinksParams.zipWithIndex.minBy(params => func(params._1))._2
  }
  def generateWritebackIO(
    thisMod: Option[HasWritebackSource] = None,
    thisModImp: Option[HasWritebackSourceImp] = None
   ): Unit
}

abstract class XSBundle(implicit val p: Parameters) extends Bundle
  with HasXSParameter

abstract class XSCoreBase()(implicit p: config.Parameters) extends LazyModule
  with HasXSParameter with HasExuWbHelper
{
  override def shouldBeInlined: Boolean = false
  // outer facing nodes
  val frontend = LazyModule(new Frontend())
  val csrOut = BundleBridgeSource(Some(() => new DistributedCSRIO()))

  val memBlock = LazyModule(new MemBlock()(p.alter((site, here, up) => {
    case XSCoreParamsKey => up(XSCoreParamsKey).copy(
      IssQueSize = IssQueSize * (if (Enable3Load3Store) 3 else 2) // exuBlocks.head.scheduler.getMemRsEntries
    )
  })))

  val backend = LazyModule(new Backend(memBlock)(p))

  memBlock.frontendBridge.icache_node := frontend.icache.clientNode
  memBlock.frontendBridge.instr_uncache_node := frontend.instrUncache.clientNode
}

class XSCore()(implicit p: config.Parameters) extends XSCoreBase
  with HasXSDts
{
  lazy val module = new XSCoreImp(this)
}

class XSCoreImp(outer: XSCoreBase) extends LazyModuleImp(outer)
  with HasXSParameter
  with HasSoCParameter {
  val io = IO(new Bundle {
    val hartId = Input(UInt(64.W))
    val reset_vector = Input(UInt(PAddrBits.W))
    val cpu_halt = Output(Bool())
    val l2_pf_enable = Output(Bool())
    val perfEvents = Input(Vec(numPCntHc * coreParams.L2NBanks, new PerfEvent))
    val beu_errors = Output(new XSL1BusErrors())
    val l2_hint = Input(Valid(new L2ToL1Hint()))
    val l2_tlb_req = Flipped(new TlbRequestIO(nRespDups = 2))
    val l2PfqBusy = Input(Bool())
    val debugTopDown = new Bundle {
      val robTrueCommit = Output(UInt(64.W))
      val robHeadPaddr = Valid(UInt(PAddrBits.W))
      val l2MissMatch = Input(Bool())
      val l3MissMatch = Input(Bool())
    }
  })

  println(s"FPGAPlatform:${env.FPGAPlatform} EnableDebug:${env.EnableDebug}")

  private val frontend = outer.frontend.module
  private val backend = outer.backend.module
  private val memBlock = outer.memBlock.module

  frontend.io.hartId  := memBlock.io.inner_hartId
  backend.io.hartId := memBlock.io.inner_hartId
  memBlock.io.hartId := io.hartId
  memBlock.io.outer_reset_vector := io.reset_vector
  frontend.io.reset_vector := memBlock.io.inner_reset_vector

  memBlock.io.inner_cpu_halt := backend.io.cpu_halt
  io.cpu_halt := memBlock.io.outer_cpu_halt

  backend.io.memBlock.writeback <> memBlock.io.mem_to_ooo.writeback

  // memblock error exception writeback, 1 cycle after normal writeback
  backend.io.memBlock.s3_delayed_load_error <> memBlock.io.s3_delayed_load_error

  memBlock.io.inner_beu_errors_icache <> frontend.io.error.toL1BusErrorUnitInfo()
  io.beu_errors.icache <> memBlock.io.outer_beu_errors_icache
  io.beu_errors.dcache <> memBlock.io.error.toL1BusErrorUnitInfo()
  io.beu_errors.l2 <> DontCare

  frontend.io.backend <> backend.io.frontend.frontend2Ctrl
  frontend.io.sfence <> backend.io.frontend.sfence
  frontend.io.tlbCsr <> backend.io.frontend.tlbCsr
  frontend.io.csrCtrl <> backend.io.frontend.csrCtrl
  frontend.io.fencei := backend.io.frontend.fencei

  backend.io.memBlock.stIn <> memBlock.io.mem_to_ooo.stIn
  backend.io.memBlock.memoryViolation <> memBlock.io.mem_to_ooo.memoryViolation
  backend.io.memBlock.enqLsq <> memBlock.io.ooo_to_mem.enqLsq
  backend.io.memBlock.lcommit := memBlock.io.mem_to_ooo.lqDeq
  backend.io.memBlock.scommit := memBlock.io.mem_to_ooo.sqDeq
  backend.io.memBlock.lqCancelCnt := memBlock.io.mem_to_ooo.lqCancelCnt
  backend.io.memBlock.sqCancelCnt := memBlock.io.mem_to_ooo.sqCancelCnt
  backend.io.memBlock.otherFastWakeup <> memBlock.io.mem_to_ooo.otherFastWakeup
  backend.io.memBlock.stIssuePtr := memBlock.io.mem_to_ooo.stIssuePtr

  memBlock.io.ooo_to_mem.issue <> backend.io.memBlock.issue
  memBlock.io.ooo_to_mem.loadFastMatch <> backend.io.memBlock.loadFastMatch
  memBlock.io.ooo_to_mem.loadFastFuOpType <> backend.io.memBlock.loadFastFuOpType
  memBlock.io.ooo_to_mem.loadFastImm <> backend.io.memBlock.loadFastImm
  memBlock.io.ooo_to_mem.loadPc <> backend.io.memBlock.loadPc
  memBlock.io.ooo_to_mem.storePc <> backend.io.memBlock.storePc

  backend.io.perf <> DontCare
  backend.io.perf.memInfo <> memBlock.io.memInfo
  backend.io.perf.frontendInfo <> frontend.io.frontendInfo

  backend.io.externalInterrupt := memBlock.io.externalInterrupt

  backend.io.distributedUpdate(0).w.valid := memBlock.io.mem_to_ooo.csrUpdate.w.valid
  backend.io.distributedUpdate(0).w.bits := memBlock.io.mem_to_ooo.csrUpdate.w.bits
  backend.io.distributedUpdate(1).w.valid := frontend.io.csrUpdate.w.valid
  backend.io.distributedUpdate(1).w.bits := frontend.io.csrUpdate.w.bits

  backend.io.memBlock.sfence <> memBlock.io.ooo_to_mem.sfence
  memBlock.io.fetch_to_mem.itlb <> frontend.io.ptw
  memBlock.io.ooo_to_mem.flushSb := backend.io.memBlock.fenceToSbuffer.flushSb
  backend.io.memBlock.fenceToSbuffer.sbIsEmpty := memBlock.io.mem_to_ooo.sbIsEmpty

  memBlock.io.redirect <> backend.io.memBlock.redirect
  memBlock.io.rsfeedback <> backend.io.memBlock.rsfeedback
  memBlock.io.ooo_to_mem.csrCtrl <> backend.io.memBlock.csrCtrl
  memBlock.io.ooo_to_mem.tlbCsr <> backend.io.memBlock.tlbCsr

  memBlock.io.ooo_to_mem.lsqio.lcommit    := backend.io.memBlock.lsqio.rob.lcommit
  memBlock.io.ooo_to_mem.lsqio.scommit    := backend.io.memBlock.lsqio.rob.scommit
  memBlock.io.ooo_to_mem.lsqio.pendingld  := backend.io.memBlock.lsqio.rob.pendingld
  memBlock.io.ooo_to_mem.lsqio.pendingst  := backend.io.memBlock.lsqio.rob.pendingst
  memBlock.io.ooo_to_mem.lsqio.commit     := backend.io.memBlock.lsqio.rob.commit
  memBlock.io.ooo_to_mem.lsqio.pendingPtr := backend.io.memBlock.lsqio.rob.pendingPtr

  backend.io.memBlock.lsqio.exceptionAddr.vaddr := memBlock.io.mem_to_ooo.lsqio.vaddr
  backend.io.memBlock.lsqio.rob.mmio      := memBlock.io.mem_to_ooo.lsqio.mmio
  backend.io.memBlock.lsqio.rob.uop       := memBlock.io.mem_to_ooo.lsqio.uop
  backend.io.memBlock.lsqio.lqCanAccept   := memBlock.io.mem_to_ooo.lsqio.lqCanAccept
  backend.io.memBlock.lsqio.sqCanAccept   := memBlock.io.mem_to_ooo.lsqio.sqCanAccept

  memBlock.io.ooo_to_mem.isStore := backend.io.memBlock.lsqio.exceptionAddr.isStore
  memBlock.io.debug_ls <> backend.io.memBlock.debug_ls
  memBlock.io.mem_to_ooo.lsTopdownInfo <> backend.io.memBlock.lsTopdownInfo

  memBlock.io.l2_hint.valid := io.l2_hint.valid
  memBlock.io.l2_hint.bits.sourceId := io.l2_hint.bits.sourceId
<<<<<<< HEAD
  memBlock.io.l2_tlb_req <> io.l2_tlb_req
=======
  memBlock.io.l2_hint.bits.isKeyword := io.l2_hint.bits.isKeyword
>>>>>>> a42a7ffe
  memBlock.io.l2PfqBusy := io.l2PfqBusy
  memBlock.io.int2vlsu <> DontCare
  memBlock.io.vec2vlsu <> DontCare
  memBlock.io.vlsu2vec <> DontCare
  memBlock.io.vlsu2int <> DontCare
  memBlock.io.vlsu2ctrl <> DontCare

  // if l2 prefetcher use stream prefetch, it should be placed in XSCore
  memBlock.io.inner_l2_pf_enable := backend.io.l2_pf_enable
  io.l2_pf_enable := memBlock.io.outer_l2_pf_enable

  // top-down info
  memBlock.io.debugTopDown.robHeadVaddr := backend.io.debugTopDown.fromRob.robHeadVaddr
  frontend.io.debugTopDown.robHeadVaddr := backend.io.debugTopDown.fromRob.robHeadVaddr
  io.debugTopDown.robHeadPaddr := backend.io.debugTopDown.fromRob.robHeadPaddr
  io.debugTopDown.robTrueCommit := backend.io.debugRolling.robTrueCommit
  backend.io.debugTopDown.fromCore.l2MissMatch := io.debugTopDown.l2MissMatch
  backend.io.debugTopDown.fromCore.l3MissMatch := io.debugTopDown.l3MissMatch
  backend.io.debugTopDown.fromCore.fromMem := memBlock.io.debugTopDown.toCore
  memBlock.io.debugRolling := backend.io.debugRolling

  // Modules are reset one by one
  // val resetTree = ResetGenNode(
  //   Seq(
  //     ModuleNode(memBlock),
  //     ResetGenNode(Seq(
  //       ModuleNode(exuBlocks.head),
  //       ResetGenNode(
  //         exuBlocks.tail.map(m => ModuleNode(m)) :+ ModuleNode(outer.wbArbiter.module)
  //       ),
  //       ResetGenNode(Seq(
  //         ModuleNode(ctrlBlock),
  //         ResetGenNode(Seq(
  //           ModuleNode(frontend)
  //         ))
  //       ))
  //     ))
  //   )
  // )

  // ResetGen(resetTree, reset, !debugOpts.FPGAPlatform)
  if (debugOpts.FPGAPlatform) {
    frontend.reset := memBlock.reset_io_frontend
    backend.reset := memBlock.reset_io_backend
  }

}<|MERGE_RESOLUTION|>--- conflicted
+++ resolved
@@ -262,11 +262,8 @@
 
   memBlock.io.l2_hint.valid := io.l2_hint.valid
   memBlock.io.l2_hint.bits.sourceId := io.l2_hint.bits.sourceId
-<<<<<<< HEAD
   memBlock.io.l2_tlb_req <> io.l2_tlb_req
-=======
   memBlock.io.l2_hint.bits.isKeyword := io.l2_hint.bits.isKeyword
->>>>>>> a42a7ffe
   memBlock.io.l2PfqBusy := io.l2PfqBusy
   memBlock.io.int2vlsu <> DontCare
   memBlock.io.vec2vlsu <> DontCare
