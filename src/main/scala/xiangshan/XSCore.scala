/***************************************************************************************
* Copyright (c) 2020-2021 Institute of Computing Technology, Chinese Academy of Sciences
* Copyright (c) 2020-2021 Peng Cheng Laboratory
*
* XiangShan is licensed under Mulan PSL v2.
* You can use this software according to the terms and conditions of the Mulan PSL v2.
* You may obtain a copy of Mulan PSL v2 at:
*          http://license.coscl.org.cn/MulanPSL2
*
* THIS SOFTWARE IS PROVIDED ON AN "AS IS" BASIS, WITHOUT WARRANTIES OF ANY KIND,
* EITHER EXPRESS OR IMPLIED, INCLUDING BUT NOT LIMITED TO NON-INFRINGEMENT,
* MERCHANTABILITY OR FIT FOR A PARTICULAR PURPOSE.
*
* See the Mulan PSL v2 for more details.
***************************************************************************************/

package xiangshan

import chipsalliance.rocketchip.config
import chipsalliance.rocketchip.config.Parameters
import chisel3._
import chisel3.util._
import freechips.rocketchip.diplomacy.{BundleBridgeSource, LazyModule, LazyModuleImp}
import freechips.rocketchip.interrupts.{IntSinkNode, IntSinkPortSimple}
import freechips.rocketchip.tile.HasFPUParameters
import system.HasSoCParameter
import utils._
import utility._
import xiangshan.backend._
import xiangshan.backend.exu.{ExuConfig, Wb2Ctrl, WbArbiterWrapper}
import xiangshan.frontend._
import xiangshan.mem.L1PrefetchFuzzer

import scala.collection.mutable.ListBuffer

abstract class XSModule(implicit val p: Parameters) extends Module
  with HasXSParameter
  with HasFPUParameters

//remove this trait after impl module logic
trait NeedImpl {
  this: RawModule =>
  override protected def IO[T <: Data](iodef: T): T = {
    println(s"[Warn]: (${this.name}) please reomve 'NeedImpl' after implement this module")
    val io = chisel3.experimental.IO(iodef)
    io <> DontCare
    io
  }
}

class WritebackSourceParams(
  var exuConfigs: Seq[Seq[ExuConfig]] = Seq()
 ) {
  def length: Int = exuConfigs.length
  def ++(that: WritebackSourceParams): WritebackSourceParams = {
    new WritebackSourceParams(exuConfigs ++ that.exuConfigs)
  }
}

trait HasWritebackSource {
  val writebackSourceParams: Seq[WritebackSourceParams]
  final def writebackSource(sourceMod: HasWritebackSourceImp): Seq[Seq[Valid[ExuOutput]]] = {
    require(sourceMod.writebackSource.isDefined, "should not use Valid[ExuOutput]")
    val source = sourceMod.writebackSource.get
    require(source.length == writebackSourceParams.length, "length mismatch between sources")
    for ((s, p) <- source.zip(writebackSourceParams)) {
      require(s.length == p.length, "params do not match with the exuOutput")
    }
    source
  }
  final def writebackSource1(sourceMod: HasWritebackSourceImp): Seq[Seq[DecoupledIO[ExuOutput]]] = {
    require(sourceMod.writebackSource1.isDefined, "should not use DecoupledIO[ExuOutput]")
    val source = sourceMod.writebackSource1.get
    require(source.length == writebackSourceParams.length, "length mismatch between sources")
    for ((s, p) <- source.zip(writebackSourceParams)) {
      require(s.length == p.length, "params do not match with the exuOutput")
    }
    source
  }
  val writebackSourceImp: HasWritebackSourceImp
}

trait HasWritebackSourceImp {
  def writebackSource: Option[Seq[Seq[Valid[ExuOutput]]]] = None
  def writebackSource1: Option[Seq[Seq[DecoupledIO[ExuOutput]]]] = None
}

trait HasWritebackSink {
  // Caches all sources. The selected source will be the one with smallest length.
  var writebackSinks = ListBuffer.empty[(Seq[HasWritebackSource], Seq[Int])]
  def addWritebackSink(source: Seq[HasWritebackSource], index: Option[Seq[Int]] = None): HasWritebackSink = {
    val realIndex = if (index.isDefined) index.get else Seq.fill(source.length)(0)
    writebackSinks += ((source, realIndex))
    this
  }

  def writebackSinksParams: Seq[WritebackSourceParams] = {
    writebackSinks.map{ case (s, i) => s.zip(i).map(x => x._1.writebackSourceParams(x._2)).reduce(_ ++ _) }
  }
  final def writebackSinksMod(
     thisMod: Option[HasWritebackSource] = None,
     thisModImp: Option[HasWritebackSourceImp] = None
   ): Seq[Seq[HasWritebackSourceImp]] = {
    require(thisMod.isDefined == thisModImp.isDefined)
    writebackSinks.map(_._1.map(source =>
      if (thisMod.isDefined && source == thisMod.get) thisModImp.get else source.writebackSourceImp)
    )
  }
  final def writebackSinksImp(
    thisMod: Option[HasWritebackSource] = None,
    thisModImp: Option[HasWritebackSourceImp] = None
  ): Seq[Seq[ValidIO[ExuOutput]]] = {
    val sourceMod = writebackSinksMod(thisMod, thisModImp)
    writebackSinks.zip(sourceMod).map{ case ((s, i), m) =>
      s.zip(i).zip(m).flatMap(x => x._1._1.writebackSource(x._2)(x._1._2))
    }
  }
  def selWritebackSinks(func: WritebackSourceParams => Int): Int = {
    writebackSinksParams.zipWithIndex.minBy(params => func(params._1))._2
  }
  def generateWritebackIO(
    thisMod: Option[HasWritebackSource] = None,
    thisModImp: Option[HasWritebackSourceImp] = None
   ): Unit
}

abstract class XSBundle(implicit val p: Parameters) extends Bundle
  with HasXSParameter

abstract class XSCoreBase()(implicit p: config.Parameters) extends LazyModule
  with HasXSParameter with HasExuWbHelper
{
  // interrupt sinks
  val clint_int_sink = IntSinkNode(IntSinkPortSimple(1, 2))
  val debug_int_sink = IntSinkNode(IntSinkPortSimple(1, 1))
  val plic_int_sink = IntSinkNode(IntSinkPortSimple(2, 1))
  // outer facing nodes
  val frontend = LazyModule(new Frontend())
  val csrOut = BundleBridgeSource(Some(() => new DistributedCSRIO()))

  val wbArbiter = LazyModule(new WbArbiterWrapper(exuConfigs, NRIntWritePorts, NRFpWritePorts))
  val intWbPorts = wbArbiter.intWbPorts
  val fpWbPorts = wbArbiter.fpWbPorts

  // TODO: better RS organization
  // generate rs according to number of function units
  require(exuParameters.JmpCnt == 1)
  require(exuParameters.MduCnt <= exuParameters.AluCnt && exuParameters.MduCnt > 0)
  require(exuParameters.FmiscCnt <= exuParameters.FmacCnt && exuParameters.FmiscCnt > 0)
  require(exuParameters.LduCnt == exuParameters.StuCnt) // TODO: remove this limitation

  // one RS every 2 MDUs
  val schedulePorts = Seq(
    // exuCfg, numDeq, intFastWakeupTarget, fpFastWakeupTarget
    Seq(
      (AluExeUnitCfg, exuParameters.AluCnt, Seq(AluExeUnitCfg, LdExeUnitCfg, StaExeUnitCfg), Seq()),
      (MulDivExeUnitCfg, exuParameters.MduCnt, Seq(AluExeUnitCfg, MulDivExeUnitCfg), Seq()),
      (JumpCSRExeUnitCfg, 1, Seq(), Seq()),
      (LdExeUnitCfg, exuParameters.LduCnt, Seq(AluExeUnitCfg, LdExeUnitCfg), Seq()),
      (StaExeUnitCfg, exuParameters.StuCnt, Seq(), Seq()),
      (StdExeUnitCfg, exuParameters.StuCnt, Seq(), Seq())
    ),
    Seq(
      (FmacExeUnitCfg, exuParameters.FmacCnt, Seq(), Seq(FmacExeUnitCfg, FmiscExeUnitCfg)),
      (FmiscExeUnitCfg, exuParameters.FmiscCnt, Seq(), Seq())
    )
  )

  // should do outer fast wakeup ports here
  val otherFastPorts = schedulePorts.zipWithIndex.map { case (sche, i) =>
    val otherCfg = schedulePorts.zipWithIndex.filter(_._2 != i).map(_._1).reduce(_ ++ _)
    val outerPorts = sche.map(cfg => {
      // exe units from this scheduler need fastUops from exeunits
      val outerWakeupInSche = sche.filter(_._1.wakeupFromExu)
      val intraIntScheOuter = outerWakeupInSche.filter(_._3.contains(cfg._1)).map(_._1)
      val intraFpScheOuter = outerWakeupInSche.filter(_._4.contains(cfg._1)).map(_._1)
      // exe units from other schedulers need fastUop from outside
      val otherIntSource = otherCfg.filter(_._3.contains(cfg._1)).map(_._1)
      val otherFpSource = otherCfg.filter(_._4.contains(cfg._1)).map(_._1)
      val intSource = findInWbPorts(intWbPorts, intraIntScheOuter ++ otherIntSource)
      val fpSource = findInWbPorts(fpWbPorts, intraFpScheOuter ++ otherFpSource)
      getFastWakeupIndex(cfg._1, intSource, fpSource, intWbPorts.length).sorted
    })
    println(s"inter-scheduler wakeup sources for $i: $outerPorts")
    outerPorts
  }

  // allow mdu and fmisc to have 2*numDeq enqueue ports
  val intDpPorts = (0 until exuParameters.AluCnt).map(i => {
    if (i < exuParameters.JmpCnt) Seq((0, i), (1, i), (2, i))
    else if (i < 2 * exuParameters.MduCnt) Seq((0, i), (1, i))
    else Seq((0, i))
  })
  val lsDpPorts = (0 until exuParameters.LduCnt).map(i => Seq((3, i))) ++
                  (0 until exuParameters.StuCnt).map(i => Seq((4, i))) ++
                  (0 until exuParameters.StuCnt).map(i => Seq((5, i)))
  val fpDpPorts = (0 until exuParameters.FmacCnt).map(i => {
    if (i < 2 * exuParameters.FmiscCnt) Seq((0, i), (1, i))
    else Seq((0, i))
  })

  val dispatchPorts = Seq(intDpPorts ++ lsDpPorts, fpDpPorts)

  val outIntRfReadPorts = Seq(0, 0)
  val outFpRfReadPorts = Seq(0, StorePipelineWidth)
  val hasIntRf = Seq(true, false)
  val hasFpRf = Seq(false, true)
  val exuBlocks = schedulePorts.zip(dispatchPorts).zip(otherFastPorts).zipWithIndex.map {
    case (((sche, disp), other), i) =>
      LazyModule(new ExuBlock(sche, disp, intWbPorts, fpWbPorts, other, outIntRfReadPorts(i), outFpRfReadPorts(i), hasIntRf(i), hasFpRf(i)))
  }

  val memBlock = LazyModule(new MemBlock()(p.alter((site, here, up) => {
    case XSCoreParamsKey => up(XSCoreParamsKey).copy(
      IssQueSize = exuBlocks.head.scheduler.getMemRsEntries
    )
  })))

  val wb2Ctrl = LazyModule(new Wb2Ctrl(exuConfigs))
  wb2Ctrl.addWritebackSink(exuBlocks :+ memBlock)
  val dpExuConfigs = exuBlocks.flatMap(_.scheduler.dispatch2.map(_.configs))
  val ctrlBlock = LazyModule(new CtrlBlock(dpExuConfigs))
  val writebackSources = Seq(Seq(wb2Ctrl), Seq(wbArbiter))
  writebackSources.foreach(s => ctrlBlock.addWritebackSink(s))
}

class XSCore()(implicit p: config.Parameters) extends XSCoreBase
  with HasXSDts
{
  lazy val module = new XSCoreImp(this)
}

class XSCoreImp(outer: XSCoreBase) extends LazyModuleImp(outer)
  with HasXSParameter
  with HasSoCParameter {
  val io = IO(new Bundle {
    val hartId = Input(UInt(64.W))
    val reset_vector = Input(UInt(PAddrBits.W))
    val cpu_halt = Output(Bool())
    val l2_pf_enable = Output(Bool())
    val perfEvents = Input(Vec(numPCntHc * coreParams.L2NBanks, new PerfEvent))
    val beu_errors = Output(new XSL1BusErrors())
<<<<<<< HEAD
    val l2Hint = Input(Valid(new L2ToL1Hint()))
    val l2PfqBusy = Input(Bool())
=======
    val l2_hint = Input(Valid(new L2ToL1Hint()))
>>>>>>> 1de5a4a1
  })

  println(s"FPGAPlatform:${env.FPGAPlatform} EnableDebug:${env.EnableDebug}")

  val frontend = outer.frontend.module
  val ctrlBlock = outer.ctrlBlock.module
  val wb2Ctrl = outer.wb2Ctrl.module
  val memBlock = outer.memBlock.module
  val exuBlocks = outer.exuBlocks.map(_.module)

  frontend.io.hartId  := io.hartId
  ctrlBlock.io.hartId := io.hartId
  exuBlocks.foreach(_.io.hartId := io.hartId)
  memBlock.io.hartId := io.hartId
  outer.wbArbiter.module.io.hartId := io.hartId
  frontend.io.reset_vector := io.reset_vector

  io.cpu_halt := ctrlBlock.io.cpu_halt

  outer.wbArbiter.module.io.redirect <> ctrlBlock.io.redirect
  val allWriteback = exuBlocks.flatMap(_.io.fuWriteback) ++ memBlock.io.mem_to_ooo.writeback
  require(exuConfigs.length == allWriteback.length, s"${exuConfigs.length} != ${allWriteback.length}")
  outer.wbArbiter.module.io.in <> allWriteback
  val rfWriteback = outer.wbArbiter.module.io.out

  // memblock error exception writeback, 1 cycle after normal writeback
  wb2Ctrl.io.s3_delayed_load_error <> memBlock.io.s3_delayed_load_error

  wb2Ctrl.io.redirect <> ctrlBlock.io.redirect
  outer.wb2Ctrl.generateWritebackIO()

  io.beu_errors.icache <> frontend.io.error.toL1BusErrorUnitInfo()
  io.beu_errors.dcache <> memBlock.io.error.toL1BusErrorUnitInfo()

  require(exuBlocks.count(_.fuConfigs.map(_._1).contains(JumpCSRExeUnitCfg)) == 1)
  val csrFenceMod = exuBlocks.filter(_.fuConfigs.map(_._1).contains(JumpCSRExeUnitCfg)).head
  val csrioIn = csrFenceMod.io.fuExtra.csrio.get
  val fenceio = csrFenceMod.io.fuExtra.fenceio.get

  frontend.io.backend <> ctrlBlock.io.frontend
  frontend.io.sfence <> fenceio.sfence
  frontend.io.tlbCsr <> csrioIn.tlb
  frontend.io.csrCtrl <> csrioIn.customCtrl
  frontend.io.fencei := fenceio.fencei

  ctrlBlock.io.csrCtrl <> csrioIn.customCtrl
  val redirectBlocks = exuBlocks.reverse.filter(_.fuConfigs.map(_._1).map(_.hasRedirect).reduce(_ || _))
  ctrlBlock.io.exuRedirect <> redirectBlocks.flatMap(_.io.fuExtra.exuRedirect)
  ctrlBlock.io.stIn <> memBlock.io.mem_to_ooo.stIn
  ctrlBlock.io.memoryViolation <> memBlock.io.mem_to_ooo.memoryViolation
  exuBlocks.head.io.scheExtra.enqLsq.get <> memBlock.io.ooo_to_mem.enqLsq
  exuBlocks.foreach(b => {
    b.io.scheExtra.lcommit := memBlock.io.mem_to_ooo.lqDeq
    b.io.scheExtra.scommit := memBlock.io.mem_to_ooo.sqDeq
    b.io.scheExtra.lqCancelCnt := memBlock.io.mem_to_ooo.lqCancelCnt
    b.io.scheExtra.sqCancelCnt := memBlock.io.mem_to_ooo.sqCancelCnt
  })
  val sourceModules = outer.writebackSources.map(_.map(_.module.asInstanceOf[HasWritebackSourceImp]))
  outer.ctrlBlock.generateWritebackIO()

  val allFastUop = exuBlocks.flatMap(b => b.io.fastUopOut.dropRight(b.numOutFu)) ++ memBlock.io.mem_to_ooo.otherFastWakeup
  require(allFastUop.length == exuConfigs.length, s"${allFastUop.length} != ${exuConfigs.length}")
  val intFastUop = allFastUop.zip(exuConfigs).filter(_._2.writeIntRf).map(_._1)
  val fpFastUop = allFastUop.zip(exuConfigs).filter(_._2.writeFpRf).map(_._1)
  val intFastUop1 = outer.wbArbiter.intConnections.map(c => intFastUop(c.head))
  val fpFastUop1 = outer.wbArbiter.fpConnections.map(c => fpFastUop(c.head))
  val allFastUop1 = intFastUop1 ++ fpFastUop1

  ctrlBlock.io.dispatch <> exuBlocks.flatMap(_.io.in)
  ctrlBlock.io.rsReady := exuBlocks.flatMap(_.io.scheExtra.rsReady)
  ctrlBlock.io.enqLsq <> memBlock.io.ooo_to_mem.enqLsq
  ctrlBlock.io.lqDeq := memBlock.io.mem_to_ooo.lqDeq
  ctrlBlock.io.sqDeq := memBlock.io.mem_to_ooo.sqDeq
  ctrlBlock.io.lqCanAccept := memBlock.io.mem_to_ooo.lsqio.lqCanAccept
  ctrlBlock.io.sqCanAccept := memBlock.io.mem_to_ooo.lsqio.sqCanAccept
  ctrlBlock.io.lqCancelCnt := memBlock.io.mem_to_ooo.lqCancelCnt
  ctrlBlock.io.sqCancelCnt := memBlock.io.mem_to_ooo.sqCancelCnt
  ctrlBlock.io.robHeadLsIssue := exuBlocks.map(_.io.scheExtra.robHeadLsIssue).reduce(_ || _)

  exuBlocks(0).io.scheExtra.fpRfReadIn.get <> exuBlocks(1).io.scheExtra.fpRfReadOut.get
  exuBlocks(0).io.scheExtra.fpStateReadIn.get <> exuBlocks(1).io.scheExtra.fpStateReadOut.get

  for((c, e) <- ctrlBlock.io.ld_pc_read.zip(exuBlocks(0).io.issue.get)){
    // read load pc at load s0
    c.ptr := e.bits.uop.cf.ftqPtr
    c.offset := e.bits.uop.cf.ftqOffset
  }
  // return load pc at load s2
<<<<<<< HEAD
  memBlock.io.loadPc <> VecInit(ctrlBlock.io.ld_pc_read.map(_.data))

  for((c, e) <- ctrlBlock.io.st_pc_read.zip(exuBlocks(0).io.issue.get.drop(exuParameters.LduCnt))){
    // read store pc at store s0
    c.ptr := e.bits.uop.cf.ftqPtr
    c.offset := e.bits.uop.cf.ftqOffset
  }
  // return store pc at store s2
  memBlock.io.storePc <> VecInit(ctrlBlock.io.st_pc_read.map(_.data))

  memBlock.io.issue <> exuBlocks(0).io.issue.get
=======
  memBlock.io.ooo_to_mem.loadPc <> VecInit(ctrlBlock.io.ld_pc_read.map(_.data))
  memBlock.io.ooo_to_mem.issue <> exuBlocks(0).io.issue.get
>>>>>>> 1de5a4a1
  // By default, instructions do not have exceptions when they enter the function units.
  memBlock.io.ooo_to_mem.issue.map(_.bits.uop.clearExceptions())
  exuBlocks(0).io.scheExtra.loadFastMatch.get <> memBlock.io.ooo_to_mem.loadFastMatch
  exuBlocks(0).io.scheExtra.loadFastImm.get <> memBlock.io.ooo_to_mem.loadFastImm

  val stdIssue = exuBlocks(0).io.issue.get.takeRight(exuParameters.StuCnt)
  exuBlocks.map(_.io).foreach { exu =>
    exu.redirect <> ctrlBlock.io.redirect
    exu.allocPregs <> ctrlBlock.io.allocPregs
    exu.rfWriteback <> rfWriteback
    exu.fastUopIn <> allFastUop1
    exu.scheExtra.jumpPc <> ctrlBlock.io.jumpPc
    exu.scheExtra.jalr_target <> ctrlBlock.io.jalr_target
    exu.scheExtra.stIssuePtr <> memBlock.io.mem_to_ooo.stIssuePtr
    exu.scheExtra.debug_fp_rat <> ctrlBlock.io.debug_fp_rat
    exu.scheExtra.debug_int_rat <> ctrlBlock.io.debug_int_rat
    exu.scheExtra.robDeqPtr := ctrlBlock.io.robDeqPtr
    exu.scheExtra.memWaitUpdateReq.staIssue.zip(memBlock.io.mem_to_ooo.stIn).foreach{case (sink, src) => {
      sink.bits := src.bits
      sink.valid := src.valid
    }}
    exu.scheExtra.memWaitUpdateReq.stdIssue.zip(stdIssue).foreach{case (sink, src) => {
      sink.valid := src.valid
      sink.bits := src.bits
    }}
  }
  XSPerfHistogram("fastIn_count", PopCount(allFastUop1.map(_.valid)), true.B, 0, allFastUop1.length, 1)
  XSPerfHistogram("wakeup_count", PopCount(rfWriteback.map(_.valid)), true.B, 0, rfWriteback.length, 1)

  ctrlBlock.perfinfo.perfEventsEu0 := exuBlocks(0).getPerf.dropRight(outer.exuBlocks(0).scheduler.numRs)
  ctrlBlock.perfinfo.perfEventsEu1 := exuBlocks(1).getPerf.dropRight(outer.exuBlocks(1).scheduler.numRs)
  ctrlBlock.perfinfo.perfEventsRs  := outer.exuBlocks.flatMap(b => b.module.getPerf.takeRight(b.scheduler.numRs))

  csrioIn.hartId <> io.hartId
  csrioIn.perf <> DontCare
  csrioIn.perf.retiredInstr <> ctrlBlock.io.robio.toCSR.perfinfo.retiredInstr
  csrioIn.perf.ctrlInfo <> ctrlBlock.io.perfInfo.ctrlInfo
  csrioIn.perf.memInfo <> memBlock.io.memInfo
  csrioIn.perf.frontendInfo <> frontend.io.frontendInfo

  csrioIn.perf.perfEventsFrontend <> frontend.getPerf
  csrioIn.perf.perfEventsCtrl     <> ctrlBlock.getPerf
  csrioIn.perf.perfEventsLsu      <> memBlock.getPerf
  csrioIn.perf.perfEventsHc       <> io.perfEvents

  csrioIn.fpu.fflags <> ctrlBlock.io.robio.toCSR.fflags
  csrioIn.fpu.isIllegal := false.B
  csrioIn.fpu.dirty_fs <> ctrlBlock.io.robio.toCSR.dirty_fs
  csrioIn.fpu.frm <> exuBlocks(1).io.fuExtra.frm.get
  csrioIn.exception <> ctrlBlock.io.robio.exception
  csrioIn.isXRet <> ctrlBlock.io.robio.toCSR.isXRet
  csrioIn.trapTarget <> ctrlBlock.io.robio.toCSR.trapTarget
  csrioIn.interrupt <> ctrlBlock.io.robio.toCSR.intrBitSet
  csrioIn.wfi_event <> ctrlBlock.io.robio.toCSR.wfiEvent
  csrioIn.memExceptionVAddr <> memBlock.io.mem_to_ooo.lsqio.vaddr

  csrioIn.externalInterrupt.msip := outer.clint_int_sink.in.head._1(0)
  csrioIn.externalInterrupt.mtip := outer.clint_int_sink.in.head._1(1)
  csrioIn.externalInterrupt.meip := outer.plic_int_sink.in.head._1(0)
  csrioIn.externalInterrupt.seip := outer.plic_int_sink.in.last._1(0)
  csrioIn.externalInterrupt.debug := outer.debug_int_sink.in.head._1(0)

  csrioIn.distributedUpdate(0).w.valid := memBlock.io.mem_to_ooo.csrUpdate.w.valid
  csrioIn.distributedUpdate(0).w.bits := memBlock.io.mem_to_ooo.csrUpdate.w.bits
  csrioIn.distributedUpdate(1).w.valid := frontend.io.csrUpdate.w.valid
  csrioIn.distributedUpdate(1).w.bits := frontend.io.csrUpdate.w.bits

  fenceio.sfence <> memBlock.io.ooo_to_mem.sfence
  memBlock.io.fetch_to_mem.itlb <> frontend.io.ptw
  memBlock.io.ooo_to_mem.flushSb := fenceio.sbuffer.flushSb
  fenceio.sbuffer.sbIsEmpty := memBlock.io.mem_to_ooo.sbIsEmpty


  memBlock.io.redirect <> ctrlBlock.io.redirect
  memBlock.io.rsfeedback <> exuBlocks(0).io.scheExtra.feedback.get
<<<<<<< HEAD
  memBlock.io.csrCtrl <> csrioIn.customCtrl
  memBlock.io.tlbCsr <> csrioIn.tlb
  memBlock.io.lsqio.rob <> ctrlBlock.io.robio.lsq
  memBlock.io.lsqio.exceptionAddr.isStore := CommitType.lsInstIsStore(ctrlBlock.io.robio.exception.bits.uop.ctrl.commitType)
  memBlock.io.debug_ls <> ctrlBlock.io.robio.debug_ls
  memBlock.io.lsTopdownInfo <> ctrlBlock.io.robio.lsTopdownInfo
  memBlock.io.l2Hint.valid := io.l2Hint.valid
  memBlock.io.l2Hint.bits.sourceId := io.l2Hint.bits.sourceId
  memBlock.io.l2PfqBusy := io.l2PfqBusy

  val itlbRepeater1 = PTWFilter(itlbParams.fenceDelay,frontend.io.ptw, fenceio.sfence, csrioIn.tlb, l2tlbParams.ifilterSize)
  val itlbRepeater2 = PTWRepeaterNB(passReady = false, itlbParams.fenceDelay, itlbRepeater1.io.ptw, ptw.io.tlb(0), fenceio.sfence, csrioIn.tlb)
  val dtlbRepeater1  = PTWFilter(ldtlbParams.fenceDelay, memBlock.io.ptw, fenceio.sfence, csrioIn.tlb, l2tlbParams.dfilterSize)
  val dtlbRepeater2  = PTWRepeaterNB(passReady = false, ldtlbParams.fenceDelay, dtlbRepeater1.io.ptw, ptw.io.tlb(1), fenceio.sfence, csrioIn.tlb)
  ptw.io.sfence <> fenceio.sfence
  ptw.io.csr.tlb <> csrioIn.tlb
  ptw.io.csr.distribute_csr <> csrioIn.customCtrl.distribute_csr
=======
>>>>>>> 1de5a4a1

  memBlock.io.ooo_to_mem.csrCtrl <> csrioIn.customCtrl
  memBlock.io.ooo_to_mem.tlbCsr <> csrioIn.tlb

  memBlock.io.ooo_to_mem.lsqio.lcommit   := ctrlBlock.io.robio.lsq.lcommit
  memBlock.io.ooo_to_mem.lsqio.scommit   := ctrlBlock.io.robio.lsq.scommit
  memBlock.io.ooo_to_mem.lsqio.pendingld := ctrlBlock.io.robio.lsq.pendingld
  memBlock.io.ooo_to_mem.lsqio.pendingst := ctrlBlock.io.robio.lsq.pendingst
  memBlock.io.ooo_to_mem.lsqio.commit    := ctrlBlock.io.robio.lsq.commit
  memBlock.io.ooo_to_mem.lsqio.pendingPtr:= ctrlBlock.io.robio.lsq.pendingPtr
  ctrlBlock.io.robio.lsq.mmio            := memBlock.io.mem_to_ooo.lsqio.mmio
  ctrlBlock.io.robio.lsq.uop             := memBlock.io.mem_to_ooo.lsqio.uop
//  memBlock.io.lsqio.rob <> ctrlBlock.io.robio.lsq
  memBlock.io.ooo_to_mem.isStore := CommitType.lsInstIsStore(ctrlBlock.io.robio.exception.bits.uop.ctrl.commitType)
  memBlock.io.debug_ls <> ctrlBlock.io.robio.debug_ls
  memBlock.io.mem_to_ooo.lsTopdownInfo <> ctrlBlock.io.robio.lsTopdownInfo
  memBlock.io.l2_hint.valid := io.l2_hint.valid
  memBlock.io.l2_hint.bits.sourceId := io.l2_hint.bits.sourceId

  // if l2 prefetcher use stream prefetch, it should be placed in XSCore
  io.l2_pf_enable := csrioIn.customCtrl.l2_pf_enable

  // Modules are reset one by one
  val resetTree = ResetGenNode(
    Seq(
      ModuleNode(memBlock),
      ResetGenNode(Seq(
        ModuleNode(exuBlocks.head),
        ResetGenNode(
          exuBlocks.tail.map(m => ModuleNode(m)) :+ ModuleNode(outer.wbArbiter.module)
        ),
        ResetGenNode(Seq(
          ModuleNode(ctrlBlock),
          ResetGenNode(Seq(
            ModuleNode(frontend)
          ))
        ))
      ))
    )
  )

  ResetGen(resetTree, reset, !debugOpts.FPGAPlatform)

}<|MERGE_RESOLUTION|>--- conflicted
+++ resolved
@@ -240,12 +240,8 @@
     val l2_pf_enable = Output(Bool())
     val perfEvents = Input(Vec(numPCntHc * coreParams.L2NBanks, new PerfEvent))
     val beu_errors = Output(new XSL1BusErrors())
-<<<<<<< HEAD
-    val l2Hint = Input(Valid(new L2ToL1Hint()))
+    val l2_hint = Input(Valid(new L2ToL1Hint()))
     val l2PfqBusy = Input(Bool())
-=======
-    val l2_hint = Input(Valid(new L2ToL1Hint()))
->>>>>>> 1de5a4a1
   })
 
   println(s"FPGAPlatform:${env.FPGAPlatform} EnableDebug:${env.EnableDebug}")
@@ -334,8 +330,7 @@
     c.offset := e.bits.uop.cf.ftqOffset
   }
   // return load pc at load s2
-<<<<<<< HEAD
-  memBlock.io.loadPc <> VecInit(ctrlBlock.io.ld_pc_read.map(_.data))
+  memBlock.io.ooo_to_mem.loadPc <> VecInit(ctrlBlock.io.ld_pc_read.map(_.data))
 
   for((c, e) <- ctrlBlock.io.st_pc_read.zip(exuBlocks(0).io.issue.get.drop(exuParameters.LduCnt))){
     // read store pc at store s0
@@ -343,13 +338,9 @@
     c.offset := e.bits.uop.cf.ftqOffset
   }
   // return store pc at store s2
-  memBlock.io.storePc <> VecInit(ctrlBlock.io.st_pc_read.map(_.data))
-
-  memBlock.io.issue <> exuBlocks(0).io.issue.get
-=======
-  memBlock.io.ooo_to_mem.loadPc <> VecInit(ctrlBlock.io.ld_pc_read.map(_.data))
+  memBlock.io.ooo_to_mem.storePc <> VecInit(ctrlBlock.io.st_pc_read.map(_.data))
+
   memBlock.io.ooo_to_mem.issue <> exuBlocks(0).io.issue.get
->>>>>>> 1de5a4a1
   // By default, instructions do not have exceptions when they enter the function units.
   memBlock.io.ooo_to_mem.issue.map(_.bits.uop.clearExceptions())
   exuBlocks(0).io.scheExtra.loadFastMatch.get <> memBlock.io.ooo_to_mem.loadFastMatch
@@ -425,26 +416,6 @@
 
   memBlock.io.redirect <> ctrlBlock.io.redirect
   memBlock.io.rsfeedback <> exuBlocks(0).io.scheExtra.feedback.get
-<<<<<<< HEAD
-  memBlock.io.csrCtrl <> csrioIn.customCtrl
-  memBlock.io.tlbCsr <> csrioIn.tlb
-  memBlock.io.lsqio.rob <> ctrlBlock.io.robio.lsq
-  memBlock.io.lsqio.exceptionAddr.isStore := CommitType.lsInstIsStore(ctrlBlock.io.robio.exception.bits.uop.ctrl.commitType)
-  memBlock.io.debug_ls <> ctrlBlock.io.robio.debug_ls
-  memBlock.io.lsTopdownInfo <> ctrlBlock.io.robio.lsTopdownInfo
-  memBlock.io.l2Hint.valid := io.l2Hint.valid
-  memBlock.io.l2Hint.bits.sourceId := io.l2Hint.bits.sourceId
-  memBlock.io.l2PfqBusy := io.l2PfqBusy
-
-  val itlbRepeater1 = PTWFilter(itlbParams.fenceDelay,frontend.io.ptw, fenceio.sfence, csrioIn.tlb, l2tlbParams.ifilterSize)
-  val itlbRepeater2 = PTWRepeaterNB(passReady = false, itlbParams.fenceDelay, itlbRepeater1.io.ptw, ptw.io.tlb(0), fenceio.sfence, csrioIn.tlb)
-  val dtlbRepeater1  = PTWFilter(ldtlbParams.fenceDelay, memBlock.io.ptw, fenceio.sfence, csrioIn.tlb, l2tlbParams.dfilterSize)
-  val dtlbRepeater2  = PTWRepeaterNB(passReady = false, ldtlbParams.fenceDelay, dtlbRepeater1.io.ptw, ptw.io.tlb(1), fenceio.sfence, csrioIn.tlb)
-  ptw.io.sfence <> fenceio.sfence
-  ptw.io.csr.tlb <> csrioIn.tlb
-  ptw.io.csr.distribute_csr <> csrioIn.customCtrl.distribute_csr
-=======
->>>>>>> 1de5a4a1
 
   memBlock.io.ooo_to_mem.csrCtrl <> csrioIn.customCtrl
   memBlock.io.ooo_to_mem.tlbCsr <> csrioIn.tlb
@@ -463,6 +434,7 @@
   memBlock.io.mem_to_ooo.lsTopdownInfo <> ctrlBlock.io.robio.lsTopdownInfo
   memBlock.io.l2_hint.valid := io.l2_hint.valid
   memBlock.io.l2_hint.bits.sourceId := io.l2_hint.bits.sourceId
+  memBlock.io.l2PfqBusy := io.l2PfqBusy
 
   // if l2 prefetcher use stream prefetch, it should be placed in XSCore
   io.l2_pf_enable := csrioIn.customCtrl.l2_pf_enable
