--- conflicted
+++ resolved
@@ -96,35 +96,16 @@
   SCCtrBits: Int = 6,
   SCHistLens: Seq[Int] = Seq(0, 4, 10, 16),
   numBr: Int = 2,
-<<<<<<< HEAD
   branchPredictor: Function3[BranchPredictionResp, Parameters, String, Tuple2[Seq[BasePredictor], BranchPredictionResp]] =
-    ((resp_in: BranchPredictionResp, p: Parameters, parentName:String) => {
-      // val loop = Module(new LoopPredictor)
-      // val tage = (if(EnableBPD) { if (EnableSC) Module(new Tage_SC)
-      //                             else          Module(new Tage) }
-      //             else          { Module(new FakeTage) })
+    ((resp_in: BranchPredictionResp, p: Parameters, parentName: String) => {
       val ftb = Module(new FTB(parentName = parentName + "ftb_")(p))
-      val ubtb = Module(new MicroBTB(parentName = parentName + "ubtb_")(p))
+      val ubtb =
+        if (p(XSCoreParamsKey).EnableFauFTB) Module(new FauFTB()(p))
+        else Module(new MicroBTB(parentName = parentName + "ubtb_")(p))
       // val bim = Module(new BIM()(p))
       val tage = Module(new Tage_SC(parentName = parentName + "tage_")(p))
       val ras = Module(new RAS(parentName = parentName + "ras_")(p))
       val ittage = Module(new ITTage(parentName = parentName + "ittage_")(p))
-      // val tage = Module(new Tage()(p))
-      // val fake = Module(new FakePredictor()(p))
-
-      // val preds = Seq(loop, tage, btb, ubtb, bim)
-=======
-  branchPredictor: Function2[BranchPredictionResp, Parameters, Tuple2[Seq[BasePredictor], BranchPredictionResp]] =
-    ((resp_in: BranchPredictionResp, p: Parameters) => {
-      val ftb = Module(new FTB()(p))
-      val ubtb =
-        if (p(XSCoreParamsKey).EnableFauFTB) Module(new FauFTB()(p))
-        else Module(new MicroBTB()(p))
-      // val bim = Module(new BIM()(p))
-      val tage = Module(new Tage_SC()(p))
-      val ras = Module(new RAS()(p))
-      val ittage = Module(new ITTage()(p))
->>>>>>> 9504dbeb
       val preds = Seq(ubtb, tage, ftb, ittage, ras)
       preds.foreach(_.io := DontCare)
 
