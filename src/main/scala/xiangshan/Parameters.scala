--- conflicted
+++ resolved
@@ -373,12 +373,7 @@
         ExeUnitParams("STD1", Seq(StdCfg, MoudCfg), Seq(), Seq(Seq(IntRD(5, 1), VfRD(10, Int.MaxValue)))),
       ), numEntries = IssueQueueSize, numEnq = 2),
       IssueBlockParams(Seq(
-<<<<<<< HEAD
         ExeUnitParams("VLDU0", Seq(VlduCfg, VstuCfg), Seq(VfWB(5, 0)), Seq(Seq(VfRD(1, 0)), Seq(VfRD(2, 0)), Seq(VfRD(3, 0)), Seq(VfRD(4, 0)), Seq(VfRD(5, 0)))),
-=======
-        ExeUnitParams("VLDU0", Seq(VlduCfg), Seq(VfWB(3, 1)), Seq(Seq(VfRD(0, 0)), Seq(VfRD(1, 0)), Seq(VfRD(2, 0)), Seq(VfRD(3, 0)), Seq(VfRD(4, 0)))),
-        ExeUnitParams("VLDU1", Seq(VlduCfg), Seq(VfWB(4, 1)), Seq(Seq(VfRD(5, 0)), Seq(VfRD(6, 0)), Seq(VfRD(7, 0)), Seq(VfRD(8, 0)), Seq(VfRD(9, 0)))),
->>>>>>> 0a34fc22
       ), numEntries = IssueQueueSize, numEnq = 2),
     ),
       numPregs = intPreg.numEntries max vfPreg.numEntries,
