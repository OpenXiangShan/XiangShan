--- conflicted
+++ resolved
@@ -25,11 +25,7 @@
 import xiangshan.backend.dispatch.DispatchParameters
 import xiangshan.cache.{DCacheParameters, ICacheParameters, L1plusCacheParameters}
 import xiangshan.cache.prefetch.{BOPParameters, L1plusPrefetcherParameters, L2PrefetcherParameters, StreamPrefetchParameters}
-<<<<<<< HEAD
-import xiangshan.cache.mmu.{TLBParameters}
-=======
-import xiangshan.cache.mmu.{L2TLBParameters}
->>>>>>> dd81f7f0
+import xiangshan.cache.mmu.{TLBParameters, L2TLBParameters}
 import freechips.rocketchip.diplomacy.AddressSet
 
 case object XSCoreParamsKey extends Field[XSCoreParameters]
@@ -108,7 +104,6 @@
   StoreBufferSize: Int = 16,
   StoreBufferThreshold: Int = 7,
   RefillSize: Int = 512,
-<<<<<<< HEAD
   itlbParameters: TLBParameters = TLBParameters(
     name = "itlb",
     fetchi = true,
@@ -140,16 +135,7 @@
     superSize = 4,
   ),
   useBTlb: Boolean = false,
-  PtwL3EntrySize: Int = 4096, //(256 * 16) or 512
-  PtwSPEntrySize: Int = 16,
-  PtwL1EntrySize: Int = 16,
-  PtwL2EntrySize: Int = 256, //(256 * 8)
-  PtwMissQueueSize: Int = 8,
-=======
-  TlbEntrySize: Int = 32,
-  TlbSPEntrySize: Int = 4,
   l2tlbParameters: L2TLBParameters = L2TLBParameters(),
->>>>>>> dd81f7f0
   NumPerfCounters: Int = 16,
   icacheParameters: ICacheParameters = ICacheParameters(
     tagECC = Some("parity"),
@@ -174,7 +160,6 @@
   ),
   L2Size: Int = 512 * 1024, // 512KB
   L2NWays: Int = 8,
-  usePTWRepeater: Boolean = false,
   useFakePTW: Boolean = false,
   useFakeDCache: Boolean = false,
   useFakeL1plusCache: Boolean = false,
@@ -278,24 +263,13 @@
   val StoreBufferSize = coreParams.StoreBufferSize
   val StoreBufferThreshold = coreParams.StoreBufferThreshold
   val RefillSize = coreParams.RefillSize
-<<<<<<< HEAD
   val BTLBWidth = coreParams.LoadPipelineWidth + coreParams.StorePipelineWidth
   val useBTlb = coreParams.useBTlb
   val itlbParams = coreParams.itlbParameters
   val ldtlbParams = coreParams.ldtlbParameters
   val sttlbParams = coreParams.sttlbParameters
   val btlbParams = coreParams.btlbParameters
-  val PtwL3EntrySize = coreParams.PtwL3EntrySize
-  val PtwSPEntrySize = coreParams.PtwSPEntrySize
-  val PtwL1EntrySize = coreParams.PtwL1EntrySize
-  val PtwL2EntrySize = coreParams.PtwL2EntrySize
-  val PtwMissQueueSize = coreParams.PtwMissQueueSize
-=======
-  val DTLBWidth = coreParams.LoadPipelineWidth + coreParams.StorePipelineWidth
-  val TlbEntrySize = coreParams.TlbEntrySize
-  val TlbSPEntrySize = coreParams.TlbSPEntrySize
   val l2tlbParams = coreParams.l2tlbParameters
->>>>>>> dd81f7f0
   val NumPerfCounters = coreParams.NumPerfCounters
 
   val instBytes = if (HasCExtension) 2 else 4
@@ -311,7 +285,6 @@
   // cache hierarchy configurations
   val l1BusDataWidth = 256
 
-  val usePTWRepeater = coreParams.usePTWRepeater
   val useFakeDCache = coreParams.useFakeDCache
   val useFakePTW = coreParams.useFakePTW
   val useFakeL1plusCache = coreParams.useFakeL1plusCache
