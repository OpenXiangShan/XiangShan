/***************************************************************************************
* Copyright (c) 2020-2021 Institute of Computing Technology, Chinese Academy of Sciences
* Copyright (c) 2020-2021 Peng Cheng Laboratory
*
* XiangShan is licensed under Mulan PSL v2.
* You can use this software according to the terms and conditions of the Mulan PSL v2.
* You may obtain a copy of Mulan PSL v2 at:
*          http://license.coscl.org.cn/MulanPSL2
*
* THIS SOFTWARE IS PROVIDED ON AN "AS IS" BASIS, WITHOUT WARRANTIES OF ANY KIND,
* EITHER EXPRESS OR IMPLIED, INCLUDING BUT NOT LIMITED TO NON-INFRINGEMENT,
* MERCHANTABILITY OR FIT FOR A PARTICULAR PURPOSE.
*
* See the Mulan PSL v2 for more details.
***************************************************************************************/

package xiangshan

import chipsalliance.rocketchip.config.{Field, Parameters}
import chisel3._
import chisel3.util._
import xiangshan.backend.exu._
import xiangshan.backend.dispatch.DispatchParameters
import xiangshan.cache.DCacheParameters
import xiangshan.cache.prefetch._
import xiangshan.frontend.{BasePredictor, BranchPredictionResp, FTB, FakePredictor, RAS, Tage, ITTage, Tage_SC, FauFTB}
import xiangshan.frontend.icache.ICacheParameters
import xiangshan.cache.mmu.{L2TLBParameters, TLBParameters}
import freechips.rocketchip.diplomacy.AddressSet
import system.SoCParamsKey
import huancun._
import huancun.debug._
import xiangshan.cache.wpu.WPUParameters
import coupledL2._
import xiangshan.mem.prefetch.{PrefetcherParams, SMSParams}

import scala.math.min

case object XSTileKey extends Field[Seq[XSCoreParameters]]

case object XSCoreParamsKey extends Field[XSCoreParameters]

case class XSCoreParameters
(
  HasPrefetch: Boolean = false,
  HartId: Int = 0,
  XLEN: Int = 64,
  VLEN: Int = 128,
  HasMExtension: Boolean = true,
  HasCExtension: Boolean = true,
  HasDiv: Boolean = true,
  HasICache: Boolean = true,
  HasDCache: Boolean = true,
  AddrBits: Int = 64,
  VAddrBits: Int = 39,
  HasFPU: Boolean = true,
  HasCustomCSRCacheOp: Boolean = true,
  FetchWidth: Int = 8,
  AsidLength: Int = 16,
  EnableBPU: Boolean = true,
  EnableBPD: Boolean = true,
  EnableRAS: Boolean = true,
  EnableLB: Boolean = false,
  EnableLoop: Boolean = true,
  EnableSC: Boolean = true,
  EnbaleTlbDebug: Boolean = false,
  EnableJal: Boolean = false,
  EnableFauFTB: Boolean = true,
  UbtbGHRLength: Int = 4,
  // HistoryLength: Int = 512,
  EnableGHistDiff: Boolean = true,
  EnableCommitGHistDiff: Boolean = true,
  UbtbSize: Int = 256,
  FtbSize: Int = 2048,
  RasSize: Int = 32,
  RasSpecSize: Int = 64,
  RasCtrSize: Int = 8,
  CacheLineSize: Int = 512,
  FtbWays: Int = 4,
  TageTableInfos: Seq[Tuple3[Int,Int,Int]] =
  //       Sets  Hist   Tag
    // Seq(( 2048,    2,    8),
    //     ( 2048,    9,    8),
    //     ( 2048,   13,    8),
    //     ( 2048,   20,    8),
    //     ( 2048,   26,    8),
    //     ( 2048,   44,    8),
    //     ( 2048,   73,    8),
    //     ( 2048,  256,    8)),
    Seq(( 4096,    8,    8),
        ( 4096,   13,    8),
        ( 4096,   32,    8),
        ( 4096,  119,    8)),
  ITTageTableInfos: Seq[Tuple3[Int,Int,Int]] =
  //      Sets  Hist   Tag
    Seq(( 256,    4,    9),
        ( 256,    8,    9),
        ( 512,   13,    9),
        ( 512,   16,    9),
        ( 512,   32,    9)),
  SCNRows: Int = 512,
  SCNTables: Int = 4,
  SCCtrBits: Int = 6,
  SCHistLens: Seq[Int] = Seq(0, 4, 10, 16),
  numBr: Int = 2,
  branchPredictor: Function2[BranchPredictionResp, Parameters, Tuple2[Seq[BasePredictor], BranchPredictionResp]] =
    ((resp_in: BranchPredictionResp, p: Parameters) => {
      val ftb = Module(new FTB()(p))
      val ubtb =Module(new FauFTB()(p))
      // val bim = Module(new BIM()(p))
      val tage = Module(new Tage_SC()(p))
      val ras = Module(new RAS()(p))
      val ittage = Module(new ITTage()(p))
      val preds = Seq(ubtb, tage, ftb, ittage, ras)
      preds.map(_.io := DontCare)

      // ubtb.io.resp_in(0)  := resp_in
      // bim.io.resp_in(0)   := ubtb.io.resp
      // btb.io.resp_in(0)   := bim.io.resp
      // tage.io.resp_in(0)  := btb.io.resp
      // loop.io.resp_in(0)  := tage.io.resp
      ubtb.io.in.bits.resp_in(0) := resp_in
      tage.io.in.bits.resp_in(0) := ubtb.io.out
      ftb.io.in.bits.resp_in(0)  := tage.io.out
      ittage.io.in.bits.resp_in(0)  := ftb.io.out
      ras.io.in.bits.resp_in(0) := ittage.io.out

      (preds, ras.io.out)
    }),
  JABlockNumWidth: Int = 8,
  JAMinBlockNum: Int = 3, // > 3  
  IBufSize: Int = 48,
  DecodeWidth: Int = 6,
  RenameWidth: Int = 6,
  CommitWidth: Int = 6,
  EnableRenameSnapshot: Boolean = true,
  RenameSnapshotNum: Int = 4,
  FtqSize: Int = 64,
  EnableLoadFastWakeUp: Boolean = true, // NOTE: not supported now, make it false
  IssQueSize: Int = 16,
  NRPhyRegs: Int = 192,
  VirtualLoadQueueSize: Int = 80,
  LoadQueueRARSize: Int = 80,
  LoadQueueRAWSize: Int = 64, // NOTE: make sure that LoadQueueRAWSize is power of 2.
  RollbackGroupSize: Int = 8,
  LoadQueueReplaySize: Int = 72,
  LoadUncacheBufferSize: Int = 20,
  LoadQueueNWriteBanks: Int = 8, // NOTE: make sure that LoadQueueRARSize/LoadQueueRAWSize is divided by LoadQueueNWriteBanks
  StoreQueueSize: Int = 64,
  StoreQueueNWriteBanks: Int = 8, // NOTE: make sure that StoreQueueSize is divided by StoreQueueNWriteBanks
  StoreQueueForwardWithMask: Boolean = true,
  VlsQueueSize: Int = 8,
  RobSize: Int = 256,
  dpParams: DispatchParameters = DispatchParameters(
    IntDqSize = 16,
    FpDqSize = 16,
    LsDqSize = 16,
    IntDqDeqWidth = 4,
    FpDqDeqWidth = 4,
    LsDqDeqWidth = 4
  ),
  exuParameters: ExuParameters = ExuParameters(
    JmpCnt = 1,
    AluCnt = 4,
    MulCnt = 0,
    MduCnt = 2,
    FmacCnt = 4,
    FmiscCnt = 2,
    FmiscDivSqrtCnt = 0,
    LduCnt = 2,
    StuCnt = 2
  ),
  prefetcher: Option[PrefetcherParams] = Some(SMSParams()),
  LoadPipelineWidth: Int = 2,
  StorePipelineWidth: Int = 2,
  VecMemSrcInWidth: Int = 2,
  VecMemInstWbWidth: Int = 1,
  VecMemDispatchWidth: Int = 1,
  StoreBufferSize: Int = 16,
  StoreBufferThreshold: Int = 7,
  EnsbufferWidth: Int = 2,
  UncacheBufferSize: Int = 4,
  EnableLoadToLoadForward: Boolean = true,
  EnableFastForward: Boolean = true,
  EnableLdVioCheckAfterReset: Boolean = true,
  EnableSoftPrefetchAfterReset: Boolean = true,
  EnableCacheErrorAfterReset: Boolean = true,
  EnableAccurateLoadError: Boolean = true,
  EnableUncacheWriteOutstanding: Boolean = false,
  EnableStorePrefetchAtIssue: Boolean = false,
  EnableStorePrefetchAtCommit: Boolean = false,
  EnableAtCommitMissTrigger: Boolean = true,
  EnableStorePrefetchSMS: Boolean = false,
  EnableStorePrefetchSPB: Boolean = false,
  MMUAsidLen: Int = 16, // max is 16, 0 is not supported now
  ReSelectLen: Int = 7, // load replay queue replay select counter len
  iwpuParameters: WPUParameters = WPUParameters(
    enWPU = false,
    algoName = "mmru",
    isICache = true,
  ),
  dwpuParameters: WPUParameters = WPUParameters(
    enWPU = false,
    algoName = "mmru",
    enCfPred = false,
    isICache = false,
  ),
  itlbParameters: TLBParameters = TLBParameters(
    name = "itlb",
    fetchi = true,
    useDmode = false,
    NWays = 48,
  ),
  itlbPortNum: Int = 2 + ICacheParameters().prefetchPipeNum + 1,
  ipmpPortNum: Int = 2 + ICacheParameters().prefetchPipeNum + 1,
  ldtlbParameters: TLBParameters = TLBParameters(
    name = "ldtlb",
    NWays = 48,
    outReplace = false,
    partialStaticPMP = true,
    outsideRecvFlush = true,
    saveLevel = true
  ),
  sttlbParameters: TLBParameters = TLBParameters(
    name = "sttlb",
    NWays = 48,
    outReplace = false,
    partialStaticPMP = true,
    outsideRecvFlush = true,
    saveLevel = true
  ),
  pftlbParameters: TLBParameters = TLBParameters(
    name = "pftlb",
    NWays = 48,
    outReplace = false,
    partialStaticPMP = true,
    outsideRecvFlush = true,
    saveLevel = true
  ),
  refillBothTlb: Boolean = false,
  btlbParameters: TLBParameters = TLBParameters(
    name = "btlb",
    NWays = 48,
  ),
  l2tlbParameters: L2TLBParameters = L2TLBParameters(),
  NumPerfCounters: Int = 16,
  icacheParameters: ICacheParameters = ICacheParameters(
    tagECC = Some("parity"),
    dataECC = Some("parity"),
    replacer = Some("setplru"),
    nMissEntries = 2,
    nProbeEntries = 2,
    nPrefetchEntries = 12,
    nPrefBufferEntries = 32,
    hasPrefetch = true,
  ),
  dcacheParametersOpt: Option[DCacheParameters] = Some(DCacheParameters(
    tagECC = Some("secded"),
    dataECC = Some("secded"),
    replacer = Some("setplru"),
    nMissEntries = 16,
    nProbeEntries = 8,
    nReleaseEntries = 18,
    nMaxPrefetchEntry = 6,
  )),
  L2CacheParamsOpt: Option[L2Param] = Some(L2Param(
    name = "l2",
    ways = 8,
    sets = 1024, // default 512KB L2
    prefetch = Some(coupledL2.prefetch.PrefetchReceiverParams())
  )),
  L2NBanks: Int = 1,
  usePTWRepeater: Boolean = false,
  softTLB: Boolean = false, // dpi-c l1tlb debug only
  softPTW: Boolean = false, // dpi-c l2tlb debug only
  softPTWDelay: Int = 1
){
  val allHistLens = SCHistLens ++ ITTageTableInfos.map(_._2) ++ TageTableInfos.map(_._2) :+ UbtbGHRLength
  val HistoryLength = allHistLens.max + numBr * FtqSize + 9 // 256 for the predictor configs now

  val loadExuConfigs = Seq.fill(exuParameters.LduCnt)(LdExeUnitCfg)
  val storeExuConfigs = Seq.fill(exuParameters.StuCnt)(StaExeUnitCfg) ++ Seq.fill(exuParameters.StuCnt)(StdExeUnitCfg)

  val intExuConfigs = (Seq.fill(exuParameters.AluCnt)(AluExeUnitCfg) ++
    Seq.fill(exuParameters.MduCnt)(MulDivExeUnitCfg) :+ JumpCSRExeUnitCfg)

  val fpExuConfigs =
    Seq.fill(exuParameters.FmacCnt)(FmacExeUnitCfg) ++
      Seq.fill(exuParameters.FmiscCnt)(FmiscExeUnitCfg)

  val exuConfigs: Seq[ExuConfig] = intExuConfigs ++ fpExuConfigs ++ loadExuConfigs ++ storeExuConfigs
}

case object DebugOptionsKey extends Field[DebugOptions]

case class DebugOptions
(
  FPGAPlatform: Boolean = false,
  EnableDifftest: Boolean = false,
  AlwaysBasicDiff: Boolean = true,
  EnableDebug: Boolean = false,
  EnablePerfDebug: Boolean = true,
  UseDRAMSim: Boolean = false,
  EnableConstantin: Boolean = false,
  EnableChiselDB: Boolean = false,
  AlwaysBasicDB: Boolean = true,
  EnableRollingDB: Boolean = false
)

trait HasXSParameter {

  implicit val p: Parameters

  val PAddrBits = p(SoCParamsKey).PAddrBits // PAddrBits is Phyical Memory addr bits

  val coreParams = p(XSCoreParamsKey)
  val env = p(DebugOptionsKey)

  val XLEN = coreParams.XLEN
  val VLEN = coreParams.VLEN
  val minFLen = 32
  val fLen = 64
  def xLen = XLEN

  val HasMExtension = coreParams.HasMExtension
  val HasCExtension = coreParams.HasCExtension
  val HasDiv = coreParams.HasDiv
  val HasIcache = coreParams.HasICache
  val HasDcache = coreParams.HasDCache
  val AddrBits = coreParams.AddrBits // AddrBits is used in some cases
  val VAddrBits = coreParams.VAddrBits // VAddrBits is Virtual Memory addr bits
  val AsidLength = coreParams.AsidLength
  val ReSelectLen = coreParams.ReSelectLen
  val AddrBytes = AddrBits / 8 // unused
  val DataBits = XLEN
  val DataBytes = DataBits / 8
  val VDataBytes = VLEN / 8
  val HasFPU = coreParams.HasFPU
  val HasCustomCSRCacheOp = coreParams.HasCustomCSRCacheOp
  val FetchWidth = coreParams.FetchWidth
  val PredictWidth = FetchWidth * (if (HasCExtension) 2 else 1)
  val EnableBPU = coreParams.EnableBPU
  val EnableBPD = coreParams.EnableBPD // enable backing predictor(like Tage) in BPUStage3
  val EnableRAS = coreParams.EnableRAS
  val EnableLB = coreParams.EnableLB
  val EnableLoop = coreParams.EnableLoop
  val EnableSC = coreParams.EnableSC
  val EnbaleTlbDebug = coreParams.EnbaleTlbDebug
  val HistoryLength = coreParams.HistoryLength
  val EnableGHistDiff = coreParams.EnableGHistDiff
  val EnableCommitGHistDiff = coreParams.EnableCommitGHistDiff
  val UbtbGHRLength = coreParams.UbtbGHRLength
  val UbtbSize = coreParams.UbtbSize
  val EnableFauFTB = coreParams.EnableFauFTB
  val FtbSize = coreParams.FtbSize
  val FtbWays = coreParams.FtbWays
  val RasSize = coreParams.RasSize
<<<<<<< HEAD
  val JABlockNumWidth = coreParams.JABlockNumWidth
  val JAMinBlockNum = coreParams.JAMinBlockNum
=======
  val RasSpecSize = coreParams.RasSpecSize
  val RasCtrSize = coreParams.RasCtrSize
>>>>>>> a0c65233

  def getBPDComponents(resp_in: BranchPredictionResp, p: Parameters) = {
    coreParams.branchPredictor(resp_in, p)
  }
  val numBr = coreParams.numBr
  val TageTableInfos = coreParams.TageTableInfos
  val TageBanks = coreParams.numBr
  val SCNRows = coreParams.SCNRows
  val SCCtrBits = coreParams.SCCtrBits
  val SCHistLens = coreParams.SCHistLens
  val SCNTables = coreParams.SCNTables

  val SCTableInfos = Seq.fill(SCNTables)((SCNRows, SCCtrBits)) zip SCHistLens map {
    case ((n, cb), h) => (n, cb, h)
  }
  val ITTageTableInfos = coreParams.ITTageTableInfos
  type FoldedHistoryInfo = Tuple2[Int, Int]
  val foldedGHistInfos =
    (TageTableInfos.map{ case (nRows, h, t) =>
      if (h > 0)
        Set((h, min(log2Ceil(nRows/numBr), h)), (h, min(h, t)), (h, min(h, t-1)))
      else
        Set[FoldedHistoryInfo]()
    }.reduce(_++_).toSet ++
    SCTableInfos.map{ case (nRows, _, h) =>
      if (h > 0)
        Set((h, min(log2Ceil(nRows/TageBanks), h)))
      else
        Set[FoldedHistoryInfo]()
    }.reduce(_++_).toSet ++
    ITTageTableInfos.map{ case (nRows, h, t) =>
      if (h > 0)
        Set((h, min(log2Ceil(nRows), h)), (h, min(h, t)), (h, min(h, t-1)))
      else
        Set[FoldedHistoryInfo]()
    }.reduce(_++_) ++
      Set[FoldedHistoryInfo]((UbtbGHRLength, log2Ceil(UbtbSize)))
    ).toList



  val CacheLineSize = coreParams.CacheLineSize
  val CacheLineHalfWord = CacheLineSize / 16
  val ExtHistoryLength = HistoryLength + 64
  val IBufSize = coreParams.IBufSize
  val DecodeWidth = coreParams.DecodeWidth
  val RenameWidth = coreParams.RenameWidth
  val CommitWidth = coreParams.CommitWidth
  val EnableRenameSnapshot = coreParams.EnableRenameSnapshot
  val RenameSnapshotNum = coreParams.RenameSnapshotNum
  val FtqSize = coreParams.FtqSize
  val IssQueSize = coreParams.IssQueSize
  val EnableLoadFastWakeUp = coreParams.EnableLoadFastWakeUp
  val NRPhyRegs = coreParams.NRPhyRegs
  val PhyRegIdxWidth = log2Up(NRPhyRegs)
  val RobSize = coreParams.RobSize
  val IntRefCounterWidth = log2Ceil(RobSize)
  val VirtualLoadQueueSize = coreParams.VirtualLoadQueueSize
  val LoadQueueRARSize = coreParams.LoadQueueRARSize
  val LoadQueueRAWSize = coreParams.LoadQueueRAWSize
  val RollbackGroupSize = coreParams.RollbackGroupSize
  val LoadQueueReplaySize = coreParams.LoadQueueReplaySize
  val LoadUncacheBufferSize = coreParams.LoadUncacheBufferSize
  val LoadQueueNWriteBanks = coreParams.LoadQueueNWriteBanks
  val StoreQueueSize = coreParams.StoreQueueSize
  val StoreQueueNWriteBanks = coreParams.StoreQueueNWriteBanks
  val StoreQueueForwardWithMask = coreParams.StoreQueueForwardWithMask
  val VlsQueueSize = coreParams.VlsQueueSize
  val dpParams = coreParams.dpParams
  val exuParameters = coreParams.exuParameters
  val NRMemReadPorts = exuParameters.LduCnt + 2 * exuParameters.StuCnt
  val NRIntReadPorts = 2 * exuParameters.AluCnt + NRMemReadPorts
  val NRIntWritePorts = exuParameters.AluCnt + exuParameters.MduCnt + exuParameters.LduCnt
  val NRFpReadPorts = 3 * exuParameters.FmacCnt + exuParameters.StuCnt
  val NRFpWritePorts = exuParameters.FpExuCnt + exuParameters.LduCnt
  val LoadPipelineWidth = coreParams.LoadPipelineWidth
  val StorePipelineWidth = coreParams.StorePipelineWidth
  val VecMemSrcInWidth = coreParams.VecMemSrcInWidth
  val VecMemInstWbWidth = coreParams.VecMemInstWbWidth
  val VecMemDispatchWidth = coreParams.VecMemDispatchWidth
  val StoreBufferSize = coreParams.StoreBufferSize
  val StoreBufferThreshold = coreParams.StoreBufferThreshold
  val EnsbufferWidth = coreParams.EnsbufferWidth
  val UncacheBufferSize = coreParams.UncacheBufferSize
  val EnableLoadToLoadForward = coreParams.EnableLoadToLoadForward
  val EnableFastForward = coreParams.EnableFastForward
  val EnableLdVioCheckAfterReset = coreParams.EnableLdVioCheckAfterReset
  val EnableSoftPrefetchAfterReset = coreParams.EnableSoftPrefetchAfterReset
  val EnableCacheErrorAfterReset = coreParams.EnableCacheErrorAfterReset
  val EnableAccurateLoadError = coreParams.EnableAccurateLoadError
  val EnableUncacheWriteOutstanding = coreParams.EnableUncacheWriteOutstanding
  val EnableStorePrefetchAtIssue = coreParams.EnableStorePrefetchAtIssue
  val EnableStorePrefetchAtCommit = coreParams.EnableStorePrefetchAtCommit
  val EnableAtCommitMissTrigger = coreParams.EnableAtCommitMissTrigger
  val EnableStorePrefetchSMS = coreParams.EnableStorePrefetchSMS
  val EnableStorePrefetchSPB = coreParams.EnableStorePrefetchSPB
  val asidLen = coreParams.MMUAsidLen
  val BTLBWidth = coreParams.LoadPipelineWidth + coreParams.StorePipelineWidth
  val refillBothTlb = coreParams.refillBothTlb
  val iwpuParam = coreParams.iwpuParameters
  val dwpuParam = coreParams.dwpuParameters
  val itlbParams = coreParams.itlbParameters
  val ldtlbParams = coreParams.ldtlbParameters
  val sttlbParams = coreParams.sttlbParameters
  val pftlbParams = coreParams.pftlbParameters
  val btlbParams = coreParams.btlbParameters
  val l2tlbParams = coreParams.l2tlbParameters
  val NumPerfCounters = coreParams.NumPerfCounters

  val NumRs = (exuParameters.JmpCnt+1)/2 + (exuParameters.AluCnt+1)/2 + (exuParameters.MulCnt+1)/2 +
              (exuParameters.MduCnt+1)/2 + (exuParameters.FmacCnt+1)/2 +  + (exuParameters.FmiscCnt+1)/2 +
              (exuParameters.FmiscDivSqrtCnt+1)/2 + (exuParameters.LduCnt+1)/2 +
              (exuParameters.StuCnt+1)/2 + (exuParameters.StuCnt+1)/2

  val instBytes = if (HasCExtension) 2 else 4
  val instOffsetBits = log2Ceil(instBytes)

  val icacheParameters = coreParams.icacheParameters
  val dcacheParameters = coreParams.dcacheParametersOpt.getOrElse(DCacheParameters())

  // dcache block cacheline when lr for LRSCCycles - LRSCBackOff cycles
  // for constrained LR/SC loop
  val LRSCCycles = 64
  // for lr storm
  val LRSCBackOff = 8

  // cache hierarchy configurations
  val l1BusDataWidth = 256

  // load violation predict
  val ResetTimeMax2Pow = 20 //1078576
  val ResetTimeMin2Pow = 10 //1024
  // wait table parameters
  val WaitTableSize = 1024
  val MemPredPCWidth = log2Up(WaitTableSize)
  val LWTUse2BitCounter = true
  // store set parameters
  val SSITSize = WaitTableSize
  val LFSTSize = 32
  val SSIDWidth = log2Up(LFSTSize)
  val LFSTWidth = 4
  val StoreSetEnable = true // LWT will be disabled if SS is enabled
  val LFSTEnable = false
  val loadExuConfigs = coreParams.loadExuConfigs
  val storeExuConfigs = coreParams.storeExuConfigs

  val intExuConfigs = coreParams.intExuConfigs

  val fpExuConfigs = coreParams.fpExuConfigs

  val exuConfigs = coreParams.exuConfigs

  val PCntIncrStep: Int = 6
  val numPCntHc: Int = 25
  val numPCntPtw: Int = 19

  val numCSRPCntFrontend = 8
  val numCSRPCntCtrl     = 8
  val numCSRPCntLsu      = 8
  val numCSRPCntHc       = 5
}<|MERGE_RESOLUTION|>--- conflicted
+++ resolved
@@ -355,13 +355,10 @@
   val FtbSize = coreParams.FtbSize
   val FtbWays = coreParams.FtbWays
   val RasSize = coreParams.RasSize
-<<<<<<< HEAD
   val JABlockNumWidth = coreParams.JABlockNumWidth
   val JAMinBlockNum = coreParams.JAMinBlockNum
-=======
   val RasSpecSize = coreParams.RasSpecSize
   val RasCtrSize = coreParams.RasCtrSize
->>>>>>> a0c65233
 
   def getBPDComponents(resp_in: BranchPredictionResp, p: Parameters) = {
     coreParams.branchPredictor(resp_in, p)
