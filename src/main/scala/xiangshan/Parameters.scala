--- conflicted
+++ resolved
@@ -301,14 +301,10 @@
   AlwaysBasicDiff: Boolean = true,
   EnableDebug: Boolean = false,
   EnablePerfDebug: Boolean = true,
-<<<<<<< HEAD
-  UseDRAMSim: Boolean = false
-=======
   UseDRAMSim: Boolean = false,
   EnableConstantin: Boolean = false,
   EnableChiselDB: Boolean = false,
   AlwaysBasicDB: Boolean = true,
->>>>>>> 8a610956
 )
 
 trait HasXSParameter {
