/***************************************************************************************
* Copyright (c) 2020-2021 Institute of Computing Technology, Chinese Academy of Sciences
* Copyright (c) 2020-2021 Peng Cheng Laboratory
*
* XiangShan is licensed under Mulan PSL v2.
* You can use this software according to the terms and conditions of the Mulan PSL v2.
* You may obtain a copy of Mulan PSL v2 at:
*          http://license.coscl.org.cn/MulanPSL2
*
* THIS SOFTWARE IS PROVIDED ON AN "AS IS" BASIS, WITHOUT WARRANTIES OF ANY KIND,
* EITHER EXPRESS OR IMPLIED, INCLUDING BUT NOT LIMITED TO NON-INFRINGEMENT,
* MERCHANTABILITY OR FIT FOR A PARTICULAR PURPOSE.
*
* See the Mulan PSL v2 for more details.
***************************************************************************************/

package xiangshan

import chipsalliance.rocketchip.config.{Field, Parameters}
import chisel3._
import chisel3.util._
import xiangshan.backend.exu._
import xiangshan.backend.dispatch.DispatchParameters
import xiangshan.cache.DCacheParameters
import xiangshan.cache.prefetch._
import xiangshan.frontend.{BasePredictor, BranchPredictionResp, FTB, FakePredictor, FauFTB, ITTage, RAS, Tage, Tage_SC}
import xiangshan.frontend.icache.ICacheParameters
import xiangshan.cache.mmu.{L2TLBParameters, TLBParameters}
import freechips.rocketchip.diplomacy.AddressSet
import system.SoCParamsKey
import huancun._
import huancun.debug._
import xiangshan.cache.wpu.WPUParameters
import xiangshan.mem.prefetch.{PrefetcherParams, SMSParams}

import scala.math.min

case object XSTileKey extends Field[Seq[XSCoreParameters]]

case object XSCoreParamsKey extends Field[XSCoreParameters]

case class XSCoreParameters
(
  HasPrefetch: Boolean = false,
  HartId: Int = 0,
  XLEN: Int = 64,
  HasMExtension: Boolean = true,
  HasCExtension: Boolean = true,
  HasDiv: Boolean = true,
  HasICache: Boolean = true,
  HasDCache: Boolean = true,
  AddrBits: Int = 64,
  VAddrBits: Int = 39,
  HasFPU: Boolean = true,
  HasCustomCSRCacheOp: Boolean = true,
  FetchWidth: Int = 8,
  AsidLength: Int = 16,
  EnableBPU: Boolean = true,
  EnableBPD: Boolean = true,
  EnableRAS: Boolean = true,
  EnableLB: Boolean = false,
  EnableLoop: Boolean = true,
  EnableSC: Boolean = true,
  EnbaleTlbDebug: Boolean = false,
  EnableJal: Boolean = false,
  EnableFauFTB: Boolean = true,
  UbtbGHRLength: Int = 4,
  // HistoryLength: Int = 512,
  EnableGHistDiff: Boolean = true,
  UbtbSize: Int = 256,
  FtbSize: Int = 2048,
  RasSize: Int = 32,
  CacheLineSize: Int = 512,
  FtbWays: Int = 4,
  TageTableInfos: Seq[Tuple3[Int,Int,Int]] =
  //       Sets  Hist   Tag
    // Seq(( 2048,    2,    8),
    //     ( 2048,    9,    8),
    //     ( 2048,   13,    8),
    //     ( 2048,   20,    8),
    //     ( 2048,   26,    8),
    //     ( 2048,   44,    8),
    //     ( 2048,   73,    8),
    //     ( 2048,  256,    8)),
    Seq(( 4096,    8,    8),
        ( 4096,   13,    8),
        ( 4096,   32,    8),
        ( 4096,  119,    8)),
  ITTageTableInfos: Seq[Tuple3[Int,Int,Int]] =
  //      Sets  Hist   Tag
    Seq(( 256,    4,    9),
        ( 256,    8,    9),
        ( 512,   13,    9),
        ( 512,   16,    9),
        ( 512,   32,    9)),
  SCNRows: Int = 512,
  SCNTables: Int = 4,
  SCCtrBits: Int = 6,
  SCHistLens: Seq[Int] = Seq(0, 4, 10, 16),
  numBr: Int = 2,
  branchPredictor: Function2[BranchPredictionResp, Parameters, Tuple2[Seq[BasePredictor], BranchPredictionResp]] =
    ((resp_in: BranchPredictionResp, p: Parameters) => {
      val ftb = Module(new FTB()(p))
      val ubtb =Module(new FauFTB()(p))
      // val bim = Module(new BIM()(p))
      val tage = Module(new Tage_SC()(p))
      val ras = Module(new RAS()(p))
      val ittage = Module(new ITTage()(p))
      val preds = Seq(ubtb, tage, ftb, ittage, ras)
      preds.map(_.io := DontCare)

      // ubtb.io.resp_in(0)  := resp_in
      // bim.io.resp_in(0)   := ubtb.io.resp
      // btb.io.resp_in(0)   := bim.io.resp
      // tage.io.resp_in(0)  := btb.io.resp
      // loop.io.resp_in(0)  := tage.io.resp
      ubtb.io.in.bits.resp_in(0) := resp_in
      tage.io.in.bits.resp_in(0) := ubtb.io.out
      ftb.io.in.bits.resp_in(0)  := tage.io.out
      ittage.io.in.bits.resp_in(0)  := ftb.io.out
      ras.io.in.bits.resp_in(0) := ittage.io.out

      (preds, ras.io.out)
    }),
  IBufSize: Int = 48,
  DecodeWidth: Int = 6,
  RenameWidth: Int = 6,
  CommitWidth: Int = 6,
  FtqSize: Int = 64,
  EnableLoadFastWakeUp: Boolean = true, // NOTE: not supported now, make it false
  IssQueSize: Int = 16,
  NRPhyRegs: Int = 192,
  VirtualLoadQueueSize: Int = 80,
  LoadQueueRARSize: Int = 80,
  LoadQueueRAWSize: Int = 64, // NOTE: make sure that LoadQueueRAWSize is power of 2.
  RollbackGroupSize: Int = 8,
  LoadQueueReplaySize: Int = 80,
  LoadUncacheBufferSize: Int = 20,
  LoadQueueNWriteBanks: Int = 8, // NOTE: make sure that LoadQueueRARSize/LoadQueueRAWSize is divided by LoadQueueNWriteBanks
  StoreQueueSize: Int = 64,
  StoreQueueNWriteBanks: Int = 8, // NOTE: make sure that StoreQueueSize is divided by StoreQueueNWriteBanks
  StoreQueueForwardWithMask: Boolean = true,
  VlsQueueSize: Int = 8,
  RobSize: Int = 256,
  dpParams: DispatchParameters = DispatchParameters(
    IntDqSize = 16,
    FpDqSize = 16,
    LsDqSize = 16,
    IntDqDeqWidth = 4,
    FpDqDeqWidth = 4,
    LsDqDeqWidth = 4
  ),
  exuParameters: ExuParameters = ExuParameters(
    JmpCnt = 1,
    AluCnt = 4,
    MulCnt = 0,
    MduCnt = 2,
    FmacCnt = 4,
    FmiscCnt = 2,
    FmiscDivSqrtCnt = 0,
    LduCnt = 2,
    StuCnt = 2
  ),
  prefetcher: Option[PrefetcherParams] = Some(SMSParams()),
  LoadPipelineWidth: Int = 2,
  StorePipelineWidth: Int = 2,
  VecMemSrcInWidth: Int = 2,
  VecMemInstWbWidth: Int = 1,
  VecMemDispatchWidth: Int = 1,
  StoreBufferSize: Int = 16,
  StoreBufferThreshold: Int = 7,
  EnsbufferWidth: Int = 2,
  UncacheBufferSize: Int = 4,
  EnableLoadToLoadForward: Boolean = true,
  EnableFastForward: Boolean = false,
  EnableLdVioCheckAfterReset: Boolean = true,
  EnableSoftPrefetchAfterReset: Boolean = true,
  EnableCacheErrorAfterReset: Boolean = true,
  EnableAccurateLoadError: Boolean = true,
  EnableUncacheWriteOutstanding: Boolean = false,
  MMUAsidLen: Int = 16, // max is 16, 0 is not supported now
<<<<<<< HEAD
  ReSelectLen: Int = 7, // load replay queue replay select counter len
=======
  ReSelectLen: Int = 6, // load replay queue replay select counter len
  iwpuParameters: WPUParameters = WPUParameters(
    enWPU = true,
    algoName = "mmru",
    isICache = true,
  ),
  dwpuParameters: WPUParameters = WPUParameters(
    enWPU = true,
    algoName = "mmru",
    enCfPred = false,
    isICache = false,
  ),
>>>>>>> 871d8dc8
  itlbParameters: TLBParameters = TLBParameters(
    name = "itlb",
    fetchi = true,
    useDmode = false,
    normalNWays = 32,
    normalReplacer = Some("plru"),
    superNWays = 4,
    superReplacer = Some("plru")
  ),
  itlbPortNum: Int = 2 + ICacheParameters().prefetchPipeNum + 1,
  ipmpPortNum: Int = 2 + ICacheParameters().prefetchPipeNum + 1,
  ldtlbParameters: TLBParameters = TLBParameters(
    name = "ldtlb",
    normalNSets = 64,
    normalNWays = 1,
    normalAssociative = "sa",
    normalReplacer = Some("setplru"),
    superNWays = 16,
    normalAsVictim = true,
    outReplace = false,
    partialStaticPMP = true,
    outsideRecvFlush = true,
    saveLevel = true
  ),
  sttlbParameters: TLBParameters = TLBParameters(
    name = "sttlb",
    normalNSets = 64,
    normalNWays = 1,
    normalAssociative = "sa",
    normalReplacer = Some("setplru"),
    superNWays = 16,
    normalAsVictim = true,
    outReplace = false,
    partialStaticPMP = true,
    outsideRecvFlush = true,
    saveLevel = true
  ),
  pftlbParameters: TLBParameters = TLBParameters(
    name = "pftlb",
    normalNSets = 64,
    normalNWays = 1,
    normalAssociative = "sa",
    normalReplacer = Some("setplru"),
    superNWays = 16,
    normalAsVictim = true,
    outReplace = false,
    partialStaticPMP = true,
    outsideRecvFlush = true,
    saveLevel = true
  ),
  refillBothTlb: Boolean = false,
  btlbParameters: TLBParameters = TLBParameters(
    name = "btlb",
    normalNSets = 1,
    normalNWays = 64,
    superNWays = 4,
  ),
  l2tlbParameters: L2TLBParameters = L2TLBParameters(),
  NumPerfCounters: Int = 16,
  icacheParameters: ICacheParameters = ICacheParameters(
    tagECC = Some("parity"),
    dataECC = Some("parity"),
    replacer = Some("setplru"),
    nMissEntries = 2,
    nProbeEntries = 2,
    nPrefetchEntries = 12,
    nPrefBufferEntries = 64,
    hasPrefetch = true,
  ),
  dcacheParametersOpt: Option[DCacheParameters] = Some(DCacheParameters(
    tagECC = Some("secded"),
    dataECC = Some("secded"),
    replacer = Some("setplru"),
    nMissEntries = 16,
    nProbeEntries = 8,
    nReleaseEntries = 18
  )),
  L2CacheParamsOpt: Option[HCCacheParameters] = Some(HCCacheParameters(
    name = "l2",
    level = 2,
    ways = 8,
    sets = 1024, // default 512KB L2
    prefetch = Some(huancun.prefetch.PrefetchReceiverParams())
  )),
  L2NBanks: Int = 1,
  usePTWRepeater: Boolean = false,
  softTLB: Boolean = false, // dpi-c l1tlb debug only
  softPTW: Boolean = false, // dpi-c l2tlb debug only
  softPTWDelay: Int = 1
){
  val allHistLens = SCHistLens ++ ITTageTableInfos.map(_._2) ++ TageTableInfos.map(_._2) :+ UbtbGHRLength
  val HistoryLength = allHistLens.max + numBr * FtqSize + 9 // 256 for the predictor configs now

  val loadExuConfigs = Seq.fill(exuParameters.LduCnt)(LdExeUnitCfg)
  val storeExuConfigs = Seq.fill(exuParameters.StuCnt)(StaExeUnitCfg) ++ Seq.fill(exuParameters.StuCnt)(StdExeUnitCfg)

  val intExuConfigs = (Seq.fill(exuParameters.AluCnt)(AluExeUnitCfg) ++
    Seq.fill(exuParameters.MduCnt)(MulDivExeUnitCfg) :+ JumpCSRExeUnitCfg)

  val fpExuConfigs =
    Seq.fill(exuParameters.FmacCnt)(FmacExeUnitCfg) ++
      Seq.fill(exuParameters.FmiscCnt)(FmiscExeUnitCfg)

  val exuConfigs: Seq[ExuConfig] = intExuConfigs ++ fpExuConfigs ++ loadExuConfigs ++ storeExuConfigs
}

case object DebugOptionsKey extends Field[DebugOptions]

case class DebugOptions
(
  FPGAPlatform: Boolean = false,
  EnableDifftest: Boolean = false,
  AlwaysBasicDiff: Boolean = true,
  EnableDebug: Boolean = false,
  EnablePerfDebug: Boolean = true,
  UseDRAMSim: Boolean = false,
  EnableConstantin: Boolean = false,
  EnableTopDown: Boolean = false
)

trait HasXSParameter {

  implicit val p: Parameters

  val PAddrBits = p(SoCParamsKey).PAddrBits // PAddrBits is Phyical Memory addr bits

  val coreParams = p(XSCoreParamsKey)
  val env = p(DebugOptionsKey)

  val XLEN = coreParams.XLEN
  val minFLen = 32
  val fLen = 64
  def xLen = XLEN

  val HasMExtension = coreParams.HasMExtension
  val HasCExtension = coreParams.HasCExtension
  val HasDiv = coreParams.HasDiv
  val HasIcache = coreParams.HasICache
  val HasDcache = coreParams.HasDCache
  val AddrBits = coreParams.AddrBits // AddrBits is used in some cases
  val VAddrBits = coreParams.VAddrBits // VAddrBits is Virtual Memory addr bits
  val AsidLength = coreParams.AsidLength
  val ReSelectLen = coreParams.ReSelectLen
  val AddrBytes = AddrBits / 8 // unused
  val DataBits = XLEN
  val DataBytes = DataBits / 8
  val HasFPU = coreParams.HasFPU
  val HasCustomCSRCacheOp = coreParams.HasCustomCSRCacheOp
  val FetchWidth = coreParams.FetchWidth
  val PredictWidth = FetchWidth * (if (HasCExtension) 2 else 1)
  val EnableBPU = coreParams.EnableBPU
  val EnableBPD = coreParams.EnableBPD // enable backing predictor(like Tage) in BPUStage3
  val EnableRAS = coreParams.EnableRAS
  val EnableLB = coreParams.EnableLB
  val EnableLoop = coreParams.EnableLoop
  val EnableSC = coreParams.EnableSC
  val EnbaleTlbDebug = coreParams.EnbaleTlbDebug
  val HistoryLength = coreParams.HistoryLength
  val EnableGHistDiff = coreParams.EnableGHistDiff
  val UbtbGHRLength = coreParams.UbtbGHRLength
  val UbtbSize = coreParams.UbtbSize
  val EnableFauFTB = coreParams.EnableFauFTB
  val FtbSize = coreParams.FtbSize
  val FtbWays = coreParams.FtbWays
  val RasSize = coreParams.RasSize

  def getBPDComponents(resp_in: BranchPredictionResp, p: Parameters) = {
    coreParams.branchPredictor(resp_in, p)
  }
  val numBr = coreParams.numBr
  val TageTableInfos = coreParams.TageTableInfos
  val TageBanks = coreParams.numBr
  val SCNRows = coreParams.SCNRows
  val SCCtrBits = coreParams.SCCtrBits
  val SCHistLens = coreParams.SCHistLens
  val SCNTables = coreParams.SCNTables

  val SCTableInfos = Seq.fill(SCNTables)((SCNRows, SCCtrBits)) zip SCHistLens map {
    case ((n, cb), h) => (n, cb, h)
  }
  val ITTageTableInfos = coreParams.ITTageTableInfos
  type FoldedHistoryInfo = Tuple2[Int, Int]
  val foldedGHistInfos =
    (TageTableInfos.map{ case (nRows, h, t) =>
      if (h > 0)
        Set((h, min(log2Ceil(nRows/numBr), h)), (h, min(h, t)), (h, min(h, t-1)))
      else
        Set[FoldedHistoryInfo]()
    }.reduce(_++_).toSet ++
    SCTableInfos.map{ case (nRows, _, h) =>
      if (h > 0)
        Set((h, min(log2Ceil(nRows/TageBanks), h)))
      else
        Set[FoldedHistoryInfo]()
    }.reduce(_++_).toSet ++
    ITTageTableInfos.map{ case (nRows, h, t) =>
      if (h > 0)
        Set((h, min(log2Ceil(nRows), h)), (h, min(h, t)), (h, min(h, t-1)))
      else
        Set[FoldedHistoryInfo]()
    }.reduce(_++_) ++
      Set[FoldedHistoryInfo]((UbtbGHRLength, log2Ceil(UbtbSize)))
    ).toList



  val CacheLineSize = coreParams.CacheLineSize
  val CacheLineHalfWord = CacheLineSize / 16
  val ExtHistoryLength = HistoryLength + 64
  val IBufSize = coreParams.IBufSize
  val DecodeWidth = coreParams.DecodeWidth
  val RenameWidth = coreParams.RenameWidth
  val CommitWidth = coreParams.CommitWidth
  val FtqSize = coreParams.FtqSize
  val IssQueSize = coreParams.IssQueSize
  val EnableLoadFastWakeUp = coreParams.EnableLoadFastWakeUp
  val NRPhyRegs = coreParams.NRPhyRegs
  val PhyRegIdxWidth = log2Up(NRPhyRegs)
  val RobSize = coreParams.RobSize
  val IntRefCounterWidth = log2Ceil(RobSize)
  val VirtualLoadQueueSize = coreParams.VirtualLoadQueueSize
  val LoadQueueRARSize = coreParams.LoadQueueRARSize
  val LoadQueueRAWSize = coreParams.LoadQueueRAWSize
  val RollbackGroupSize = coreParams.RollbackGroupSize
  val LoadQueueReplaySize = coreParams.LoadQueueReplaySize
  val LoadUncacheBufferSize = coreParams.LoadUncacheBufferSize
  val LoadQueueNWriteBanks = coreParams.LoadQueueNWriteBanks
  val StoreQueueSize = coreParams.StoreQueueSize
  val StoreQueueNWriteBanks = coreParams.StoreQueueNWriteBanks
  val StoreQueueForwardWithMask = coreParams.StoreQueueForwardWithMask
  val VlsQueueSize = coreParams.VlsQueueSize
  val dpParams = coreParams.dpParams
  val exuParameters = coreParams.exuParameters
  val NRMemReadPorts = exuParameters.LduCnt + 2 * exuParameters.StuCnt
  val NRIntReadPorts = 2 * exuParameters.AluCnt + NRMemReadPorts
  val NRIntWritePorts = exuParameters.AluCnt + exuParameters.MduCnt + exuParameters.LduCnt
  val NRFpReadPorts = 3 * exuParameters.FmacCnt + exuParameters.StuCnt
  val NRFpWritePorts = exuParameters.FpExuCnt + exuParameters.LduCnt
  val LoadPipelineWidth = coreParams.LoadPipelineWidth
  val StorePipelineWidth = coreParams.StorePipelineWidth
  val VecMemSrcInWidth = coreParams.VecMemSrcInWidth
  val VecMemInstWbWidth = coreParams.VecMemInstWbWidth
  val VecMemDispatchWidth = coreParams.VecMemDispatchWidth
  val StoreBufferSize = coreParams.StoreBufferSize
  val StoreBufferThreshold = coreParams.StoreBufferThreshold
  val EnsbufferWidth = coreParams.EnsbufferWidth
  val UncacheBufferSize = coreParams.UncacheBufferSize
  val EnableLoadToLoadForward = coreParams.EnableLoadToLoadForward
  val EnableFastForward = coreParams.EnableFastForward
  val EnableLdVioCheckAfterReset = coreParams.EnableLdVioCheckAfterReset
  val EnableSoftPrefetchAfterReset = coreParams.EnableSoftPrefetchAfterReset
  val EnableCacheErrorAfterReset = coreParams.EnableCacheErrorAfterReset
  val EnableAccurateLoadError = coreParams.EnableAccurateLoadError
  val EnableUncacheWriteOutstanding = coreParams.EnableUncacheWriteOutstanding
  val asidLen = coreParams.MMUAsidLen
  val BTLBWidth = coreParams.LoadPipelineWidth + coreParams.StorePipelineWidth
  val refillBothTlb = coreParams.refillBothTlb
  val iwpuParam = coreParams.iwpuParameters
  val dwpuParam = coreParams.dwpuParameters
  val itlbParams = coreParams.itlbParameters
  val ldtlbParams = coreParams.ldtlbParameters
  val sttlbParams = coreParams.sttlbParameters
  val pftlbParams = coreParams.pftlbParameters
  val btlbParams = coreParams.btlbParameters
  val l2tlbParams = coreParams.l2tlbParameters
  val NumPerfCounters = coreParams.NumPerfCounters

  val NumRs = (exuParameters.JmpCnt+1)/2 + (exuParameters.AluCnt+1)/2 + (exuParameters.MulCnt+1)/2 +
              (exuParameters.MduCnt+1)/2 + (exuParameters.FmacCnt+1)/2 +  + (exuParameters.FmiscCnt+1)/2 +
              (exuParameters.FmiscDivSqrtCnt+1)/2 + (exuParameters.LduCnt+1)/2 +
              (exuParameters.StuCnt+1)/2 + (exuParameters.StuCnt+1)/2

  val instBytes = if (HasCExtension) 2 else 4
  val instOffsetBits = log2Ceil(instBytes)

  val icacheParameters = coreParams.icacheParameters
  val dcacheParameters = coreParams.dcacheParametersOpt.getOrElse(DCacheParameters())

  // dcache block cacheline when lr for LRSCCycles - LRSCBackOff cycles
  // for constrained LR/SC loop
  val LRSCCycles = 64
  // for lr storm
  val LRSCBackOff = 8

  // cache hierarchy configurations
  val l1BusDataWidth = 256

  // load violation predict
  val ResetTimeMax2Pow = 20 //1078576
  val ResetTimeMin2Pow = 10 //1024
  // wait table parameters
  val WaitTableSize = 1024
  val MemPredPCWidth = log2Up(WaitTableSize)
  val LWTUse2BitCounter = true
  // store set parameters
  val SSITSize = WaitTableSize
  val LFSTSize = 32
  val SSIDWidth = log2Up(LFSTSize)
  val LFSTWidth = 4
  val StoreSetEnable = true // LWT will be disabled if SS is enabled
  val loadExuConfigs = coreParams.loadExuConfigs
  val storeExuConfigs = coreParams.storeExuConfigs

  val intExuConfigs = coreParams.intExuConfigs

  val fpExuConfigs = coreParams.fpExuConfigs

  val exuConfigs = coreParams.exuConfigs

  val PCntIncrStep: Int = 6
  val numPCntHc: Int = 25
  val numPCntPtw: Int = 19

  val numCSRPCntFrontend = 8
  val numCSRPCntCtrl     = 8
  val numCSRPCntLsu      = 8
  val numCSRPCntHc       = 5
}<|MERGE_RESOLUTION|>--- conflicted
+++ resolved
@@ -23,7 +23,7 @@
 import xiangshan.backend.dispatch.DispatchParameters
 import xiangshan.cache.DCacheParameters
 import xiangshan.cache.prefetch._
-import xiangshan.frontend.{BasePredictor, BranchPredictionResp, FTB, FakePredictor, FauFTB, ITTage, RAS, Tage, Tage_SC}
+import xiangshan.frontend.{BasePredictor, BranchPredictionResp, FTB, FakePredictor, RAS, Tage, ITTage, Tage_SC, FauFTB}
 import xiangshan.frontend.icache.ICacheParameters
 import xiangshan.cache.mmu.{L2TLBParameters, TLBParameters}
 import freechips.rocketchip.diplomacy.AddressSet
@@ -179,10 +179,7 @@
   EnableAccurateLoadError: Boolean = true,
   EnableUncacheWriteOutstanding: Boolean = false,
   MMUAsidLen: Int = 16, // max is 16, 0 is not supported now
-<<<<<<< HEAD
   ReSelectLen: Int = 7, // load replay queue replay select counter len
-=======
-  ReSelectLen: Int = 6, // load replay queue replay select counter len
   iwpuParameters: WPUParameters = WPUParameters(
     enWPU = true,
     algoName = "mmru",
@@ -194,7 +191,6 @@
     enCfPred = false,
     isICache = false,
   ),
->>>>>>> 871d8dc8
   itlbParameters: TLBParameters = TLBParameters(
     name = "itlb",
     fetchi = true,
