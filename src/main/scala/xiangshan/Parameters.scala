/***************************************************************************************
* Copyright (c) 2020-2021 Institute of Computing Technology, Chinese Academy of Sciences
* Copyright (c) 2020-2021 Peng Cheng Laboratory
*
* XiangShan is licensed under Mulan PSL v2.
* You can use this software according to the terms and conditions of the Mulan PSL v2.
* You may obtain a copy of Mulan PSL v2 at:
*          http://license.coscl.org.cn/MulanPSL2
*
* THIS SOFTWARE IS PROVIDED ON AN "AS IS" BASIS, WITHOUT WARRANTIES OF ANY KIND,
* EITHER EXPRESS OR IMPLIED, INCLUDING BUT NOT LIMITED TO NON-INFRINGEMENT,
* MERCHANTABILITY OR FIT FOR A PARTICULAR PURPOSE.
*
* See the Mulan PSL v2 for more details.
***************************************************************************************/

package xiangshan

import chipsalliance.rocketchip.config.{Field, Parameters}
import chisel3._
import chisel3.util._
import huancun._
import system.SoCParamsKey
import xiangshan.backend.datapath.RdConfig._
import xiangshan.backend.datapath.WbConfig._
import xiangshan.backend.dispatch.DispatchParameters
import xiangshan.backend.exu.ExeUnitParams
import xiangshan.backend.fu.FuConfig._
import xiangshan.backend.issue.{IntScheduler, IssueBlockParams, MemScheduler, SchdBlockParams, SchedulerType, VfScheduler}
import xiangshan.backend.regfile.{IntPregParams, PregParams, VfPregParams}
import xiangshan.backend.BackendParams
import xiangshan.cache.DCacheParameters
import xiangshan.cache.mmu.{L2TLBParameters, TLBParameters}
import xiangshan.frontend._
import xiangshan.frontend.icache.ICacheParameters

import freechips.rocketchip.diplomacy.AddressSet
import system.SoCParamsKey
import huancun._
import huancun.debug._
import coupledL2._
import xiangshan.mem.prefetch.{PrefetcherParams, SMSParams}

import scala.math.min

case object XSTileKey extends Field[Seq[XSCoreParameters]]

case object XSCoreParamsKey extends Field[XSCoreParameters]

case class XSCoreParameters
(
  HasPrefetch: Boolean = false,
  HartId: Int = 0,
  XLEN: Int = 64,
  VLEN: Int = 128,
  ELEN: Int = 64,
  HasMExtension: Boolean = true,
  HasCExtension: Boolean = true,
  HasDiv: Boolean = true,
  HasICache: Boolean = true,
  HasDCache: Boolean = true,
  AddrBits: Int = 64,
  VAddrBits: Int = 39,
  HasFPU: Boolean = true,
  HasVPU: Boolean = true,
  HasCustomCSRCacheOp: Boolean = true,
  FetchWidth: Int = 8,
  AsidLength: Int = 16,
  EnableBPU: Boolean = true,
  EnableBPD: Boolean = true,
  EnableRAS: Boolean = true,
  EnableLB: Boolean = false,
  EnableLoop: Boolean = true,
  EnableSC: Boolean = true,
  EnbaleTlbDebug: Boolean = false,
  EnableJal: Boolean = false,
  EnableFauFTB: Boolean = true,
  UbtbGHRLength: Int = 4,
  // HistoryLength: Int = 512,
  EnableGHistDiff: Boolean = true,
  EnableCommitGHistDiff: Boolean = true,
  UbtbSize: Int = 256,
  FtbSize: Int = 2048,
  RasSize: Int = 32,
  CacheLineSize: Int = 512,
  FtbWays: Int = 4,
  TageTableInfos: Seq[Tuple3[Int,Int,Int]] =
  //       Sets  Hist   Tag
    // Seq(( 2048,    2,    8),
    //     ( 2048,    9,    8),
    //     ( 2048,   13,    8),
    //     ( 2048,   20,    8),
    //     ( 2048,   26,    8),
    //     ( 2048,   44,    8),
    //     ( 2048,   73,    8),
    //     ( 2048,  256,    8)),
    Seq(( 4096,    8,    8),
        ( 4096,   13,    8),
        ( 4096,   32,    8),
        ( 4096,  119,    8)),
  ITTageTableInfos: Seq[Tuple3[Int,Int,Int]] =
  //      Sets  Hist   Tag
    Seq(( 256,    4,    9),
        ( 256,    8,    9),
        ( 512,   13,    9),
        ( 512,   16,    9),
        ( 512,   32,    9)),
  SCNRows: Int = 512,
  SCNTables: Int = 4,
  SCCtrBits: Int = 6,
  SCHistLens: Seq[Int] = Seq(0, 4, 10, 16),
  numBr: Int = 2,
  branchPredictor: Function2[BranchPredictionResp, Parameters, Tuple2[Seq[BasePredictor], BranchPredictionResp]] =
    ((resp_in: BranchPredictionResp, p: Parameters) => {
      val ftb = Module(new FTB()(p))
      val ubtb =Module(new FauFTB()(p))
      // val bim = Module(new BIM()(p))
      val tage = Module(new Tage_SC()(p))
      val ras = Module(new RAS()(p))
      val ittage = Module(new ITTage()(p))
      val preds = Seq(ubtb, tage, ftb, ittage, ras)
      preds.map(_.io := DontCare)

      // ubtb.io.resp_in(0)  := resp_in
      // bim.io.resp_in(0)   := ubtb.io.resp
      // btb.io.resp_in(0)   := bim.io.resp
      // tage.io.resp_in(0)  := btb.io.resp
      // loop.io.resp_in(0)  := tage.io.resp
      ubtb.io.in.bits.resp_in(0) := resp_in
      tage.io.in.bits.resp_in(0) := ubtb.io.out
      ftb.io.in.bits.resp_in(0)  := tage.io.out
      ittage.io.in.bits.resp_in(0)  := ftb.io.out
      ras.io.in.bits.resp_in(0) := ittage.io.out

      (preds, ras.io.out)
    }),
  IBufSize: Int = 48,
  DecodeWidth: Int = 6,
  RenameWidth: Int = 6,
  CommitWidth: Int = 6,
  MaxUopSize: Int = 65,
  FtqSize: Int = 64,
  EnableLoadFastWakeUp: Boolean = true, // NOTE: not supported now, make it false
  IntLogicRegs: Int = 32,
  FpLogicRegs: Int = 33,
  VecLogicRegs: Int = 32 + 8 + 1, // 8: tmp, 1: vconfig
  VCONFIG_IDX: Int = 40,
  NRPhyRegs: Int = 192,
<<<<<<< HEAD
  IntPhyRegs: Int = 192,
  VfPhyRegs: Int = 192,
  LoadQueueSize: Int = 80,
  LoadQueueNWriteBanks: Int = 8,
=======
  VirtualLoadQueueSize: Int = 80,
  LoadQueueRARSize: Int = 80,
  LoadQueueRAWSize: Int = 64, // NOTE: make sure that LoadQueueRAWSize is power of 2.
  RollbackGroupSize: Int = 8,
  LoadQueueReplaySize: Int = 80,
  LoadUncacheBufferSize: Int = 20,
  LoadQueueNWriteBanks: Int = 8, // NOTE: make sure that LoadQueueRARSize/LoadQueueRAWSize is divided by LoadQueueNWriteBanks
>>>>>>> 15ee59e4
  StoreQueueSize: Int = 64,
  StoreQueueNWriteBanks: Int = 8, // NOTE: make sure that StoreQueueSize is divided by StoreQueueNWriteBanks
  StoreQueueForwardWithMask: Boolean = true,
  VlsQueueSize: Int = 8,
  RobSize: Int = 256,
  RabSize: Int = 256,
  dpParams: DispatchParameters = DispatchParameters(
    IntDqSize = 16,
    FpDqSize = 16,
    LsDqSize = 16,
    IntDqDeqWidth = 6,
    FpDqDeqWidth = 6,
    LsDqDeqWidth = 6,
  ),
  intPreg: PregParams = IntPregParams(
    numEntries = 64,
    numRead = 14,
    numWrite = 8,
  ),
  vfPreg: VfPregParams = VfPregParams(
    numEntries = 64,
    numRead = 14,
    numWrite = 8,
  ),
  prefetcher: Option[PrefetcherParams] = Some(SMSParams()),
  LoadPipelineWidth: Int = 2,
  StorePipelineWidth: Int = 2,
  VecMemSrcInWidth: Int = 2,
  VecMemInstWbWidth: Int = 1,
  VecMemDispatchWidth: Int = 1,
  StoreBufferSize: Int = 16,
  StoreBufferThreshold: Int = 7,
  EnsbufferWidth: Int = 2,
  UncacheBufferSize: Int = 4,
  EnableLoadToLoadForward: Boolean = true,
  EnableFastForward: Boolean = false,
  EnableLdVioCheckAfterReset: Boolean = true,
  EnableSoftPrefetchAfterReset: Boolean = true,
  EnableCacheErrorAfterReset: Boolean = true,
  EnableDCacheWPU: Boolean = false,
  EnableAccurateLoadError: Boolean = true,
  EnableUncacheWriteOutstanding: Boolean = false,
  MMUAsidLen: Int = 16, // max is 16, 0 is not supported now
  ReSelectLen: Int = 7, // load replay queue replay select counter len
  itlbParameters: TLBParameters = TLBParameters(
    name = "itlb",
    fetchi = true,
    useDmode = false,
    normalNWays = 32,
    normalReplacer = Some("plru"),
    superNWays = 4,
    superReplacer = Some("plru")
  ),
  itlbPortNum: Int = 2 + ICacheParameters().prefetchPipeNum + 1,
  ipmpPortNum: Int = 2 + ICacheParameters().prefetchPipeNum + 1,
  ldtlbParameters: TLBParameters = TLBParameters(
    name = "ldtlb",
    normalNSets = 64,
    normalNWays = 1,
    normalAssociative = "sa",
    normalReplacer = Some("setplru"),
    superNWays = 16,
    normalAsVictim = true,
    outReplace = false,
    partialStaticPMP = true,
    outsideRecvFlush = true,
    saveLevel = true
  ),
  sttlbParameters: TLBParameters = TLBParameters(
    name = "sttlb",
    normalNSets = 64,
    normalNWays = 1,
    normalAssociative = "sa",
    normalReplacer = Some("setplru"),
    superNWays = 16,
    normalAsVictim = true,
    outReplace = false,
    partialStaticPMP = true,
    outsideRecvFlush = true,
    saveLevel = true
  ),
  pftlbParameters: TLBParameters = TLBParameters(
    name = "pftlb",
    normalNSets = 64,
    normalNWays = 1,
    normalAssociative = "sa",
    normalReplacer = Some("setplru"),
    superNWays = 16,
    normalAsVictim = true,
    outReplace = false,
    partialStaticPMP = true,
    outsideRecvFlush = true,
    saveLevel = true
  ),
  refillBothTlb: Boolean = false,
  btlbParameters: TLBParameters = TLBParameters(
    name = "btlb",
    normalNSets = 1,
    normalNWays = 64,
    superNWays = 4,
  ),
  l2tlbParameters: L2TLBParameters = L2TLBParameters(),
  NumPerfCounters: Int = 16,
  icacheParameters: ICacheParameters = ICacheParameters(
    tagECC = Some("parity"),
    dataECC = Some("parity"),
    replacer = Some("setplru"),
    nMissEntries = 2,
    nProbeEntries = 2,
    nPrefetchEntries = 12,
    nPrefBufferEntries = 64,
    hasPrefetch = true,
  ),
  dcacheParametersOpt: Option[DCacheParameters] = Some(DCacheParameters(
    tagECC = Some("secded"),
    dataECC = Some("secded"),
    replacer = Some("setplru"),
    nMissEntries = 16,
    nProbeEntries = 8,
    nReleaseEntries = 18
  )),
  L2CacheParamsOpt: Option[L2Param] = Some(L2Param(
    name = "l2",
    ways = 8,
    sets = 1024, // default 512KB L2
    prefetch = Some(coupledL2.prefetch.PrefetchReceiverParams())
  )),
  L2NBanks: Int = 1,
  usePTWRepeater: Boolean = false,
  softTLB: Boolean = false, // dpi-c l1tlb debug only
  softPTW: Boolean = false, // dpi-c l2tlb debug only
  softPTWDelay: Int = 1
){
  def vlWidth = log2Up(VLEN) + 1

  val allHistLens = SCHistLens ++ ITTageTableInfos.map(_._2) ++ TageTableInfos.map(_._2) :+ UbtbGHRLength
  val HistoryLength = allHistLens.max + numBr * FtqSize + 9 // 256 for the predictor configs now

  def intSchdParams = {
    implicit val schdType: SchedulerType = IntScheduler()
    val pregBits = intPreg.addrWidth
    val numRfRead = intPreg.numRead
    val numRfWrite = intPreg.numWrite
    SchdBlockParams(Seq(
      IssueBlockParams(Seq(
        ExeUnitParams(Seq(AluCfg, MulCfg, BkuCfg), Seq(IntWB(port = 0, 0)), Seq(Seq(IntRD(0, 2)), Seq(IntRD(1, 2)))),
        ExeUnitParams(Seq(AluCfg, MulCfg, BkuCfg), Seq(IntWB(port = 1, 0)), Seq(Seq(IntRD(0, 1)), Seq(IntRD(1, 1)))),
      ), numEntries = 8, pregBits = pregBits, numWakeupFromWB = numRfWrite, numEnq = 2),
      IssueBlockParams(Seq(
        ExeUnitParams(Seq(DivCfg), Seq(IntWB(port = 2, 0)), Seq(Seq(IntRD(4, 0)), Seq(IntRD(5, 0)))),
        ExeUnitParams(Seq(DivCfg), Seq(IntWB(port = 3, 0)), Seq(Seq(IntRD(6, 0)), Seq(IntRD(7, 0)))),
      ), numEntries = 8, pregBits = pregBits, numWakeupFromWB = numRfWrite, numEnq = 2),
      IssueBlockParams(Seq(
        ExeUnitParams(Seq(BrhCfg, JmpCfg, CsrCfg, FenceCfg), Seq(IntWB(port = 4, 0)), Seq(Seq(IntRD(2, 1)), Seq(IntRD(3, 1)))),
        ExeUnitParams(Seq(BrhCfg), Seq(), Seq(Seq(IntRD(6, 1)), Seq(IntRD(4, 1)))),
      ), numEntries = 8, pregBits = pregBits, numWakeupFromWB = numRfWrite, numEnq = 2),
      IssueBlockParams(Seq(
        ExeUnitParams(Seq(I2fCfg, VSetRiWiCfg, VSetRiWvfCfg), Seq(VecWB(port = 6, Int.MaxValue), IntWB(port = 7, 0)), Seq(Seq(IntRD(6, 0)), Seq(IntRD(7, 0)))),
      ), numEntries = 8, pregBits = pregBits, numWakeupFromWB = numRfWrite, numEnq = 2)
    ),
      numPregs = intPreg.numEntries,
      numRfReadWrite = Some((numRfRead, numRfWrite)),
      numDeqOutside = 0,
      schdType = schdType,
      rfDataWidth = intPreg.dataCfg.dataWidth,
      numUopIn = dpParams.IntDqDeqWidth,
    )
  }
  def vfSchdParams = {
    implicit val schdType: SchedulerType = VfScheduler()
    val pregBits = vfPreg.addrWidth
    val numRfRead = vfPreg.numRead
    val numRfWrite = vfPreg.numWrite
    SchdBlockParams(Seq(
      IssueBlockParams(Seq(
        ExeUnitParams(Seq(VialuCfg), Seq(VecWB(port = 0, 0)), Seq(Seq(VfRD(1, 0)), Seq(VfRD(2, 0)), Seq(VfRD(3, 0)), Seq(VfRD(4, 0)), Seq(VfRD(5, 0)))),
      ), numEntries = 8, pregBits = pregBits, numWakeupFromWB = numRfWrite, numEnq = 2),
      IssueBlockParams(Seq(
        ExeUnitParams(Seq(FmacCfg), Seq(VecWB(port = 1, 0)), Seq(Seq(VfRD(7, 0)), Seq(VfRD(8, 0)), Seq(VfRD(9, 0)))),
        ExeUnitParams(Seq(F2fCfg, F2iCfg, FDivSqrtCfg, VSetRvfWvfCfg), Seq(VecWB(port = 2, 0), IntWB(port = 7, 0)), Seq(Seq(VfRD(10, 0)), Seq(VfRD(11, 0)))),
      ), numEntries = 8, pregBits = pregBits, numWakeupFromWB = numRfWrite, numEnq = 2),
    ),
      numPregs = vfPreg.numEntries,
      numRfReadWrite = Some((numRfRead, numRfWrite)),
      numDeqOutside = 0,
      schdType = schdType,
      rfDataWidth = vfPreg.dataCfg.dataWidth,
      numUopIn = dpParams.FpDqDeqWidth,
    )
  }
  def memSchdParams = {
    implicit val schdType: SchedulerType = MemScheduler()
    val pregBits = vfPreg.addrWidth max intPreg.addrWidth
    val rfDataWidth = 64

    SchdBlockParams(Seq(
      IssueBlockParams(Seq(
        ExeUnitParams(Seq(LduCfg), Seq(IntWB(5, 0), VecWB(4, 0)), Seq(Seq(IntRD(8, 0)))),
        ExeUnitParams(Seq(LduCfg), Seq(IntWB(6, 0), VecWB(5, 0)), Seq(Seq(IntRD(9, 0)))),
      ), numEntries = 8, pregBits = pregBits, numWakeupFromWB = 16, numEnq = 2),
      IssueBlockParams(Seq(
        ExeUnitParams(Seq(StaCfg, MouCfg), Seq(IntWB(5, 1)), Seq(Seq(IntRD(10, 0)))),
        ExeUnitParams(Seq(StaCfg, MouCfg), Seq(IntWB(6, 1)), Seq(Seq(IntRD(11, 0)))),
      ), numEntries = 8, pregBits = pregBits, numWakeupFromWB = 16, numEnq = 2),
      IssueBlockParams(Seq(
        ExeUnitParams(Seq(StdCfg, MoudCfg), Seq(), Seq(Seq(IntRD(12, 0), VfRD(12, 0)))),
        ExeUnitParams(Seq(StdCfg, MoudCfg), Seq(), Seq(Seq(IntRD(13, 0), VfRD(13, 0)))),
      ), numEntries = 8, pregBits = pregBits, numWakeupFromWB = 16, numEnq = 2),
    ),
      numPregs = intPreg.numEntries max vfPreg.numEntries,
      numRfReadWrite = None,
      numDeqOutside = 0,
      schdType = schdType,
      rfDataWidth = rfDataWidth,
      numUopIn = dpParams.LsDqDeqWidth,
    )
  }

  def backendParams: BackendParams = backend.BackendParams(Map(
    IntScheduler() -> intSchdParams,
    VfScheduler() -> vfSchdParams,
    MemScheduler() -> memSchdParams,
  ), Seq(
    intPreg,
    vfPreg,
  ))
}

case object DebugOptionsKey extends Field[DebugOptions]

case class DebugOptions
(
  FPGAPlatform: Boolean = false,
  EnableDifftest: Boolean = false,
  AlwaysBasicDiff: Boolean = true,
  EnableDebug: Boolean = false,
  EnablePerfDebug: Boolean = true,
  UseDRAMSim: Boolean = false,
  EnableConstantin: Boolean = false,
  EnableTopDown: Boolean = false
)

trait HasXSParameter {

  implicit val p: Parameters

  val PAddrBits = p(SoCParamsKey).PAddrBits // PAddrBits is Phyical Memory addr bits

  val coreParams = p(XSCoreParamsKey)
  val env = p(DebugOptionsKey)

  val XLEN = coreParams.XLEN
  val VLEN = coreParams.VLEN
  val ELEN = coreParams.ELEN
  val minFLen = 32
  val fLen = 64
  def xLen = XLEN

  val HasMExtension = coreParams.HasMExtension
  val HasCExtension = coreParams.HasCExtension
  val HasDiv = coreParams.HasDiv
  val HasIcache = coreParams.HasICache
  val HasDcache = coreParams.HasDCache
  val AddrBits = coreParams.AddrBits // AddrBits is used in some cases
  val VAddrBits = coreParams.VAddrBits // VAddrBits is Virtual Memory addr bits
  val AsidLength = coreParams.AsidLength
  val ReSelectLen = coreParams.ReSelectLen
  val AddrBytes = AddrBits / 8 // unused
  val DataBits = XLEN
  val DataBytes = DataBits / 8
  val HasFPU = coreParams.HasFPU
  val HasVPU = coreParams.HasVPU
  val HasCustomCSRCacheOp = coreParams.HasCustomCSRCacheOp
  val FetchWidth = coreParams.FetchWidth
  val PredictWidth = FetchWidth * (if (HasCExtension) 2 else 1)
  val EnableBPU = coreParams.EnableBPU
  val EnableBPD = coreParams.EnableBPD // enable backing predictor(like Tage) in BPUStage3
  val EnableRAS = coreParams.EnableRAS
  val EnableLB = coreParams.EnableLB
  val EnableLoop = coreParams.EnableLoop
  val EnableSC = coreParams.EnableSC
  val EnbaleTlbDebug = coreParams.EnbaleTlbDebug
  val HistoryLength = coreParams.HistoryLength
  val EnableGHistDiff = coreParams.EnableGHistDiff
  val EnableCommitGHistDiff = coreParams.EnableCommitGHistDiff
  val UbtbGHRLength = coreParams.UbtbGHRLength
  val UbtbSize = coreParams.UbtbSize
  val EnableFauFTB = coreParams.EnableFauFTB
  val FtbSize = coreParams.FtbSize
  val FtbWays = coreParams.FtbWays
  val RasSize = coreParams.RasSize

  def getBPDComponents(resp_in: BranchPredictionResp, p: Parameters) = {
    coreParams.branchPredictor(resp_in, p)
  }
  val numBr = coreParams.numBr
  val TageTableInfos = coreParams.TageTableInfos
  val TageBanks = coreParams.numBr
  val SCNRows = coreParams.SCNRows
  val SCCtrBits = coreParams.SCCtrBits
  val SCHistLens = coreParams.SCHistLens
  val SCNTables = coreParams.SCNTables

  val SCTableInfos = Seq.fill(SCNTables)((SCNRows, SCCtrBits)) zip SCHistLens map {
    case ((n, cb), h) => (n, cb, h)
  }
  val ITTageTableInfos = coreParams.ITTageTableInfos
  type FoldedHistoryInfo = Tuple2[Int, Int]
  val foldedGHistInfos =
    (TageTableInfos.map{ case (nRows, h, t) =>
      if (h > 0)
        Set((h, min(log2Ceil(nRows/numBr), h)), (h, min(h, t)), (h, min(h, t-1)))
      else
        Set[FoldedHistoryInfo]()
    }.reduce(_++_).toSet ++
    SCTableInfos.map{ case (nRows, _, h) =>
      if (h > 0)
        Set((h, min(log2Ceil(nRows/TageBanks), h)))
      else
        Set[FoldedHistoryInfo]()
    }.reduce(_++_).toSet ++
    ITTageTableInfos.map{ case (nRows, h, t) =>
      if (h > 0)
        Set((h, min(log2Ceil(nRows), h)), (h, min(h, t)), (h, min(h, t-1)))
      else
        Set[FoldedHistoryInfo]()
    }.reduce(_++_) ++
      Set[FoldedHistoryInfo]((UbtbGHRLength, log2Ceil(UbtbSize)))
    ).toList



  val CacheLineSize = coreParams.CacheLineSize
  val CacheLineHalfWord = CacheLineSize / 16
  val ExtHistoryLength = HistoryLength + 64
  val IBufSize = coreParams.IBufSize
  val DecodeWidth = coreParams.DecodeWidth
  val RenameWidth = coreParams.RenameWidth
  val CommitWidth = coreParams.CommitWidth
  val MaxUopSize = coreParams.MaxUopSize
  val FtqSize = coreParams.FtqSize
  val EnableLoadFastWakeUp = coreParams.EnableLoadFastWakeUp
  val IntLogicRegs = coreParams.IntLogicRegs
  val FpLogicRegs = coreParams.FpLogicRegs
  val VecLogicRegs = coreParams.VecLogicRegs
  val VCONFIG_IDX = coreParams.VCONFIG_IDX
  val NRPhyRegs = coreParams.NRPhyRegs
  val PhyRegIdxWidth = log2Up(NRPhyRegs)
  val IntPhyRegs = coreParams.IntPhyRegs
  val VfPhyRegs = coreParams.VfPhyRegs
  val IntPregIdxWidth = log2Up(IntPhyRegs)
  val VfPregIdxWidth = log2Up(VfPhyRegs)
  val RobSize = coreParams.RobSize
  val RabSize = coreParams.RabSize
  val IntRefCounterWidth = log2Ceil(RobSize)
  val VirtualLoadQueueSize = coreParams.VirtualLoadQueueSize
  val LoadQueueRARSize = coreParams.LoadQueueRARSize
  val LoadQueueRAWSize = coreParams.LoadQueueRAWSize
  val RollbackGroupSize = coreParams.RollbackGroupSize
  val LoadQueueReplaySize = coreParams.LoadQueueReplaySize
  val LoadUncacheBufferSize = coreParams.LoadUncacheBufferSize
  val LoadQueueNWriteBanks = coreParams.LoadQueueNWriteBanks
  val StoreQueueSize = coreParams.StoreQueueSize
  val StoreQueueNWriteBanks = coreParams.StoreQueueNWriteBanks
  val StoreQueueForwardWithMask = coreParams.StoreQueueForwardWithMask
  val VlsQueueSize = coreParams.VlsQueueSize
  val dpParams = coreParams.dpParams

  def backendParams: BackendParams = coreParams.backendParams
  def MemIQSizeMax = backendParams.memSchdParams.get.issueBlockParams.map(_.numEntries).max
  def IQSizeMax = backendParams.allSchdParams.map(_.issueBlockParams.map(_.numEntries).max).max
  val LoadPipelineWidth = coreParams.LoadPipelineWidth
  val StorePipelineWidth = coreParams.StorePipelineWidth
  val VecMemSrcInWidth = coreParams.VecMemSrcInWidth
  val VecMemInstWbWidth = coreParams.VecMemInstWbWidth
  val VecMemDispatchWidth = coreParams.VecMemDispatchWidth
  val StoreBufferSize = coreParams.StoreBufferSize
  val StoreBufferThreshold = coreParams.StoreBufferThreshold
  val EnsbufferWidth = coreParams.EnsbufferWidth
  val UncacheBufferSize = coreParams.UncacheBufferSize
  val EnableLoadToLoadForward = coreParams.EnableLoadToLoadForward
  val EnableFastForward = coreParams.EnableFastForward
  val EnableLdVioCheckAfterReset = coreParams.EnableLdVioCheckAfterReset
  val EnableSoftPrefetchAfterReset = coreParams.EnableSoftPrefetchAfterReset
  val EnableCacheErrorAfterReset = coreParams.EnableCacheErrorAfterReset
  val EnableDCacheWPU = coreParams.EnableDCacheWPU
  val EnableAccurateLoadError = coreParams.EnableAccurateLoadError
  val EnableUncacheWriteOutstanding = coreParams.EnableUncacheWriteOutstanding
  val asidLen = coreParams.MMUAsidLen
  val BTLBWidth = coreParams.LoadPipelineWidth + coreParams.StorePipelineWidth
  val refillBothTlb = coreParams.refillBothTlb
  val itlbParams = coreParams.itlbParameters
  val ldtlbParams = coreParams.ldtlbParameters
  val sttlbParams = coreParams.sttlbParameters
  val pftlbParams = coreParams.pftlbParameters
  val btlbParams = coreParams.btlbParameters
  val l2tlbParams = coreParams.l2tlbParameters
  val NumPerfCounters = coreParams.NumPerfCounters

  val instBytes = if (HasCExtension) 2 else 4
  val instOffsetBits = log2Ceil(instBytes)

  val icacheParameters = coreParams.icacheParameters
  val dcacheParameters = coreParams.dcacheParametersOpt.getOrElse(DCacheParameters())

  // dcache block cacheline when lr for LRSCCycles - LRSCBackOff cycles
  // for constrained LR/SC loop
  val LRSCCycles = 64
  // for lr storm
  val LRSCBackOff = 8

  // cache hierarchy configurations
  val l1BusDataWidth = 256

  // load violation predict
  val ResetTimeMax2Pow = 20 //1078576
  val ResetTimeMin2Pow = 10 //1024
  // wait table parameters
  val WaitTableSize = 1024
  val MemPredPCWidth = log2Up(WaitTableSize)
  val LWTUse2BitCounter = true
  // store set parameters
  val SSITSize = WaitTableSize
  val LFSTSize = 32
  val SSIDWidth = log2Up(LFSTSize)
  val LFSTWidth = 4
  val StoreSetEnable = true // LWT will be disabled if SS is enabled
<<<<<<< HEAD
=======
  val loadExuConfigs = coreParams.loadExuConfigs
  val storeExuConfigs = coreParams.storeExuConfigs

  val intExuConfigs = coreParams.intExuConfigs

  val fpExuConfigs = coreParams.fpExuConfigs

  val exuConfigs = coreParams.exuConfigs
>>>>>>> 15ee59e4

  val PCntIncrStep: Int = 6
  val numPCntHc: Int = 25
  val numPCntPtw: Int = 19

  val numCSRPCntFrontend = 8
  val numCSRPCntCtrl     = 8
  val numCSRPCntLsu      = 8
  val numCSRPCntHc       = 5
}<|MERGE_RESOLUTION|>--- conflicted
+++ resolved
@@ -30,6 +30,9 @@
 import xiangshan.backend.regfile.{IntPregParams, PregParams, VfPregParams}
 import xiangshan.backend.BackendParams
 import xiangshan.cache.DCacheParameters
+import xiangshan.cache.prefetch._
+import xiangshan.frontend.{BasePredictor, BranchPredictionResp, FTB, FakePredictor, RAS, Tage, ITTage, Tage_SC, FauFTB}
+import xiangshan.frontend.icache.ICacheParameters
 import xiangshan.cache.mmu.{L2TLBParameters, TLBParameters}
 import xiangshan.frontend._
 import xiangshan.frontend.icache.ICacheParameters
@@ -146,12 +149,8 @@
   VecLogicRegs: Int = 32 + 8 + 1, // 8: tmp, 1: vconfig
   VCONFIG_IDX: Int = 40,
   NRPhyRegs: Int = 192,
-<<<<<<< HEAD
   IntPhyRegs: Int = 192,
   VfPhyRegs: Int = 192,
-  LoadQueueSize: Int = 80,
-  LoadQueueNWriteBanks: Int = 8,
-=======
   VirtualLoadQueueSize: Int = 80,
   LoadQueueRARSize: Int = 80,
   LoadQueueRAWSize: Int = 64, // NOTE: make sure that LoadQueueRAWSize is power of 2.
@@ -159,7 +158,6 @@
   LoadQueueReplaySize: Int = 80,
   LoadUncacheBufferSize: Int = 20,
   LoadQueueNWriteBanks: Int = 8, // NOTE: make sure that LoadQueueRARSize/LoadQueueRAWSize is divided by LoadQueueNWriteBanks
->>>>>>> 15ee59e4
   StoreQueueSize: Int = 64,
   StoreQueueNWriteBanks: Int = 8, // NOTE: make sure that StoreQueueSize is divided by StoreQueueNWriteBanks
   StoreQueueForwardWithMask: Boolean = true,
@@ -587,18 +585,6 @@
   val SSIDWidth = log2Up(LFSTSize)
   val LFSTWidth = 4
   val StoreSetEnable = true // LWT will be disabled if SS is enabled
-<<<<<<< HEAD
-=======
-  val loadExuConfigs = coreParams.loadExuConfigs
-  val storeExuConfigs = coreParams.storeExuConfigs
-
-  val intExuConfigs = coreParams.intExuConfigs
-
-  val fpExuConfigs = coreParams.fpExuConfigs
-
-  val exuConfigs = coreParams.exuConfigs
->>>>>>> 15ee59e4
-
   val PCntIncrStep: Int = 6
   val numPCntHc: Int = 25
   val numPCntPtw: Int = 19
