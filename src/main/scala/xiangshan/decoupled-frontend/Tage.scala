/***************************************************************************************
* Copyright (c) 2020-2021 Institute of Computing Technology, Chinese Academy of Sciences
*
* XiangShan is licensed under Mulan PSL v2.
* You can use this software according to the terms and conditions of the Mulan PSL v2.
* You may obtain a copy of Mulan PSL v2 at:
*          http://license.coscl.org.cn/MulanPSL2
*
* THIS SOFTWARE IS PROVIDED ON AN "AS IS" BASIS, WITHOUT WARRANTIES OF ANY KIND,
* EITHER EXPRESS OR IMPLIED, INCLUDING BUT NOT LIMITED TO NON-INFRINGEMENT,
* MERCHANTABILITY OR FIT FOR A PARTICULAR PURPOSE.
*
* See the Mulan PSL v2 for more details.
***************************************************************************************/

package xiangshan.frontend

import chipsalliance.rocketchip.config.Parameters
import chisel3._
import chisel3.util._
import xiangshan._
import utils._
import chisel3.experimental.chiselName
import chisel3.stage.{ChiselGeneratorAnnotation, ChiselStage}
import firrtl.stage.RunFirrtlTransformAnnotation
import firrtl.transforms.RenameModules
import freechips.rocketchip.transforms.naming.RenameDesiredNames

import scala.math.min
import scala.util.matching.Regex

trait TageParams extends HasXSParameter with HasBPUParameter {
  //                   Sets  Hist   Tag
  val TableInfo = Seq(( 128*8,    2,    7),
                      ( 128*8,    4,    7),
                      ( 256*8,    8,    8),
                      ( 256*8,   16,    8),
                      ( 128*8,   32,    9),
                      ( 128*8,   64,    9))
                      // (  64,   64,   11),
                      // (  64,  101,   12),
                      // (  64,  160,   12),
                      // (  64,  254,   13),
                      // (  32,  403,   14),
                      // (  32,  640,   15))
  val TageNTables = TableInfo.size // Number of tage tables
  val UBitPeriod = 2048
  val TageBanks = numBr
  val TageCtrBits = 3

  val TotalBits = TableInfo.map {
    case (s, h, t) => {
      s * (1+t+TageCtrBits) * TageBanks
    }
  }.reduce(_+_)
}

trait HasFoldedHistory {
  val histLen: Int
  val phistLen: Int
  def compute_folded_hist(hist: UInt, l: Int)(histLen: Int) = {
    if (histLen > 0) {
      val nChunks = (histLen + l - 1) / l
      val hist_chunks = (0 until nChunks) map {i =>
        hist(min((i+1)*l, histLen)-1, i*l)
      }
      ParallelXOR(hist_chunks)
    }
    else 0.U
  }
  val compute_folded_ghist = compute_folded_hist(_: UInt, _: Int)(histLen)
  val compute_folded_phist = compute_folded_hist(_: UInt, _: Int)(phistLen)
}

abstract class TageBundle(implicit p: Parameters)
  extends XSBundle with TageParams with BPUUtils

abstract class TageModule(implicit p: Parameters)
  extends XSModule with TageParams with BPUUtils
  {}


class TageReq(implicit p: Parameters) extends TageBundle {
  val pc = UInt(VAddrBits.W)
  val hist = UInt(HistoryLength.W)
  val phist = UInt(PathHistoryLength.W)
  val mask = UInt(numBr.W)
}

class TageResp(implicit p: Parameters) extends TageBundle {
  val ctr = UInt(TageCtrBits.W)
  val u = UInt(2.W)
}

class TageUpdate(implicit p: Parameters) extends TageBundle {
  val pc = UInt(VAddrBits.W)
  val hist = UInt(HistoryLength.W)
  val phist = UInt(PathHistoryLength.W)
  // update tag and ctr
  val mask = Vec(TageBanks, Bool())
  val taken = Vec(TageBanks, Bool())
  val alloc = Vec(TageBanks, Bool())
  val oldCtr = Vec(TageBanks, UInt(TageCtrBits.W))
  // update u
  val uMask = Vec(TageBanks, Bool())
  val u = Vec(TageBanks, UInt(2.W))
}

class SCMeta(val useSC: Boolean)(implicit p: Parameters) extends XSBundle with HasSCParameter {
  val tageTaken = if (useSC) Bool() else UInt(0.W)
  val scUsed = if (useSC) Bool() else UInt(0.W)
  val scPred = if (useSC) Bool() else UInt(0.W)
  // Suppose ctrbits of all tables are identical
  val ctrs = if (useSC) Vec(SCNTables, SInt(SCCtrBits.W)) else Vec(SCNTables, SInt(0.W))
}

class TageMeta(implicit p: Parameters) extends XSBundle with TageParams{
  val provider = ValidUndirectioned(UInt(log2Ceil(TageNTables).W))
  val altDiffers = Bool()
  val providerU = UInt(2.W)
  val providerCtr = UInt(3.W)
  val allocate = ValidUndirectioned(UInt(log2Ceil(TageNTables).W))
  val taken = Bool()
  val scMeta = new SCMeta(EnableSC)
  val pred_cycle = UInt(64.W) // TODO: Use Option
}

class FakeTageTable()(implicit p: Parameters) extends TageModule {
  val io = IO(new Bundle() {
    val req = Input(Valid(new TageReq))
    val resp = Output(Vec(TageBanks, Valid(new TageResp)))
    val update = Input(new TageUpdate)
  })
  io.resp := DontCare

}
@chiselName
class TageTable
(
  val nRows: Int, val histLen: Int, val tagLen: Int, val uBitPeriod: Int
)(implicit p: Parameters)
  extends TageModule with HasFoldedHistory {
  val io = IO(new Bundle() {
    val req = Input(Valid(new TageReq))
    val resp = Output(Vec(TageBanks, Valid(new TageResp)))
    val update = Input(new TageUpdate)
  })

  // bypass entries for tage update
  val wrBypassEntries = 4
  val phistLen = PathHistoryLength

  def compute_tag_and_hash(unhashed_idx: UInt, hist: UInt, phist: UInt) = {
    val idx_history = compute_folded_ghist(hist, log2Ceil(nRows))
    val idx = (unhashed_idx ^ idx_history)(log2Ceil(nRows) - 1, 0)
    val tag_history = compute_folded_ghist(hist, tagLen) ^ compute_folded_phist(phist, tagLen)
    // Use another part of pc to make tags
    val tag = ((unhashed_idx >> log2Ceil(nRows)) ^ tag_history) (tagLen - 1, 0)
    (idx, tag)
  }

  def inc_ctr(ctr: UInt, taken: Bool): UInt = satUpdate(ctr, TageCtrBits, taken)

  class TageEntry() extends TageBundle {
    val valid = Bool()
    val tag = UInt(tagLen.W)
    val ctr = UInt(TageCtrBits.W)
  }

  // Why need add instOffsetBits?
  // val tageEntrySz = instOffsetBits + tagLen + TageCtrBits
  val tageEntrySz = 1 + tagLen + TageCtrBits

  // pc is start address of basic block, most 2 branch inst in block
  // def getUnhashedIdx(pc: UInt) = pc >> (instOffsetBits+log2Ceil(TageBanks))
  def getUnhashedIdx(pc: UInt): UInt = pc >> instOffsetBits

  val s1_pc = io.req.bits.pc
  val s1_unhashed_idx = getUnhashedIdx(io.req.bits.pc)

<<<<<<< HEAD
  val (s1_idx, s1_tag) = compute_tag_and_hash(s1_unhashed_idx, io.req.bits.hist, io.req.bits.phist)
  val (s2_idx, s2_tag) = (RegEnable(s1_idx, io.req.valid), RegEnable(s1_tag, io.req.valid))
=======
  // val (s1_idx, s1_tag) = compute_tag_and_hash(s1_unhashed_idx, io.req.bits.hist)
  val s1_idxes, s2_idxes  = Wire(Vec(TageBanks, UInt(log2Ceil(nRows).W)))
  val s1_tags,  s2_tags   = Wire(Vec(TageBanks, UInt(tagLen.W)))
>>>>>>> e9861f7f

  val hi_us   = Seq.fill(TageBanks)(Module(new SyncDataModuleTemplate(Bool(), nRows, numRead=1, numWrite=1)))
  val lo_us   = Seq.fill(TageBanks)(Module(new SyncDataModuleTemplate(Bool(), nRows, numRead=1, numWrite=1)))
  val tables  = Seq.fill(TageBanks)(Module(new SRAMTemplate(new TageEntry, set=nRows, way=1, shouldReset=true, holdRead=true, singlePort=false)))


  for (b <- 0 until TageBanks) {
    val (idx, tag) = compute_tag_and_hash(s1_unhashed_idx, io.req.bits.hist << b)
    s1_idxes(b) := idx
    s1_tags(b)  := tag
    
    tables(b).io.r.req.valid := io.req.valid
    tables(b).io.r.req.bits.setIdx := s1_idxes(b)

    hi_us(b).io.raddr(0) := s1_idxes(b)
    lo_us(b).io.raddr(0) := s1_idxes(b)
    
  }

  s2_idxes := RegEnable(s1_idxes, io.req.valid)
  s2_tags  := RegEnable(s1_tags, io.req.valid)

  val s2_hi_us_r = hi_us.map(_.io.rdata(0))
  val s2_lo_us_r = lo_us.map(_.io.rdata(0))
  val s2_table_r = tables.map(_.io.r.resp.data(0))

  val s2_req_rhits = VecInit((0 until TageBanks).map(b => {
    s2_table_r(b).valid && s2_table_r(b).tag === s2_tags(b)
  }))

  (0 until TageBanks).map(b => {
    io.resp(b).valid := s2_req_rhits(b) // && s2_mask(b)
    io.resp(b).bits.ctr := s2_table_r(b).ctr
    io.resp(b).bits.u := Cat(s2_hi_us_r(b),s2_lo_us_r(b))
  })


  // uBitPeriod = 2048, nRows = 128
  val clear_u_ctr = Seq.fill(TageBanks)(RegInit(0.U((log2Ceil(uBitPeriod) + log2Ceil(nRows) + 1).W)))
  clear_u_ctr.foreach(c => c := c + 1.U)

  val doing_clear_u = clear_u_ctr.map(_(log2Ceil(uBitPeriod)-1,0) === 0.U)
  val doing_clear_u_hi = doing_clear_u.zip(clear_u_ctr).map{case (d, ctr) => d && ctr(log2Ceil(uBitPeriod) + log2Ceil(nRows)) === 1.U}
  val doing_clear_u_lo = doing_clear_u.zip(clear_u_ctr).map{case (d, ctr) => d && ctr(log2Ceil(uBitPeriod) + log2Ceil(nRows)) === 0.U}
  val clear_u_idx = clear_u_ctr.map(_ >> log2Ceil(uBitPeriod))

  // Use fetchpc to compute hash
<<<<<<< HEAD
  val (update_idx, update_tag) = compute_tag_and_hash(getUnhashedIdx(io.update.pc), io.update.hist, io.update.phist)
=======
  val update_idxes  = Wire(Vec(TageBanks, UInt(log2Ceil(nRows).W)))
  val update_tags   = Wire(Vec(TageBanks, UInt(tagLen.W)))
>>>>>>> e9861f7f

  val update_wdata = Wire(Vec(TageBanks, new TageEntry))

  for (b <- 0 until TageBanks) {
    val (idx, tag) =  compute_tag_and_hash(getUnhashedIdx(io.update.pc), io.update.hist << b)
    update_idxes(b) := idx
    update_tags(b) := tag

    tables(b).io.w.apply(
      valid = io.update.mask(b),
      data = update_wdata(b),
      setIdx = update_idxes(b),
      waymask = io.update.mask(b)
    )
  }

  val update_hi_wdata = Wire(Vec(TageBanks, Bool()))
  val update_lo_wdata = Wire(Vec(TageBanks, Bool()))
  
  for (b <- 0 until TageBanks) {
    val hi_wen = io.update.uMask(b) || doing_clear_u_hi(b)

    hi_us(b).io.wen(0) := hi_wen
    hi_us(b).io.wdata(0) := Mux(doing_clear_u_hi(b), false.B, update_hi_wdata(b))
    hi_us(b).io.waddr(0) := Mux(doing_clear_u_hi(b), clear_u_idx(b), update_idxes(b))

    val lo_wen = io.update.uMask(b) || doing_clear_u_lo(b)

    lo_us(b).io.wen(0) := lo_wen
    lo_us(b).io.wdata(0) := Mux(doing_clear_u_lo(b), false.B, update_lo_wdata(b))
    lo_us(b).io.waddr(0) := Mux(doing_clear_u_lo(b), clear_u_idx(b), update_idxes(b)),
  }
  
  class WrBypass extends XSModule {
    val io = IO(new Bundle {
      val wen = Input(Bool())
      val update_idx  = Input(UInt(log2Ceil(nRows).W))
      val update_tag  = Input(UInt(tagLen.W))
      val update_ctrs  = Flipped(ValidIO(UInt(TageCtrBits.W)))
      
      val hit   = Output(Bool())
      val ctrs  = ValidIO(UInt(TageCtrBits.W))
    })
    
    val tags        = RegInit(0.U.asTypeOf(Vec(wrBypassEntries, UInt(tagLen.W))))
    val idxes       = RegInit(0.U.asTypeOf(Vec(wrBypassEntries, UInt(log2Ceil(nRows).W))))
    val ctrs        = RegInit(0.U.asTypeOf(Vec(wrBypassEntries, UInt(TageCtrBits.W))))
    val ctr_valids  = RegInit(0.U.asTypeOf(Vec(wrBypassEntries, Bool())))
    val enq_idx     = RegInit(0.U(log2Ceil(wrBypassEntries).W))
    
    val hits = VecInit((0 until wrBypassEntries).map { i =>
      tags(i) === io.update_tag && idxes(i) === io.update_idx
    })
    
    val hit = hits.reduce(_||_)
    val hit_idx = ParallelPriorityEncoder(hits)
    
    io.hit := hit
    io.ctrs.valid := ctr_valids(hit_idx)
    io.ctrs.bits := ctrs(hit_idx)
    
    when (io.wen) {
      when (hit) {
        ctrs(hit_idx) := io.update_ctrs.bits
        ctr_valids(hit_idx) := io.update_ctrs.valid
      }.otherwise {
        ctrs(enq_idx) := io.update_ctrs.bits
        ctr_valids(enq_idx) := io.update_ctrs.valid
      }
    }
    
    when(io.wen && !hit) {
      tags(enq_idx) := io.update_tag
      idxes(enq_idx) := io.update_idx
      enq_idx := (enq_idx + 1.U)(log2Ceil(wrBypassEntries)-1, 0)
    }
  }
  
  val wrbypass = Seq.fill(TageBanks)(Module(new WrBypass))

  // val updateBank = PriorityEncoder(io.update.mask)

  for (b <- 0 until TageBanks) {
    wrbypass(b).io.wen := io.update.mask(b)
    wrbypass(b).io.update_ctrs.valid := io.update.mask(b)
    wrbypass(b).io.update_ctrs.bits := update_wdata(b).ctr

    update_wdata(b).ctr   := Mux(io.update.alloc(b),
      Mux(io.update.taken(b), 4.U,
                              3.U
      ),
      Mux(wrbypass(b).io.hit && wrbypass(b).io.ctrs.valid,
            inc_ctr(wrbypass(b).io.ctrs.bits, io.update.taken(b)),
            inc_ctr(io.update.oldCtr(b), io.update.taken(b))
      )
    )
    update_wdata(b).valid := true.B
    update_wdata(b).tag   := update_tags(b)

    update_hi_wdata(b)    := io.update.u(b)(1)
    update_lo_wdata(b)    := io.update.u(b)(0)

    wrbypass(b).io.update_idx := update_idxes(b)
    wrbypass(b).io.update_tag := update_tags(b)
  }

  for (b <- 0 until TageBanks) {
    XSPerfAccumulate(f"tage_table_wrbypass(${b})_hit", io.update.mask(b) && wrbypass(b).io.hit)
    XSPerfAccumulate(f"tage_table_wrbypass(${b})_enq", io.update.mask(b) && !wrbypass(b).io.hit)
  }
  
  XSPerfAccumulate("tage_table_hits", PopCount(VecInit(io.resp.map(_.valid))))

  if (BPUDebug && debug) {
    val u = io.update
    val b = PriorityEncoder(u.mask)
    val ub = PriorityEncoder(u.uMask)
    val idxes = s1_idxes
    val tags = s1_tags
    for (i <- 0 until TageBanks) {
      XSDebug(io.req.valid,
        p"[${i}]tableReq: pc=0x${Hexadecimal(io.req.bits.pc)}, " +
        p"[${i}]hist=${Hexadecimal(io.req.bits.hist << i)}, idx=$idxes(i), " +
        p"[${i}]tag=$tags(i)\n")
      XSDebug(RegNext(io.req.valid && io.req.bits.mask(i)) && s2_req_rhits(i),
        p"TageTableResp[$i]: idx=${s2_idxes(i)}, hit:${s2_req_rhits(i)}, " +
        p"ctr:${io.resp(i).bits.ctr}, u:${io.resp(i).bits.u}\n")
      XSDebug(io.update.mask(i),
        p"update Table bank $i: pc:${Hexadecimal(u.pc)}, hist:${Hexadecimal(u.hist)}, " +
        p"taken:${u.taken(i)}, alloc:${u.alloc(i)}, oldCtr:${u.oldCtr(i)}\n")
      XSDebug(io.update.mask(i),
        p"update Table bank $i: writing tag:${update_tags(i)}, " +
        p"ctr: ${update_wdata(i).ctr} in idx ${update_idxes(i)}\n")
      val hitCtr = wrbypass(i).io.ctrs.bits
      XSDebug(wrbypass(i).io.hit && wrbypass(i).io.update_ctrs.valid && io.update.mask(i),
        // p"bank $i wrbypass hit wridx:$wrbypass_hit_idx, idx:$update_idx, tag: $update_tag, " +
        p"ctr:$hitCtr, newCtr:${update_wdata(i).ctr}")
    }

    XSDebug(RegNext(io.req.valid) && !s2_req_rhits.reduce(_||_), "TageTableResp: no hits!\n")

    // ------------------------------Debug-------------------------------------
    val valids = Reg(Vec(TageBanks, Vec(nRows, Bool())))
    when (reset.asBool) { valids.foreach(b => b.foreach(r => r := false.B)) }
    (0 until TageBanks).map( b => { when (io.update.mask(b)) { valids(b)(update_idxes(b)) := true.B }})
    XSDebug("Table usage:------------------------\n")
    (0 until TageBanks).map( b => { XSDebug("Bank(%d): %d out of %d rows are valid\n", b.U, PopCount(valids(b)), nRows.U)})
  }

}

abstract class BaseTage(implicit p: Parameters) extends BasePredictor with TageParams with BPUUtils {
}

class FakeTage(implicit p: Parameters) extends BaseTage {
  io.out <> 0.U.asTypeOf(DecoupledIO(new BasePredictorOutput))

  // io.s0_ready := true.B
  io.s1_ready := true.B
  io.s2_ready := true.B
  io.s3_ready := true.B
}

@chiselName
class Tage(implicit p: Parameters) extends BaseTage {
  override val meta_size = 0.U.asTypeOf(Vec(TageBanks, new TageMeta)).getWidth

  val tables = TableInfo.map {
    case (nRows, histLen, tagLen) =>
      val t = Module(new TageTable(nRows, histLen, tagLen, UBitPeriod))
      t.io.req.valid := io.s1_fire
      t.io.req.bits.pc := s1_pc
      t.io.req.bits.hist := io.in.bits.ghist
      t.io.req.bits.phist := io.in.bits.phist
      t.io.req.bits.mask := VecInit(Seq.fill(numBr)(1.U(1.W))).asUInt()
      t
  }

  // Keep the table responses to process in s3
  // val if4_resps = RegEnable(VecInit(tables.map(t => t.io.resp)), enable=s3_fire)
  // val if4_scResps = RegEnable(VecInit(scTables.map(t => t.io.resp)), enable=s3_fire)

  val s2_resps = VecInit(tables.map(t => t.io.resp))

  val s2_bim = io.in.bits.resp_in(0).s2.preds
  val s3_bim = RegEnable(s2_bim, enable=io.s2_fire)

  val debug_pc_s1 = RegEnable(s0_pc, enable=io.s0_fire)
  val debug_pc_s2 = RegEnable(debug_pc_s1, enable=io.s1_fire)
  val debug_pc_s3 = RegEnable(debug_pc_s2, enable=io.s2_fire)

  val debug_hist_s1 = io.in.bits.ghist
  val debug_hist_s2 = RegEnable(debug_hist_s1, enable=io.s1_fire)
  val debug_hist_s3 = RegEnable(debug_hist_s2, enable=io.s2_fire)

  val s2_tageTakens    = Wire(Vec(TageBanks, Bool()))
  val s2_provideds     = Wire(Vec(TageBanks, Bool()))
  val s2_providers     = Wire(Vec(TageBanks, UInt(log2Ceil(TageNTables).W)))
  val s2_finalAltPreds = Wire(Vec(TageBanks, Bool()))
  val s2_providerUs    = Wire(Vec(TageBanks, UInt(2.W)))
  val s2_providerCtrs  = Wire(Vec(TageBanks, UInt(TageCtrBits.W)))

  val s3_tageTakens    = RegEnable(s2_tageTakens, io.s2_fire)
  val s3_provideds     = RegEnable(s2_provideds, io.s2_fire)
  val s3_providers     = RegEnable(s2_providers, io.s2_fire)
  val s3_finalAltPreds = RegEnable(s2_finalAltPreds, io.s2_fire)
  val s3_providerUs    = RegEnable(s2_providerUs, io.s2_fire)
  val s3_providerCtrs  = RegEnable(s2_providerCtrs, io.s2_fire)

  val resp_meta = WireInit(0.U.asTypeOf(Vec(TageBanks, new TageMeta)))

  io.out.resp := io.in.bits.resp_in(0)
  io.out.s3_meta := resp_meta.asUInt

  val ftb_hit = io.in.bits.resp_in(0).s3.preds.hit
  val ftb_entry = io.in.bits.resp_in(0).s3.ftb_entry
  val resp_s3 = io.out.resp.s3

  // Update logic
  val u_valid = io.update.valid
  val update = io.update.bits
  val updateValids = VecInit(update.ftb_entry.brValids.map(_ && u_valid))
  val updateHist = update.ghist
  val updatePhist = update.phist

  val updateMetas = update.meta.asTypeOf(Vec(TageBanks, new TageMeta))

  val updateMask    = WireInit(0.U.asTypeOf(Vec(TageNTables, Vec(TageBanks, Bool()))))
  val updateUMask   = WireInit(0.U.asTypeOf(Vec(TageNTables, Vec(TageBanks, Bool()))))
  val updateTaken   = Wire(Vec(TageNTables, Vec(TageBanks, Bool())))
  val updateAlloc   = Wire(Vec(TageNTables, Vec(TageBanks, Bool())))
  val updateOldCtr  = Wire(Vec(TageNTables, Vec(TageBanks, UInt(TageCtrBits.W))))
  val updateU       = Wire(Vec(TageNTables, Vec(TageBanks, UInt(2.W))))
  updateTaken   := DontCare
  updateAlloc   := DontCare
  updateOldCtr  := DontCare
  updateU       := DontCare

  val updateMisPreds = update.mispred_mask

  // access tag tables and output meta info
  for (w <- 0 until TageBanks) {
    val s2_tageTaken     = WireInit(s2_bim.taken_mask(w))
    var s2_altPred       = s2_bim.taken_mask(w)
    val s2_finalAltPred  = WireInit(s2_bim.taken_mask(w))
    var s2_provided      = false.B
    var s2_provider      = 0.U

    for (i <- 0 until TageNTables) {
      val hit = s2_resps(i)(w).valid
      val ctr = s2_resps(i)(w).bits.ctr
      when (hit) {
        s2_tageTaken := Mux(ctr === 3.U || ctr === 4.U, s2_altPred, ctr(2)) // Use altpred on weak taken
        s2_finalAltPred := s2_altPred
      }
      s2_provided = s2_provided || hit          // Once hit then provide
      s2_provider = Mux(hit, i.U, s2_provider)  // Use the last hit as provider
      s2_altPred = Mux(hit, ctr(2), s2_altPred) // Save current pred as potential altpred
    }
    s2_provideds(w)      := s2_provided
    s2_providers(w)      := s2_provider
    s2_finalAltPreds(w)  := s2_finalAltPred
    s2_tageTakens(w)     := s2_tageTaken
    s2_providerUs(w)     := s2_resps(s2_provider)(w).bits.u
    s2_providerCtrs(w)   := s2_resps(s2_provider)(w).bits.ctr

    when(ftb_hit) {
      resp_s3.preds.taken_mask(w) := s3_tageTakens(w) // && ctrl.tage_enable
    }

    resp_meta(w).provider.valid := s3_provideds(w)
    resp_meta(w).provider.bits  := s3_providers(w)
    resp_meta(w).altDiffers     := s3_finalAltPreds(w) =/= s3_tageTakens(w)
    resp_meta(w).providerU      := s3_providerUs(w)
    resp_meta(w).providerCtr    := s3_providerCtrs(w)
    resp_meta(w).taken          := s3_tageTakens(w)
    resp_meta(w).pred_cycle     := GTimer()

    // Create a mask fo tables which did not hit our query, and also contain useless entries
    // and also uses a longer history than the provider
    val allocatableSlots = RegEnable(VecInit(s2_resps.map(r => !r(w).valid && r(w).bits.u === 0.U)).asUInt &
      ~(LowerMask(UIntToOH(s2_provider), TageNTables) & Fill(TageNTables, s2_provided.asUInt)), io.s2_fire
    )
    val allocLFSR   = LFSR64()(TageNTables - 1, 0)
    val firstEntry  = PriorityEncoder(allocatableSlots)
    val maskedEntry = PriorityEncoder(allocatableSlots & allocLFSR)
    val allocEntry  = Mux(allocatableSlots(maskedEntry), maskedEntry, firstEntry)
    resp_meta(w).allocate.valid := allocatableSlots =/= 0.U
    resp_meta(w).allocate.bits  := allocEntry

    // Update in loop
    val updateValid = updateValids(w) && !(PriorityEncoder(update.preds.taken_mask) < w.U)
    val updateMeta = updateMetas(w)
    val isUpdateTaken = updateValid && update.preds.taken_mask(w)
    val updateMisPred = updateMisPreds(w)
    when (updateValid) {
      when (updateMeta.provider.valid) {
        val provider = updateMeta.provider.bits

        updateMask(provider)(w)   := true.B
        updateUMask(provider)(w)  := true.B

        updateU(provider)(w) := Mux(!updateMeta.altDiffers, updateMeta.providerU,
          Mux(updateMisPred, Mux(updateMeta.providerU === 0.U, 0.U, updateMeta.providerU - 1.U),
                              Mux(updateMeta.providerU === 3.U, 3.U, updateMeta.providerU + 1.U))
        )
        updateTaken(provider)(w)  := isUpdateTaken
        updateOldCtr(provider)(w) := updateMeta.providerCtr
        updateAlloc(provider)(w)  := false.B
      }
    }
    when (updateValid && updateMisPred) {
      val allocate = updateMeta.allocate
      when (allocate.valid) {
        updateMask(allocate.bits)(w)  := true.B
        updateTaken(allocate.bits)(w) := isUpdateTaken
        updateAlloc(allocate.bits)(w) := true.B
        updateUMask(allocate.bits)(w) := true.B
        updateU(allocate.bits)(w) := 0.U
      }.otherwise {

        val provider = updateMeta.provider
        val decrMask = Mux(provider.valid, ~LowerMask(UIntToOH(provider.bits), TageNTables), 0.U(TageNTables.W))
        for (i <- 0 until TageNTables) {
          when (decrMask(i)) {
            updateUMask(i)(w) := true.B
            updateU(i)(w) := 0.U
          }
        }
      }
    }
  }

  val fallThruAddr = getFallThroughAddr(s3_pc, ftb_entry.carry, ftb_entry.pftAddr)

  when(ftb_hit) {
    io.out.resp.s3.preds.target := Mux((resp_s3.real_taken_mask.asUInt & ftb_entry.brValids.asUInt) =/= 0.U,
      PriorityMux(resp_s3.real_taken_mask.asUInt & ftb_entry.brValids.asUInt, ftb_entry.brTargets),
      Mux(ftb_entry.jmpValid, ftb_entry.jmpTarget, fallThruAddr))
  }


  for (i <- 0 until TageNTables) {
    for (w <- 0 until TageBanks) {
      tables(i).io.update.mask(w) := RegNext(updateMask(i)(w))
      tables(i).io.update.taken(w) := RegNext(updateTaken(i)(w))
      tables(i).io.update.alloc(w) := RegNext(updateAlloc(i)(w))
      tables(i).io.update.oldCtr(w) := RegNext(updateOldCtr(i)(w))

      tables(i).io.update.uMask(w) := RegNext(updateUMask(i)(w))
      tables(i).io.update.u(w) := RegNext(updateU(i)(w))
      tables(i).io.update.pc := RegNext(update.pc)
    }
    // use fetch pc instead of instruction pc
    tables(i).io.update.hist := RegNext(updateHist.predHist)
    tables(i).io.update.phist := RegNext(updatePhist)
  }

  // Debug and perf info

  def pred_perf(name: String, cnt: UInt)   = XSPerfAccumulate(s"${name}_at_pred", cnt)
  def commit_perf(name: String, cnt: UInt) = XSPerfAccumulate(s"${name}_at_commit", cnt)
  def tage_perf(name: String, pred_cnt: UInt, commit_cnt: UInt) = {
    pred_perf(name, pred_cnt)
    commit_perf(name, commit_cnt)
  }
  for (i <- 0 until TageNTables) {
    val pred_i_provided =
      VecInit(updateMetas map (m => m.provider.valid && m.provider.bits === i.U))
    val commit_i_provided =
      VecInit(updateMetas zip updateValids map {
        case (m, v) => m.provider.valid && m.provider.bits === i.U && v
      })
    tage_perf(s"tage_table_${i}_provided",
      PopCount(pred_i_provided),
      PopCount(commit_i_provided))
  }
  tage_perf("tage_use_bim",
    PopCount(VecInit(updateMetas map (!_.provider.valid))),
    PopCount(VecInit(updateMetas zip updateValids map {
        case (m, v) => !m.provider.valid && v}))
    )
  def unconf(providerCtr: UInt) = providerCtr === 3.U || providerCtr === 4.U
  tage_perf("tage_use_altpred",
    PopCount(VecInit(updateMetas map (
      m => m.provider.valid && unconf(m.providerCtr)))),
    PopCount(VecInit(updateMetas zip updateValids map {
      case (m, v) => m.provider.valid && unconf(m.providerCtr) && v
    })))
  tage_perf("tage_provided",
    PopCount(updateMetas.map(_.provider.valid)),
    PopCount(VecInit(updateMetas zip updateValids map {
      case (m, v) => m.provider.valid && v
    })))

  if (debug) {
    for (b <- 0 until TageBanks) {
      val m = updateMetas(b)
      // val bri = u.metas(b)
      XSDebug(updateValids(b), "update(%d): pc=%x, cycle=%d, hist=%x, taken:%b, misPred:%d, bimctr:%d, pvdr(%d):%d, altDiff:%d, pvdrU:%d, pvdrCtr:%d, alloc(%d):%d\n",
        b.U, update.pc, 0.U, updateHist.predHist, update.preds.taken_mask(b), update.mispred_mask(b),
        0.U, m.provider.valid, m.provider.bits, m.altDiffers, m.providerU, m.providerCtr, m.allocate.valid, m.allocate.bits
      )
    }
    val s3_resps = RegEnable(s2_resps, io.s2_fire)
    XSDebug("req: v=%d, pc=0x%x, hist=%b\n", io.s1_fire, s1_pc, io.in.bits.ghist)
    XSDebug("s2_fire:%d, resp: pc=%x, hist=%b\n", io.s2_fire, debug_pc_s2, debug_hist_s2)
    XSDebug("s3_fireOnLastCycle: resp: pc=%x, target=%x, hist=%b, hits=%b, takens=%b\n",
      debug_pc_s3, io.out.resp.s3.preds.target, debug_hist_s3, s3_provideds.asUInt, s3_tageTakens.asUInt)
    for (i <- 0 until TageNTables) {
      XSDebug("TageTable(%d): valids:%b, resp_ctrs:%b, resp_us:%b\n",
        i.U, VecInit(s3_resps(i).map(_.valid)).asUInt, Cat(s3_resps(i).map(_.bits.ctr)),
        Cat(s3_resps(i).map(_.bits.u)))
    }
    // XSDebug(io.update.valid && updateIsBr, p"update: sc: ${updateSCMeta}\n")
    // XSDebug(true.B, p"scThres: use(${useThreshold}), update(${updateThreshold})\n")
  }
}


class Tage_SC(implicit p: Parameters) extends Tage with HasSC {}<|MERGE_RESOLUTION|>--- conflicted
+++ resolved
@@ -178,14 +178,9 @@
   val s1_pc = io.req.bits.pc
   val s1_unhashed_idx = getUnhashedIdx(io.req.bits.pc)
 
-<<<<<<< HEAD
-  val (s1_idx, s1_tag) = compute_tag_and_hash(s1_unhashed_idx, io.req.bits.hist, io.req.bits.phist)
-  val (s2_idx, s2_tag) = (RegEnable(s1_idx, io.req.valid), RegEnable(s1_tag, io.req.valid))
-=======
   // val (s1_idx, s1_tag) = compute_tag_and_hash(s1_unhashed_idx, io.req.bits.hist)
   val s1_idxes, s2_idxes  = Wire(Vec(TageBanks, UInt(log2Ceil(nRows).W)))
   val s1_tags,  s2_tags   = Wire(Vec(TageBanks, UInt(tagLen.W)))
->>>>>>> e9861f7f
 
   val hi_us   = Seq.fill(TageBanks)(Module(new SyncDataModuleTemplate(Bool(), nRows, numRead=1, numWrite=1)))
   val lo_us   = Seq.fill(TageBanks)(Module(new SyncDataModuleTemplate(Bool(), nRows, numRead=1, numWrite=1)))
@@ -193,7 +188,7 @@
 
 
   for (b <- 0 until TageBanks) {
-    val (idx, tag) = compute_tag_and_hash(s1_unhashed_idx, io.req.bits.hist << b)
+    val (idx, tag) = compute_tag_and_hash(s1_unhashed_idx, io.req.bits.hist << b, io.req.bits.phist)
     s1_idxes(b) := idx
     s1_tags(b)  := tag
     
@@ -233,17 +228,13 @@
   val clear_u_idx = clear_u_ctr.map(_ >> log2Ceil(uBitPeriod))
 
   // Use fetchpc to compute hash
-<<<<<<< HEAD
-  val (update_idx, update_tag) = compute_tag_and_hash(getUnhashedIdx(io.update.pc), io.update.hist, io.update.phist)
-=======
   val update_idxes  = Wire(Vec(TageBanks, UInt(log2Ceil(nRows).W)))
   val update_tags   = Wire(Vec(TageBanks, UInt(tagLen.W)))
->>>>>>> e9861f7f
 
   val update_wdata = Wire(Vec(TageBanks, new TageEntry))
 
   for (b <- 0 until TageBanks) {
-    val (idx, tag) =  compute_tag_and_hash(getUnhashedIdx(io.update.pc), io.update.hist << b)
+    val (idx, tag) =  compute_tag_and_hash(getUnhashedIdx(io.update.pc), io.update.hist << b, io.update.phist)
     update_idxes(b) := idx
     update_tags(b) := tag
 
