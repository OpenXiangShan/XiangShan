--- conflicted
+++ resolved
@@ -579,13 +579,8 @@
 
   val JumpExeUnitCfg = ExuConfig("JmpExeUnit", "Int", Seq(jmpCfg, i2fCfg), 2, Int.MaxValue)
   val AluExeUnitCfg = ExuConfig("AluExeUnit", "Int", Seq(aluCfg), 0, Int.MaxValue)
-<<<<<<< HEAD
-  val JumpExeUnitCfg = ExuConfig("JmpExeUnit", "Int", Seq(jmpCfg, csrCfg, fenceCfg, i2fCfg), 2, Int.MaxValue)
+  val JumpCSRExeUnitCfg = ExuConfig("JmpCSRExeUnit", "Int", Seq(jmpCfg, csrCfg, fenceCfg, i2fCfg), 2, Int.MaxValue)
   val MulDivExeUnitCfg = ExuConfig("MulDivExeUnit", "Int", Seq(mulCfg, divCfg, bmuCfg), 1, Int.MaxValue)
-=======
-  val JumpCSRExeUnitCfg = ExuConfig("JmpCSRExeUnit", "Int", Seq(jmpCfg, csrCfg, fenceCfg, i2fCfg), 2, Int.MaxValue)
-  val MulDivExeUnitCfg = ExuConfig("MulDivExeUnit", "Int", Seq(mulCfg, divCfg), 1, Int.MaxValue)
->>>>>>> a391e081
   val FmacExeUnitCfg = ExuConfig("FmacExeUnit", "Fp", Seq(fmacCfg), Int.MaxValue, 0)
   val FmiscExeUnitCfg = ExuConfig(
     "FmiscExeUnit",
