package noop

import chisel3._
import chisel3.util._
import chisel3.util.experimental.BoringUtils

import bus.simplebus._
import bus.axi4._
import utils._

trait HasNOOPParameter {
  val XLEN = 64
  val HasMExtension = true
  val HasCExtension = true
  val HasDiv = true
  val HasIcache = true
  val HasDcache = true
  val EnableStoreQueue = false
  val AddrBits = 64//32 //TODO: fix by lemover-zhangzifei 32->64
  val AddrBytes = AddrBits / 8
  val DataBits = XLEN
  val DataBytes = DataBits / 8
}

abstract class NOOPModule extends Module with HasNOOPParameter with HasExceptionNO
abstract class NOOPBundle extends Bundle with HasNOOPParameter

case class NOOPConfig (
  FPGAPlatform: Boolean = true,
  EnableDebug: Boolean = false
)

object AddressSpace {
  // (start, size)
  def mmio = List((0x0000000040000000L, 0x0000000010000000L))
  def dram = (0x0000000080000000L, 0x0000000010000000L)

  //def isMMIO(addr: UInt) = mmio.map(range => ((addr & ~((range._2 - 1).U(32.W))) === range._1.U)).reduce(_ || _)
  def isMMIO(addr: UInt) = addr(31,28) === "h4".U
}

class NOOP(implicit val p: NOOPConfig) extends NOOPModule {
  val io = IO(new Bundle {
    val imem = new SimpleBusC
    val dmem = new SimpleBusC
    val mmio = new SimpleBusUC
    val prefetchReq = Decoupled(new SimpleBusReqBundle)
  })

  val ifu  = Module(new IFU)
  val idu1 = Module(new IDU1)
  val idu2 = Module(new IDU2)
  val isu  = Module(new ISU)
  val exu  = Module(new EXU)
  val wbu  = Module(new WBU)

  def pipelineConnect2[T <: Data](left: DecoupledIO[T], right: DecoupledIO[T],
    isFlush: Bool, entries: Int = 4, pipe: Boolean = false) = {
    right <> FlushableQueue(left, isFlush,  entries = entries, pipe = pipe)
  }

  pipelineConnect2(ifu.io.out, idu1.io.in, ifu.io.flushVec(0))
  PipelineConnect(idu1.io.out, idu2.io.in, idu2.io.out.fire(), ifu.io.flushVec(1))
  PipelineConnect(idu2.io.out, isu.io.in, isu.io.out.fire(), ifu.io.flushVec(1))
  PipelineConnect(isu.io.out, exu.io.in, exu.io.out.fire(), ifu.io.flushVec(2))
  PipelineConnect(exu.io.out, wbu.io.in, true.B, ifu.io.flushVec(3))
  idu1.io.flush := ifu.io.flushVec(1)
  idu2.io.flush := ifu.io.flushVec(1)
  isu.io.flush := ifu.io.flushVec(2)
  exu.io.flush := ifu.io.flushVec(3)

  Debug() {
    printf("------------------------ TIMER: %d ------------------------\n", GTimer())
    printf("flush = %b, ifu:(%d,%d), idu1:(%d,%d), idu2:(%d,%d), isu:(%d,%d), exu:(%d,%d), wbu: (%d,%d)\n",
      ifu.io.flushVec.asUInt, ifu.io.out.valid, ifu.io.out.ready,
      idu1.io.in.valid, idu1.io.in.ready, idu2.io.in.valid, idu2.io.in.ready, isu.io.in.valid, isu.io.in.ready,
      exu.io.in.valid, exu.io.in.ready, wbu.io.in.valid, wbu.io.in.ready)
    when (ifu.io.out.valid) { printf("IFU: pc = 0x%x, instr = 0x%x, pnpc = 0x%x\n", ifu.io.out.bits.pc, ifu.io.out.bits.instr, ifu.io.out.bits.pnpc)} ; 
    when (idu1.io.in.valid) { printf("ID1: pc = 0x%x, instr = 0x%x, pnpc = 0x%x\n", idu1.io.in.bits.pc, idu1.io.in.bits.instr, idu1.io.in.bits.pnpc) }
    when (idu2.io.in.valid) { printf("ID2: pc = 0x%x, instr = 0x%x, pnpc = 0x%x\n", idu2.io.in.bits.pc, idu2.io.in.bits.instr, idu2.io.in.bits.pnpc) }
    when (isu.io.in.valid)  { printf("ISU: pc = 0x%x, pnpc = 0x%x\n", isu.io.in.bits.cf.pc, isu.io.in.bits.cf.pnpc)} ;
    when (exu.io.in.valid)  { printf("EXU: pc = 0x%x, pnpc = 0x%x\n", exu.io.in.bits.cf.pc, exu.io.in.bits.cf.pnpc)} ;
    when (wbu.io.in.valid)  { printf("WBU: pc = 0x%x rfWen:%d rfDest:%d rfData:%x Futype:%x\n", wbu.io.in.bits.decode.cf.pc, wbu.io.in.bits.decode.ctrl.rfWen, wbu.io.in.bits.decode.ctrl.rfDest, wbu.io.wb.rfData, wbu.io.in.bits.decode.ctrl.fuType )}
    // when (io.in.valid) { printf("TIMER: %d WBU: pc = 0x%x wen %x wdata %x mmio %x intrNO %x\n", GTimer(), io.in.bits.decode.cf.pc, io.wb.rfWen, io.wb.rfData, io.in.bits.isMMIO, io.in.bits.intrNO) }
    
    // printf(p"IFUO: redirectIO:${ifu.io.out.bits.redirect}\n") ; printf("IFUO: exceptionVec: %x\n", ifu.io.out.bits.exceptionVec.asUInt)} 
    // printf(p"IDUO: redirectIO:${idu.io.out.bits.cf.redirect} redirectIOC:${idu.io.redirect}\n") ; printf("IDUO: exceptionVec:%x\n", idu.io.out.bits.cf.exceptionVec.asUInt)}
    // printf(p"ISUO: ${isu.io.out.bits.cf.redirect}\n") ; printf("ISUO: exceptionVec:%x\n", isu.io.out.bits.cf.exceptionVec.asUInt)}
    when (exu.io.out.bits.decode.cf.redirect.valid) { printf("EXUO: redirect valid:%d target:%x\n", exu.io.out.bits.decode.cf.redirect.valid, exu.io.out.bits.decode.cf.redirect.target) }
    // when (wbu.io.in.valid) { printf("WBU: pc = 0x%x rfWen:%d rfDest:%d rfData:%x Futype:%x commits(0):%x commits(1):%x commits(3):%x\n", wbu.io.in.bits.decode.cf.pc, wbu.io.in.bits.decode.ctrl.rfWen, wbu.io.in.bits.decode.ctrl.rfDest, wbu.io.wb.rfData, wbu.io.in.bits.decode.ctrl.fuType, wbu.io.in.bits.commits(0), wbu.io.in.bits.commits(1), wbu.io.in.bits.commits(3)) }
    
  }

  isu.io.wb <> wbu.io.wb
  ifu.io.redirect <> wbu.io.redirect
  // forward
  isu.io.forward <> exu.io.forward

  val mmioXbar = Module(new SimpleBusCrossbarNto1(2))
  val tlbXbar = Module(new SimpleBusCrossbarNto1(3))

  val itlb = TLB(in = ifu.io.imem, mem = tlbXbar.io.in(2), flush = ifu.io.flushVec(0) | ifu.io.bpFlush, csrMMU = exu.io.memMMU.imem)(TLBConfig(name = "itlb", userBits = AddrBits*2 + 4))
  ifu.io.ipf := itlb.io.ipf
  io.imem <> Cache(in = itlb.io.out, mmio = mmioXbar.io.in(0), flush = Fill(2, ifu.io.flushVec(0) | ifu.io.bpFlush), empty = itlb.io.cacheEmpty)(
    CacheConfig(ro = true, name = "icache", userBits = AddrBits*2 + 4))
  
  val dtlb = TLB(in = exu.io.dmem, mem = tlbXbar.io.in(1), flush = false.B, csrMMU = exu.io.memMMU.dmem)(TLBConfig(name = "dtlb"))
  tlbXbar.io.in(0) <> dtlb.io.out
  io.dmem <> Cache(in = tlbXbar.io.out, mmio = mmioXbar.io.in(1), flush = "b00".U, empty = dtlb.io.cacheEmpty, enable = HasDcache)(CacheConfig(ro = false, name = "dcache"))

  io.mmio <> mmioXbar.io.out


<<<<<<< HEAD
/*  io.imem <> Cache(ifu.io.imem, mmioXbar.io.in(0), Fill(2, ifu.io.flushVec(0) | ifu.io.bpFlush))(
=======
  io.prefetchReq := DontCare
/*
  io.imem <> Cache(ifu.io.imem, mmioXbar.io.in(0), Fill(2, ifu.io.flushVec(0) | ifu.io.bpFlush))(
>>>>>>> b1dd2d96
    CacheConfig(ro = true, name = "icache", userBits = AddrBits*2 + 4)) // userBits = AddrBits + BrIdxBits
  io.dmem <> Cache(exu.io.dmem, mmioXbar.io.in(1), "b00".U, enable = HasDcache)(CacheConfig(ro = false, name = "dcache"))
  io.prefetchReq.bits := exu.io.dmem.req.bits
  io.prefetchReq.valid := exu.io.dmem.req.valid
  io.mmio <> mmioXbar.io.out
*/
}<|MERGE_RESOLUTION|>--- conflicted
+++ resolved
@@ -110,18 +110,5 @@
 
   io.mmio <> mmioXbar.io.out
 
-
-<<<<<<< HEAD
-/*  io.imem <> Cache(ifu.io.imem, mmioXbar.io.in(0), Fill(2, ifu.io.flushVec(0) | ifu.io.bpFlush))(
-=======
   io.prefetchReq := DontCare
-/*
-  io.imem <> Cache(ifu.io.imem, mmioXbar.io.in(0), Fill(2, ifu.io.flushVec(0) | ifu.io.bpFlush))(
->>>>>>> b1dd2d96
-    CacheConfig(ro = true, name = "icache", userBits = AddrBits*2 + 4)) // userBits = AddrBits + BrIdxBits
-  io.dmem <> Cache(exu.io.dmem, mmioXbar.io.in(1), "b00".U, enable = HasDcache)(CacheConfig(ro = false, name = "dcache"))
-  io.prefetchReq.bits := exu.io.dmem.req.bits
-  io.prefetchReq.valid := exu.io.dmem.req.valid
-  io.mmio <> mmioXbar.io.out
-*/
 }