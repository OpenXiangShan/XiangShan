package noop
import chisel3._
import chisel3.util._
import chisel3.util.experimental.BoringUtils

import utils._
import bus.simplebus._

object LSUOpType {
  def lb   = "b000000".U
  def lh   = "b000001".U
  def lw   = "b000010".U
  def ld   = "b000011".U
  def lbu  = "b000100".U
  def lhu  = "b000101".U
  def lwu  = "b000110".U
  def sb   = "b001000".U
  def sh   = "b001001".U
  def sw   = "b001010".U
  def sd   = "b001011".U

  def lr      = "b100000".U
  def sc      = "b100001".U
  def amoswap = "b100010".U
  def amoadd  = "b100011".U
  def amoxor  = "b100100".U
  def amoand  = "b100101".U
  def amoor   = "b100110".U
  def amomin  = "b110111".U
  def amomax  = "b110000".U
  def amominu = "b110001".U
  def amomaxu = "b110010".U
  
  def isStore(func: UInt): Bool = func(3)
  def isAtom(func: UInt): Bool = func(5)
  def isLoad(func: UInt): Bool = !isStore(func) & !isAtom(func)
  def isLR(func: UInt): Bool = func === lr
  def isSC(func: UInt): Bool = func === sc
  def isAMO(func: UInt): Bool = isAtom(func) && !isLR(func) && !isSC(func)

  def atomW = "010".U
  def atomD = "011".U
}

class LSUIO extends FunctionUnitIO {
  val wdata = Input(UInt(XLEN.W))
  val instr = Input(UInt(32.W)) // Atom insts need aq rl funct3 bit from instr
  val dmem = new SimpleBusUC(addrBits = VAddrBits)
  val isMMIO = Output(Bool())
  val dtlbPF = Output(Bool())
  val loadAddrMisaligned = Output(Bool())
  val storeAddrMisaligned = Output(Bool())
}

class StoreQueueEntry extends NOOPBundle{
  val src1  = UInt(XLEN.W)
  val src2  = UInt(XLEN.W)
  val wdata = UInt(XLEN.W)
  val func  = UInt(6.W)
}

class AtomALU extends NOOPModule {
  val io = IO(new NOOPBundle{
    val src1 = Input(UInt(XLEN.W))
    val src2 = Input(UInt(XLEN.W))
    val func = Input(UInt(6.W))
    val isWordOp = Input(Bool())
    val result = Output(UInt(XLEN.W))
  })

  // src1: load result
  // src2: reg  result
  val src1 = io.src1
  val src2 = io.src2
  val func = io.func
  val isAdderSub = (func =/= LSUOpType.amoadd) 
  val adderRes = (src1 +& (src2 ^ Fill(XLEN, isAdderSub))) + isAdderSub
  val xorRes = src1 ^ src2
  val sltu = !adderRes(XLEN)
  val slt = xorRes(XLEN-1) ^ sltu

  val res = LookupTreeDefault(func(5, 0), adderRes, List(
    LSUOpType.amoswap -> src2,
    LSUOpType.amoadd  -> adderRes,
    LSUOpType.amoxor  -> xorRes,
    LSUOpType.amoand  -> (src1 & src2),
    LSUOpType.amoor   -> (src1 | src2),
    LSUOpType.amomin  -> Mux(slt(0), src1, src2),
    LSUOpType.amomax  -> Mux(slt(0), src2, src1),
    LSUOpType.amominu -> Mux(sltu(0), src1, src2),
    LSUOpType.amomaxu -> Mux(sltu(0), src2, src1)
  ))

  io.result :=  Mux(io.isWordOp, SignExt(res(31,0), 64), res)
}

class LSU extends NOOPModule {
  val io = IO(new LSUIO)
  val (valid, src1, src2, func) = (io.in.valid, io.in.bits.src1, io.in.bits.src2, io.in.bits.func)
  def access(valid: Bool, src1: UInt, src2: UInt, func: UInt, dtlbPF: Bool): UInt = {
    this.valid := valid
    this.src1 := src1
    this.src2 := src2
    this.func := func
    dtlbPF := io.dtlbPF
    io.out.bits
  }
    val lsExecUnit = Module(new LSExecUnit)
    lsExecUnit.io.instr := DontCare
    io.dtlbPF := lsExecUnit.io.dtlbPF

    val storeReq = valid & LSUOpType.isStore(func)
    val loadReq  = valid & LSUOpType.isLoad(func)
    val atomReq  = valid & LSUOpType.isAtom(func)
    val amoReq   = valid & LSUOpType.isAMO(func)
    val lrReq   = valid & LSUOpType.isLR(func)
    val scReq   = valid & LSUOpType.isSC(func)
    BoringUtils.addSource(amoReq, "ISAMO")
    BoringUtils.addSource(amoReq, "ISAMO2")

    val aq = io.instr(26)
    val rl = io.instr(25)
    val funct3 = io.instr(14, 12)

    val atomWidthW = !funct3(0)
    val atomWidthD = funct3(0)

    // Atom LR/SC Control Bits
    val setLr = Wire(Bool())
    val setLrVal = Wire(Bool())
    val setLrAddr = Wire(UInt(AddrBits.W))
    val lr = WireInit(Bool(), false.B)
    val lrAddr = WireInit(UInt(AddrBits.W), DontCare)
    BoringUtils.addSource(setLr, "set_lr")
    BoringUtils.addSource(setLrVal, "set_lr_val")
    BoringUtils.addSource(setLrAddr, "set_lr_addr")
    BoringUtils.addSink(lr, "lr")
    BoringUtils.addSink(lrAddr, "lr_addr")

    val scInvalid = !(src1 === lrAddr) && scReq

    // PF signal from TLB
    val dtlbFinish = WireInit(false.B)
    val dtlbPF = WireInit(false.B)
    val dtlbEnable = WireInit(false.B)
    BoringUtils.addSink(dtlbFinish, "DTLBFINISH")
    BoringUtils.addSink(dtlbPF, "DTLBPF")
    BoringUtils.addSink(dtlbEnable, "DTLBENABLE")

    // LSU control FSM state
    val s_idle :: s_load :: s_lr :: s_sc :: s_amo_l :: s_amo_a :: s_amo_s :: Nil = Enum(7)

    // LSU control FSM
    val state = RegInit(s_idle)
    val atomMemReg = Reg(UInt(XLEN.W))
    val atomRegReg = Reg(UInt(XLEN.W))
    val atomALU = Module(new AtomALU)
    atomALU.io.src1 := atomMemReg
    atomALU.io.src2 := io.wdata
    atomALU.io.func := func
    atomALU.io.isWordOp := atomWidthW
    
    // StoreQueue
    // TODO: inst fence needs storeQueue to be finished
    val enableStoreQueue = EnableStoreQueue // StoreQueue is disabled for page fault detection
    val storeQueue = Module(new Queue(new StoreQueueEntry, 4))
    storeQueue.io.enq.valid := state === s_idle && storeReq
    storeQueue.io.enq.bits.src1 := src1
    storeQueue.io.enq.bits.src2 := src2
    storeQueue.io.enq.bits.wdata := io.wdata
    storeQueue.io.enq.bits.func := func
    storeQueue.io.deq.ready := lsExecUnit.io.out.fire()
    
    lsExecUnit.io.in.valid     := false.B
    lsExecUnit.io.out.ready    := DontCare
    lsExecUnit.io.in.bits.src1 := DontCare
    lsExecUnit.io.in.bits.src2 := DontCare
    lsExecUnit.io.in.bits.func := DontCare
    lsExecUnit.io.wdata        := DontCare
    io.out.valid               := false.B
    io.in.ready                := false.B

    switch (state) {
      is(s_idle){
        if(enableStoreQueue){
          lsExecUnit.io.in.valid     := Mux(storeQueue.io.deq.valid, storeQueue.io.deq.valid, io.in.valid)
          lsExecUnit.io.out.ready    := io.out.ready 
          lsExecUnit.io.in.bits.src1 := Mux(storeQueue.io.deq.valid, storeQueue.io.deq.bits.src1, src1)
          lsExecUnit.io.in.bits.src2 := Mux(storeQueue.io.deq.valid, storeQueue.io.deq.bits.src2, src2)
          lsExecUnit.io.in.bits.func := Mux(storeQueue.io.deq.valid, storeQueue.io.deq.bits.func, func)
          lsExecUnit.io.wdata        := Mux(storeQueue.io.deq.valid, storeQueue.io.deq.bits.wdata, io.wdata)
          io.in.ready                := Mux(storeReq, storeQueue.io.enq.ready, false.B) || scInvalid
          io.out.valid               := Mux(storeReq, storeQueue.io.enq.ready, false.B) || scInvalid
        }else{
          lsExecUnit.io.in.valid     := io.in.valid && !atomReq
          lsExecUnit.io.out.ready    := io.out.ready 
          lsExecUnit.io.in.bits.src1 := src1
          lsExecUnit.io.in.bits.src2 := src2
          lsExecUnit.io.in.bits.func := func
          lsExecUnit.io.wdata        := io.wdata
          io.in.ready                := lsExecUnit.io.out.fire() || scInvalid
          io.out.valid               := lsExecUnit.io.out.valid  || scInvalid
        }

        // when(storeReq){
        //   state := s_idle
        // }
        if(enableStoreQueue){
          when(loadReq){state := Mux(storeQueue.io.deq.valid, s_idle, s_load)}
          when(amoReq){state := Mux(storeQueue.io.deq.valid, s_idle, s_amo_l)}
          when(lrReq){state := Mux(storeQueue.io.deq.valid, s_idle, s_lr)}
          when(scReq){state := Mux(storeQueue.io.deq.valid, s_idle, s_sc)}
        }else{
          when(amoReq){state := s_amo_l}
          when(lrReq){state := s_lr}
          when(scReq){state := Mux(scInvalid, s_idle, s_sc)}
        }
      }

      is(s_load){
        lsExecUnit.io.in.valid     := true.B
        lsExecUnit.io.out.ready    := io.out.ready 
        lsExecUnit.io.in.bits.src1 := src1
        lsExecUnit.io.in.bits.src2 := src2
        lsExecUnit.io.in.bits.func := func
        lsExecUnit.io.wdata        := DontCare
        io.in.ready                := lsExecUnit.io.out.fire()
        io.out.valid               := lsExecUnit.io.out.valid
        when(lsExecUnit.io.out.fire()){state := s_idle}//load finished
      }

      is(s_amo_l){
        lsExecUnit.io.in.valid     := true.B
        lsExecUnit.io.out.ready    := true.B 
        lsExecUnit.io.in.bits.src1 := src1
        lsExecUnit.io.in.bits.src2 := 0.U
        lsExecUnit.io.in.bits.func := Mux(atomWidthD, LSUOpType.ld, LSUOpType.lw)
        lsExecUnit.io.wdata        := DontCare
        io.in.ready                := false.B
        io.out.valid               := false.B
        when(lsExecUnit.io.out.fire()){
          state := s_amo_a; 
          Debug(){printf("[AMO-L] lsExecUnit.io.out.bits %x addr %x src2 %x\n", lsExecUnit.io.out.bits, lsExecUnit.io.in.bits.src1, io.wdata)}
        }
        atomMemReg := lsExecUnit.io.out.bits
        atomRegReg := lsExecUnit.io.out.bits
      }

      is(s_amo_a){
        lsExecUnit.io.in.valid     := false.B
        lsExecUnit.io.out.ready    := false.B 
        lsExecUnit.io.in.bits.src1 := DontCare
        lsExecUnit.io.in.bits.src2 := DontCare
        lsExecUnit.io.in.bits.func := DontCare
        lsExecUnit.io.wdata        := DontCare
        io.in.ready                := false.B
        io.out.valid               := false.B
        state := s_amo_s
        atomMemReg := atomALU.io.result
        Debug(){printf("[AMO-A] src1 %x src2 %x res %x\n", atomMemReg, io.wdata, atomALU.io.result)}
      }

      is(s_amo_s){
        lsExecUnit.io.in.valid     := true.B
        lsExecUnit.io.out.ready    := io.out.ready
        lsExecUnit.io.in.bits.src1 := src1
        lsExecUnit.io.in.bits.src2 := 0.U
        lsExecUnit.io.in.bits.func := Mux(atomWidthD, LSUOpType.sd, LSUOpType.sw)
        lsExecUnit.io.wdata        := atomMemReg
        io.in.ready                := lsExecUnit.io.out.fire()
        io.out.valid               := lsExecUnit.io.out.fire()
        when(lsExecUnit.io.out.fire()){
          state := s_idle; 
          Debug(){printf("[AMO-S] atomRegReg %x addr %x\n", atomRegReg, lsExecUnit.io.in.bits.src1)}
        }
      }
      is(s_lr){
        lsExecUnit.io.in.valid     := true.B
        lsExecUnit.io.out.ready    := io.out.ready
        lsExecUnit.io.in.bits.src1 := src1
        lsExecUnit.io.in.bits.src2 := 0.U
        lsExecUnit.io.in.bits.func := Mux(atomWidthD, LSUOpType.ld, LSUOpType.lw)
        lsExecUnit.io.wdata        := DontCare
        io.in.ready                := lsExecUnit.io.out.fire()
        io.out.valid               := lsExecUnit.io.out.fire()
        when(lsExecUnit.io.out.fire()){
          state := s_idle; 
          Debug(){printf("[LR]\n")}
        }
      }
      is(s_sc){
        lsExecUnit.io.in.valid     := true.B
        lsExecUnit.io.out.ready    := io.out.ready
        lsExecUnit.io.in.bits.src1 := src1
        lsExecUnit.io.in.bits.src2 := 0.U
        lsExecUnit.io.in.bits.func := Mux(atomWidthD, LSUOpType.sd, LSUOpType.sw)
        lsExecUnit.io.wdata        := io.wdata
        io.in.ready                := lsExecUnit.io.out.fire()
        io.out.valid               := lsExecUnit.io.out.fire()
        when(lsExecUnit.io.out.fire()){
          state := s_idle; 
          Debug(){printf("[SC] \n")}
        }
      }
    }
    when(dtlbPF || io.loadAddrMisaligned || io.storeAddrMisaligned){
      state := s_idle
      io.out.valid := true.B
      io.in.ready := true.B
    }

    // controled by FSM 
    // io.in.ready := lsExecUnit.io.in.ready
    // lsExecUnit.io.wdata := io.wdata
    // io.out.valid := lsExecUnit.io.out.valid 

    //Set LR/SC bits
    setLr := io.out.fire() && (lrReq || scReq)
    setLrVal := lrReq
    setLrAddr := src1

    io.dmem <> lsExecUnit.io.dmem
    io.out.bits := Mux(scReq, scInvalid, Mux(state === s_amo_s, atomRegReg, lsExecUnit.io.out.bits))

<<<<<<< HEAD
    val lsuMMIO = WireInit(false.B)
    BoringUtils.addSink(lsuMMIO, "lsuMMIO")

    val mmioReg = RegInit(false.B)
    when (!mmioReg) { mmioReg := lsuMMIO }
    when (io.out.valid) { mmioReg := false.B }
    io.isMMIO := mmioReg && io.out.valid
=======
    val addr = Mux(atomReq, src1, src1 + src2)
    io.isMMIO := AddressSpace.isMMIO(addr) && io.out.valid
    io.loadAddrMisaligned := lsExecUnit.io.loadAddrMisaligned
    io.storeAddrMisaligned := lsExecUnit.io.storeAddrMisaligned
    // io.isMMIO := lsExecUnit.io.isMMIO
>>>>>>> c65b47cb
}

class LSExecUnit extends NOOPModule {
  val io = IO(new LSUIO)

  val (valid, src1, src2, func) = (io.in.valid, io.in.bits.src1, io.in.bits.src2, io.in.bits.func)
  def access(valid: Bool, src1: UInt, src2: UInt, func: UInt): UInt = {
    this.valid := valid
    this.src1 := src1
    this.src2 := src2
    this.func := func
    io.out.bits
  }

  def genWmask(addr: UInt, sizeEncode: UInt): UInt = {
    LookupTree(sizeEncode, List(
      "b00".U -> 0x1.U, //0001 << addr(2:0)
      "b01".U -> 0x3.U, //0011
      "b10".U -> 0xf.U, //1111
      "b11".U -> 0xff.U //11111111
    )) << addr(2, 0)
  }
  def genWdata(data: UInt, sizeEncode: UInt): UInt = {
    LookupTree(sizeEncode, List(
      "b00".U -> Fill(8, data(7, 0)),
      "b01".U -> Fill(4, data(15, 0)),
      "b10".U -> Fill(2, data(31, 0)),
      "b11".U -> data
    ))
  }

  val dmem = io.dmem
  val addr = src1 + src2
  val addrLatch = RegNext(addr)
  val isStore = valid && LSUOpType.isStore(func)
  val partialLoad = !isStore && (func =/= LSUOpType.ld)

  val s_idle :: s_wait_tlb :: s_wait_resp :: s_partialLoad :: Nil = Enum(4)
  val state = RegInit(s_idle)

  val dtlbFinish = WireInit(false.B)
  val dtlbPF = WireInit(false.B)
  val dtlbEnable = WireInit(false.B)
  BoringUtils.addSink(dtlbFinish, "DTLBFINISH")
  BoringUtils.addSink(dtlbPF, "DTLBPF")
  BoringUtils.addSink(dtlbEnable, "DTLBENABLE")

  io.dtlbPF := dtlbPF

  switch (state) {
    is (s_idle) { 
      when (dmem.req.fire() && dtlbEnable)  { state := s_wait_tlb  }
      when (dmem.req.fire() && !dtlbEnable) { state := s_wait_resp } 
      //when (dmem.req.fire()) { state := Mux(isStore, s_partialLoad, s_wait_resp) }
    }
    is (s_wait_tlb) {
      when (dtlbFinish && dtlbPF ) { state := s_idle }
      when (dtlbFinish && !dtlbPF) { state := s_wait_resp/*Mux(isStore, s_partialLoad, s_wait_resp) */} 
    }
    is (s_wait_resp) { when (dmem.resp.fire()) { state := Mux(partialLoad, s_partialLoad, s_idle) } }
    is (s_partialLoad) { state := s_idle }
  }

  Debug(){
    //when (dmem.req.fire()){
      printf("[LSU] IN(%d, %d) OUT(%d, %d) addr %x, size %x, wdata_raw %x, isStore %x \n", io.in.valid, io.in.ready, io.out.valid, io.out.ready, addr, func(1,0), io.wdata, isStore)
      printf("[LSU] dtlbFinish:%d dtlbEnable:%d dtlbPF:%d state:%d addr:%x dmemReqFire:%d dmemRespFire:%d dmemRdata:%x \n",dtlbFinish, dtlbEnable, dtlbPF, state,  dmem.req.bits.addr, dmem.req.fire(), dmem.resp.fire(), dmem.resp.bits.rdata)
    //}
    //when (dtlbFinish && dtlbEnable) {
      printf("[LSU] dtlbFinish:%d dtlbEnable:%d dtlbPF:%d state:%d addr:%x dmemReqFire:%d dmemRespFire:%d dmemRdata:%x \n",dtlbFinish, dtlbEnable, dtlbPF, state,  dmem.req.bits.addr, dmem.req.fire(), dmem.resp.fire(), dmem.resp.bits.rdata)
    //}
  }

  val size = func(1,0)
  dmem.req.bits.apply(addr = addr(VAddrBits-1, 0), size = size, wdata = genWdata(io.wdata, size),
    wmask = genWmask(addr, size), cmd = Mux(isStore, SimpleBusCmd.write, SimpleBusCmd.read))
  dmem.req.valid := valid && (state === s_idle) && !io.loadAddrMisaligned && !io.storeAddrMisaligned
  dmem.resp.ready := true.B

  io.out.valid := Mux( dtlbPF || io.loadAddrMisaligned || io.storeAddrMisaligned, true.B, Mux(partialLoad, state === s_partialLoad, dmem.resp.fire() && (state === s_wait_resp)))
  io.in.ready := (state === s_idle) || dtlbPF

  val rdata = dmem.resp.bits.rdata
  val rdataLatch = RegNext(rdata)
  val rdataSel = LookupTree(addrLatch(2, 0), List(
    "b000".U -> rdataLatch(63, 0),
    "b001".U -> rdataLatch(63, 8),
    "b010".U -> rdataLatch(63, 16),
    "b011".U -> rdataLatch(63, 24),
    "b100".U -> rdataLatch(63, 32),
    "b101".U -> rdataLatch(63, 40),
    "b110".U -> rdataLatch(63, 48),
    "b111".U -> rdataLatch(63, 56)
  ))
  val rdataPartialLoad = LookupTree(func, List(
      LSUOpType.lb   -> SignExt(rdataSel(7, 0) , XLEN),
      LSUOpType.lh   -> SignExt(rdataSel(15, 0), XLEN),
      LSUOpType.lw   -> SignExt(rdataSel(31, 0), XLEN),
      LSUOpType.lbu  -> ZeroExt(rdataSel(7, 0) , XLEN),
      LSUOpType.lhu  -> ZeroExt(rdataSel(15, 0), XLEN),
      LSUOpType.lwu  -> ZeroExt(rdataSel(31, 0), XLEN)
  ))
  val addrAligned = LookupTree(func(1,0), List(
    "b00".U   -> true.B,            //b
    "b01".U   -> (addr(0) === 0.U),   //h
    "b10".U   -> (addr(1,0) === 0.U), //w
    "b11".U   -> (addr(2,0) === 0.U)  //d
  ))

  io.out.bits := Mux(partialLoad, rdataPartialLoad, rdata)

<<<<<<< HEAD
  io.isMMIO := DontCare
=======
  val isAMO = WireInit(false.B)
  BoringUtils.addSink(isAMO, "ISAMO2")
  BoringUtils.addSource(addr, "LSUADDR")

  io.loadAddrMisaligned :=  valid && !isStore && !isAMO && !addrAligned
  io.storeAddrMisaligned := valid && (isStore || isAMO) && !addrAligned

  when(io.loadAddrMisaligned || io.storeAddrMisaligned)
  {
    printf("[LSU] misaligned addr detected\n")
  }

  io.isMMIO := AddressSpace.isMMIO(addr) && io.out.valid
>>>>>>> c65b47cb

  BoringUtils.addSource(dmem.isRead() && dmem.req.fire(), "perfCntCondMloadInstr")
  BoringUtils.addSource(BoolStopWatch(dmem.isRead(), dmem.resp.fire()), "perfCntCondMloadStall")
  BoringUtils.addSource(BoolStopWatch(dmem.isWrite(), dmem.resp.fire()), "perfCntCondMstoreStall")
  BoringUtils.addSource(io.isMMIO, "perfCntCondMmmioInstr")
  Debug() {
    when (dmem.req.fire() && (addr === "h80104708".U || genWdata(io.wdata, size)(31,0) === "h80000218".U)){
      //printf("[LSUBP] time %d, addr %x, size %x, wdata_raw %x, wdata %x, isStore %x \n", GTimer(), addr, func(1,0), io.wdata, genWdata(io.wdata, size), isStore)
    }
  }
}<|MERGE_RESOLUTION|>--- conflicted
+++ resolved
@@ -322,7 +322,6 @@
     io.dmem <> lsExecUnit.io.dmem
     io.out.bits := Mux(scReq, scInvalid, Mux(state === s_amo_s, atomRegReg, lsExecUnit.io.out.bits))
 
-<<<<<<< HEAD
     val lsuMMIO = WireInit(false.B)
     BoringUtils.addSink(lsuMMIO, "lsuMMIO")
 
@@ -330,13 +329,9 @@
     when (!mmioReg) { mmioReg := lsuMMIO }
     when (io.out.valid) { mmioReg := false.B }
     io.isMMIO := mmioReg && io.out.valid
-=======
-    val addr = Mux(atomReq, src1, src1 + src2)
-    io.isMMIO := AddressSpace.isMMIO(addr) && io.out.valid
+
     io.loadAddrMisaligned := lsExecUnit.io.loadAddrMisaligned
     io.storeAddrMisaligned := lsExecUnit.io.storeAddrMisaligned
-    // io.isMMIO := lsExecUnit.io.isMMIO
->>>>>>> c65b47cb
 }
 
 class LSExecUnit extends NOOPModule {
@@ -448,9 +443,8 @@
 
   io.out.bits := Mux(partialLoad, rdataPartialLoad, rdata)
 
-<<<<<<< HEAD
   io.isMMIO := DontCare
-=======
+
   val isAMO = WireInit(false.B)
   BoringUtils.addSink(isAMO, "ISAMO2")
   BoringUtils.addSource(addr, "LSUADDR")
@@ -458,13 +452,9 @@
   io.loadAddrMisaligned :=  valid && !isStore && !isAMO && !addrAligned
   io.storeAddrMisaligned := valid && (isStore || isAMO) && !addrAligned
 
-  when(io.loadAddrMisaligned || io.storeAddrMisaligned)
-  {
-    printf("[LSU] misaligned addr detected\n")
-  }
-
-  io.isMMIO := AddressSpace.isMMIO(addr) && io.out.valid
->>>>>>> c65b47cb
+  when(io.loadAddrMisaligned || io.storeAddrMisaligned) {
+    //printf("[LSU] misaligned addr detected\n")
+  }
 
   BoringUtils.addSource(dmem.isRead() && dmem.req.fire(), "perfCntCondMloadInstr")
   BoringUtils.addSource(BoolStopWatch(dmem.isRead(), dmem.resp.fire()), "perfCntCondMloadStall")
