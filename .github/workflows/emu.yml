--- conflicted
+++ resolved
@@ -24,14 +24,10 @@
           bash .github/workflows/check-usage.sh "BoringUtils" $GITHUB_WORKSPACE
       - name: generate verilog file
         run:
-<<<<<<< HEAD
           python3 $GITHUB_WORKSPACE/scripts/xiangshan.py --generate --num-cores 2
-=======
-          python3 $GITHUB_WORKSPACE/scripts/xiangshan.py --generate --dual-core
       - name: check pc usages
         run:
           python3 $GITHUB_WORKSPACE/.github/workflows/check_pc.py build/XSTop.v
->>>>>>> 708ceed4
       - name: build MinimalConfig emu
         run: |
           python3 $GITHUB_WORKSPACE/scripts/xiangshan.py --build \
