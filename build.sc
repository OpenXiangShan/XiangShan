--- conflicted
+++ resolved
@@ -62,30 +62,17 @@
 
   def hardfloatModule = hardfloat
 
-<<<<<<< HEAD
   def cdeModule = cde
-=======
-  def scalaVersion = ivys.sv
->>>>>>> 38d2143a
 
   def mainargsIvy = ivy"com.lihaoyi::mainargs:0.5.0"
 
   def json4sJacksonIvy = ivy"org.json4s::json4s-jackson:4.0.5"
 
-<<<<<<< HEAD
   object macros extends Macros
 
   trait Macros
     extends millbuild.`rocket-chip`.common.MacrosModule
       with SbtModule {
-=======
-  object cdeRocket extends `rocket-chip`.cde.common.CDEModule with PublishModule {
-    override def millSourcePath = rcPath / "cde" / "cde"
-
-    def scalaVersion = T {
-      rocketchip.scalaVersion()
-    }
->>>>>>> 38d2143a
 
     def scalaVersion: T[String] = T(defaultScalaVersion)
 
@@ -99,7 +86,6 @@
 
     def scalaVersion: T[String] = T(defaultScalaVersion)
 
-<<<<<<< HEAD
     override def millSourcePath = os.pwd / "rocket-chip" / "hardfloat" / "hardfloat"
 
     def chiselModule = None
@@ -109,26 +95,13 @@
     def chiselIvy = Some(defaultVersions("chisel"))
 
     def chiselPluginIvy = Some(defaultVersions("chisel-plugin"))
-=======
-    def chisel3IvyDeps = if(chisel3Module.isEmpty) Agg(
-      `rocket-chip`.common.getVersion("chisel3")
-    ) else Agg.empty[Dep]
-
-    def chisel3PluginIvyDeps = Agg(`rocket-chip`.common.getVersion("chisel3-plugin", cross=true))
->>>>>>> 38d2143a
   }
 
   object cde extends CDE
 
-  trait CDE
-    extends millbuild.`rocket-chip`.cde.common.CDEModule
-      with ScalaModule {
+  trait CDE extends millbuild.`rocket-chip`.cde.common.CDEModule with ScalaModule {
 
-<<<<<<< HEAD
     def scalaVersion: T[String] = T(defaultScalaVersion)
-=======
-  def cdeModule = cdeRocket
->>>>>>> 38d2143a
 
     override def millSourcePath = os.pwd / "rocket-chip" / "cde" / "cde"
   }
@@ -187,7 +160,7 @@
 
   override def millSourcePath = millOuterCtx.millSourcePath
 
-  override def forkArgs = Seq("-Xmx32G", "-Xss256m")
+  override def forkArgs = Seq("-Xmx20G", "-Xss256m")
 
   override def ivyDeps = super.ivyDeps() ++ Agg(
     defaultVersions("chisel"),
