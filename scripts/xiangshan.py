--- conflicted
+++ resolved
@@ -216,17 +216,7 @@
     def __get_ci_workloads(self, name):
         workloads = {
             "linux-hello": "bbl.bin",
-<<<<<<< HEAD
-            "povray": "_3400001000_.gz",
             "bitmanip": "bitMisc.bin",
-            "mcf": "_2550001000_.gz",
-            "xalancbmk": "_6600001000_.gz",
-            "gcc": "_1250001000_.gz",
-            "namd": "_4850001000_.gz",
-            "milc": "_4150001000_.gz",
-            "lbm": "_7550001000_.gz",
-            "gromacs": "_3150001000_.gz"
-=======
             "povray": "_700480000000_.gz",
             "mcf": "_17520000000_.gz",
             "xalancbmk": "_266100000000_.gz",
@@ -235,7 +225,6 @@
             "milc": "_103620000000_.gz",
             "lbm": "_140840000000_.gz",
             "gromacs": "_275480000000_.gz"
->>>>>>> 55ce7e26
         }
         return [os.path.join("/home/ci-runner/xsenv/workloads", name, workloads[name])]
 
