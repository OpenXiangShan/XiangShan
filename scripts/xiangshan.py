--- conflicted
+++ resolved
@@ -221,11 +221,8 @@
             "coremark_rv64gcb_o3/coremark-riscv64-xs.bin",
             "ext_intr/amtest-riscv64-xs.bin",
             "cache-alias/aliastest-riscv64-xs.bin",
-<<<<<<< HEAD
-            "pmp/pmp.riscv.bin"
-=======
+            "pmp/pmp.riscv.bin",
             "cache-management/softprefetch-riscv64-noop.bin"
->>>>>>> 7196f5a2
         ]
         misc_tests = map(lambda x: os.path.join(base_dir, x), workloads)
         return misc_tests
