#***************************************************************************************
# Copyright (c) 2020-2021 Institute of Computing Technology, Chinese Academy of Sciences
# Copyright (c) 2020-2021 Peng Cheng Laboratory
#
# XiangShan is licensed under Mulan PSL v2.
# You can use this software according to the terms and conditions of the Mulan PSL v2.
# You may obtain a copy of Mulan PSL v2 at:
#          http://license.coscl.org.cn/MulanPSL2
#
# THIS SOFTWARE IS PROVIDED ON AN "AS IS" BASIS, WITHOUT WARRANTIES OF ANY KIND,
# EITHER EXPRESS OR IMPLIED, INCLUDING BUT NOT LIMITED TO NON-INFRINGEMENT,
# MERCHANTABILITY OR FIT FOR A PARTICULAR PURPOSE.
#
# See the Mulan PSL v2 for more details.
#***************************************************************************************

# Simple version of xiangshan python wrapper

import argparse
import os
import random
import subprocess
import sys
import time


class XSArgs(object):
    script_path = os.path.realpath(__file__)
    # default path to the repositories
    noop_home = os.path.join(os.path.dirname(script_path), "..")
    nemu_home = os.path.join(noop_home, "../NEMU")
    am_home = os.path.join(noop_home, "../nexus-am")
    dramsim3_home = os.path.join(noop_home, "../DRAMsim3")
    rvtest_home = os.path.join(noop_home, "../riscv-tests")
    default_wave_home = os.path.join(noop_home, "build")
    wave_home   = default_wave_home

    def __init__(self, args):
        # all path environment variables that should be set
        all_path = [
            # (python argument, environment variable, default, target function)
            (None, "NOOP_HOME", self.noop_home, self.set_noop_home),
            (args.nemu, "NEMU_HOME", self.nemu_home, self.set_nemu_home),
            (args.am, "AM_HOME", self.am_home, self.set_am_home),
            (args.dramsim3, "DRAMSIM3_HOME", self.dramsim3_home, self.set_dramsim3_home),
            (args.rvtest, "RVTEST_HOME", self.rvtest_home, self.set_rvtest_home),
        ]
        for (arg_in, env, default, set_func) in all_path:
            set_func(self.__extract_path(arg_in, env, default))
        # Chisel arguments
        self.disable_log = args.disable_log
        self.num_cores = args.num_cores
        # Makefile arguments
        self.threads = args.threads
        self.with_dramsim3 = 1 if args.with_dramsim3 else None
        self.trace = 1 if args.trace or not args.disable_fork  else None
        self.config = args.config
        # emu arguments
        self.max_instr = args.max_instr
        self.seed = random.randint(0, 9999)
        self.numa = args.numa
        self.fork = not args.disable_fork
        # wave dump path
        if args.wave_dump is not None:
            self.set_wave_home(args.wave_dump)
        else:
            self.set_wave_home(self.default_wave_home)

    def get_env_variables(self):
        all_env = {
            "NOOP_HOME"    : self.noop_home,
            "NEMU_HOME"    : self.nemu_home,
            "WAVE_HOME"    : self.wave_home,
            "AM_HOME"      : self.am_home,
            "DRAMSIM3_HOME": self.dramsim3_home
        }
        return all_env

    def get_chisel_args(self, prefix=None):
        chisel_args = [
            (self.disable_log, "disable-log")
        ]
        args = map(lambda x: x[1], filter(lambda arg: arg[0], chisel_args))
        if prefix is not None:
            args = map(lambda x: prefix + x, args)
        return args

    def get_makefile_args(self):
        makefile_args = [
            (self.threads,       "EMU_THREADS"),
            (self.with_dramsim3, "WITH_DRAMSIM3"),
            (self.trace,         "EMU_TRACE"),
            (self.config,        "CONFIG"),
            (self.num_cores,     "NUM_CORES")
        ]
        args = filter(lambda arg: arg[0] is not None, makefile_args)
        return args

    def get_emu_args(self):
        emu_args = [
            (self.max_instr, "max-instr"),
            (self.seed,      "seed")
        ]
        args = filter(lambda arg: arg[0] is not None, emu_args)
        return args

    def show(self):
        print("Extra environment variables:")
        env = self.get_env_variables()
        for env_name in env:
            print(f"{env_name}: {env[env_name]}")
        print()
        print("Chisel arguments:")
        print(" ".join(self.get_chisel_args()))
        print()
        print("Makefile arguments:")
        for val, name in self.get_makefile_args():
            print(f"{name}={val}")
        print()
        print("emu arguments:")
        for val, name in self.get_emu_args():
            print(f"--{name} {val}")
        print()

    def __extract_path(self, path, env=None, default=None):
        if path is None and env is not None:
            path = os.getenv(env)
        if path is None and default is not None:
            path = default
        path = os.path.realpath(path)
        return path

    def set_noop_home(self, path):
        self.noop_home = path

    def set_nemu_home(self, path):
        self.nemu_home = path

    def set_am_home(self, path):
        self.am_home = path

    def set_dramsim3_home(self, path):
        self.dramsim3_home = path

    def set_rvtest_home(self, path):
        self.rvtest_home = path

    def set_wave_home(self, path):
        print(f"set wave home to {path}")
        self.wave_home = path

# XiangShan environment
class XiangShan(object):
    def __init__(self, args):
        self.args = XSArgs(args)

    def show(self):
        self.args.show()

    def generate_verilog(self):
        print("Generating XiangShan verilog with the following configurations:")
        self.show()
        sim_args = " ".join(self.args.get_chisel_args(prefix="--"))
        make_args = " ".join(map(lambda arg: f"{arg[1]}={arg[0]}", self.args.get_makefile_args()))
        return_code = self.__exec_cmd(f'make -C $NOOP_HOME verilog SIM_ARGS="{sim_args}" {make_args}')
        return return_code

    def build_emu(self):
        print("Building XiangShan emu with the following configurations:")
        self.show()
        sim_args = " ".join(self.args.get_chisel_args(prefix="--"))
        make_args = " ".join(map(lambda arg: f"{arg[1]}={arg[0]}", self.args.get_makefile_args()))
        return_code = self.__exec_cmd(f'make -C $NOOP_HOME emu -j200 SIM_ARGS="{sim_args}" {make_args}')
        return return_code

    def run_emu(self, workload):
        print("Running XiangShan emu with the following configurations:")
        self.show()
        emu_args = " ".join(map(lambda arg: f"--{arg[1]} {arg[0]}", self.args.get_emu_args()))
        print("workload:", workload)
        numa_args = f"numactl -m 1 -C 64-{64+self.args.threads-1}" if self.args.numa else ""
        fork_args = "--enable-fork" if self.args.fork else ""
        return_code = self.__exec_cmd(f'{numa_args} $NOOP_HOME/build/emu -i {workload} {emu_args} {fork_args}')
        return return_code

    def run(self, args):
        if args.ci is not None:
            return self.run_ci(args.ci)
        actions = [
            (args.generate, lambda _ : self.generate_verilog()),
            (args.build, lambda _ : self.build_emu()),
            (args.workload, lambda args: self.run_emu(args.workload))
        ]
        valid_actions = map(lambda act: act[1], filter(lambda act: act[0], actions))
        for i, action in enumerate(valid_actions):
            print(f"Action {i}:")
            ret = action(args)
            if ret:
                return ret
        return 0

    def __exec_cmd(self, cmd):
        env = dict(os.environ)
        env.update(self.args.get_env_variables())
        print("subprocess call cmd:", cmd)
        start = time.time()
        return_code = subprocess.call(cmd, shell=True, env=env)
        end = time.time()
        print(f"Elapsed time: {end - start} seconds")
        return return_code

    def __get_ci_cputest(self, name=None):
        base_dir = os.path.join(self.args.am_home, "tests/cputest/build")
        cputest = os.listdir(base_dir)
        cputest = filter(lambda x: x.endswith(".bin"), cputest)
        cputest = map(lambda x: os.path.join(base_dir, x), cputest)
        return cputest

    def __get_ci_rvtest(self, name=None):
        base_dir = os.path.join(self.args.rvtest_home, "isa/build")
        riscv_tests = os.listdir(base_dir)
        riscv_tests = filter(lambda x: x.endswith(".bin"), riscv_tests)
        all_rv_tests = ["rv64ui", "rv64um", "rv64ua", "rv64uf", "rv64ud"]
        riscv_tests = filter(lambda x: x[:6] in all_rv_tests, riscv_tests)
        riscv_tests = map(lambda x: os.path.join(base_dir, x), riscv_tests)
        return riscv_tests

    def __get_ci_misc(self, name=None):
        base_dir = "/home/ci-runner/xsenv/workloads"
        workloads = [
            "bitmanip/bitMisc.bin",
            "crypto/crypto-riscv64-noop.bin",
            "coremark_rv64gc_o2/coremark-riscv64-xs.bin",
            "coremark_rv64gc_o3/coremark-riscv64-xs.bin",
            "coremark_rv64gcb_o3/coremark-riscv64-xs.bin",
            "ext_intr/amtest-riscv64-xs.bin",
            "cache-alias/aliastest-riscv64-xs.bin",
<<<<<<< HEAD
            "Svinval/rv64mi-p-svinval.bin"
=======
            "pmp/pmp.riscv.bin",
            "asid/asid.bin",
            "cache-management/softprefetch-riscv64-noop.bin"
>>>>>>> 8646913a
        ]
        misc_tests = map(lambda x: os.path.join(base_dir, x), workloads)
        return misc_tests

    def __am_apps_path(self, bench):
        filename = f"{bench}-riscv64-noop.bin"
        return [os.path.join(self.args.am_home, "apps", bench, "build", filename)]

    def __get_ci_workloads(self, name):
        workloads = {
            "linux-hello": "bbl.bin",
            "povray": "_700480000000_.gz",
            "mcf": "_17520000000_.gz",
            "xalancbmk": "_266100000000_.gz",
            "gcc": "_39720000000_.gz",
            "namd": "_434640000000_.gz",
            "milc": "_103620000000_.gz",
            "lbm": "_140840000000_.gz",
            "gromacs": "_275480000000_.gz",
            "wrf": "_1916220000000_.gz",
            "astar": "_122060000000_.gz"
        }
        return [os.path.join("/home/ci-runner/xsenv/workloads", name, workloads[name])]

    def run_ci(self, test):
        all_tests = {
            "cputest": self.__get_ci_cputest,
            "riscv-tests": self.__get_ci_rvtest,
            "misc-tests": self.__get_ci_misc,
            "microbench": self.__am_apps_path,
            "coremark": self.__am_apps_path
        }
        for target in all_tests.get(test, self.__get_ci_workloads)(test):
            print(target)
            ret = self.run_emu(target)
            if ret:
                if self.args.default_wave_home != self.args.wave_home:
                    print("copy wave file to " + self.args.wave_home)
                    self.__exec_cmd(f"cp $NOOP_HOME/build/*.vcd $WAVE_HOME")
                    self.__exec_cmd(f"cp $NOOP_HOME/build/emu $WAVE_HOME")
                    self.__exec_cmd(f"cp $NOOP_HOME/build/SimTop.v $WAVE_HOME")
                return ret
        return 0

if __name__ == "__main__":
    parser = argparse.ArgumentParser(description='Python wrapper for XiangShan')
    parser.add_argument('workload', nargs='?', type=str, default="",
                        help='input workload file in binary format')
    # actions
    parser.add_argument('--build', action='store_true', help='build XS emu')
    parser.add_argument('--generate', action='store_true', help='generate XS verilog')
    parser.add_argument('--ci', nargs='?', type=str, const="", help='run CI tests')
    # environment variables
    parser.add_argument('--nemu', nargs='?', type=str, help='path to nemu')
    parser.add_argument('--am', nargs='?', type=str, help='path to nexus-am')
    parser.add_argument('--dramsim3', nargs='?', type=str, help='path to dramsim3')
    parser.add_argument('--rvtest', nargs='?', type=str, help='path to riscv-tests')
    parser.add_argument('--wave-dump', nargs='?', type=str , help='path to dump wave')
    # chisel arguments
    parser.add_argument('--disable-log', action='store_true', help='disable log')
    parser.add_argument('--num-cores', type=int, help='number of cores')
    # makefile arguments
    parser.add_argument('--with-dramsim3', action='store_true', help='enable dramsim3')
    parser.add_argument('--threads', nargs='?', type=int, help='number of emu threads')
    parser.add_argument('--trace', action='store_true', help='enable waveform')
    parser.add_argument('--config', nargs='?', type=str, help='config')
    # emu arguments
    parser.add_argument('--numa', action='store_true', help='use numactl')
    parser.add_argument('--max-instr', nargs='?', type=int, help='max instr')
    parser.add_argument('--disable-fork', action='store_true', help='disable lightSSS')
    # ci action head sha

    args = parser.parse_args()

    xs = XiangShan(args)
    ret = xs.run(args)

    sys.exit(ret)<|MERGE_RESOLUTION|>--- conflicted
+++ resolved
@@ -235,13 +235,10 @@
             "coremark_rv64gcb_o3/coremark-riscv64-xs.bin",
             "ext_intr/amtest-riscv64-xs.bin",
             "cache-alias/aliastest-riscv64-xs.bin",
-<<<<<<< HEAD
             "Svinval/rv64mi-p-svinval.bin"
-=======
             "pmp/pmp.riscv.bin",
             "asid/asid.bin",
             "cache-management/softprefetch-riscv64-noop.bin"
->>>>>>> 8646913a
         ]
         misc_tests = map(lambda x: os.path.join(base_dir, x), workloads)
         return misc_tests
